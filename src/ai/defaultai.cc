/*
 * Copyright (C) 2004-2023 by the Widelands Development Team
 *
 * This program is free software; you can redistribute it and/or
 * modify it under the terms of the GNU General Public License
 * as published by the Free Software Foundation; either version 2
 * of the License, or (at your option) any later version.
 *
 * This program is distributed in the hope that it will be useful,
 * but WITHOUT ANY WARRANTY; without even the implied warranty of
 * MERCHANTABILITY or FITNESS FOR A PARTICULAR PURPOSE.  See the
 * GNU General Public License for more details.
 *
 * You should have received a copy of the GNU General Public License
 * along with this program; if not, see <https://www.gnu.org/licenses/>.
 *
 */

#include "ai/defaultai.h"

#include <algorithm>
#include <cstddef>
#include <cstdlib>
#include <memory>

#include "ai/ai_hints.h"
#include "base/log.h"
#include "base/macros.h"
#include "base/time_string.h"
#include "base/wexception.h"
#include "economy/flag.h"
#include "economy/portdock.h"
#include "economy/road.h"
#include "economy/wares_queue.h"
#include "logic/game_controller.h"
#include "logic/map.h"
#include "logic/map_objects/descriptions.h"
#include "logic/map_objects/findbob.h"
#include "logic/map_objects/findimmovable.h"
#include "logic/map_objects/findnode.h"
#include "logic/map_objects/tribes/constructionsite.h"
#include "logic/map_objects/tribes/militarysite.h"
#include "logic/map_objects/tribes/productionsite.h"
#include "logic/map_objects/tribes/ship.h"
#include "logic/map_objects/tribes/soldier.h"
#include "logic/map_objects/tribes/trainingsite.h"
#include "logic/map_objects/tribes/tribe_descr.h"
#include "logic/map_objects/tribes/warehouse.h"
#include "logic/maphollowregion.h"
#include "logic/mapregion.h"
#include "logic/player.h"
#include "logic/playercommand.h"

// following is in milliseconds (widelands counts time in ms)
constexpr Duration kFieldInfoExpiration(14 * 1000);
constexpr Duration kMineFieldInfoExpiration(20 * 1000);
constexpr Duration kNewMineConstInterval(19000);
constexpr Duration kBusyMineUpdateInterval(2000);
// building of the same building can be started after 25s at earliest
constexpr Duration kBuildingMinInterval(25 * 1000);
constexpr Duration kMinBFCheckInterval(5 * 1000);
constexpr Duration kMinMFCheckInterval(19 * 1000);
constexpr Duration kMarineDecisionInterval(20 * 1000);
constexpr Duration kRemainingBasicBuildingsResetTime(1 * 60 * 1000);

// following two are used for roads management, for creating shortcuts and dismantling dispensable
// roads
constexpr int32_t kSpotsEnough = 25;

constexpr uint16_t kTargetQuantCap = 30;

// this is intended for map developers & testers, should be off by default
// also note that some of that stats is printed only in verbose mode
constexpr bool kEnableStatsPrint = false;
// enable also the above to print the results of the performance data collection
constexpr bool kCollectPerfData = false;

// for scheduler
constexpr int kMaxJobs = 4;

// Count of mine types / ground resources
constexpr int kMineTypes = 4;

namespace AI {

// Fix undefined references

DefaultAI::NormalImpl DefaultAI::normal_impl;
DefaultAI::WeakImpl DefaultAI::weak_impl;
DefaultAI::VeryWeakImpl DefaultAI::very_weak_impl;

Time DefaultAI::last_seafaring_check_ = Time(0);
bool DefaultAI::map_allows_seafaring_ = false;

/// Constructor of DefaultAI
DefaultAI::DefaultAI(Widelands::Game& ggame, Widelands::PlayerNumber const pid, AiType const t)
   : ComputerPlayer(ggame, pid),
     type_(t),

     // Delay initialization to allow scenario scripts
     // to load custom units/buildings at gametime 0
     next_ai_think_(1),

     military_last_dismantle_(0),
     military_last_build_(0),
     time_of_last_construction_(0),
     next_mine_construction_due_(0),

     first_iron_mine_built(50 * 60 * 60 * 1000),

     enemysites_check_delay_(30),

     expedition_ship_(kNoShip) {

	// Subscribe to NoteFieldPossession.
	field_possession_subscriber_ = Notifications::subscribe<Widelands::NoteFieldPossession>(
	   [this](const Widelands::NoteFieldPossession& note) {
		   if (note.player != player_) {
			   return;
		   }
		   if (note.ownership == Widelands::NoteFieldPossession::Ownership::GAINED) {
			   unusable_fields.push_back(note.fc);
		   }
	   });

	// Subscribe to NoteImmovables.
	immovable_subscriber_ = Notifications::subscribe<Widelands::NoteImmovable>(
	   [this](const Widelands::NoteImmovable& note) {
		   if (player_ == nullptr) {
			   return;
		   }
		   if (note.pi->owner().player_number() != player_->player_number()) {
			   return;
		   }
		   if (note.ownership == Widelands::NoteImmovable::Ownership::GAINED) {
			   gain_immovable(*note.pi);
		   } else {
			   lose_immovable(*note.pi);
		   }
	   });

	// Subscribe to ProductionSiteOutOfResources.
	outofresource_subscriber_ =
	   Notifications::subscribe<Widelands::NoteProductionSiteOutOfResources>(
	      [this](const Widelands::NoteProductionSiteOutOfResources& note) {
		      if (note.ps->owner().player_number() != player_->player_number()) {
			      return;
		      }

		      out_of_resources_site(*note.ps);
	      });

	// Subscribe to TrainingSiteSoldierTrained.
	soldiertrained_subscriber_ = Notifications::subscribe<Widelands::NoteTrainingSiteSoldierTrained>(
	   [this](const Widelands::NoteTrainingSiteSoldierTrained& note) {
		   if (note.ts->owner().player_number() != player_->player_number()) {
			   return;
		   }

		   soldier_trained(*note.ts);
	   });

	// Subscribe to ShipNotes.
	shipnotes_subscriber_ =
	   Notifications::subscribe<Widelands::NoteShip>([this](const Widelands::NoteShip& note) {
		   // in a short time between start and late_initialization the player
		   // can get notes that can not be processed.
		   // It seems that this causes no problem, at least no substantial
		   if (player_ == nullptr) {
			   return;
		   }
		   if (note.ship->get_owner()->player_number() != player_->player_number()) {
			   return;
		   }

		   switch (note.action) {

		   case Widelands::NoteShip::Action::kGained:
			   gain_ship(*note.ship, NewShip::kBuilt);
			   break;

		   case Widelands::NoteShip::Action::kLost:
			   for (std::deque<ShipObserver>::iterator i = allships.begin(); i != allships.end();
			        ++i) {
				   if (i->ship == note.ship) {
					   allships.erase(i);
					   break;
				   }
			   }
			   break;

		   case Widelands::NoteShip::Action::kWaitingForCommand:
			   for (ShipObserver& observer : allships) {
				   if (observer.ship == note.ship) {
					   observer.waiting_for_command_ = true;
					   break;
				   }
			   }
			   break;
		   default:
			   // Do nothing
			   break;
		   }
	   });
}

DefaultAI::~DefaultAI() {
	while (!buildable_fields.empty()) {
		delete buildable_fields.back();
		buildable_fields.pop_back();
	}

	while (!mineable_fields.empty()) {
		delete mineable_fields.back();
		mineable_fields.pop_back();
	}

	while (!economies.empty()) {
		delete economies.back();
		economies.pop_back();
	}
}

/**
 * Main loop of computer player_ "defaultAI"
 *
 * General behaviour is defined here.
 */
void DefaultAI::think() {
	const Time& gametime = game().get_gametime();

	if (next_ai_think_ > gametime) {
		return;
	}

	if (tribe_ == nullptr) {
		late_initialization();
	}

	// AI now thinks twice in a seccond, if the game engine allows this
	// if too busy, the period can be many seconds.
	next_ai_think_ = gametime + Duration(500);

	if (player_->is_picking_custom_starting_position()) {
		// TODO(Nordfriese): In picking_custom_starting_position mode, try to find
		// a nice spot somewhere instead of just picking the default position.
		// This here will not work if another player has already chosen a spot
		// close to our default location…
		if (!player_->pick_custom_starting_position(game().map().get_starting_pos(player_number()))) {
			log_warn_time(gametime, "AI %u: default starting position already taken!\n",
			              static_cast<unsigned>(player_number()));
		}
		return;
	}

	SchedulerTaskId due_task = SchedulerTaskId::kUnset;

	sort_task_pool();

	const int32_t delay_time = gametime.get() - taskPool.front()->due_time.get();

	/// This portion of code keeps the speed of game to ensure AI tasks
	// being on time, this is used for training of AI
	if (game().is_auto_speed()) {
		int32_t speed_diff = 0;
		if (delay_time > 4500) {
			speed_diff = -200;
		} else if (delay_time < 2000) {
			speed_diff = +100;
		}
		if (speed_diff != 0) {
			if (GameController* const ctrl = game().game_controller()) {
				if ((ctrl->desired_speed() > 950 && ctrl->desired_speed() < 30000) ||
				    (ctrl->desired_speed() < 1000 && speed_diff > 0) ||
				    (ctrl->desired_speed() > 29999 && speed_diff < 0)) {
					ctrl->set_desired_speed(ctrl->desired_speed() + speed_diff);
				}
			}
		}
	}

	// Here we decide how many jobs will be run now (none - 5)
	// in case no job is due now, it can be zero
	uint32_t jobs_to_run_count = (delay_time < 0) ? 0 : 1;

	// Here we collect data for "too late ..." message
	if (delay_time > 5000) {
		++scheduler_delay_counter_;
	} else {
		scheduler_delay_counter_ = 0;
	}

	if (jobs_to_run_count == 0) {
		// well we have nothing to do now
		return;
	}

	// And printing it now and resetting counter
	if (scheduler_delay_counter_ > 10) {
		log_warn_time(gametime, " %d: AI: game speed too high, jobs are too late (now %2d seconds)\n",
		              player_number(), static_cast<int32_t>(delay_time / 1000));
		scheduler_delay_counter_ = 0;
	}

	// 400 provides that second job is run if delay time is longer then 1.6 sec
	if (delay_time > 2000) {
		jobs_to_run_count = sqrt(static_cast<uint32_t>(delay_time / 400));
	}

	jobs_to_run_count = (jobs_to_run_count > kMaxJobs) ? kMaxJobs : jobs_to_run_count;
	assert(jobs_to_run_count > 0 && jobs_to_run_count <= kMaxJobs);
	assert(jobs_to_run_count < taskPool.size());

	// Pool of tasks to be executed this run. In ideal situation it will consist of one task only.
	current_task_queue.clear();
	// Here we push SchedulerTask members into the temporary queue, providing that a task is due now
	// and
	// the limit (jobs_to_run_count) is not exceeded
	for (uint8_t i = 0; i < jobs_to_run_count; ++i) {
		if (taskPool[i]->due_time <= gametime) {
			current_task_queue.push_back(taskPool[i]);
			sort_task_pool();
		} else {
			break;
		}
	}
	assert(!current_task_queue.empty() && current_task_queue.size() <= jobs_to_run_count);

	if (GameController* const ctrl = game().game_controller()) {
		verb_log_dbg_time(gametime, "Player: %d; Jobs: %d; delay: %d; gamespeed: %d \n",
		                  player_->player_number(), jobs_to_run_count, delay_time,
		                  ctrl->real_speed());
	}

	// Ordering temporary queue so that higher priority (lower number) is on the beginning
	std::sort(current_task_queue.begin(), current_task_queue.end());

	// Performing tasks from temporary queue one by one
	for (const auto& task : current_task_queue) {

		due_task = task->id;

		// Collecting some statistics, performance data only when explicitely enabled
		task->call_count++;
		if (kCollectPerfData) {
			time_point = std::chrono::high_resolution_clock::now();
		}

		// Now AI runs a job selected above to be performed in this turn
		// (only one but some of them needs to run check_economies() to
		// guarantee consistency)
		// job names are selfexplanatory
		switch (due_task) {
		case SchedulerTaskId::kBbuildableFieldsCheck:
			update_all_buildable_fields(gametime);
			set_taskpool_task_time(
			   gametime + kMinBFCheckInterval, SchedulerTaskId::kBbuildableFieldsCheck);
			break;
		case SchedulerTaskId::kMineableFieldsCheck:
			update_all_mineable_fields(gametime);
			set_taskpool_task_time(
			   gametime + kMinMFCheckInterval, SchedulerTaskId::kMineableFieldsCheck);
			break;
		case SchedulerTaskId::kRoadCheck:
			if (check_economies()) {  // is a must
				return;
			}
			set_taskpool_task_time(gametime + Duration(1000), SchedulerTaskId::kRoadCheck);
			// testing 5 roads
			{
				const int32_t roads_to_check = roads.size() / 30 + 1;
				for (int j = 0; j < roads_to_check; ++j) {
					// improve_roads function will test one road and rotate roads vector
					if (improve_roads(gametime)) {
						// if significant change takes place do not go on
						break;
					}
				}
			}
			break;
		case SchedulerTaskId::kUnbuildableFCheck:
			set_taskpool_task_time(gametime + Duration(4000), SchedulerTaskId::kUnbuildableFCheck);
			update_all_not_buildable_fields(gametime);
			break;
		case SchedulerTaskId::kCheckEconomies:
			check_economies();
			set_taskpool_task_time(gametime + Duration(8000), SchedulerTaskId::kCheckEconomies);
			break;
		case SchedulerTaskId::kProductionsitesStats:
			update_productionsite_stats();
			// Updating the stats every 10 seconds should be enough
			set_taskpool_task_time(gametime + Duration(10000), SchedulerTaskId::kProductionsitesStats);
			break;
		case SchedulerTaskId::kConstructBuilding:
			if (check_economies()) {  // economies must be consistent
				return;
			}
			if (gametime < Time(15000)) {  // More frequent at the beginning of game
				set_taskpool_task_time(gametime + Duration(2000), SchedulerTaskId::kConstructBuilding);
			} else {
				set_taskpool_task_time(gametime + Duration(6000), SchedulerTaskId::kConstructBuilding);
			}
			if (construct_building(gametime)) {
				time_of_last_construction_ = gametime;
			}
			break;
		case SchedulerTaskId::kCheckProductionsites:
			if (check_economies()) {  // economies must be consistent
				return;
			}
			{
				set_taskpool_task_time(
				   gametime + Duration(15000), SchedulerTaskId::kCheckProductionsites);
				// testing 5 productionsites (if there are 5 of them)
				int32_t ps_to_check = (productionsites.size() < 5) ? productionsites.size() : 5;
				for (int j = 0; j < ps_to_check; ++j) {
					// one productionsite per one check_productionsites() call
					if (check_productionsites(gametime)) {
						// if significant change takes place do not go on
						break;
					}
				}
			}
			break;
		case SchedulerTaskId::kCheckShips:
			// if function returns false, we can postpone next call
			{
				const uint8_t wait_multiplier = (check_ships(gametime)) ? 1 : 5;
				set_taskpool_task_time(
				   gametime + kShipCheckInterval * wait_multiplier, SchedulerTaskId::kCheckShips);
			}
			break;
		case SchedulerTaskId::KMarineDecisions:
			// if function returns false, we can postpone for next call
			{
				const uint8_t wait_multiplier = (marine_main_decisions(gametime)) ? 1 : 5;
				set_taskpool_task_time(gametime + kMarineDecisionInterval * wait_multiplier,
				                       SchedulerTaskId::KMarineDecisions);
			}
			break;
		case SchedulerTaskId::kCheckMines:
			if (check_economies()) {  // economies must be consistent
				return;
			}
			set_taskpool_task_time(gametime + Duration(15000), SchedulerTaskId::kCheckMines);
			// checking 3 mines if possible
			{
				int32_t mines_to_check = (mines_.size() < 5) ? mines_.size() : 5;
				for (int j = 0; j < mines_to_check; ++j) {
					// every run of check_mines_() checks one mine
					if (check_mines_(gametime)) {
						// if significant change takes place do not go on
						break;
					}
				}
			}
			break;
		case SchedulerTaskId::kCheckMilitarysites:
			// just to be sure the value is reset
			if (check_militarysites(gametime)) {
				set_taskpool_task_time(
				   gametime + Duration(15 * 1000), SchedulerTaskId::kCheckMilitarysites);
			} else {
				set_taskpool_task_time(
				   gametime + Duration(4 * 1000), SchedulerTaskId::kCheckMilitarysites);
			}
			break;
		case SchedulerTaskId::kCheckTrainingsites:
			set_taskpool_task_time(
			   gametime + kTrainingSitesCheckInterval, SchedulerTaskId::kCheckTrainingsites);
			check_trainingsites(gametime);
			break;
		case SchedulerTaskId::kCountMilitaryVacant:
			count_military_vacant_positions();
			set_taskpool_task_time(
			   gametime + Duration(25 * 1000), SchedulerTaskId::kCountMilitaryVacant);
			break;
		case SchedulerTaskId::kWareReview:
			if (check_economies()) {  // economies must be consistent
				return;
			}
			set_taskpool_task_time(gametime + Duration(15 * 60 * 1000), SchedulerTaskId::kWareReview);
			review_wares_targets(gametime);
			break;
		case SchedulerTaskId::kPrintStats:
			if (check_economies()) {  // economies must be consistent
				return;
			}
			set_taskpool_task_time(gametime + Duration(10 * 60 * 1000), SchedulerTaskId::kPrintStats);
			print_stats(gametime);
			break;
		case SchedulerTaskId::kCheckEnemySites:
			check_enemy_sites(gametime);
			set_taskpool_task_time(gametime + Duration(19 * 1000), SchedulerTaskId::kCheckEnemySites);
			break;
		case SchedulerTaskId::kManagementUpdate:
			// This task is used for training the AI, so it should be usually disabled
			{  // statistics for spotted warehouses
				uint16_t conquered_wh = 0;
				for (auto coords : enemy_warehouses) {
					if (get_land_owner(game().map(), coords) == player_number()) {
						++conquered_wh;
					}
				}
				if (!basic_economy_established) {
					assert(!persistent_data->remaining_basic_buildings.empty());
					verb_log_info_time(
					   gametime,
					   "AI %2d: Basic economy not achieved, %" PRIuS " building(s) missing, f.e.: %s\n",
					   player_number(), persistent_data->remaining_basic_buildings.size(),
					   get_building_observer(persistent_data->remaining_basic_buildings.begin()->first)
					      .name);
				}
				if (!enemy_warehouses.empty()) {
					verb_log_info_time(gametime, "Conquered warehouses: %d / %" PRIuS "\n", conquered_wh,
					                   enemy_warehouses.size());
				}

				// how many types of mines have at least one finished mine? So can be up to 4 now
				uint16_t finished_mines_type = 0;
				for (const auto& mt : mines_per_type) {
					finished_mines_type += (mt.second.finished > 0) ? 1 : 0;
				}

				management_data.review(gametime, player_number(),
				                       player_statistics.get_player_land(player_number()),
				                       player_statistics.get_enemies_max_land(),
				                       player_statistics.get_old60_player_land(player_number()),
				                       attackers_count_, soldier_trained_log.count(gametime),
				                       player_statistics.get_player_power(player_number()),
				                       count_productionsites_without_buildings(), first_iron_mine_built,
				                       allships.size(), finished_mines_type);
				set_taskpool_task_time(
				   gametime + kManagementUpdateInterval, SchedulerTaskId::kManagementUpdate);
			}
			break;
		case SchedulerTaskId::kUpdateStats:
			update_player_stat(gametime);
			set_taskpool_task_time(gametime + kStatUpdateInterval, SchedulerTaskId::kUpdateStats);
			break;
		case SchedulerTaskId::kWarehouseFlagDist:
			check_flag_distances(gametime);
			set_taskpool_task_time(
			   gametime + kFlagWarehouseUpdInterval, SchedulerTaskId::kWarehouseFlagDist);
			break;
		case SchedulerTaskId::kDiplomacy:
			diplomacy_actions(gametime);
			set_taskpool_task_time(gametime + kDiplomacyInterval, SchedulerTaskId::kDiplomacy);
			break;
		case SchedulerTaskId::kUnset:
			NEVER_HERE();
		}

		if (kCollectPerfData) {
			double exec_time = std::chrono::duration_cast<std::chrono::microseconds>(
			                      std::chrono::high_resolution_clock::now() - time_point)
			                      .count();
			task->total_exec_time_ms += exec_time;
			if (exec_time > task->max_exec_time_ms) {
				task->max_exec_time_ms = exec_time;
			}
		}
	}
}

/**
 * Cares for all variables not initialised during construction
 *
 * When DefaultAI is constructed, some information is not yet available (e.g.
 * descriptions), so this is done after complete loading of the map.
 */
void DefaultAI::late_initialization() {
	player_ = game().get_player(player_number());
	tribe_ = &player_->tribe();
	if (game().is_ai_training_mode()) {
		ai_training_mode_ = true;
		management_data.set_ai_training_mode();
	}
	const Time& gametime = game().get_gametime();

	verb_log_info_time(gametime, "ComputerPlayer(%d): initializing as type %u%s\n", player_number(),
	                   static_cast<unsigned int>(type_),
	                   (ai_training_mode_) ? ", in ai training mode" : "");
	if (player_->team_number() > 0) {
		verb_log_info_time(gametime, "    ... member of team %d\n", player_->team_number());
	}

	wares.resize(game().descriptions().nr_wares());
	for (Widelands::DescriptionIndex i = 0;
	     i < static_cast<Widelands::DescriptionIndex>(game().descriptions().nr_wares()); ++i) {
		wares.at(i).preciousness =
		   game().descriptions().get_ware_descr(i)->ai_hints().preciousness(tribe_->name());
	}

	const Widelands::DescriptionIndex& nr_buildings = game().descriptions().nr_buildings();

	// The data struct below is owned by Player object, the purpose is to have them saved therein
	persistent_data = player_->get_mutable_ai_persistent_state();
	management_data.persistent_data = player_->get_mutable_ai_persistent_state();
	const bool create_basic_buildings_list =
	   !persistent_data->initialized || (gametime.get() < kRemainingBasicBuildingsResetTime.get());

	if (!persistent_data->initialized) {
		// As all data are initialized without given values, they must be populated with reasonable
		// values first
		persistent_data->initialize();

		// AI's DNA population
		management_data.new_dna_for_persistent(player_number(), type_);
		management_data.copy_persistent_to_local();
		management_data.mutate(player_number());
		if (ai_training_mode_) {
			management_data.dump_data(player_number());
		}

		management_data.test_consistency(true);

	} else {
		// Doing some consistency checks
		check_range<Time>(persistent_data->expedition_start_time, gametime, "expedition_start_time");
		check_range<uint16_t>(persistent_data->ships_utilization, 0, 10000, "ships_utilization_");

		// for backward consistency
		if (persistent_data->ai_personality_mil_upper_limit <
		    persistent_data->target_military_score) {
			persistent_data->ai_personality_mil_upper_limit = persistent_data->target_military_score;
		}
		if (persistent_data->least_military_score > persistent_data->target_military_score) {
			persistent_data->least_military_score = persistent_data->target_military_score;
		}

		if (ai_training_mode_) {
			verb_log_dbg_time(
			   gametime, "AI %2d: reinitializing dna (kAITrainingMode set true)", player_number());
			management_data.new_dna_for_persistent(player_number(), type_);
			management_data.copy_persistent_to_local();
			management_data.mutate(player_number());
			management_data.dump_data(player_number());

		} else {
			management_data.copy_persistent_to_local();
		}

		management_data.test_consistency(true);

		verb_log_info_time(gametime, " AI %2d: %" PRIuS " basic buildings in savegame file. %s\n",
		                   player_number(), persistent_data->remaining_basic_buildings.size(),
		                   (create_basic_buildings_list) ?
                            "New list will be recreated though (kAITrainingMode is true)" :
                            "");
	}

	// Even if we have basic buildings from savefile, we ignore them and recreate them based
	// on lua conf files
	if (create_basic_buildings_list) {
		persistent_data->remaining_basic_buildings.clear();
	}

	buildings_immovable_attributes_.clear();

	// Temporarily remember the lumberjacks for speeding up the ranger detection
	std::set<const Widelands::ProductionSiteDescr*> lumberjacks;

	for (Widelands::DescriptionIndex building_index = 0; building_index < nr_buildings;
	     ++building_index) {
		const Widelands::BuildingDescr& bld = *tribe_->get_building_descr(building_index);
		if (!tribe_->has_building(building_index) &&
		    bld.type() != Widelands::MapObjectType::MILITARYSITE) {
			continue;
		}

		const std::string& building_name = bld.name();
		const BuildingHints& bh = bld.hints();
		buildings_.resize(buildings_.size() + 1);
		BuildingObserver& bo = buildings_.back();
		bo.name = building_name.c_str();
		bo.id = building_index;
		bo.desc = &bld;
		bo.type = BuildingObserver::Type::kBoring;
		bo.cnt_built = 0;
		bo.cnt_under_construction = 0;
		bo.cnt_target = 1;  // default for everything
		bo.cnt_limit_by_aimode = std::numeric_limits<int32_t>::max();
		bo.cnt_upgrade_pending = 0;
		bo.stocklevel_count = 0;
		bo.stocklevel_time = Time(0);
		bo.last_dismantle_time = Time(0);
		// this is set to negative number, otherwise the AI would wait 25 sec
		// after game start not building anything
		// TODO(Nordfriese): …but times can no longer be negative. Seems to be working fine though…
		bo.construction_decision_time = Time(0);  // -60 * 60 * 1000;
		bo.last_building_built = Time();
		bo.build_material_shortage = false;
		bo.current_stats = 0;
		bo.unoccupied_count = 0;
		bo.unconnected_count = 0;
		bo.new_building_overdue = 0;
		bo.primary_priority = 0;
		if (bld.is_buildable()) {
			bo.set_is(BuildingAttribute::kBuildable);
		}
		if (bld.needs_seafaring()) {
			bo.set_is(BuildingAttribute::kNeedsSeafaring);
		}
		if (create_basic_buildings_list &&
		    bh.basic_amount() > 0) {  // This is the very begining of the game
			assert(persistent_data->remaining_basic_buildings.count(bo.id) == 0);
			persistent_data->remaining_basic_buildings.emplace(
			   std::make_pair(bo.id, bh.basic_amount()));
		}
		bo.basic_amount = bh.basic_amount();
		if (bh.needs_water()) {
			verb_log_dbg_time(gametime, "AI %d detected coast building: %s", player_number(), bo.name);
			bo.set_is(BuildingAttribute::kNeedsCoast);
		}
		if (bh.is_space_consumer()) {
			bo.set_is(BuildingAttribute::kSpaceConsumer);
		}
		bo.expansion_type = bh.is_expansion_type();
		bo.fighting_type = bh.is_fighting_type();
		bo.mountain_conqueror = bh.is_mountain_conqueror();
		bo.prohibited_till = Time(bh.get_prohibited_till() * 1000);  // value in conf is in seconds
		bo.forced_after = Time(bh.get_forced_after() * 1000);        // value in conf is in seconds
		if (bld.get_isport()) {
			bo.set_is(BuildingAttribute::kPort);
		}
		bo.max_trainingsites_proportion = 100;
		bo.initial_preciousness = 0;
		bo.max_preciousness = 0;
		bo.max_needed_preciousness = 0;

		// Is total count of this building limited by AI mode?
		if (bh.get_ai_limit(type_) >= 0) {
			bo.cnt_limit_by_aimode = bh.get_ai_limit(type_);
		}

		// Read all interesting data from ware producing buildings
		if (bld.type() == Widelands::MapObjectType::PRODUCTIONSITE) {
			const Widelands::ProductionSiteDescr& prod =
			   dynamic_cast<const Widelands::ProductionSiteDescr&>(bld);
			bo.type = bld.get_ismine() ? BuildingObserver::Type::kMine :
                                      BuildingObserver::Type::kProductionsite;
			for (const auto& temp_input : prod.input_wares()) {
				bo.inputs.push_back(temp_input.first);
			}
			for (const Widelands::DescriptionIndex& temp_output : prod.output_ware_types()) {
				bo.ware_outputs.push_back(temp_output);
				if (tribe_->is_construction_material(temp_output) && !bo.inputs.empty()) {
					wares.at(temp_output).refined_build_material = true;
				}
			}

			// Read information about worker outputs
			if (!prod.output_worker_types().empty()) {
				for (const Widelands::DescriptionIndex& temp_output : prod.output_worker_types()) {
					if (temp_output == tribe_->soldier()) {
						bo.set_is(BuildingAttribute::kBarracks);
					}
					const WareWorkerHints* worker_hints =
					   tribe_->get_worker_descr(temp_output)->ai_hints();
					const int worker_preciousness = worker_hints->preciousness(tribe_->name());
					if (worker_preciousness != Widelands::kInvalidWare) {
						bo.initial_preciousness += worker_preciousness;
					}
				}
				if (!bo.is(BuildingAttribute::kBarracks) && bo.ware_outputs.empty()) {
					bo.set_is(BuildingAttribute::kRecruitment);
					verb_log_dbg_time(
					   gametime, "AI %d detected recruitment site: %s", player_number(), bo.name);
				}
			}

			for (const auto& temp_position : prod.working_positions()) {
				for (uint8_t i = 0; i < temp_position.second; i++) {
					bo.positions.push_back(temp_position.first);
				}
			}

			// If this is a producer, does it act also as supporter?
			if (!bo.ware_outputs.empty() && !prod.supported_productionsites().empty()) {
				verb_log_dbg_time(
				   gametime, "AI %d detected supporting producer: %s", player_number(), bo.name);
				for (const auto& supp : prod.supported_productionsites()) {
					verb_log_dbg_time(gametime, "  -> %s", supp.c_str());
				}
				bo.set_is(BuildingAttribute::kSupportingProducer);
			}

			bo.supported_producers.clear();
			for (const std::string& supported_building_name : prod.supported_productionsites()) {
				Widelands::DescriptionIndex supported_building_index =
				   tribe_->building_index(supported_building_name);
				bo.supported_producers.insert(std::make_pair(
				   supported_building_index, dynamic_cast<const Widelands::ProductionSiteDescr*>(
				                                tribe_->get_building_descr(supported_building_index))));
			}
			// TODO(hessenfarmer): we need to find a solution for amazons here as they do not mine
			// iron
			iron_resource_id = game().descriptions().resource_index("resource_iron");
			if (iron_resource_id == Widelands::INVALID_INDEX) {
				throw wexception(
				   "The AI needs the descriptions to define the resource 'resource_iron'");
			}

			if (bo.type == BuildingObserver::Type::kMine) {
				// get the resource needed by the mine
				const auto& collected_resources = prod.collected_resources();
				if (collected_resources.size() > 1) {
					log_warn("AI %d: The mine '%s' will mine multiple resources. The AI can't handle "
					         "this and will simply pick the first one from the list.",
					         player_number(), bo.name);
				}
				const auto& first_resource_it = collected_resources.begin();
				if (first_resource_it == collected_resources.end()) {
					log_warn(
					   "AI %d: The mine '%s' does not mine any resources!", player_number(), bo.name);
					bo.mines = Widelands::INVALID_INDEX;
				} else {
					bo.mines = game().descriptions().resource_index(first_resource_it->first);
				}

				// populating mines_per_type map
				if (mines_per_type.count(bo.mines) == 0) {
					mines_per_type[bo.mines] = MineTypesObserver();
				}
				// Identify iron mines based on mines value
				if (bo.mines == iron_resource_id) {
					mines_per_type[bo.mines].is_critical = true;
					mine_fields_stat.add_critical_ore(bo.mines);
				}
			}

			if (bh.is_shipyard()) {
				bo.set_is(BuildingAttribute::kShipyard);
			}
			if (bh.supports_seafaring()) {
				bo.set_is(BuildingAttribute::kSupportsSeafaring);
			}

			// now we find out if the upgrade of the building is a full substitution
			// (produces all wares as current one)
			const Widelands::DescriptionIndex enhancement = bld.enhancement();
			if (enhancement != Widelands::INVALID_INDEX &&
			    bo.type == BuildingObserver::Type::kProductionsite) {
				std::unordered_set<Widelands::DescriptionIndex> enh_outputs;
				const Widelands::ProductionSiteDescr& enh_prod =
				   dynamic_cast<const Widelands::ProductionSiteDescr&>(
				      *tribe_->get_building_descr(enhancement));

				// collecting wares that are produced in enhanced building
				for (const Widelands::DescriptionIndex& ware : enh_prod.output_ware_types()) {
					enh_outputs.insert(ware);
				}
				// now testing outputs of current building
				// and comparing
				bo.set_is(BuildingAttribute::kUpgradeSubstitutes);
				for (Widelands::DescriptionIndex ware : bo.ware_outputs) {
					if (enh_outputs.count(ware) == 0) {
						bo.unset_is(BuildingAttribute::kUpgradeSubstitutes);
						break;
					}
				}

				std::unordered_set<Widelands::DescriptionIndex> cur_outputs;
				// collecting wares that are produced in enhanced building
				for (const Widelands::DescriptionIndex& ware : bo.ware_outputs) {
					cur_outputs.insert(ware);
				}
				// Does upgraded building produce any different outputs?
				for (Widelands::DescriptionIndex ware : enh_outputs) {
					if (cur_outputs.count(ware) == 0) {
						bo.set_is(BuildingAttribute::kUpgradeExtends);
						break;
					}
				}
			}

			// now we identify producers of critical build materials
			for (Widelands::DescriptionIndex ware : bo.ware_outputs) {
				// building material except for trivial material
				if (wares.at(ware).refined_build_material) {
					bo.set_is(BuildingAttribute::kBuildingMatProducer);
					if (bo.type == BuildingObserver::Type::kMine) {
						mines_per_type[bo.mines].is_critical = true;
						mine_fields_stat.add_critical_ore(bo.mines);
					}
				}
			}

			for (const auto& temp_buildcosts : prod.buildcost()) {
				// building material except for trivial material
				if (wares.at(temp_buildcosts.first).refined_build_material) {
					bo.critical_building_material.push_back(temp_buildcosts.first);
				}
			}

			// Some important buildings are identified
			if (prod.input_wares().empty() && !prod.output_ware_types().empty() &&
			    prod.created_immovables().empty() && !prod.collected_immovables().empty()) {
				// TODO(hessenfarmer): hardcoded strings should be parsed from a definition file
				for (const auto& attribute : prod.collected_attributes()) {
					if (attribute.second == Widelands::MapObjectDescr::get_attribute_id("rocks")) {
						verb_log_dbg_time(
						   gametime, "AI %d detected quarry: %s", player_number(), bo.name);
						bo.set_is(BuildingAttribute::kNeedsRocks);
						buildings_immovable_attributes_[attribute.second].insert(
						   ImmovableAttribute(bo.name, BuildingAttribute::kNeedsRocks));
						break;
					}
					if (attribute.second == Widelands::MapObjectDescr::get_attribute_id("tree") ||
					    attribute.second == Widelands::MapObjectDescr::get_attribute_id("normal_tree") ||
					    attribute.second == Widelands::MapObjectDescr::get_attribute_id("tree_balsa")) {
						verb_log_dbg_time(
						   gametime, "AI %d detected lumberjack: %s", player_number(), bo.name);
						bo.set_is(BuildingAttribute::kLumberjack);
						buildings_immovable_attributes_[attribute.second].insert(
						   ImmovableAttribute(bo.name, BuildingAttribute::kLumberjack));
						break;
					}
					if (attribute.second == Widelands::MapObjectDescr::get_attribute_id("ripe_bush")) {
						verb_log_dbg_time(
						   gametime, "AI %d detected berry collector: %s", player_number(), bo.name);
						bo.set_is(BuildingAttribute::kNeedsBerry);
						buildings_immovable_attributes_[attribute.second].insert(
						   ImmovableAttribute(bo.name, BuildingAttribute::kNeedsBerry));
					}
				}
				if (bo.is(BuildingAttribute::kLumberjack)) {
					lumberjacks.insert(&prod);
				}
			}

			// here we identify hunters
			if (!prod.collected_bobs().empty()) {
				verb_log_dbg_time(gametime, "AI %d detected hunter: %s", player_number(), bo.name);
				bo.set_is(BuildingAttribute::kHunter);
			}

			// fishers
			if (bh.needs_water() && prod.collected_resources().count("resource_fish") == 1) {
				verb_log_dbg_time(gametime, "AI %d detected fisher: %s", player_number(), bo.name);
				bo.set_is(BuildingAttribute::kFisher);
			}

			// wells
			if (prod.input_wares().empty()) {
				for (Widelands::DescriptionIndex ware_index : prod.output_ware_types()) {
					if (tribe_->get_ware_descr(ware_index)->name() == "water" &&
					    prod.collected_resources().count("resource_water") == 1) {
						verb_log_dbg_time(gametime, "AI %d detected well: %s", player_number(), bo.name);
						bo.set_is(BuildingAttribute::kWell);
					}
				}
			}

			bo.requires_supporters = bh.requires_supporters();
			if (bo.requires_supporters) {
				verb_log_dbg_time(
				   gametime, "AI %d: %s strictly requires supporters\n", player_number(), bo.name);
			}
			continue;
		}

		// now for every military building, we fill critical_building_material vector
		// with critical construction wares
		if (bld.type() == Widelands::MapObjectType::MILITARYSITE) {
			bo.type = BuildingObserver::Type::kMilitarysite;
			const Widelands::MilitarySiteDescr& milit =
			   dynamic_cast<const Widelands::MilitarySiteDescr&>(bld);
			for (const auto& temp_buildcosts : milit.buildcost()) {
				// Below are non-critical wares (wares produced without inputs)
				if (wares.at(temp_buildcosts.first).refined_build_material) {
					bo.critical_building_material.push_back(temp_buildcosts.first);
				}
			}
			continue;
		}

		if (bld.type() == Widelands::MapObjectType::WAREHOUSE) {
			bo.type = BuildingObserver::Type::kWarehouse;
			continue;
		}

		if (bld.type() == Widelands::MapObjectType::TRAININGSITE) {
			bo.type = BuildingObserver::Type::kTrainingsite;
			bo.max_trainingsites_proportion = bh.trainingsites_max_percent();
			assert(bo.max_trainingsites_proportion <= 100);
			const Widelands::TrainingSiteDescr& train =
			   dynamic_cast<const Widelands::TrainingSiteDescr&>(bld);
			for (const auto& temp_input : train.input_wares()) {
				bo.inputs.push_back(temp_input.first);

				// collecting subsitutes
				// TODO(hessenfarmer): should be identified from trainingprograms not hardcoded
				if (tribe_->ware_index("meat") == temp_input.first ||
				    tribe_->ware_index("fish") == temp_input.first ||
				    tribe_->ware_index("smoked_meat") == temp_input.first ||
				    tribe_->ware_index("smoked_fish") == temp_input.first) {
					bo.substitute_inputs.insert(temp_input.first);
				}
			}
			// Creating vector with critical material, to be used to discourage
			// building of new sites if ware is lacking
			for (const auto& temp_buildcosts : train.buildcost()) {
				// building material except for trivial material
				if (wares.at(temp_buildcosts.first).refined_build_material) {
					bo.critical_building_material.push_back(temp_buildcosts.first);
				}
			}
			for (const auto& temp_buildcosts : train.enhancement_cost()) {
				// building material except for trivial material
				if (wares.at(temp_buildcosts.first).refined_build_material) {
					bo.critical_building_material.push_back(temp_buildcosts.first);
				}
			}
			continue;
		}

		if (bld.type() == Widelands::MapObjectType::CONSTRUCTIONSITE) {
			bo.type = BuildingObserver::Type::kConstructionsite;
			continue;
		}
	}

	// Forester/Ranger
	rangers_.clear();
	for (BuildingObserver& bo : buildings_) {
		if (bo.type != BuildingObserver::Type::kProductionsite) {
			continue;
		}
		const Widelands::ProductionSiteDescr* prodsite =
		   dynamic_cast<const Widelands::ProductionSiteDescr*>(
		      tribe_->get_building_descr(tribe_->building_index(bo.name)));
		for (const std::string& candidate : prodsite->supported_productionsites()) {
			for (const Widelands::ProductionSiteDescr* lumberjack : lumberjacks) {
				if (lumberjack->name() == candidate) {
					verb_log_dbg_time(gametime, "AI %d detected ranger: %s -> %s", player_number(),
					                  bo.name, lumberjack->name().c_str());
					bo.set_is(BuildingAttribute::kRanger);
					rangers_.push_back(bo);
					wood_policy_[bo.id] = WoodPolicy::kAllowRangers;
					for (const auto& attribute : prodsite->created_attributes()) {
						buildings_immovable_attributes_[attribute.second].insert(
						   ImmovableAttribute(bo.name, BuildingAttribute::kRanger));
					}
				}
			}
		}
	}
	lumberjacks.clear();

	// We must verify that some buildings has been identified
	// Also note that the AI assumes that some buildings are unique, if you want to
	// create e.g. two barracks or bakeries, the impact on the AI must be considered
	if (count_buildings_with_attribute(BuildingAttribute::kBarracks) != 1) {
		log_warn("The AI needs the tribe '%s' to define 1 type of barracks building. "
		         "This is the building that produces the tribe's 'soldier' worker.",
		         tribe_->name().c_str());
	}
	if (count_buildings_with_attribute(BuildingAttribute::kWell) > 1) {
		log_warn("The AI needs the tribe '%s' to define 1 type of well at the most. "
		         "This is the building that produces the ware 'water', has no inputs and mines "
		         "the 'resource_water'.",
		         tribe_->name().c_str());
	}
	if (count_buildings_with_attribute(BuildingAttribute::kHunter) > 1) {
		log_warn("The AI needs the tribe '%s' to define 1 type of hunter's building at the most. "
		         "Hunters are buildings that collect any bob from the map.",
		         tribe_->name().c_str());
	}

	if (count_buildings_with_attribute(BuildingAttribute::kFisher) != 1) {
		log_warn("The AI needs the tribe '%s' to define 1 type of fisher's building. "
		         "This is the building that collects the map resource 'resource_fish' and has "
		         "'needs_water' in its AI hints.",
		         tribe_->name().c_str());
	}

	// atlanteans they consider water as a resource
	// (together with mines, rocks and wood)
	// TODO(hessenfarmer): this should be moved from hardcoded to configurable / detectable
	if (tribe_->name() == "atlanteans" || tribe_->name() == "amazons") {
		resource_necessity_water_needed_ = true;
	}

	// Populating taskPool with all AI jobs and their starting times
	taskPool.push_back(std::make_shared<SchedulerTask>(std::max<Time>(gametime, Time(0)),
	                                                   SchedulerTaskId::kConstructBuilding, 6,
	                                                   "construct a building"));
	taskPool.push_back(std::make_shared<SchedulerTask>(
	   std::max<Time>(gametime, Time(1000)), SchedulerTaskId::kRoadCheck, 2, "roads check"));
	taskPool.push_back(std::make_shared<SchedulerTask>(std::max<Time>(gametime, Time(15 * 1000)),
	                                                   SchedulerTaskId::kCheckProductionsites, 5,
	                                                   "productionsites check"));
	taskPool.push_back(std::make_shared<SchedulerTask>(std::max<Time>(gametime, Time(30 * 1000)),
	                                                   SchedulerTaskId::kProductionsitesStats, 1,
	                                                   "productionsites statistics"));
	taskPool.push_back(std::make_shared<SchedulerTask>(
	   std::max<Time>(gametime, Time(30 * 1000)), SchedulerTaskId::kCheckMines, 5, "check mines"));
	taskPool.push_back(std::make_shared<SchedulerTask>(std::max<Time>(gametime, Time(0)),
	                                                   SchedulerTaskId::kCheckMilitarysites, 5,
	                                                   "check militarysites"));
	taskPool.push_back(std::make_shared<SchedulerTask>(
	   std::max<Time>(gametime, Time(30 * 1000)), SchedulerTaskId::kCheckShips, 5, "check ships"));
	taskPool.push_back(std::make_shared<SchedulerTask>(std::max<Time>(gametime, Time(1000)),
	                                                   SchedulerTaskId::kCheckEconomies, 1,
	                                                   "check economies"));
	taskPool.push_back(std::make_shared<SchedulerTask>(std::max<Time>(gametime, Time(30 * 1000)),
	                                                   SchedulerTaskId::KMarineDecisions, 5,
	                                                   "marine decisions"));
	taskPool.push_back(std::make_shared<SchedulerTask>(std::max<Time>(gametime, Time(2 * 60 * 1000)),
	                                                   SchedulerTaskId::kCheckTrainingsites, 5,
	                                                   "check training sites"));
	taskPool.push_back(std::make_shared<SchedulerTask>(std::max<Time>(gametime, Time(1000)),
	                                                   SchedulerTaskId::kBbuildableFieldsCheck, 2,
	                                                   "check buildable fields"));
	taskPool.push_back(std::make_shared<SchedulerTask>(std::max<Time>(gametime, Time(1000)),
	                                                   SchedulerTaskId::kMineableFieldsCheck, 2,
	                                                   "check mineable fields"));
	taskPool.push_back(std::make_shared<SchedulerTask>(std::max<Time>(gametime, Time(1000)),
	                                                   SchedulerTaskId::kUnbuildableFCheck, 1,
	                                                   "check unbuildable fields"));
	taskPool.push_back(
	   std::make_shared<SchedulerTask>(std::max<Time>(gametime, Time(15 * 60 * 1000)),
	                                   SchedulerTaskId::kWareReview, 9, "wares review"));
	if (kEnableStatsPrint) {
		taskPool.push_back(
		   std::make_shared<SchedulerTask>(std::max<Time>(gametime, Time(10 * 60 * 1000)),
		                                   SchedulerTaskId::kPrintStats, 9, "print statistics"));
	}
	taskPool.push_back(std::make_shared<SchedulerTask>(std::max<Time>(gametime, Time(60 * 1000)),
	                                                   SchedulerTaskId::kCountMilitaryVacant, 2,
	                                                   "count military vacant"));
	taskPool.push_back(
	   std::make_shared<SchedulerTask>(std::max<Time>(gametime, Time(10 * 60 * 1000)),
	                                   SchedulerTaskId::kCheckEnemySites, 6, "check enemy sites"));
	if (ai_training_mode_) {
		taskPool.push_back(std::make_shared<SchedulerTask>(std::max<Time>(gametime, Time(10 * 1000)),
		                                                   SchedulerTaskId::kManagementUpdate, 8,
		                                                   "AI training review"));
	}
	taskPool.push_back(std::make_shared<SchedulerTask>(std::max<Time>(gametime, Time(9 * 1000)),
	                                                   SchedulerTaskId::kUpdateStats, 6,
	                                                   "update player stats"));

	taskPool.push_back(std::make_shared<SchedulerTask>(std::max<Time>(gametime, Time(10 * 1000)),
	                                                   SchedulerTaskId::kWarehouseFlagDist, 5,
	                                                   "flag warehouse Update"));

	// don't do any diplomacy for the first 10 + x minutes to avoid click races for allies
	taskPool.push_back(std::make_shared<SchedulerTask>(
	   std::max<Time>(gametime, Time((10 + RNG::static_rand(10)) * 60 * 1000)),
	   SchedulerTaskId::kDiplomacy, 7, "diplomacy actions"));

	const Widelands::Map& map = game().map();

	// here we scan entire map for own ships
	std::set<Widelands::OPtr<Widelands::Ship>> found_ships;
	for (int16_t y = 0; y < map.get_height(); ++y) {
		for (int16_t x = 0; x < map.get_width(); ++x) {
			Widelands::FCoords f = map.get_fcoords(Widelands::Coords(x, y));
			// there are too many bobs on the map so we investigate
			// only bobs on water
			if ((f.field->nodecaps() & Widelands::MOVECAPS_SWIM) != 0) {
				for (Widelands::Bob* bob = f.field->get_first_bob(); bob != nullptr;
				     bob = bob->get_next_on_field()) {
					if (upcast(Widelands::Ship, ship, bob)) {
						if (ship->get_owner() == player_ && (found_ships.count(ship) == 0u)) {
							found_ships.insert(ship);
							gain_ship(*ship, NewShip::kFoundOnLoad);
						}
					}
				}
			}
		}
	}

	// here we scan entire map for owned unused fields and own buildings
	std::set<Widelands::OPtr<Widelands::PlayerImmovable>> found_immovables;
	for (int16_t y = 0; y < map.get_height(); ++y) {
		for (int16_t x = 0; x < map.get_width(); ++x) {
			Widelands::FCoords f = map.get_fcoords(Widelands::Coords(x, y));

			if (f.field->get_owned_by() != player_number()) {
				continue;
			}

			unusable_fields.push_back(f);

			if (upcast(Widelands::PlayerImmovable, imm, f.field->get_immovable())) {
				//  Guard by a set - immovables might be on several nodes at once.
				if (&imm->owner() == player_ && (found_immovables.count(imm) == 0u)) {
					found_immovables.insert(imm);
					gain_immovable(*imm, true);
				}
			}
		}
	}

	// blocking space consumers vicinity (when reloading a game)
	for (const ProductionSiteObserver& ps_obs : productionsites) {
		if (ps_obs.bo->is(BuildingAttribute::kSpaceConsumer) &&
		    !ps_obs.bo->is(BuildingAttribute::kRanger)) {
			Widelands::MapRegion<Widelands::Area<Widelands::FCoords>> mr(
			   map,
			   Widelands::Area<Widelands::FCoords>(map.get_fcoords(ps_obs.site->get_position()), 4));
			do {
				blocked_fields.add(mr.location(), game().get_gametime() + Duration(20 * 60 * 1000));
			} while (mr.advance(map));
		}
	}

	// getting list of all fields nearby port space and a list of outer fields for shipyard priority
	// TODO(tiborb): it seems port spaces can change over time so ports_vicinity needs to be
	// refreshed from
	// time to time
	for (const Widelands::Coords& c : map.get_port_spaces()) {
		Widelands::MapRegion<Widelands::Area<Widelands::FCoords>> mr(
		   map, Widelands::Area<Widelands::FCoords>(map.get_fcoords(c), 3));
		do {
			const uint32_t hash = mr.location().hash();
			ports_vicinity.insert(hash);
		} while (mr.advance(map));
		Widelands::HollowArea<> ha(Widelands::Area<>(map.get_fcoords(c), 8), 3);
		Widelands::MapHollowRegion<> mhr(map, ha);
		do {
			const uint32_t hash = mhr.location().hash();
			ports_shipyard_region.insert(hash);
		} while (mhr.advance(map));
	}

	// printing identified basic buildings if we are in the basic economy mode
	basic_economy_established = persistent_data->remaining_basic_buildings.empty();
	if (!basic_economy_established) {
		verb_log_dbg_time(gametime,
		                  "%2d: Initializing in the basic economy mode, required buildings:\n",
		                  player_number());
		for (auto bb : persistent_data->remaining_basic_buildings) {
			verb_log_dbg_time(gametime, "   %3d / %-28s- target %d\n", bb.first,
			                  get_building_observer(bb.first).name, bb.second);
		}
	}

	update_player_stat(gametime);

	// Initialise the max duration of a single ship's expedition
	const uint32_t map_area = uint32_t(map.get_height()) * map.get_width();
	const uint32_t map_area_root = round(sqrt(map_area));
	int scope = 320 - 64;
	int off = map_area_root - 64;
	if (off < 0) {
		off = 0;
	}
	if (off > scope) {
		off = scope;
	}
	expedition_max_duration =
	   kExpeditionMinDuration +
	   Duration(static_cast<double>(off) * (kExpeditionMaxDuration - kExpeditionMinDuration).get() /
	            scope);
	verb_log_dbg_time(gametime,
	                  " %d: expedition max duration = %u (%u minutes), map area root: %u\n",
	                  player_number(), expedition_max_duration.get() / 1000,
	                  expedition_max_duration.get() / (60 * 1000), map_area_root);
	assert(expedition_max_duration >= kExpeditionMinDuration);
	assert(expedition_max_duration <= kExpeditionMaxDuration);

	// Sometimes there can be a ship in expedition, but expedition start time is not given
	// e.g. human player played this player before
	if (expedition_ship_ != kNoShip && persistent_data->expedition_start_time ==
	                                      Widelands::Player::AiPersistentState::kNoExpedition) {
		// Current gametime is better then 'Player::AiPersistentState::kNoExpedition'
		persistent_data->expedition_start_time = gametime;
	}

	productionsites_ratio_ = management_data.get_military_number_at(86) / 10 + 12;

	// Just to be initialized
	soldier_status_ = SoldiersStatus::kEnough;
	vacant_mil_positions_average_ = 0;
	spots_avail.resize(4);
	trees_nearby_treshold_ = 3 + std::abs(management_data.get_military_number_at(121)) / 2;
	last_road_dismantled_ = Time(0);
	dead_ends_check_ = true;
	last_attack_time_ = Time(0);
}

/**
 * Checks PART of available buildable fields.
 *
 * It has 3 stages:
 * 1. Checking for invalid fields (not more buildable, e.g. tree grew there and so on) and updating
 *  specific types of fields to the limit as quantified in special_fields_to_prefer array (no
 *  rotating of buildable_fields here)
 * 2. Removing invalid fields and partial rotating of the deque as a side effect
 * 3. Updating further BFs up to the overall limit of max_fields_to_check (no rotating)
 * As a rule we update fields with expired info only.
 * The total count of BF to be updated is hardlimited to max_fields_to_check (30 now)
 */
void DefaultAI::update_all_buildable_fields(const Time& gametime) {

	if (buildable_fields.empty()) {
		return;
	}

	// This defines count of prefered types of fields to update info stright away
	uint16_t special_fields_to_prefer[3] = {4, 2, 10};
	// Positions and types are defined here
	const uint16_t kSpecialFieldPos = 0;
	const uint16_t kMediumlFieldPos = 1;
	const uint16_t kBigFieldPos = 2;
	const uint16_t kNoReasonPos = 3;

	// The overall limit should be of course higher than the sum of above special fields
	const uint16_t max_fields_to_check = 30;
	// Just a counter
	uint16_t updated_fields_count = 0;
	// how many fields are not valid and need to be rid of (removed from buildable_fields)
	uint32_t invalidated_bf_count = 0;

	// Stage #1:
	for (auto* bf : buildable_fields) {
		const uint16_t build_caps =
		   player_->get_buildcaps(bf->coords) & Widelands::BUILDCAPS_SIZEMASK;
		uint16_t update_reason = kNoReasonPos;

		bf->invalidated = ((build_caps == 0u) || bf->coords.field->get_owned_by() != player_number());

		// if marked as invalid, continuing with next one
		if (bf->invalidated) {
			++invalidated_bf_count;
			continue;
		}

		if (bf->field_info_expiration > gametime) {
			continue;
		}

		if (build_caps == 2 && (special_fields_to_prefer[kMediumlFieldPos] != 0u)) {
			update_reason = kMediumlFieldPos;
		} else if (build_caps == 3 && (special_fields_to_prefer[kBigFieldPos] != 0u)) {
			update_reason = kBigFieldPos;
		} else if (special_fields_to_prefer[kSpecialFieldPos] != 0u) {
			// here we cover (going to prefer) fields of special interests
			const bool is_special = bf->is_portspace == ExtendedBool::kTrue ||
			                        (bf->unowned_land_nearby != 0u) || bf->enemy_nearby;
			if (is_special) {
				update_reason = kSpecialFieldPos;
			}
		}
		if (update_reason < kNoReasonPos) {
			update_buildable_field(*bf);
			bf->field_info_expiration = gametime + kFieldInfoExpiration;
			special_fields_to_prefer[update_reason]--;
			updated_fields_count++;
		}
	}

	verb_log_dbg_time(
	   gametime,
	   " first round: %2d of %3" PRIuS " fields updated. Fields unupdated: Spec: %d, Mid: "
	   "%d, Big: %d. Invalid "
	   "fields found: %3d\n",
	   updated_fields_count, buildable_fields.size(), special_fields_to_prefer[kSpecialFieldPos],
	   special_fields_to_prefer[kMediumlFieldPos], special_fields_to_prefer[kBigFieldPos],
	   invalidated_bf_count);

	// Stage #2: get rid of invalid files / and rotate the deque
	// Must be signed, to avoid underflow
	int16_t fields_to_rotate =
	   buildable_fields.size() / 15;  // rotating at least this number of fields/members
	while ((fields_to_rotate-- > 0) || (invalidated_bf_count != 0u)) {
		assert(!buildable_fields.empty());  // should not happend, would lead to crash
		BuildableField& bf = *buildable_fields.front();
		if (bf.invalidated) {
			invalidated_bf_count--;
			if (bf.coords.field->get_owned_by() !=
			    player_number()) {  // field is not ours, getting rid completely
				delete &bf;
				buildable_fields.pop_front();
				continue;
			}  // field is ours but unusable, obviously with builcaps size 0
			unusable_fields.push_back(bf.coords);
			delete &bf;
			buildable_fields.pop_front();
			continue;
		}
		// just rotating
		buildable_fields.push_back(&bf);
		buildable_fields.pop_front();
	}

	// Stage #3: update all buildable fields (expired ones of course) up to the limit
	for (auto* bf : buildable_fields) {
		if (updated_fields_count >= max_fields_to_check) {
			break;
		}
		assert(!bf->invalidated);  // there should be no more invalid fields
		if (bf->field_info_expiration < gametime) {
			update_buildable_field(*bf);
			bf->field_info_expiration = gametime + kFieldInfoExpiration;
			updated_fields_count++;
		}
	}

	assert(updated_fields_count <= max_fields_to_check);

	verb_log_dbg_time(gametime, " ... %2d fields updated of %" PRIuS ".\n", updated_fields_count,
	                  buildable_fields.size());
}

/**
 * Checks ALL available mineable fields.
 *
 * this shouldn't be used often, as it might hang the game for some 100
 * milliseconds if the area the computer owns is big.
 */
void DefaultAI::update_all_mineable_fields(const Time& gametime) {

	uint16_t i = 0;  // counter, used to track # of checked fields

	// we test 30 fields that were updated more than 1 seconds ago
	// to avoid re-test of the same field twice
	while (!mineable_fields.empty() &&
	       (mineable_fields.front()->field_info_expiration - kMineFieldInfoExpiration +
	        Duration(1000)) <= gametime &&
	       i < 30) {
		MineableField* mf = mineable_fields.front();

		//  check whether we lost ownership of the node
		if (mf->coords.field->get_owned_by() != player_number()) {
			delete mf;
			mineable_fields.pop_front();
			continue;
		}

		//  check whether we can still construct regular buildings on the node
		if ((player_->get_buildcaps(mf->coords) & Widelands::BUILDCAPS_MINE) == 0) {
			unusable_fields.push_back(mf->coords);
			delete mf;
			mineable_fields.pop_front();
			continue;
		}

		update_mineable_field(*mf);
		mf->field_info_expiration = gametime + kMineFieldInfoExpiration;
		mineable_fields.push_back(mf);
		mineable_fields.pop_front();

		++i;
	}
	// Updating overall statistics, first we flush the data and then iterate over all mine fields
	// ignoring fields that are blocked usually because they are not accessible
	mine_fields_stat.zero();
	for (const auto& mineable_field : mineable_fields) {
		if (mineable_field->coords.field->get_resources_amount() > 0 &&
		    !blocked_fields.is_blocked(mineable_field->coords)) {
			mine_fields_stat.add(mineable_field->coords.field->get_resources());
		}
	}

	// Following asserts presume that there are 1-3 critical mines
	if (mine_fields_stat.count_types() == kMineTypes) {
		assert(mine_fields_stat.has_critical_ore_fields());
	}
	if (mine_fields_stat.count_types() == 0) {
		assert(!mine_fields_stat.has_critical_ore_fields());
	}
}

/**
 * Checks a part of unusable_fields. Outcome can be:
 * - the field is not ours anymore - drop it
 * - it is still ours, but still not buildable - do nothing (keep it)
 * - is ours, and buildable, drop from unused fields and create buildable_field or
 * mineable_field and insert to particular dequeue
 */
void DefaultAI::update_all_not_buildable_fields(const Time& gametime) {
	int32_t const pn = player_number();

	// We are checking at least 5 unusable fields (or less if there are not 5 of them)
	// at once, but not more then 400...
	// The idea is to check each field at least once a minute, of course with big maps
	// it will take longer
	uint32_t maxchecks = unusable_fields.size();
	if (maxchecks > 5) {
		maxchecks = std::min<uint32_t>(5 + (unusable_fields.size() - 5) / 10, 400);
	}

	// for performance reasons we update only this count of fields
	const uint32_t fields_update_limit = 20;
	// just counter
	uint32_t checked_fields = 0;

	while ((maxchecks--) != 0u) {
		//  check whether we lost ownership of the node
		if (unusable_fields.front().field->get_owned_by() != pn) {
			unusable_fields.pop_front();
			continue;
		}

		// check whether building capabilities have improved
		if ((player_->get_buildcaps(unusable_fields.front()) & Widelands::BUILDCAPS_SIZEMASK) != 0) {
			buildable_fields.push_back(new BuildableField(unusable_fields.front()));
			unusable_fields.pop_front();
			if (fields_update_limit > checked_fields++) {
				update_buildable_field(*buildable_fields.back());
				buildable_fields.back()->field_info_expiration = gametime + kFieldInfoExpiration;
			}
			continue;
		}

		if ((player_->get_buildcaps(unusable_fields.front()) & Widelands::BUILDCAPS_MINE) != 0) {
			mineable_fields.push_back(new MineableField(unusable_fields.front()));
			unusable_fields.pop_front();
			if (fields_update_limit > checked_fields++) {
				update_mineable_field(*mineable_fields.back());
				mineable_fields.back()->field_info_expiration = gametime + kMineFieldInfoExpiration;
			}
			continue;
		}

		unusable_fields.push_back(unusable_fields.front());
		unusable_fields.pop_front();
	}
}

/// Updates one buildable field
void DefaultAI::update_buildable_field(BuildableField& field) {
	// look if there is any unowned land nearby
	const Widelands::Map& map = game().map();
	const Time& gametime = game().get_gametime();
	FindNodeUnownedWalkable find_unowned_walkable(player_, game());
	FindEnemyNodeWalkable find_enemy_owned_walkable(player_, game());
	FindNodeUnownedBuildable find_unowned_buildable(player_, game());
	FindNodeUnownedMineable find_unowned_mines_pots(player_, game());
	FindNodeUnownedMineable find_unowned_iron_mines(player_, game(), iron_resource_id);
	FindNodeAllyOwned find_ally(player_, game(), player_number());
	Widelands::PlayerNumber const pn = player_->player_number();
	const Widelands::Descriptions& descriptions = game().descriptions();

	constexpr uint16_t kProductionArea = 6;
	constexpr uint16_t kBuildableSpotsCheckArea = 10;
	constexpr uint16_t kEnemyCheckArea = 16;
	const uint16_t ms_enemy_check_area =
	   kEnemyCheckArea + std::abs(management_data.get_military_number_at(75)) / 10;
	constexpr uint16_t kDistantResourcesArea = 20;

	uint16_t actual_enemy_check_area = kEnemyCheckArea;
	field.is_militarysite = false;
	if (field.coords.field->get_immovable() != nullptr) {
		if (field.coords.field->get_immovable()->descr().type() ==
		    Widelands::MapObjectType::MILITARYSITE) {
			field.is_militarysite = true;
			actual_enemy_check_area = ms_enemy_check_area;
		}
	}

	field.unowned_land_nearby = map.find_fields(
	   game(), Widelands::Area<Widelands::FCoords>(field.coords, actual_enemy_check_area), nullptr,
	   find_unowned_walkable);

	field.enemy_owned_land_nearby = map.find_fields(
	   game(), Widelands::Area<Widelands::FCoords>(field.coords, actual_enemy_check_area), nullptr,
	   find_enemy_owned_walkable);

	field.nearest_buildable_spot_nearby = std::numeric_limits<uint16_t>::max();
	field.unowned_buildable_spots_nearby = 0;
	field.unowned_portspace_vicinity_nearby = 0;
	if (field.unowned_land_nearby > 0 ||
	    (field.enemy_owned_land_nearby > 0 &&
	     field.enemy_military_presence <
	        std::abs(management_data.get_military_number_at(174)) / 10)) {
		std::vector<Widelands::Coords> found_buildable_fields;

		// first looking for unowned buildable spots
		field.unowned_buildable_spots_nearby = map.find_fields(
		   game(), Widelands::Area<Widelands::FCoords>(field.coords, kBuildableSpotsCheckArea),
		   &found_buildable_fields, find_unowned_buildable);
		field.unowned_buildable_spots_nearby += map.find_fields(
		   game(), Widelands::Area<Widelands::FCoords>(field.coords, kBuildableSpotsCheckArea),
		   &found_buildable_fields, find_enemy_owned_walkable);
		// Now iterate over fields to collect statistics
		for (auto& coords : found_buildable_fields) {
			// We are not interested in blocked fields
			if (blocked_fields.is_blocked(coords)) {
				continue;
			}
			// And now looking for nearest field
			const uint32_t cur_distance = map.calc_distance(coords, field.coords);
			if (cur_distance < field.nearest_buildable_spot_nearby) {
				field.nearest_buildable_spot_nearby = cur_distance;
			}
		}

		// now looking for unowned_portspace_vicinity_nearby
		Widelands::MapRegion<Widelands::Area<Widelands::FCoords>> mr(
		   map, Widelands::Area<Widelands::FCoords>(field.coords, kBuildableSpotsCheckArea));
		do {

			if (mr.location().field->get_owned_by() == 0 &&
			    ports_vicinity.count(mr.location().hash()) > 0) {
				++field.unowned_portspace_vicinity_nearby;
			}
		} while (mr.advance(map));
	}

	// Is this near the border? Get rid of fields owned by ally
	field.near_border =
	   ((map.find_fields(game(), Widelands::Area<Widelands::FCoords>(field.coords, 3), nullptr,
	                     find_ally) != 0u) ||
	    map.find_fields(game(), Widelands::Area<Widelands::FCoords>(field.coords, 3), nullptr,
	                    find_unowned_walkable) > 0);

	// are we going to count resources now?
	static bool resource_count_now = false;
	resource_count_now = false;
	// Testing in first 10 seconds or if last testing was more then 60 sec ago
	if (field.last_resources_check_time < Time(10000) ||
	    gametime > field.last_resources_check_time + Duration(60 * 1000)) {
		resource_count_now = true;
		field.last_resources_check_time = gametime;
	}

	// testing mines
	if (resource_count_now) {
		uint32_t close_mines =
		   map.find_fields(game(), Widelands::Area<Widelands::FCoords>(field.coords, kProductionArea),
		                   nullptr, find_unowned_mines_pots);
		uint32_t distant_mines = map.find_fields(
		   game(), Widelands::Area<Widelands::FCoords>(field.coords, kDistantResourcesArea), nullptr,
		   find_unowned_mines_pots);
		distant_mines = distant_mines - close_mines;
		field.unowned_mines_spots_nearby = 4 * close_mines + distant_mines / 2;
		if (distant_mines > 0) {
			field.unowned_mines_spots_nearby += 15;
		}
		if (field.unowned_mines_spots_nearby > 0 &&
		    // for performance considerations we count iron nodes only if we have less than 2 iron
		    // mines now...
		    mines_per_type[iron_resource_id].total_count() <= 1) {
			// counting iron mines, if we have less than two iron mines
			field.unowned_iron_mines_nearby = map.find_fields(
			   game(), Widelands::Area<Widelands::FCoords>(field.coords, kDistantResourcesArea),
			   nullptr, find_unowned_iron_mines);
		} else {
			field.unowned_iron_mines_nearby = 0;
		}
	}

	// identifying portspace fields
	if ((player_->get_buildcaps(field.coords) & Widelands::BUILDCAPS_PORT) != 0) {
		field.is_portspace = ExtendedBool::kTrue;
	} else {
		field.is_portspace = ExtendedBool::kFalse;
	}

	// testing for near portspaces
	if (ports_vicinity.count(field.coords.hash()) > 0) {
		field.portspace_nearby = ExtendedBool::kTrue;
	} else {
		field.portspace_nearby = ExtendedBool::kFalse;
	}

	// testing if shipyard should be buildable
	if (ports_shipyard_region.count(field.coords.hash()) > 0) {
		field.shipyard_preferred = ExtendedBool::kTrue;
	} else {
		field.shipyard_preferred = ExtendedBool::kFalse;
	}

	// testing if a port is nearby, such field will get a priority boost
	if (resource_count_now) {  // misusing a bit
		uint16_t nearest_distance = std::numeric_limits<uint16_t>::max();
		for (const WarehouseSiteObserver& wh_obs : warehousesites) {
			if (wh_obs.bo->is(BuildingAttribute::kPort)) {
				const uint16_t actual_distance =
				   map.calc_distance(field.coords, wh_obs.site->get_position());
				nearest_distance = std::min(nearest_distance, actual_distance);
			}
		}
		field.port_nearby = (nearest_distance < 15);
	}

	// testing fields in radius 1 to find biggest buildcaps.
	// This is to calculate capacity that will be lost if something is
	// built here
	field.max_buildcap_nearby = 0;
	Widelands::MapRegion<Widelands::Area<Widelands::FCoords>> mr(
	   map, Widelands::Area<Widelands::FCoords>(field.coords, 1));
	do {
		if ((player_->get_buildcaps(mr.location()) & Widelands::BUILDCAPS_SIZEMASK) >
		    field.max_buildcap_nearby) {
			field.max_buildcap_nearby =
			   player_->get_buildcaps(mr.location()) & Widelands::BUILDCAPS_SIZEMASK;
		}
	} while (mr.advance(map));

	assert((player_->get_buildcaps(field.coords) & Widelands::BUILDCAPS_SIZEMASK) <=
	       field.max_buildcap_nearby);

	// Testing surface water (once only)
	// TODO(GunChleoc): We can change the terrain by scripting, so we should work with notifications
	// here.
	// Let's leave this as it is for now for performance reasons - terrain change of water is
	// currently only
	// used in the Atlantean scenario.
	if (field.water_nearby == kUncalculated) {
		assert(field.open_water_nearby == kUncalculated);

		FindNodeWater find_water(game().descriptions());
		field.water_nearby =
		   map.find_fields(game(), Widelands::Area<Widelands::FCoords>(field.coords, kProductionArea),
		                   nullptr, find_water);

		if (field.water_nearby > 0) {
			FindNodeOpenWater find_open_water(game().descriptions());
			field.open_water_nearby = map.find_fields(
			   game(), Widelands::Area<Widelands::FCoords>(field.coords, kProductionArea), nullptr,
			   find_open_water);
		}

		if (resource_necessity_water_needed_) {  // for atlanteans
			field.distant_water =
			   map.find_fields(
			      game(), Widelands::Area<Widelands::FCoords>(field.coords, kDistantResourcesArea),
			      nullptr, find_water) -
			   field.water_nearby;
			assert(field.open_water_nearby <= field.water_nearby);
		}
	}

	Widelands::FCoords fse;
	map.get_neighbour(field.coords, Widelands::WALK_SE, &fse);
	field.preferred = false;
	if (Widelands::BaseImmovable const* const imm = fse.field->get_immovable()) {
		if ((imm->descr().type() == Widelands::MapObjectType::FLAG ||
		     imm->descr().type() == Widelands::MapObjectType::ROAD) &&
		    ((fse.field->nodecaps() & Widelands::BUILDCAPS_FLAG) != 0)) {
			field.preferred = true;
		}
	}

	// counting fields with fish, doing it roughly every 10-th minute is enough
	if (field.water_nearby > 0 &&
	    (field.fish_nearby == kUncalculated || (resource_count_now && gametime.get() % 10 == 0))) {
		Widelands::CheckStepWalkOn fisher_cstep(Widelands::MOVECAPS_WALK, true);
		static std::vector<Widelands::Coords> fish_fields_list;  // pity this contains duplicates
		fish_fields_list.clear();
		map.find_reachable_fields(
		   game(), Widelands::Area<Widelands::FCoords>(field.coords, kProductionArea),
		   &fish_fields_list, fisher_cstep,
		   Widelands::FindNodeResource(descriptions.resource_index("resource_fish")));

		// This is "list" of unique fields in fish_fields_list we got above
		static std::set<Widelands::Coords> counted_fields;
		counted_fields.clear();
		field.fish_nearby = 0;
		for (auto fish_coords : fish_fields_list) {
			if (counted_fields.insert(fish_coords).second) {
				field.fish_nearby += map.get_fcoords(fish_coords).field->get_resources_amount();
			}
		}
	}

	// Counting resources that do not change fast
	if (resource_count_now) {
		// Counting fields with critters (game)
		field.critters_nearby =
		   map.find_bobs(game(), Widelands::Area<Widelands::FCoords>(field.coords, kProductionArea),
		                 nullptr, Widelands::FindBobCritter());

		// Counting trees, rocks, berry bushes nearby
		for (const auto& attribute_category : buildings_immovable_attributes_) {
			for (const ImmovableAttribute& attribute_info : attribute_category.second) {
				// Rocks are not renewable, we will count them only if they were never counted or
				// previous state is nonzero. This is done to save some work for AI (CPU utilization).
				if (attribute_info.building_attribute == BuildingAttribute::kNeedsRocks) {
					auto needs_rocks_it =
					   field.immovables_by_attribute_nearby.find(BuildingAttribute::kNeedsRocks);
					if (needs_rocks_it != field.immovables_by_attribute_nearby.end() &&
					    needs_rocks_it->second == 0) {
						continue;
					}
				}
				uint8_t amount = map.find_immovables(
				   game(),
				   Widelands::Area<Widelands::FCoords>(map.get_fcoords(field.coords), kProductionArea),
				   nullptr, Widelands::FindImmovableAttribute(attribute_category.first));

				// adding 2 if rocks found
				if (attribute_info.building_attribute == BuildingAttribute::kNeedsRocks &&
				    (amount != 0u)) {
					amount += 2;
				}

				field.immovables_by_attribute_nearby[attribute_info.building_attribute] = amount;
				field.immovables_by_name_nearby[attribute_info.building_name] = amount;
			}
		}

		// ground water is not renewable and its amount can only fall, we will count them only if
		// previous state is nonzero
		if (field.ground_water > 0) {
			field.ground_water = field.coords.field->get_resources_amount();
		}
	}

	// resetting some values
	field.enemy_nearby =
	   field.enemy_owned_land_nearby > std::abs(management_data.get_military_number_at(41) / 4);
	if (field.enemy_owned_land_nearby == 0) {
		assert(!field.enemy_nearby);
	}

	// resetting a bunch of values for the field
	field.ally_military_presence = 0;
	field.area_military_capacity = 0;
	field.future_area_military_capacity = 0;
	field.consumers_nearby.clear();
	field.consumers_nearby.resize(wares.size());
	field.enemy_military_presence = 0;
	field.enemy_military_sites = 0;
	field.enemy_wh_nearby = false;
	field.military_in_constr_nearby = 0;
	field.military_loneliness = 1000;
	field.future_military_loneliness = 1000;
	field.military_stationed = 0;
	field.military_unstationed = 0;
	field.own_military_presence = 0;
	field.own_non_military_nearby = 0;
	field.producers_nearby.clear();
	field.supported_producers_nearby.clear();
	field.buildings_nearby.clear();
	field.producers_nearby.resize(wares.size());
	field.rangers_nearby = 0;
	field.space_consumers_nearby = 0;
	field.supporters_nearby.clear();
	field.average_flag_dist_to_wh = 0;

	// collect information about productionsites nearby
	// We are interested in unconnected immovables
	static bool any_imm_not_connected_to_wh = false;
	any_imm_not_connected_to_wh = false;

	// immovables can occupy more then one field so we need a safeguard for duplicates
	std::set<uint32_t> unique_serials;
	unique_serials.clear();

	uint32_t flags_count = 0;

	// The code presumes that the second value is bigger - to be eligible for hollow area
	assert(kProductionArea + 2 <= actual_enemy_check_area);  // to handle this better

	// First checking lesser circle, doing all possible checks here
	Widelands::MapRegion<Widelands::Area<Widelands::FCoords>> first_area(
	   map, Widelands::Area<Widelands::FCoords>(field.coords, kProductionArea + 2));
	do {
		Widelands::BaseImmovable* imm = first_area.location().field->get_immovable();

		if (imm == nullptr) {
			continue;
		}

		const Widelands::PlayerNumber field_owner = first_area.location().field->get_owned_by();

		// Using distance of our and connected flags to calculate avg distance to nearest warehouse
		if (imm->descr().type() == Widelands::MapObjectType::FLAG) {
			if (field_owner == pn) {
				const int16_t flag_dist = flag_warehouse_distance.get_wh_distance(
				   first_area.location().hash(), gametime, nullptr);
				if (flag_dist != kWhFarButReachable && flag_dist != kWhNotReachable) {
					field.average_flag_dist_to_wh += flag_dist;
					flags_count++;
				}
			}
			continue;
		}

		if (imm->descr().type() < Widelands::MapObjectType::BUILDING) {
			continue;
		}

		if (!unique_serials.insert(imm->serial()).second) {
			continue;  // position was not inserted in the set, so we saw it before
		}

		if (field_owner == pn) {
			consider_own_psites(first_area.location(), field);
			consider_own_msites(first_area.location(), field, any_imm_not_connected_to_wh);
			continue;
		}
		if (player_statistics.get_is_enemy(field_owner)) {
			assert(!player_statistics.players_in_same_team(field_owner, pn));
			consider_enemy_sites(first_area.location(), field);
			continue;
		}
		if (field_owner != pn) {
			// Is Ally
			assert(!player_statistics.get_is_enemy(field_owner));
			consider_ally_sites(first_area.location(), field);
			continue;
		}
		NEVER_HERE();

	} while (first_area.advance(map));

	if (flags_count > 0) {
		field.average_flag_dist_to_wh /= flags_count;
	}
	// printf("flags count: %2d, avg: %3d\n", flags_count, field.average_flag_dist_to_wh);

	Widelands::HollowArea<> har(
	   Widelands::Area<>(field.coords, actual_enemy_check_area), kProductionArea + 2);
	Widelands::MapHollowRegion<> second_area(map, har);

	do {

		Widelands::FCoords location = map.get_fcoords(second_area.location());
		Widelands::BaseImmovable* imm = location.field->get_immovable();

		if (imm == nullptr) {
			continue;
		}

		if (imm->descr().type() < Widelands::MapObjectType::BUILDING) {
			continue;
		}

		if (!unique_serials.insert(imm->serial()).second) {
			continue;  // position was not inserted in the set, so we saw it before
		}

		const Widelands::PlayerNumber field_owner = location.field->get_owned_by();

		if (player_statistics.get_is_enemy(field_owner)) {  // Is enemy
			assert(!player_statistics.players_in_same_team(field_owner, pn));
			consider_enemy_sites(location, field);
			continue;
		}
		if (field_owner != pn) {  // Is Ally
			assert(!player_statistics.get_is_enemy(field_owner));
			consider_ally_sites(location, field);
			continue;
		}
		assert(field_owner == pn);  // It is us

		consider_own_msites(location, field, any_imm_not_connected_to_wh);

	} while (second_area.advance(map));

	assert(field.military_loneliness <= 1000);
	assert(field.future_military_loneliness <= 1000);

	// if there is a militarysite on the field, we try to walk to enemy
	field.enemy_accessible_ = false;
	field.local_soldier_capacity = 0;
	if (field.is_militarysite) {
		if (upcast(Widelands::MilitarySite, ms, field.coords.field->get_immovable())) {
			if (field.enemy_nearby) {
				uint32_t unused1 = 0;
				uint16_t unused2 = 0;
				field.enemy_accessible_ = other_player_accessible(
				   actual_enemy_check_area + 3, &unused1, &unused2, field.coords, WalkSearch::kEnemy);
			}
			field.local_soldier_capacity = ms->soldier_control()->max_soldier_capacity();
			field.is_militarysite = true;
		} else {
			NEVER_HERE();
		}
	}

	// Calculating field score
	field.military_score_ = 0;
	field.inland = false;

	if (!(field.enemy_nearby || field.near_border)) {
		field.inland = true;
	}

	const uint8_t score_parts_size = 72;
	int32_t score_parts[score_parts_size] = {0};
	if (field.enemy_owned_land_nearby != 0u) {
		score_parts[0] = 3 * management_data.neuron_pool[73].get_result_safe(
		                        field.enemy_owned_land_nearby / 5, kAbsValue);
		score_parts[1] = 3 * management_data.neuron_pool[76].get_result_safe(
		                        field.enemy_owned_land_nearby, kAbsValue);
		score_parts[2] = 3 * management_data.neuron_pool[54].get_result_safe(
		                        field.enemy_military_presence * 2, kAbsValue);
		score_parts[3] = 3 * management_data.neuron_pool[61].get_result_safe(
		                        field.enemy_military_presence / 3, kAbsValue);
		score_parts[4] =
		   (!field.enemy_accessible_) ? (-100 + management_data.get_military_number_at(55)) : 0;
		score_parts[5] = 2 * management_data.neuron_pool[50].get_result_safe(
		                        field.enemy_owned_land_nearby, kAbsValue);

		score_parts[6] =
		   field.enemy_military_sites * std::abs(management_data.get_military_number_at(67) / 2);
		score_parts[7] = 2 * management_data.neuron_pool[34].get_result_safe(
		                        field.enemy_military_sites * 2, kAbsValue);
		score_parts[8] = management_data.neuron_pool[56].get_result_safe(
		   field.enemy_military_presence * 2, kAbsValue);

		score_parts[9] = management_data.neuron_pool[65].get_result_safe(
		   (field.unowned_land_nearby + field.enemy_owned_land_nearby) / 2, kAbsValue);
		score_parts[10] = (field.enemy_accessible_) ? management_data.get_military_number_at(80) : 0;

		score_parts[11] =
		   -3 * management_data.neuron_pool[8].get_result_safe(
		           (field.military_in_constr_nearby + field.military_unstationed) * 3, kAbsValue);
		score_parts[12] =
		   -3 * management_data.neuron_pool[74].get_result_safe(
		           (field.military_in_constr_nearby + field.military_unstationed) * 5, kAbsValue);
		score_parts[13] = ((field.military_in_constr_nearby + field.military_unstationed) > 0) ?
                           -std::abs(management_data.get_military_number_at(32)) :
                           0;
		score_parts[14] = -1 * (field.military_in_constr_nearby + field.military_unstationed) *
		                  std::abs(management_data.get_military_number_at(12));

		score_parts[15] =
		   -2 * management_data.neuron_pool[75].get_result_safe(field.own_military_presence);
		score_parts[16] = -5 * std::min<int16_t>(field.future_area_military_capacity, 20);
		score_parts[17] = 3 * management_data.get_military_number_at(28);
		score_parts[18] =
		   (field.enemy_nearby) ? 3 * std::abs(management_data.get_military_number_at(68)) : 0;
		score_parts[19] =
		   (field.enemy_wh_nearby) ? 3 * std::abs(management_data.get_military_number_at(132)) : 0;
		score_parts[64] = (field.enemy_wh_nearby) ?
                           std::abs(management_data.get_military_number_at(135)) :
                           -std::abs(management_data.get_military_number_at(135));
		score_parts[70] = management_data.neuron_pool[32].get_result_safe(
		   field.future_military_loneliness / 50, kAbsValue);

	} else {  // for expansion or inner land

		score_parts[20] = management_data.neuron_pool[22].get_result_safe(
		   (field.unowned_mines_spots_nearby + 2) / 3, kAbsValue);
		score_parts[21] = (field.unowned_mines_spots_nearby > 0) ?
                           std::abs(management_data.get_military_number_at(58)) :
                           0;
		if (expansion_type.get_expansion_type() == ExpansionMode::kResources) {
			score_parts[23] = 2 * management_data.neuron_pool[78].get_result_safe(
			                         (field.unowned_mines_spots_nearby + 2) / 3, kAbsValue);
		}

		score_parts[24] =
		   (field.unowned_land_nearby != 0) ?
            management_data.neuron_pool[25].get_result_safe(field.water_nearby / 2, kAbsValue) :
            0;
		score_parts[25] =
		   (field.unowned_land_nearby != 0) ?
            management_data.neuron_pool[27].get_result_safe(
		         std::max(field.immovables_by_attribute_nearby[BuildingAttribute::kLumberjack],
		                  field.immovables_by_attribute_nearby[BuildingAttribute::kRanger]) /
		            2,
		         kAbsValue) :
            0;

		if (resource_necessity_water_needed_) {
			score_parts[26] =
			   (field.unowned_land_nearby != 0) ?
               management_data.neuron_pool[15].get_result_safe(field.water_nearby, kAbsValue) :
               0;
			score_parts[27] =
			   static_cast<int>(resource_necessity_water_needed_) *
			   management_data.neuron_pool[17].get_result_safe(field.distant_water, kAbsValue) / 100;
		}
		score_parts[28] =
		   (field.unowned_land_nearby != 0) ?
            management_data.neuron_pool[33].get_result_safe(field.water_nearby, kAbsValue) :
            0;
		score_parts[29] =
		   management_data.neuron_pool[10].get_result_safe(field.military_loneliness / 50, kAbsValue);

		score_parts[30] =
		   -10 * management_data.neuron_pool[37].get_result_safe(
		            3 * (field.military_in_constr_nearby + field.military_unstationed), kAbsValue);
		score_parts[31] =
		   -10 * management_data.neuron_pool[31].get_result_safe(
		            3 * (field.military_in_constr_nearby + field.military_unstationed), kAbsValue);
		score_parts[32] = -4 * field.military_in_constr_nearby *
		                  std::abs(management_data.get_military_number_at(82));
		score_parts[33] = (field.military_in_constr_nearby > 0) ?
                           -5 * management_data.get_military_number_at(85) :
                           0;

		score_parts[34] = -1 * management_data.neuron_pool[4].get_result_safe(
		                          (field.future_area_military_capacity + 4) / 5, kAbsValue);
		score_parts[35] = 3 * management_data.get_military_number_at(133);

		if (expansion_type.get_expansion_type() == ExpansionMode::kEconomy) {
			score_parts[36] = -100 - 4 * std::abs(management_data.get_military_number_at(139));
		}
		if (expansion_type.get_expansion_type() == ExpansionMode::kResources ||
		    expansion_type.get_expansion_type() == ExpansionMode::kSpace) {
			score_parts[37] =
			   +100 + 4 * std::abs(management_data.get_military_number_at(139));  // The same as above
		}
		if (msites_in_constr() > 0 && field.max_buildcap_nearby == Widelands::BUILDCAPS_BIG &&
		    spots_avail.at(Widelands::BUILDCAPS_BIG) <= 2) {
			score_parts[65] = -10 * std::abs(management_data.get_military_number_at(54));
		}
		score_parts[71] = management_data.neuron_pool[43].get_result_safe(
		   field.future_military_loneliness / 50, kAbsValue);
	}

	// common inputs
	if (field.unowned_iron_mines_nearby > 0 && mines_per_type[iron_resource_id].total_count() == 0) {
		score_parts[40] = field.unowned_iron_mines_nearby *
		                  std::abs(management_data.get_military_number_at(92)) / 50;
	}
	if ((field.unowned_iron_mines_nearby != 0u) &&
	    mines_per_type[iron_resource_id].total_count() <= 1) {
		score_parts[41] = 3 * std::abs(management_data.get_military_number_at(93));
	}

	score_parts[42] =
	   (field.unowned_land_nearby != 0) ?
         management_data.neuron_pool[18].get_result_safe(field.own_non_military_nearby, kAbsValue) :
         0;

	score_parts[43] = 2 * management_data.neuron_pool[11].get_result_safe(
	                         field.unowned_buildable_spots_nearby, kAbsValue);
	score_parts[44] =
	   management_data.neuron_pool[12].get_result_safe(field.unowned_mines_spots_nearby, kAbsValue);
	score_parts[45] =
	   (field.unowned_land_nearby != 0) ?
         field.military_loneliness * std::abs(management_data.get_military_number_at(53)) / 800 :
         0;

	score_parts[46] =
	   -1 * management_data.neuron_pool[55].get_result_safe(field.ally_military_presence, kAbsValue);
	score_parts[47] = -1 * management_data.neuron_pool[53].get_result_safe(
	                          2 * field.ally_military_presence, kAbsValue);
	score_parts[48] = -2 * management_data.neuron_pool[36].get_result_safe(
	                          (field.future_area_military_capacity + 4) / 5, kAbsValue);
	score_parts[49] = ((field.military_in_constr_nearby + field.military_unstationed) > 0) ?
                        -std::abs(management_data.get_military_number_at(81)) :
                        0;
	score_parts[55] = (field.military_loneliness < 50) ?
                        2 * std::abs(management_data.get_military_number_at(141)) :
                        0;
	score_parts[56] =
	   (any_imm_not_connected_to_wh) ? 2 * std::abs(management_data.get_military_number_at(23)) : 0;
	score_parts[57] = 1 * management_data.neuron_pool[38].get_result_safe(
	                         2 * field.unowned_portspace_vicinity_nearby, kAbsValue);
	score_parts[58] = 3 * management_data.neuron_pool[19].get_result_safe(
	                         5 * field.unowned_portspace_vicinity_nearby, kAbsValue);
	score_parts[59] = (field.unowned_portspace_vicinity_nearby != 0) ?
                        10 * std::abs(management_data.get_military_number_at(31)) :
                        0;
	score_parts[60] = 3 * management_data.neuron_pool[21].get_result_safe(
	                         20 - field.nearest_buildable_spot_nearby, kAbsValue);
	score_parts[61] = (field.nearest_buildable_spot_nearby < 8) ?
                        std::abs(management_data.get_military_number_at(153) * 2) :
                        0;
	score_parts[62] = (field.nearest_buildable_spot_nearby > 20) ?
                        -std::abs(management_data.get_military_number_at(154) * 2) :
                        0;
	score_parts[63] = (field.nearest_buildable_spot_nearby < 4) ?
                        std::abs(management_data.get_military_number_at(155) * 2) :
                        0;
	// 64 and 65 are used above
	score_parts[66] =
	   (field.unowned_mines_spots_nearby > 0 && !mine_fields_stat.has_critical_ore_fields()) ?
         std::abs(management_data.get_military_number_at(157)) :
         0;
	score_parts[67] = (field.unowned_mines_spots_nearby > 0 && mine_fields_stat.count_types() <= 4) ?
                        std::abs(management_data.get_military_number_at(158)) :
                        0;
	score_parts[68] =
	   (field.unowned_mines_spots_nearby == 0 && mine_fields_stat.count_types() <= 4) ?
         -std::abs(management_data.get_military_number_at(159)) :
         0;

	score_parts[69] = management_data.neuron_pool[30].get_result_safe(
	   field.future_military_loneliness / 50, kAbsValue);

	for (int32_t part : score_parts) {
		field.military_score_ += part;
	}

	// Using F-neurons to slightly modify calculated score
	FNeuron* this_fneuron1 = &management_data.f_neuron_pool[1];
	FNeuron* this_fneuron2 = &management_data.f_neuron_pool[2];
	FNeuron* this_fneuron3 = &management_data.f_neuron_pool[3];

	const bool res1 =
	   this_fneuron1->get_result(field.unowned_buildable_spots_nearby > 5,
	                             field.average_flag_dist_to_wh<20, any_imm_not_connected_to_wh,
	                                                           field.military_in_constr_nearby != 0,
	                                                           field.enemy_owned_land_nearby> 0);

	const bool res2 = this_fneuron2->get_result(
	   field.military_in_constr_nearby > 0,
	   field.average_flag_dist_to_wh<100, any_imm_not_connected_to_wh, flags_count> 5,
	   field.enemy_owned_land_nearby > 10);

	const bool res3 =
	   this_fneuron3->get_result(field.unowned_land_nearby > 5,
	                             field.average_flag_dist_to_wh<200, any_imm_not_connected_to_wh,
	                                                           field.military_in_constr_nearby != 0,
	                                                           field.enemy_owned_land_nearby> 0);

	field.military_score_ += (res1 ? 15 : -15) + (res2 ? 15 : -15) + (res3 ? 15 : -15);

	if (ai_training_mode_) {
		if (field.military_score_ < -5000 || field.military_score_ > 2000) {
			verb_log_dbg_time(
			   gametime, "Warning field.military_score_ %5d, compounds: ", field.military_score_);
		}
	}

	// is new site allowed at all here?
	field.defense_msite_allowed = false;
	static int16_t multiplicator = 10;
	multiplicator = 10;
	if (soldier_status_ == SoldiersStatus::kBadShortage) {
		multiplicator = 4;
	} else if (soldier_status_ == SoldiersStatus::kShortage) {
		multiplicator = 7;
	}
	if (field.future_area_military_capacity < field.enemy_military_presence * multiplicator / 10) {
		field.defense_msite_allowed = true;
	}
}

/// Updates one mineable field
void DefaultAI::update_mineable_field(MineableField& field) {
	// collect information about resources in the area
	std::vector<Widelands::ImmovableFound> immovables;
	const Widelands::Map& map = game().map();
	map.find_immovables(game(), Widelands::Area<Widelands::FCoords>(field.coords, 5), &immovables);
	field.preferred = false;
	field.mines_nearby = 0;
	Widelands::FCoords fse;
	map.get_brn(field.coords, &fse);

	if (Widelands::BaseImmovable const* const imm = fse.field->get_immovable()) {
		if ((imm->descr().type() == Widelands::MapObjectType::FLAG ||
		     imm->descr().type() == Widelands::MapObjectType::ROAD) &&
		    ((fse.field->nodecaps() & Widelands::BUILDCAPS_FLAG) != 0)) {
			field.preferred = true;
		}
	}

	for (const Widelands::ImmovableFound& temp_immovable : immovables) {
		if (upcast(Widelands::Building const, bld, temp_immovable.object)) {
			if (player_number() != bld->owner().player_number()) {
				continue;
			}
			if (bld->descr().get_ismine()) {
				if (get_building_observer(bld->descr().name().c_str()).mines ==
				    field.coords.field->get_resources()) {
					++field.mines_nearby;
				}
			} else if (upcast(Widelands::ConstructionSite const, cs, bld)) {
				if (cs->building().get_ismine()) {
					if (get_building_observer(cs->building().name().c_str()).mines ==
					    field.coords.field->get_resources()) {
						++field.mines_nearby;
					}
				}
			}
		}
	}

	// 0 is default, and thus indicates that counting must be done
	if (field.same_mine_fields_nearby == 0) {
		FindNodeMineable find_mines_spots_nearby(game(), field.coords.field->get_resources());
		field.same_mine_fields_nearby =
		   map.find_fields(game(), Widelands::Area<Widelands::FCoords>(field.coords, 4), nullptr,
		                   find_mines_spots_nearby);
	}
}

/// Updates the production and MINE sites statistics needed for construction decision.
void DefaultAI::update_productionsite_stats() {

	// Reset statistics for all buildings
	for (BuildingObserver& bo : buildings_) {
		bo.current_stats = 0;
		bo.unoccupied_count = 0;
		bo.unconnected_count = 0;
	}

	// Check all available productionsites
	for (uint32_t i = 0; i < productionsites.size(); ++i) {
		assert(productionsites.front().bo->cnt_built > 0);
		// is connected
		// TODO(Nordfriese): Someone should update the code since the big economy splitting for the
		// ferries
		const bool connected_to_wh =
		   !productionsites.front().site->get_economy(Widelands::wwWORKER)->warehouses().empty();

		// unconnected buildings are excluded from statistics review
		if (connected_to_wh) {
			// Add statistics value
			productionsites.front().bo->current_stats +=
			   productionsites.front().site->get_statistics_percent();

			// Check whether this building is completely occupied
			if (!productionsites.front().site->can_start_working()) {
				++productionsites.front().bo->unoccupied_count;
			}
		} else {
			++productionsites.front().bo->unconnected_count;
		}

		// Now reorder the buildings
		productionsites.push_back(productionsites.front());
		productionsites.pop_front();
	}

	// for mines_ also
	// Check all available mines
	for (uint32_t i = 0; i < mines_.size(); ++i) {
		assert(mines_.front().bo->cnt_built > 0);

		const bool connected_to_wh =
		   !mines_.front().site->get_economy(Widelands::wwWORKER)->warehouses().empty();

		// unconnected mines are excluded from statistics review
		if (connected_to_wh) {
			// Add statistics value
			mines_.front().bo->current_stats += mines_.front().site->get_statistics_percent();
			// Check whether this building is completely occupied
			if (!mines_.front().site->can_start_working()) {
				++mines_.front().bo->unoccupied_count;
			}
		} else {
			++mines_.front().bo->unconnected_count;
		}

		// Now reorder the buildings
		mines_.push_back(mines_.front());
		mines_.pop_front();
	}

	// Scale statistics down
	for (BuildingObserver& bo : buildings_) {
		if (bo.cnt_built - bo.unconnected_count > 0) {
			bo.current_stats /= bo.cnt_built - bo.unconnected_count;
		}
	}
}

unsigned DefaultAI::find_immovables_nearby(
   const std::set<std::pair<Widelands::MapObjectType, Widelands::MapObjectDescr::AttributeIndex>>&
      attribute_infos,
   const Widelands::FCoords& position,
   const WorkareaInfo& workarea_info) const {
	unsigned result = 0;

	// Get max radius of recursive workarea
	WorkareaInfo::size_type radius = 0;
	for (const auto& temp_info : workarea_info) {
		if (radius < temp_info.first) {
			radius = temp_info.first;
		}
	}

	for (const auto& attribute_info : attribute_infos) {
		if (attribute_info.first != Widelands::MapObjectType::IMMOVABLE) {
			continue;
		}
		result += game().map().find_immovables(
		   game(), Widelands::Area<Widelands::FCoords>(position, radius), nullptr,
		   Widelands::FindImmovableAttribute(attribute_info.second));
	}
	return result;
}

// * Constructs the most needed building
//   algorithm goes over all available spots and all allowed buildings,
//   scores every combination and one with highest and positive score
//   is built.
// * Buildings are split into categories
// * The logic is complex but approximately:
// - some buildings belong to "basic economy" - these are preferred
// - some small huts are exempt from basic economy logic
// - first bulding of a type is preferred
// - algorithm is trying to take into account actual utlization of buildings
//   (the one shown in GUI/game is not reliable, it calculates own statistics)
// * military buildings use genetic algorithm logic to score fields
//   Currently more military buildings are built than needed
//   so there are always some vacant positions
bool DefaultAI::construct_building(const Time& gametime) {
	if (buildable_fields.empty()) {
		return false;
	}

	const Widelands::Map& map = game().map();

	if (gametime > last_seafaring_check_ + Duration(20 * 1000)) {
		map_allows_seafaring_ = map.allows_seafaring();
		last_seafaring_check_ = gametime;
	}

	// Do we have basic economy established? Informing that we just left the basic economy mode.
	if (!basic_economy_established && persistent_data->remaining_basic_buildings.empty()) {
		verb_log_info_time(gametime, "AI %2d: Player has achieved the basic economy at %s\n",
		                   player_number(), gamestring_with_leading_zeros(gametime.get()));
		basic_economy_established = true;
		assert(persistent_data->remaining_basic_buildings.empty());
	}

	if (!basic_economy_established && player_statistics.any_enemy_seen_lately(gametime) &&
	    management_data.f_neuron_pool[17].get_position(0)) {
		verb_log_info_time(gametime,
		                   "AI %2d: Player has not all buildings for basic economy yet (%" PRIuS
		                   " missing), but enemy is "
		                   "nearby, so quitting the mode at %s\n",
		                   player_number(), persistent_data->remaining_basic_buildings.size(),
		                   gamestring_with_leading_zeros(gametime.get()));
		basic_economy_established = true;
		// Zeroing following to preserve consistency
		persistent_data->remaining_basic_buildings.clear();
	}

	// Updating statistics of free spots, it will be needed later on
	update_avail_spots_stat();

	// Now we will calculate two scores used to build militarysites
	// persistent_data->target_military_score;
	// persistent_data->least_military_score
	// And also update some other info about needed spots
	calculate_target_m_score(gametime);

	// Iterate over rangers and set wood policy
	set_rangers_policy(gametime);

	// Testing big military buildings, whether all critical construction
	// material is available
	check_critical_material_of_ms();

	// Remove outdated fields from blocker list
	blocked_fields.remove_expired(gametime);

	// Calculating needness of individual types of buidings (bo.new_building)
	pre_calculating_needness_of_buildings(gametime);

	static uint32_t consumers_nearby_count = 0;
	consumers_nearby_count = 0;

	static uint16_t concurent_ms_in_constr_no_enemy = 1;
	concurent_ms_in_constr_no_enemy = 1;
	static uint16_t concurent_ms_in_constr_enemy_nearby = 2;
	concurent_ms_in_constr_enemy_nearby = 2;

	BuildingObserver* best_building = nullptr;
	int32_t proposed_priority = 0;
	Widelands::Coords proposed_coords;

	// first scan all buildable fields for regular buildings
	for (BuildableField* const bf : buildable_fields) {
		if (bf->field_info_expiration < gametime) {
			continue;
		}

		// Continue if field is blocked at the moment
		if (blocked_fields.is_blocked(bf->coords)) {
			continue;
		}

		assert(player_);
		int32_t const maxsize = player_->get_buildcaps(bf->coords) & Widelands::BUILDCAPS_SIZEMASK;

		// Some buildings needs to consider distance from nearest warehouse
		// It is non-negative value, and should be deducted from prio for some productionsites
		const int32_t wh_distance_malus =
		   management_data.neuron_pool[35].get_result_safe(bf->average_flag_dist_to_wh, kAbsValue) +
		   management_data.neuron_pool[42].get_result_safe(
		      bf->average_flag_dist_to_wh / 3, kAbsValue);
		// printf("wh distance malus: %3d [dist to wh: %3d]\n", wh_distance_malus,
		// bf->average_flag_dist_to_wh);

		// For every field test all buildings
		for (BuildingObserver& bo : buildings_) {
			if (!bo.buildable(*player_)) {
				continue;
			}

			if (bo.new_building == BuildingNecessity::kNotNeeded ||
			    bo.new_building == BuildingNecessity::kNeededPending ||
			    bo.new_building == BuildingNecessity::kForbidden) {
				continue;
			}

			assert(bo.new_building == BuildingNecessity::kForced ||
			       bo.new_building == BuildingNecessity::kNeeded ||
			       bo.new_building == BuildingNecessity::kAllowed);

			assert(bo.aimode_limit_status() == AiModeBuildings::kAnotherAllowed);

			// if current field is not big enough
			if (bo.desc->get_size() > maxsize) {
				continue;
			}

			if (RNG::static_rand(3) == 0 && bo.total_count() > 0) {
				continue;
			}  // add randomnes and ease AI

			if (bo.type == BuildingObserver::Type::kMine) {
				continue;
			}

			// here we do an exemption for lumberjacks, mainly in early stages of game
			// sometimes the first one is not built and AI waits too long for second attempt
			if (gametime - bo.construction_decision_time < kBuildingMinInterval &&
			    !bo.is(BuildingAttribute::kLumberjack)) {
				continue;
			}

			if (!(bo.type == BuildingObserver::Type::kMilitarysite) &&
			    bo.cnt_under_construction >= 2) {
				continue;
			}

			int32_t prio = 0;  // score of a bulding on a field

			// testing for reserved ports
			if (!bo.is(BuildingAttribute::kPort)) {
				if (bf->portspace_nearby == ExtendedBool::kTrue) {
					if (num_ports == 0) {
						continue;
					}
					// If we have at least on port, we can perhaps build here something
					// but decreasing the score to discourage it
					prio -= 5 * std::abs(management_data.get_military_number_at(52));
				}
			}

			if (bo.type == BuildingObserver::Type::kProductionsite) {

				prio += management_data.neuron_pool[44].get_result_safe(bf->military_score_ / 20) / 5;

				// Some productionsites strictly require supporting sites nearby
				uint8_t number_of_supporters_nearby = 0;
				if (bo.requires_supporters) {
					if (bf->supporters_nearby.count(bo.name) == 0) {
						prio -= 100 + std::abs(management_data.get_military_number_at(18)) * 3;
					} else {
						number_of_supporters_nearby += bf->supporters_nearby.at(bo.desc->name());
					}
				}

				// Priorities will be adjusted according to nearby buildings needing support
				uint8_t number_of_supported_producers_nearby = 0;
				auto it = bf->supported_producers_nearby.find(bo.id);
				if (it != bf->supported_producers_nearby.end()) {
					number_of_supported_producers_nearby += it->second;
				}

				// Priorities will be adjusted according to nearby competitors
				uint8_t number_of_same_nearby = 0;
				auto same_it = bf->buildings_nearby.find(bo.id);
				if (same_it != bf->buildings_nearby.end()) {
					number_of_same_nearby += same_it->second;
				}

				// Considering distance to wh for various types of productionsites:
				if (bo.is(BuildingAttribute::kWell) || bo.is(BuildingAttribute::kRanger) ||
				    bo.is(BuildingAttribute::kHunter) || bo.is(BuildingAttribute::kSpaceConsumer)) {
					prio += wh_distance_malus;  // push farer
				} else if ((!bo.inputs.empty() && !bo.ware_outputs.empty() &&
				            !bo.requires_supporters) ||
				           bo.is(BuildingAttribute::kRecruitment)) {
					prio -= wh_distance_malus;  // push closer
				}

				// this can be only a well (as by now)
				if (bo.is(BuildingAttribute::kWell)) {

					if (bo.new_building == BuildingNecessity::kForced) {
						assert(bo.total_count() - bo.unconnected_count == 0);
					}

					if (bf->ground_water < 2) {
						continue;
					}

					prio += bo.primary_priority;

					// keep wells more distant
					if (number_of_same_nearby > 2) {
						continue;
					}

					// one well is forced
					if (bo.new_building == BuildingNecessity::kForced) {
						prio += 200;
					}

					prio += -10 +
					        std::abs(management_data.get_military_number_at(59) / 50) * bf->ground_water;

				} else if (bo.is(BuildingAttribute::kLumberjack)) {

					prio += bo.primary_priority;

					if (bo.new_building == BuildingNecessity::kForced) {
						prio += 5 * std::abs(management_data.get_military_number_at(17));
					}

					if (bf->immovables_by_name_nearby[bo.name] < trees_nearby_treshold_ &&
					    bo.new_building == BuildingNecessity::kAllowed) {
						continue;
					}

					prio += std::abs(management_data.get_military_number_at(26)) *
					        (bf->immovables_by_name_nearby[bo.name] - trees_nearby_treshold_) / 10;

					// consider cutters and rangers nearby
					prio += 2 * number_of_supporters_nearby *
					        std::abs(management_data.get_military_number_at(25));
					prio -=
					   number_of_same_nearby * std::abs(management_data.get_military_number_at(36)) * 3;

				} else if (bo.is(BuildingAttribute::kNeedsRocks)) {

					// Quarries are generally to be built everywhere where rocks are
					// no matter the need for granite, as rocks are considered an obstacle
					// to expansion
					const uint8_t rocks_nearby = bf->immovables_by_name_nearby[bo.name];
					if (rocks_nearby < 1) {
						continue;
					}
					prio += 2 * rocks_nearby;

					if (rocks_nearby > 0 && bf->near_border) {
						prio += management_data.get_military_number_at(27) / 2;
					}

					// value is initialized with 1 but minimal value that can be
					// calculated is 11
					if (prio <= 1) {
						continue;
					}

					if (bo.total_count() - bo.unconnected_count == 0) {
						prio += 150;
					}

					if (get_stocklevel(bo, gametime) == 0) {
						prio *= 2;
					}

					// to prevent too many quarries on one spot
					prio = prio - 50 * number_of_same_nearby;

				} else if (bo.is(BuildingAttribute::kHunter)) {

					if (bf->critters_nearby < 5) {
						continue;
					}

					if (bo.new_building == BuildingNecessity::kForced) {
						prio += 20;
					}

					// Overdue priority here
					prio += bo.primary_priority;

					prio += number_of_supporters_nearby * 5;

					prio += (bf->critters_nearby * 3) - 8 - 5 * number_of_same_nearby;

				} else if (bo.is(BuildingAttribute::kFisher)) {  // fisher

					if (bf->fish_nearby <= 15) {
						continue;
					}

					if (bo.new_building == BuildingNecessity::kForced) {
						prio += 200;
					}

					// Overdue priority here
					prio += bo.primary_priority;
					prio -= number_of_same_nearby * 20;
					prio += number_of_supporters_nearby * 20;

					prio += -5 + bf->fish_nearby *
					                (1 + std::abs(management_data.get_military_number_at(63) / 15));
					if (resource_necessity_water_needed_) {
						prio *= 3;
					}

				} else if (!bo.supported_producers.empty()) {
					if (bo.is(BuildingAttribute::kRanger)) {
						assert(bo.cnt_target > 0);
					}

					prio += bo.primary_priority;

					if (bo.is(BuildingAttribute::kRanger)) {

						assert(bo.new_building == BuildingNecessity::kNeeded ||
						       bo.new_building == BuildingNecessity::kForced);

						if (bo.total_count() == 0) {
							prio += 200;
						} else {
							prio += std::abs(management_data.get_military_number_at(66)) *
							        (bo.cnt_target - bo.total_count());
						}

						prio -= bf->water_nearby / 5;

						prio += management_data.neuron_pool[67].get_result_safe(
						           number_of_supported_producers_nearby * 5, kAbsValue) /
						        2;

						prio += management_data.neuron_pool[49].get_result_safe(
						           bf->immovables_by_name_nearby[bo.name], kAbsValue) /
						        5;

						prio += number_of_supported_producers_nearby * 5 -
						        static_cast<int>(expansion_type.get_expansion_type() !=
						                         ExpansionMode::kEconomy) *
						           15 -
						        bf->space_consumers_nearby *
						           std::abs(management_data.get_military_number_at(101)) / 5 -
						        bf->immovables_by_attribute_nearby[BuildingAttribute::kNeedsRocks] / 3;

						prio += number_of_same_nearby * 3;
						// don't block port building spots with trees
						if (bf->unowned_portspace_vicinity_nearby > 0) {
							prio -= 500;
						}
						// frisian claypit and frisian farm
					} else if (bo.is(BuildingAttribute::kSupportingProducer)) {
						// we dont like trees nearby
						prio += 1 - std::max(
						               bf->immovables_by_attribute_nearby[BuildingAttribute::kLumberjack],
						               bf->immovables_by_attribute_nearby[BuildingAttribute::kRanger]) /
						               3;
						// and be far from rangers
						prio += 1 - bf->rangers_nearby *
						               std::abs(management_data.get_military_number_at(102)) / 5;

						// This is for a special case this is also supporter, it considers
						// producers nearby
						prio += management_data.neuron_pool[51].get_result_safe(
						           number_of_supported_producers_nearby * 5, kAbsValue) /
						        2;

						// taking into account the vicinity
						prio += number_of_supported_producers_nearby * 10;
						prio -= number_of_same_nearby * 15;

						if (bf->enemy_nearby) {  // not close to the enemy
							prio -= 20;
						}

						// don't block port building spots with immovables
						if (bo.is(BuildingAttribute::kSpaceConsumer) &&
						    bf->unowned_portspace_vicinity_nearby > 0) {
							prio -= 500;
						}

						if (bo.is(BuildingAttribute::kSpaceConsumer) &&
						    (bf->water_nearby != 0)) {  // not close to water
							prio -= std::abs(management_data.get_military_number_at(103)) / 5;
						}

						if (bo.is(BuildingAttribute::kSpaceConsumer) &&
						    (bf->unowned_mines_spots_nearby != 0u)) {  // not close to mountains
							prio -= std::abs(management_data.get_military_number_at(104)) / 5;
						}
						// frisian berry farm
					} else if (bo.is(BuildingAttribute::kSpaceConsumer)) {
						// we dont like trees nearby
						prio += 1 - std::max(
						               bf->immovables_by_attribute_nearby[BuildingAttribute::kLumberjack],
						               bf->immovables_by_attribute_nearby[BuildingAttribute::kRanger]) /
						               4;
						// and be far from rangers
						prio += 1 - bf->rangers_nearby *
						               std::abs(management_data.get_military_number_at(161)) / 5;

						// taking into account the vicinity
						prio += number_of_supported_producers_nearby * 10;
						prio -= number_of_same_nearby * 8;

						if (bf->enemy_nearby) {  // not close to the enemy
							prio -= 20;
						}

						// don't block port building spots with immovables
						if (bf->unowned_portspace_vicinity_nearby > 0) {
							prio -= 500;
						}

						if (bf->water_nearby != 0) {  // not close to water
							prio -= std::abs(management_data.get_military_number_at(124)) / 5;
						}

						if (bf->unowned_mines_spots_nearby != 0u) {  // not close to mountains
							prio -= std::abs(management_data.get_military_number_at(148)) / 5;
						}

					} else {  // FISH BREEDERS and GAME KEEPERS

						// especially for fish breeders
						if (bo.is(BuildingAttribute::kNeedsCoast) &&
						    (bf->water_nearby < 6 || bf->fish_nearby < 6)) {
							continue;
						}
						if (bo.is(BuildingAttribute::kNeedsCoast)) {
							prio += (-6 + bf->water_nearby) / 3;
							prio += (-6 + bf->fish_nearby) / 3;
						}

						prio += number_of_supported_producers_nearby * 10;
						prio -= number_of_same_nearby * 20;

						if (bf->enemy_nearby) {
							prio -= 20;
						}

						if (bf->unowned_portspace_vicinity_nearby > 0) {
							prio -= 500;
						}
					}

				} else if (bo.is(BuildingAttribute::kRecruitment)) {
					prio += bo.primary_priority;
					prio -= bf->unowned_land_nearby * 2;
					prio -= static_cast<int>((bf->enemy_nearby)) * 100;
					prio -=
					   static_cast<int>(expansion_type.get_expansion_type() != ExpansionMode::kEconomy) *
					   100;
				} else {  // finally normal productionsites
					assert(bo.supported_producers.empty());

					if (bo.new_building == BuildingNecessity::kForced) {
						prio += 150;
						assert(!bo.is(BuildingAttribute::kShipyard));
					} else if (bo.is(BuildingAttribute::kShipyard)) {
						if (!map_allows_seafaring_) {
							continue;
						}
					} else {
						assert(bo.new_building == BuildingNecessity::kNeeded);
					}

					// This considers supporters nearby
					prio += management_data.neuron_pool[52].get_result_safe(
					           number_of_supporters_nearby * 5, kAbsValue) /
					        2;

					// Overdue priority here
					prio += bo.primary_priority;

					// we check separatelly buildings with no inputs and some inputs
					if (bo.inputs.empty()) {

						assert(!bo.is(BuildingAttribute::kShipyard));

						if (bo.is(BuildingAttribute::kSpaceConsumer)) {  // e.g. farms
							// we dont like trees nearby
							prio +=
							   1 -
							   std::max(bf->immovables_by_attribute_nearby[BuildingAttribute::kLumberjack],
							            bf->immovables_by_attribute_nearby[BuildingAttribute::kRanger]) /
							      4;
							// we attempt to cluster space consumers together
							prio += number_of_same_nearby * 2;
							// and be far from rangers
							prio += 1 - bf->rangers_nearby *
							               std::abs(management_data.get_military_number_at(162)) / 5;
						} else {
							// leave some free space between them
							prio -= number_of_same_nearby *
							        std::abs(management_data.get_military_number_at(108)) / 5;
						}

						if (bo.is(BuildingAttribute::kSpaceConsumer) &&
						    (bf->water_nearby != 0)) {  // not close to water
							prio -= std::abs(management_data.get_military_number_at(125)) / 5;
						}

						if (bo.is(BuildingAttribute::kSpaceConsumer) &&
						    (bf->unowned_mines_spots_nearby != 0u)) {  // not close to mountains
							prio -= std::abs(management_data.get_military_number_at(149)) / 5;
						}
						if (bo.is(BuildingAttribute::kSpaceConsumer) &&
						    bf->unowned_portspace_vicinity_nearby > 0) {  // do not block Ports
							prio -= 500;
						}
						if (bo.is(BuildingAttribute::kNeedsBerry)) {
							prio += std::abs(management_data.get_military_number_at(13)) *
							        bf->immovables_by_name_nearby[bo.name] / 12;
							prio += management_data.neuron_pool[39].get_result_safe(
							           number_of_supporters_nearby * 5, kAbsValue) /
							        2;
						}
						// buildings that need coast and are not considered above e.g. amazons
						// water_gatherers
						if (bo.is(BuildingAttribute::kNeedsCoast) && (bf->water_nearby < 3)) {
							continue;
						}
						if (bo.is(BuildingAttribute::kNeedsCoast)) {
							prio += (-3 + bf->water_nearby);
						}
					} else if (bo.is(BuildingAttribute::kShipyard)) {
						// for now AI builds only one shipyard
						assert(bo.total_count() == 0);
						if (bf->open_water_nearby > 3 && map_allows_seafaring_ &&
						    bf->shipyard_preferred == ExtendedBool::kTrue) {
							prio += productionsites.size() * 5 +
							        bf->open_water_nearby *
							           std::abs(management_data.get_military_number_at(109)) / 10;
						} else {
							continue;
						}
					}

					if (prio <= 0) {
						continue;
					}

					// bonus for big buildings if shortage of big fields
					if (spots_avail.at(Widelands::BUILDCAPS_BIG) <= 5 && bo.desc->get_size() == 3) {
						prio += std::abs(management_data.get_military_number_at(105)) / 5;
					}

					if (spots_avail.at(Widelands::BUILDCAPS_MEDIUM) <= 5 && bo.desc->get_size() == 2) {
						prio += std::abs(management_data.get_military_number_at(106)) / 5;
					}

					// +1 if any consumers_ are nearby
					consumers_nearby_count = 0;

					for (const Widelands::DescriptionIndex& output : bo.ware_outputs) {
						consumers_nearby_count += bf->consumers_nearby.at(output);
					}

					if (consumers_nearby_count > 0) {
						prio += std::abs(management_data.get_military_number_at(107)) / 3;
					}
				}

				// Consider border with exemption of some huts
				if (!(bo.is(BuildingAttribute::kLumberjack) || bo.is(BuildingAttribute::kNeedsCoast) ||
				      bo.is(BuildingAttribute::kFisher))) {
					prio += recalc_with_border_range(*bf, prio);
				} else if (bf->near_border && (bo.is(BuildingAttribute::kLumberjack) ||
				                               bo.is(BuildingAttribute::kNeedsCoast))) {
					prio /= 2;
				}

			}  // production sites done
			else if (bo.type == BuildingObserver::Type::kMilitarysite) {

				prio += bo.primary_priority;

				// Two possibilities why to construct militarysite here
				if (!bf->defense_msite_allowed &&
				    (bf->nearest_buildable_spot_nearby < bo.desc->get_conquers() ||
				     bf->unowned_portspace_vicinity_nearby > 0) &&
				    (bf->military_in_constr_nearby + bf->military_unstationed) <
				       concurent_ms_in_constr_no_enemy) {
					// it will conquer new buildable spots for buildings or mines
				} else if (bf->defense_msite_allowed &&
				           (bf->military_in_constr_nearby + bf->military_unstationed) <
				              concurent_ms_in_constr_enemy_nearby) {
					// we need it to increase capacity on the field
					if (bo.fighting_type) {
						prio += 5;
					}
				} else {
					continue;
				}
				if (bf->unowned_mines_spots_nearby > 2 && bo.mountain_conqueror) {
					prio += 5;
				}
				prio += std::abs(management_data.get_military_number_at(35)) / 5 *
				        (static_cast<int16_t>(bo.desc->get_conquers()) -
				         static_cast<int16_t>(bf->nearest_buildable_spot_nearby));

				prio += bf->military_score_;

				// if place+building is not good enough
				if (prio <= persistent_data->target_military_score) {
					continue;
				}
				if (prio > persistent_data->ai_personality_mil_upper_limit) {
					persistent_data->ai_personality_mil_upper_limit = prio;
				}
			} else if (bo.type == BuildingObserver::Type::kWarehouse) {

				// exclude spots on border
				if (bf->near_border && !bo.is(BuildingAttribute::kPort)) {
					continue;
				}
				assert(bf->is_portspace != ExtendedBool::kUnset);
				if (bf->is_portspace != ExtendedBool::kTrue && bo.is(BuildingAttribute::kPort)) {
					continue;
				}

				if (!bo.is(BuildingAttribute::kPort)) {
					assert(numof_warehouses_in_const_ == 0);
					// New warehouse should not be build too close to another one
					if (bf->average_flag_dist_to_wh <= 15) {
						continue;
					}
				}

				prio += bo.primary_priority;
				prio += wh_distance_malus;  // Here it increases priority, more distant is better

				prio += bf->own_non_military_nearby * 3;

				// dont be close to enemies
				if (bf->enemy_nearby) {
					prio -= 40;
				}

				// being too close to a border is not good either
				if (((bf->unowned_land_nearby != 0u) || bf->enemy_owned_land_nearby > 10) &&
				    !bo.is(BuildingAttribute::kPort) && prio > 0) {
					prio /= 2;
					prio -= 10;
				}

			} else if (bo.type == BuildingObserver::Type::kTrainingsite) {

				// Even if a site is forced it has kNeeded necessity now
				assert(bo.primary_priority > 0 && bo.new_building == BuildingNecessity::kNeeded);

				prio += bo.primary_priority;

				prio -= wh_distance_malus;

				// for spots close to a border
				if (bf->near_border) {
					prio -= 5;
				}

				// take care about borders and enemies
				if (bf->enemy_nearby) {
					prio -= 20;
				}

				if ((bf->unowned_land_nearby != 0u) || (bf->enemy_owned_land_nearby != 0u)) {
					prio -= 15;
				}
			}

			// think of space consuming buildings nearby like farms or vineyards
			if (bo.type != BuildingObserver::Type::kMilitarysite) {
				prio -= bf->space_consumers_nearby * 10;
			}

			// Stop here, if priority is 0 or less.
			if (prio <= 0) {
				continue;
			}

			// Prefer road side fields
			prio += bf->preferred ? 5 : 0;

			// don't waste good land for small huts
			const bool space_stress = (spots_avail.at(Widelands::BUILDCAPS_MEDIUM) < 5 ||
			                           spots_avail.at(Widelands::BUILDCAPS_BIG) < 5);

			if (space_stress && bo.type == BuildingObserver::Type::kMilitarysite) {
				prio -= (bf->max_buildcap_nearby - bo.desc->get_size()) * 10;
			} else if (space_stress) {
				prio -= (bf->max_buildcap_nearby - bo.desc->get_size()) * 30;
			} else {
				prio -= (bf->max_buildcap_nearby - bo.desc->get_size()) * 5;
			}

			// prefer vicinity of ports (with exemption of warehouses)
			if (bf->port_nearby && bo.type == BuildingObserver::Type::kMilitarysite) {
				prio *= 2;
			}

			if (bo.type != BuildingObserver::Type::kMilitarysite && highest_nonmil_prio_ < prio) {
				highest_nonmil_prio_ = prio;
			}

			if (bo.type == BuildingObserver::Type::kMilitarysite) {
				if (prio <= persistent_data->target_military_score) {
					continue;
				}
			}

			if (prio > proposed_priority) {
				best_building = &bo;
				proposed_priority = prio;
				proposed_coords = bf->coords;
			}
		}  // ending loop over buildings
	}     // ending loop over fields

	// then try all mines_ - as soon as basic economy is build up.
	if (gametime > next_mine_construction_due_) {

		// not done here
		// update_all_mineable_fields(gametime);
		next_mine_construction_due_ = gametime + kNewMineConstInterval;

		if (!mineable_fields.empty()) {

			for (BuildingObserver& bo : buildings_) {
				if (productionsites.size() <= 8) {
					break;
				}

				if (bo.type != BuildingObserver::Type::kMine) {
					continue;
				}

				assert(bo.new_building != BuildingNecessity::kAllowed);

				// skip if a mine is not required
				if (!(bo.new_building == BuildingNecessity::kNeeded ||
				      bo.new_building == BuildingNecessity::kForced)) {
					continue;
				}

				// iterating over fields
				for (MineableField* const mf : mineable_fields) {
					if (mf->field_info_expiration <= gametime) {
						continue;
					}

					if (mf->coords.field->get_resources() != bo.mines) {
						continue;
					}

					// Continue if field is blocked at the moment
					if (blocked_fields.is_blocked(mf->coords)) {
						continue;
					}

					int32_t prio = 0;
					Widelands::MapRegion<Widelands::Area<Widelands::FCoords>> mr(
					   map, Widelands::Area<Widelands::FCoords>(mf->coords, 2));
					do {
						if (bo.mines == mr.location().field->get_resources()) {
							prio += mr.location().field->get_resources_amount();
						}
					} while (mr.advance(map));

					prio /= 10;

					// Only build mines_ on locations where some material can be mined
					if (prio < 1) {
						continue;
					}

					// applying nearnest penalty
					prio -= mf->mines_nearby * std::abs(management_data.get_military_number_at(126));

					// applying max needed
					prio += bo.primary_priority;

					// prefer mines in the middle of mine fields of the
					// same type, so we add a small bonus here
					// depending on count of same mines nearby,
					// though this does not reflects how many resources
					// are (left) in nearby mines
					prio += mf->same_mine_fields_nearby;

					// Continue if field is blocked at the moment
					if (blocked_fields.is_blocked(mf->coords)) {
						continue;
					}

					// Prefer road side fields
					prio += mf->preferred ? 1 : 0;

					prio += bo.primary_priority;

					if (prio > proposed_priority) {
						best_building = &bo;
						proposed_priority = prio;
						proposed_coords = mf->coords;
					}

					if (prio > highest_nonmil_prio_) {
						highest_nonmil_prio_ = prio;
					}
				}  // end of evaluation of field
			}

		}  // section if mine size >0
	}     // end of mines_ section

	// if there is no winner:
	if (best_building == nullptr) {
		return false;
	}

	if (best_building->type == BuildingObserver::Type::kMilitarysite) {
		assert(proposed_priority >= persistent_data->least_military_score);
		persistent_data->target_military_score = proposed_priority;
		if (persistent_data->target_military_score >
		    persistent_data->ai_personality_mil_upper_limit) {
			persistent_data->ai_personality_mil_upper_limit = persistent_data->target_military_score;
		}
		assert(proposed_priority >= persistent_data->least_military_score);
	}

	// send the command to construct a new building
	game().send_player_build(player_number(), proposed_coords, best_building->id);
	blocked_fields.add(proposed_coords, game().get_gametime() + Duration(2 * 60 * 1000));

	// resetting new_building_overdue
	best_building->new_building_overdue = 0;

	// we block also nearby fields
	// if farms and so on, for quite a long time
	// if military sites only for short time for AI can update information on near buildable fields
	if ((best_building->is(BuildingAttribute::kSpaceConsumer) &&
	     !best_building->is(BuildingAttribute::kRanger)) ||
	    best_building->type == BuildingObserver::Type::kMilitarysite) {
		Time block_time(0);
		uint32_t block_area = 0;
		if (best_building->is(BuildingAttribute::kSpaceConsumer)) {
			if (spots_ > kSpotsEnough) {
				block_time = Time(45 * 60 * 1000);
			} else {
				block_time = Time(15 * 60 * 1000);
			}
			block_area = 5;
		} else {  // militray buildings for a very short time
			block_time = Time(25 * 1000);
			block_area = 6;
		}

		Widelands::MapRegion<Widelands::Area<Widelands::FCoords>> mr(
		   map, Widelands::Area<Widelands::FCoords>(map.get_fcoords(proposed_coords), block_area));
		do {
			blocked_fields.add(mr.location(), game().get_gametime() + Duration(block_time.get()));
		} while (mr.advance(map));
	}

	if (best_building->is(BuildingAttribute::kRecruitment)) {
		verb_log_info_time(gametime, "AI %2d: Building a recruitment site: %s\n", player_number(),
		                   best_building->name);
	}

	if (best_building->is(BuildingAttribute::kShipyard)) {
		verb_log_info_time(gametime, "AI %2d: Building a shipyard site: %s Prio:%d \n",
		                   player_number(), best_building->name, proposed_priority);
	}

	if (!(best_building->type == BuildingObserver::Type::kMilitarysite)) {
		best_building->construction_decision_time = gametime;
	} else {
		military_last_build_ = gametime;
		best_building->construction_decision_time = gametime - Duration(kBuildingMinInterval / 2);
	}

	// set the type of update that is needed
	if (best_building->type == BuildingObserver::Type::kMine) {
		next_mine_construction_due_ = gametime + kBusyMineUpdateInterval;
	}

	return true;
}

// Re-calculating warehouse to flag distances
void DefaultAI::check_flag_distances(const Time& gametime) {
	for (WarehouseSiteObserver& wh_obs : warehousesites) {
		const uint32_t this_wh_hash = wh_obs.site->get_position().hash();
		uint32_t highest_distance_set = 0;

		std::queue<Widelands::Flag*>
		   remaining_flags;  // only used to collect flags reachable walk over roads
		remaining_flags.push(&wh_obs.site->base_flag());
		flag_warehouse_distance.set_distance(
		   wh_obs.site->base_flag().get_position().hash(), 0, gametime, this_wh_hash);
		assert(flag_warehouse_distance.get_wh_distance(
		          wh_obs.site->base_flag().get_position().hash(), gametime, nullptr) == 0);

		// Algorithm to walk on roads
		// All nodes are marked as to_be_checked == true first and once the node is checked it is
		// changed to false. Under some conditions, the same node can be checked twice, the
		// to_be_checked can be set back to true. Because less hoops (fewer flag-to-flag roads) does
		// not always mean shortest road.
		while (!remaining_flags.empty()) {
			// looking for a node with shortest existing road distance from starting flag and one that
			// has to be checked Now going over roads leading from this flag
			const uint16_t current_flag_distance = flag_warehouse_distance.get_wh_distance(
			   remaining_flags.front()->get_position().hash(), gametime, nullptr);
			for (uint8_t i = Widelands::WalkingDir::FIRST_DIRECTION;
			     i <= Widelands::WalkingDir::LAST_DIRECTION; ++i) {
				Widelands::Road* const road = remaining_flags.front()->get_road(i);

				if (road == nullptr) {
					continue;
				}

				Widelands::Flag* endflag = &road->get_flag(Widelands::Road::FlagStart);

				if (endflag == remaining_flags.front()) {
					endflag = &road->get_flag(Widelands::Road::FlagEnd);
				}
				const uint16_t steps_count = road->get_path().get_nsteps();

				// Calculated distance can be used or ignored if f.e. longer than via other route
				bool const updated = flag_warehouse_distance.set_distance(
				   endflag->get_position().hash(), current_flag_distance + steps_count, gametime,
				   this_wh_hash);

				if (updated && highest_distance_set < current_flag_distance + steps_count) {
					highest_distance_set = current_flag_distance + steps_count;
				}

				if (updated) {
					remaining_flags.push(endflag);
				}
			}
			remaining_flags.pop();
		}
	}

	// Now let do some lazy pruning - remove the flags that were not updated for long
	flag_warehouse_distance.remove_old_flag(gametime);
}

// Dealing with diplomacy actions
void DefaultAI::diplomacy_actions(const Time& gametime) {

	const Widelands::PlayerNumber mypn = player_number();
	const Widelands::Player* me = game().get_player(mypn);

	// if we are defeated or the last one in a team leave team
	if (me->team_number() != 0 &&
	    (player_statistics.members_in_team(me->team_number()) == 1 || me->is_defeated())) {
		game().send_player_diplomacy(mypn, Widelands::DiplomacyAction::kLeaveTeam, 0 /* ignored */);
		verb_log_dbg_time(gametime, "AI Diplomacy: Player(%d), leaves team (%d) as last one.\n",
		                  static_cast<unsigned int>(mypn),
		                  static_cast<unsigned int>(me->team_number()));
	}

	bool request_accepted = false;
	for (const Widelands::Game::PendingDiplomacyAction& pda : game().pending_diplomacy_actions()) {
		if (pda.other == mypn) {
			// accept if diploscore high, else accept only 50%
			bool accept =
			   player_statistics.get_diplo_score(pda.sender) >= 30 ||
			   (player_statistics.get_diplo_score(pda.sender) > 20 && RNG::static_rand(2) == 0);
			// accept only if not resulting in a team win and if we are not defeated
			accept = accept &&
			         player_statistics.members_in_team(
			            pda.action == Widelands::DiplomacyAction::kInvite ? pda.sender : mypn) <
			            player_statistics.players_active() - 1 &&
			         !me->is_defeated();

			game().send_player_diplomacy(pda.other,
			                             (pda.action == Widelands::DiplomacyAction::kInvite ?
                                          (accept ? Widelands::DiplomacyAction::kAcceptInvite :
                                                    Widelands::DiplomacyAction::kRefuseInvite) :
                                          (accept ? Widelands::DiplomacyAction::kAcceptJoin :
                                                    Widelands::DiplomacyAction::kRefuseJoin)),
			                             pda.sender);
			verb_log_dbg_time(
			   gametime,
			   "AI Diplomacy: Player(%d), %s the invitation of player (%d) with diploscore: %d\n",
			   static_cast<unsigned int>(pda.other), accept ? "accepts" : "denies",
			   static_cast<unsigned int>(pda.sender), player_statistics.get_diplo_score(pda.sender));
			if (accept) {
				request_accepted = true;
			}
		}
	}
	if (request_accepted || me->is_defeated()) {
		return;
	}

	for (Widelands::PlayerNumber opn = 1; opn <= game().map().get_nrplayers(); ++opn) {
		const Widelands::Player* other_player = game().get_player(opn);
		// other player needs to exist and different from us
		// we need to be still alive and we don't have send a request in last 5 + X minutes
		if (other_player == nullptr || opn == mypn ||
		    player_statistics.player_diplo_requested_lately(opn, gametime)) {
			continue;
		}
		if (player_statistics.get_diplo_score(opn) >= 40) {
			if (other_player->team_number() == 0) {
				game().send_player_diplomacy(mypn, Widelands::DiplomacyAction::kInvite, opn);
				player_statistics.set_last_time_requested(gametime, opn);
				verb_log_dbg_time(
				   gametime,
				   "AI Diplomacy: Player(%d), invites player (%d) to join with diploscore: %d\n",
				   static_cast<unsigned int>(mypn), static_cast<unsigned int>(opn),
				   player_statistics.get_diplo_score(opn));
			} else if (other_player->team_number() != me->team_number()) {
				game().send_player_diplomacy(mypn, Widelands::DiplomacyAction::kJoin, opn);
				player_statistics.set_last_time_requested(gametime, opn);
				verb_log_dbg_time(
				   gametime,
				   "AI Diplomacy: Player(%d), requests to join player (%d) with diploscore: %d\n",
				   static_cast<unsigned int>(mypn), static_cast<unsigned int>(opn),
				   player_statistics.get_diplo_score(opn));
			}
		} else if (player_statistics.get_diplo_score(opn) < -15 &&
		           other_player->team_number() == me->team_number() &&
		           other_player->team_number() != 0) {
			game().send_player_diplomacy(mypn, Widelands::DiplomacyAction::kLeaveTeam, opn);
			verb_log_dbg_time(
			   gametime,
			   "AI Diplomacy: Player(%d), leaves team (%d) of player (%d) with diploscore: %d\n",
			   static_cast<unsigned int>(mypn), static_cast<unsigned int>(other_player->team_number()),
			   static_cast<unsigned int>(opn), player_statistics.get_diplo_score(opn));
		}
	}
}

// Here we pick about 25 roads and investigate them. If it is a dead end we dismantle it
bool DefaultAI::dismantle_dead_ends() {
	bool road_dismantled = false;
	const uint16_t stepping = roads.size() / 25 + 1;

	for (uint16_t i = 0; i < roads.size(); i += stepping) {
		const Widelands::Flag& roadstartflag = roads[i]->get_flag(Widelands::RoadBase::FlagStart);
		const Widelands::Flag& roadendflag = roads[i]->get_flag(Widelands::RoadBase::FlagEnd);

		if ((roadstartflag.get_building() == nullptr) && roadstartflag.is_dead_end()) {
			game().send_player_bulldoze(*const_cast<Widelands::Flag*>(&roadstartflag));
			road_dismantled = true;
		}

		if ((roadendflag.get_building() == nullptr) && roadendflag.is_dead_end()) {
			game().send_player_bulldoze(*const_cast<Widelands::Flag*>(&roadendflag));
			road_dismantled = true;
		}
	}
	return road_dismantled;
}

// improves current road system
bool DefaultAI::improve_roads(const Time& gametime) {

	// First try to dismantle some dead ends on road
	if (dead_ends_check_ || gametime.get() % 50 == 0) {
		if (dismantle_dead_ends()) {
			return true;
		}
		dead_ends_check_ = false;
		return false;
	}

	if (!roads.empty()) {
		const Widelands::Path& path = roads.front()->get_path();

		// first force a split on roads that are longer than 3 parts
		if (path.get_nsteps() > 3 && spots_ > kSpotsEnough) {
			const Widelands::Map& map = game().map();
			Widelands::CoordPath cp(map, path);
			// try to split after two steps
			Widelands::CoordPath::StepVector::size_type i = cp.get_nsteps() - 1;
			Widelands::CoordPath::StepVector::size_type j = 1;

			for (; i >= j; --i, ++j) {
				{
					const Widelands::Coords c = cp.get_coords().at(i);

					if ((map[c].nodecaps() & Widelands::BUILDCAPS_FLAG) != 0) {
						game().send_player_build_flag(player_number(), c);
						return true;
					}
				}
				{
					const Widelands::Coords c = cp.get_coords().at(j);

					if ((map[c].nodecaps() & Widelands::BUILDCAPS_FLAG) != 0) {
						game().send_player_build_flag(player_number(), c);
						return true;
					}
				}
			}

			// Unable to set a flag - perhaps the road was build stupid
			game().send_player_bulldoze(*const_cast<Widelands::Road*>(roads.front()));
			dead_ends_check_ = true;
			return true;
		}

		roads.push_back(roads.front());
		roads.pop_front();

		// Occasionaly (not more then once in 15 seconds) we test if the road can be dismantled
		// if there is shortage of spots we do it always
		if (last_road_dismantled_ + Duration(15 * 1000) < gametime &&
		    (gametime.get() % 40 == 0 || spots_ <= kSpotsEnough)) {
			const Widelands::Road& road = *roads.front();
			if (dispensable_road_test(*const_cast<Widelands::Road*>(&road))) {
				game().send_player_bulldoze(*const_cast<Widelands::Road*>(&road));
				last_road_dismantled_ = gametime;
				dead_ends_check_ = true;
				return true;
			}
		}
	}
	// now we rotate economies and flags to get one flag to go on with
	if (economies.empty()) {
		check_economies();
		return false;
	}

	if (economies.size() >= 2) {  // rotating economies
		economies.push_back(economies.front());
		economies.pop_front();
	}

	EconomyObserver* eco = economies.front();
	if (eco->flags.empty()) {
		check_economies();
		return false;
	}
	if (eco->flags.size() > 1) {
		eco->flags.push_back(eco->flags.front());
		eco->flags.pop_front();
	}

	const Widelands::Flag& flag = *eco->flags.front();

	// now we test if it is dead end flag, if yes, destroying it
	if (flag.is_dead_end() && flag.current_wares() == 0) {
		game().send_player_bulldoze(*const_cast<Widelands::Flag*>(&flag));
		eco->flags.pop_front();
		return true;
	}

	bool is_warehouse = false;
	if (Widelands::Building* b = flag.get_building()) {
		BuildingObserver& bo = get_building_observer(b->descr().name().c_str());
		if (bo.type == BuildingObserver::Type::kWarehouse) {
			is_warehouse = true;
		}
	}
	const uint32_t flag_coords_hash = flag.get_position().hash();

	if (flag_warehouse_distance.is_road_prohibited(flag_coords_hash, gametime)) {
		return false;
	}
	// TODO(Nordfriese): Someone should update the code since the big economy splitting for the
	// ferries
	const bool needs_warehouse = flag.get_economy(Widelands::wwWORKER)->warehouses().empty();

	// when deciding if we attempt to build a road from here we use probability
	uint16_t probability_score = 0;
	if (flag.nr_of_roads() == 1) {
		probability_score += 20;
	}
	if (is_warehouse && flag.nr_of_roads() <= 3) {
		probability_score += 20;
	}
	probability_score += flag.current_wares() * 5;
	if (needs_warehouse) {
		probability_score += 500;
	}
	if (RNG::static_rand(10) == 0) {
		probability_score +=
		   flag_warehouse_distance.get_wh_distance(flag_coords_hash, gametime, nullptr);
	}

	if (RNG::static_rand(200) < probability_score) {
		create_shortcut_road(flag, 14, gametime);
		return true;
	}

	return false;
}

// This function takes a road (road is smallest section of roads with two flags on the ends)
// look for longer section of road that starts and ends with building/road crossing
// and tries to find alternative route from one end flag to another.
// If route exists, it is not too long, and current road is not intensively used
// the road can be dismantled
bool DefaultAI::dispensable_road_test(const Widelands::Road& road) {

	Widelands::Flag& roadstartflag = road.get_flag(Widelands::RoadBase::FlagStart);
	Widelands::Flag& roadendflag = road.get_flag(Widelands::RoadBase::FlagEnd);

	// Calculating full road (from crossing/building to another crossing/building),
	// this means we calculate vector of all flags of the "full road"
	std::vector<Widelands::Flag*> full_road;
	full_road.push_back(&roadstartflag);
	full_road.push_back(&roadendflag);

	uint16_t road_length = road.get_path().get_nsteps();

	for (int j = 0; j < 2; ++j) {
		bool new_road_found = true;
		while (new_road_found && full_road.back()->nr_of_roads() <= 2 &&
		       full_road.back()->get_building() == nullptr) {
			new_road_found = false;
			for (uint8_t i = Widelands::WalkingDir::FIRST_DIRECTION;
			     i <= Widelands::WalkingDir::LAST_DIRECTION; ++i) {
				Widelands::Road* const near_road = full_road.back()->get_road(i);

				if (near_road == nullptr) {
					continue;
				}

				Widelands::Flag* other_end;
				if (near_road->get_flag(Widelands::RoadBase::FlagStart).get_position().hash() ==
				    full_road.back()->get_position().hash()) {
					other_end = &near_road->get_flag(Widelands::RoadBase::FlagEnd);
				} else {
					other_end = &near_road->get_flag(Widelands::RoadBase::FlagStart);
				}

				// Have we already the end of road in our full_road?
				if (std::find(full_road.begin(), full_road.end(), other_end) == full_road.end()) {
					full_road.push_back(other_end);
					road_length += near_road->get_path().get_nsteps();
					new_road_found = true;
					break;
				}
			}
		}
		// we walked to one end, now let revert the content of full_road and repeat in opposite
		// direction
		std::reverse(full_road.begin(), full_road.end());
	}

	// To make decision how intensively the road is used, we count wares on it, but we distinguish
	// situation when entire road has only 2 flags or is longer
	uint16_t wares_on_road = 0;
	assert(full_road.size() > 1);
	if (full_road.size() == 2) {
		wares_on_road = roadstartflag.current_wares() + roadendflag.current_wares();
	} else {
		// We count wares only on inner flags
		for (uint16_t k = 1; k < full_road.size() - 1; ++k) {
			wares_on_road += full_road[k]->current_wares();
		}
	}

	// If it by chance starts or ends next to a warehouse...
	if (Widelands::Building* b = full_road.front()->get_building()) {
		BuildingObserver& bo = get_building_observer(b->descr().name().c_str());
		if (bo.type == BuildingObserver::Type::kWarehouse) {
			return false;
		}
	}
	if (Widelands::Building* b = full_road.back()->get_building()) {
		BuildingObserver& bo = get_building_observer(b->descr().name().c_str());
		if (bo.type == BuildingObserver::Type::kWarehouse) {
			return false;
		}
	}

	if (wares_on_road > 8 || (spots_ > kSpotsEnough && wares_on_road > 5)) {
		return false;
	}

	std::priority_queue<NearFlag> queue;
	// only used to collect flags reachable walking over roads
	std::vector<NearFlag> reachableflags;

	queue.push(NearFlag(full_road.front(), 0));
	uint16_t alternative_path = std::numeric_limits<uint16_t>::max();
	const uint8_t checkradius = 3 * game().map().calc_distance(full_road.front()->get_position(),
	                                                           full_road.back()->get_position());

	// algorithm to walk on roads
	while (!queue.empty()) {

		// Testing if we stand on the roadendflag... if yes, the alternative path is found, no reason
		// to go on
		if (full_road.back()->get_position().x == queue.top().flag->get_position().x &&
		    full_road.back()->get_position().y == queue.top().flag->get_position().y) {
			alternative_path = queue.top().current_road_distance;
			break;
		}

		// If we were here, do not evaluate the flag again
		std::vector<NearFlag>::iterator f =
		   find(reachableflags.begin(), reachableflags.end(), queue.top().flag);
		if (f != reachableflags.end()) {
			queue.pop();
			continue;
		}

		reachableflags.push_back(queue.top());
		queue.pop();
		NearFlag& nf = reachableflags.back();

		// Now go over roads going from this flag
		for (uint8_t i = Widelands::WalkingDir::FIRST_DIRECTION;
		     i <= Widelands::WalkingDir::LAST_DIRECTION; ++i) {
			Widelands::Road* const near_road = nf.flag->get_road(i);

			if (near_road == nullptr) {
				continue;
			}

			// alternate road cannot lead via road to be dismantled
			if (near_road->serial() == road.serial()) {
				continue;
			}

			Widelands::Flag* endflag = &near_road->get_flag(Widelands::RoadBase::FlagStart);

			if (endflag == nf.flag) {
				endflag = &near_road->get_flag(Widelands::RoadBase::FlagEnd);
			}

			// When walking on nearby roads, we do not go too far from start and end of road
			const int32_t dist1 =
			   game().map().calc_distance(full_road.front()->get_position(), endflag->get_position());
			const int32_t dist2 =
			   game().map().calc_distance(full_road.back()->get_position(), endflag->get_position());
			if ((dist1 + dist2) > checkradius) {
				continue;
			}

			const uint32_t new_length = nf.current_road_distance + near_road->get_path().get_nsteps();
			queue.push(NearFlag(endflag, new_length));
		}
	}

	return alternative_path + wares_on_road <= road_length + 12;
}

// Trying to connect the flag to another one, be it from own economy
// or other economy
// The procedure is:
// - Collect all flags within checkradius into RoadCandidates, but first we dont even know if a road
// can be built to them
// - Walking over road network to collect info on flags that are accessible over road network
// - Then merge info from NearFlags to RoadCandidates and consider roads to few best candidates from
// RoadCandidates. We use score named "reduction" that is basically diff between connection over
// existing roads minus possible road from starting flag to candidate flag. Of course there are two
// special cases:
// - the candidate flag does not belong to the same economy, so no road connection exists
// - they are from same economy, but are connected beyond range of checkradius, so actual length of
// connection is not known
bool DefaultAI::create_shortcut_road(const Widelands::Flag& flag,
                                     uint16_t checkradius,
                                     const Time& gametime) {

	// Increasing the failed_connection_tries counter
	// At the same time it indicates a time an economy is without a warehouse
	// TODO(Nordfriese): Someone should update the code since the big economy splitting for the
	// ferries
	EconomyObserver* eco = get_economy_observer(flag.economy(Widelands::wwWORKER));
	// if we passed grace time this will be last attempt and if it fails
	// building is destroyed
	bool last_attempt_ = false;

	// this should not happen, but if the economy has a warehouse and a dismantle
	// grace time set, we must 'zero' the dismantle grace time
	if (!flag.get_economy(Widelands::wwWORKER)->warehouses().empty() &&
	    eco->dismantle_grace_time.is_valid()) {
		eco->dismantle_grace_time = Time();
	}

	// first we deal with situations when this is economy with no warehouses
	// and this is a flag belonging to a building/constructionsite
	// such economy must get dismantle grace time (if not set yet)
	// end sometimes extended checkradius
	if (flag.get_economy(Widelands::wwWORKER)->warehouses().empty() &&
	    (flag.get_building() != nullptr)) {

		// occupied military buildings get special treatment
		// (extended grace time + longer radius)
		bool occupied_military_ = false;
		Widelands::Building* b = flag.get_building();
		if (upcast(Widelands::MilitarySite, militb, b)) {
			occupied_military_ = !militb->soldier_control()->stationed_soldiers().empty();
		}

		// check if we are within grace time, if not or gracetime unset we need to do something
		// if we are within gracetime we do nothing (this loop is skipped)

		// if grace time is not set, this is probably first time without a warehouse and we must set
		// it
		if (eco->dismantle_grace_time.is_invalid()) {

			// constructionsites
			if (upcast(Widelands::ConstructionSite const, constructionsite, flag.get_building())) {
				BuildingObserver& bo =
				   get_building_observer(constructionsite->building().name().c_str());
				// first very special case - a port (in the phase of constructionsite)
				// this might be a new colonization port
				if (bo.is(BuildingAttribute::kPort)) {
					eco->dismantle_grace_time =
					   gametime + Duration(60 * 60 * 1000);  // one hour should be enough
				} else {  // other constructionsites, usually new (standalone) constructionsites
					eco->dismantle_grace_time =
					   gametime + Duration(30ULL * 1000 +  // very short time is enough
					                       (eco->flags.size() * 30 *
					                        1000));  // + 30 seconds for every flag in economy
				}

				// buildings
			} else {

				if (occupied_military_) {
					eco->dismantle_grace_time =
					   gametime + Duration((90ULL * 60 * 1000) + (eco->flags.size() * 20 * 1000));

				} else {  // for other normal buildings
					eco->dismantle_grace_time =
					   gametime + Duration((45ULL * 60 * 1000) + (eco->flags.size() * 20 * 1000));
				}
			}

			// we have passed grace_time - it is time to dismantle
		} else if (eco->dismantle_grace_time <= gametime) {
			last_attempt_ = true;
			// we increase a check radius in last attempt
			checkradius += 2;
		}

		// and bonus for occupied military buildings:
		if (occupied_military_) {
			checkradius += 4;
		}

		// and generally increase radius for unconnected buildings
		checkradius += 2;
	}

	// Now own roadfinding stuff
	const Widelands::Map& map = game().map();

	// Initializing new object of FlagsForRoads, we will push there all candidate flags
	// First we dont even know if a road can be built there (from current flag)
	// Adding also distance of this flag to nearest wh
	const uint32_t current_flag_dist_to_wh =
	   flag_warehouse_distance.get_wh_distance(flag.get_position().hash(), gametime, nullptr);

	FlagCandidates flag_candidates(current_flag_dist_to_wh);

	FindNodeWithFlagOrRoad functor;
	CheckStepRoadAI check(player_, Widelands::MOVECAPS_WALK, true);

	// get all flags within radius
	std::vector<Widelands::Coords> reachable;
	map.find_reachable_fields(
	   game(),
	   Widelands::Area<Widelands::FCoords>(map.get_fcoords(flag.get_position()), checkradius),
	   &reachable, check, functor);

	for (const Widelands::Coords& reachable_coords : reachable) {

		// ignore starting flag, of course
		if (reachable_coords == flag.get_position()) {
			continue;
		}

		const uint32_t reachable_coords_hash = reachable_coords.hash();

		// first make sure there is an immovable (should be, but still)
		Widelands::BaseImmovable* this_immovable = map[reachable_coords].get_immovable();
		if (upcast(Widelands::PlayerImmovable const, player_immovable, this_immovable)) {

			// if it is the road, make a flag there
			if (this_immovable->descr().type() == Widelands::MapObjectType::ROAD) {
				game().send_player_build_flag(player_number(), reachable_coords);
			}

			// do not go on if it is not a flag
			if (this_immovable->descr().type() != Widelands::MapObjectType::FLAG) {
				continue;
			}

			// testing if a flag/road's economy has a warehouse, if not we are not
			// interested to connect to it
			// TODO(Nordfriese): Someone should update the code since the big economy splitting for the
			// ferries
			if (player_immovable->economy(Widelands::wwWORKER).warehouses().empty()) {
				continue;
			}

			// This is a candidate, sending all necessary info to RoadCandidates
			const bool is_different_economy = (player_immovable->get_economy(Widelands::wwWORKER) !=
			                                   flag.get_economy(Widelands::wwWORKER));
			const uint16_t air_distance = map.calc_distance(flag.get_position(), reachable_coords);

			if (!flag_candidates.has_candidate(reachable_coords_hash) &&
			    !flag_warehouse_distance.is_road_prohibited(reachable_coords_hash, gametime)) {
				flag_candidates.add_flag(
				   reachable_coords_hash, is_different_economy,
				   flag_warehouse_distance.get_wh_distance(reachable_coords_hash, gametime, nullptr),
				   air_distance);
			}
		}
	}

	// now we walk over roads and if field is reachable by roads, we change the distance assigned
	// above
	std::map<uint32_t, NearFlag> nearflags;  // only used to collect flags reachable walk over roads
	nearflags[flag.get_position().hash()] = NearFlag(&flag, 0);

	collect_nearflags(nearflags, flag, checkradius);

	// Sending calculated walking costs from nearflags to RoadCandidates to update info on
	// Candidate flags/roads
	for (auto& nf_walk : nearflags) {
		const uint32_t nf_hash = nf_walk.second.flag->get_position().hash();
		// NearFlag contains also flags beyond check radius, these are not relevant for us
		if (flag_candidates.has_candidate(nf_hash)) {
			flag_candidates.set_cur_road_distance(nf_hash, nf_walk.second.current_road_distance);
		}
	}

	// Here we must consider how much are buildable fields lacking
	// the number will be transformed to a weight passed to findpath function
	int32_t fields_necessity = 0;
	if (spots_ < kSpotsTooLittle) {
		fields_necessity += 10;
	}
	if (map_allows_seafaring_ && num_ports == 0) {
		fields_necessity += 10;
	}
	if (num_ports < 4) {
		fields_necessity += 5;
	}
	if (spots_ < kSpotsEnough) {
		fields_necessity += 5;
	}

	fields_necessity *= std::abs(management_data.get_military_number_at(64)) * 5;

	// Now we calculate roads from here to few best looking RoadCandidates....
	flag_candidates.sort_by_air_distance();
	uint32_t possible_roads_count = 0;
	for (const auto& flag_candidate : flag_candidates.flags()) {
		if (possible_roads_count > 10) {
			break;
		}
		const Widelands::Coords coords = Widelands::Coords::unhash(flag_candidate.coords_hash);
		Widelands::Path path;

		// value of pathcost is not important, it just indicates, that the path can be built
		// We send this information to RoadCandidates, with length of possible road if applicable
		const int32_t pathcost =
		   map.findpath(flag.get_position(), coords, 0, path, check, 0, fields_necessity);
		if (pathcost >= 0) {
			flag_candidates.set_road_possible(flag_candidate.coords_hash, path.get_nsteps());
			++possible_roads_count;
		}
	}

	// re-sorting again now by default by a score
	flag_candidates.sort();

	// Well and finally building the winning road (if any)
	const int32_t winner_min_score = (spots_ < kSpotsTooLittle) ? 50 : 25;

	FlagCandidates::Candidate* winner = flag_candidates.get_winner(winner_min_score);
	if (winner != nullptr) {
		const Widelands::Coords target_coords = Widelands::Coords::unhash(winner->coords_hash);

		// This is to prohibit the flag for some time but with exemption of warehouse
		if (flag_warehouse_distance.get_wh_distance(winner->coords_hash, gametime, nullptr) > 0) {
			flag_warehouse_distance.set_road_built(winner->coords_hash, gametime);
		}
		// and we straight away set distance of future flag
		flag_warehouse_distance.set_distance(
		   flag.get_position().hash(), winner->start_flag_dist_to_wh + winner->possible_road_distance,
		   gametime, 0);  // faking the warehouse

		Widelands::Path& path = *new Widelands::Path();
#ifndef NDEBUG
		const int32_t pathcost =
		   map.findpath(flag.get_position(), target_coords, 0, path, check, 0, fields_necessity);
		assert(pathcost >= 0);
#else
		map.findpath(flag.get_position(), target_coords, 0, path, check, 0, fields_necessity);
#endif
		game().send_player_build_road(player_number(), path);
		return true;
	}
	// We can't build a road so let's block the vicinity as an indication this area is not
	// connectible
	// Usually we block for 2 minutes, but if it is a last attempt we block for 10 minutes
	// Note: we block the vicinity only if this economy (usually a sole flag with a building) is not
	// connected to a warehouse
	// TODO(Nordfriese): Someone should update the code since the big economy splitting for the
	// ferries
	if (flag.get_economy(Widelands::wwWORKER)->warehouses().empty()) {

		// blocking only if latest block was less then 60 seconds ago or it is last attempt
		if (eco->fields_block_last_time + Duration((60 * 1000)) < gametime || last_attempt_) {
			eco->fields_block_last_time = gametime;

			const Duration block_time((last_attempt_ ? 10 : 2) * 60 * 1000);

			FindNodeAcceptAll buildable_functor;
			CheckStepOwnTerritory check_own(player_, Widelands::MOVECAPS_WALK, true);

			// get all flags within radius
			std::vector<Widelands::Coords> reachable_to_block;
			map.find_reachable_fields(
			   game(),
			   Widelands::Area<Widelands::FCoords>(map.get_fcoords(flag.get_position()), checkradius),
			   &reachable_to_block, check_own, buildable_functor);

			for (auto coords : reachable_to_block) {
				blocked_fields.add(coords, game().get_gametime() + block_time);
			}
		}

		// If it last attempt we also destroy the flag (with a building if any attached)
		if (last_attempt_) {
			remove_from_dqueue<Widelands::Flag>(eco->flags, &flag);
			game().send_player_bulldoze(*const_cast<Widelands::Flag*>(&flag));
			dead_ends_check_ = true;
			return true;
		}
	}
	return false;
}

void DefaultAI::collect_nearflags(std::map<uint32_t, NearFlag>& nearflags,
                                  const Widelands::Flag& flag,
                                  const uint16_t checkradius) {
	// Algorithm to walk on roads
	// All nodes are marked as to_be_checked == true first and once the node is checked it is changed
	// to false. Under some conditions, the same node can be checked twice, the to_be_checked can
	// be set back to true. Because less hoops (fewer flag-to-flag roads) does not always mean
	// shortest road.

	const Widelands::Map& map = game().map();

	for (;;) {
		// looking for a node with shortest existing road distance from starting flag and one that has
		// to be checked
		uint32_t start_field = kNoField;
		uint32_t nearest_distance = 10000;
		for (auto item : nearflags) {
			if (item.second.current_road_distance < nearest_distance && item.second.to_be_checked) {
				nearest_distance = item.second.current_road_distance;
				start_field = item.first;
			}
		}
		// OK, we failed to find a NearFlag where to_be_checked == true, so quitting the loop now
		if (start_field == kNoField) {
			break;
		}

		nearflags[start_field].to_be_checked = false;

		// Now going over roads leading from this flag
		for (uint8_t i = Widelands::WalkingDir::FIRST_DIRECTION;
		     i <= Widelands::WalkingDir::LAST_DIRECTION; ++i) {
			Widelands::Road* const road = nearflags[start_field].flag->get_road(i);

			if (road == nullptr) {
				continue;
			}

			Widelands::Flag* endflag = &road->get_flag(Widelands::Road::FlagStart);

			if (endflag == nearflags[start_field].flag) {
				endflag = &road->get_flag(Widelands::Road::FlagEnd);
			}

			const uint32_t endflag_hash = endflag->get_position().hash();

			const int32_t dist = map.calc_distance(flag.get_position(), endflag->get_position());

			if (dist > checkradius + 2) {  //  Testing bigger vicinity then checkradius....
				continue;
			}

			// There is few scenarios for this neighbour flag
			if (nearflags.count(endflag_hash) == 0) {
				// This is brand new flag
				// calculating diff how much closer we will get to the flag
				nearflags[endflag_hash] =
				   NearFlag(endflag, nearflags[start_field].current_road_distance +
				                        road->get_path().get_nsteps());
			} else {
				// We know about this flag already
				if (nearflags[endflag_hash].current_road_distance >
				    nearflags[start_field].current_road_distance + road->get_path().get_nsteps()) {
					// ..but this current connection is shorter than one found before
					nearflags[endflag_hash].current_road_distance =
					   nearflags[start_field].current_road_distance + road->get_path().get_nsteps();
					// So let re-check neighbours once more
					nearflags[endflag_hash].to_be_checked = true;
				}
			}
		}
	}
}

/**
 * Checks if anything in one of the economies changed and takes care for these
 * changes.
 *
 * \returns true, if something was changed.
 */
bool DefaultAI::check_economies() {
	while (!new_flags.empty()) {
		const Widelands::Flag& flag = *new_flags.front();
		new_flags.pop_front();
		// TODO(Nordfriese): Someone must urgently update the code since the big economy splitting for
		// the ferries
		get_economy_observer(flag.economy(Widelands::wwWORKER))->flags.push_back(&flag);
	}

	size_t eco_size = economies.size();
	for (std::deque<EconomyObserver*>::iterator obs_iter = economies.begin();
	     obs_iter != economies.end(); ++obs_iter) {
		// check if any flag has changed its economy
		std::deque<Widelands::Flag const*>& fl = (*obs_iter)->flags;

		for (std::deque<Widelands::Flag const*>::iterator j = fl.begin(); j != fl.end();) {
			if (&(*obs_iter)->economy != &(*j)->economy(Widelands::wwWORKER)) {
				// the flag belongs to other economy so we must assign it there
				get_economy_observer((*j)->economy(Widelands::wwWORKER))->flags.push_back(*j);
				// and erase from this economy's observer
				j = fl.erase(j);
				if (eco_size != economies.size()) {
					// economies was modified, so obs_iter is invalid now.
					return true;
				}
			} else {
				++j;
			}
		}

		// if there are no more flags in this economy,
		// we no longer need it's observer
		if ((*obs_iter)->flags.empty()) {
			delete *obs_iter;
			economies.erase(obs_iter);
			return true;
		}
	}
	return false;
}

/**
 * checks the first productionsite in list, takes care if it runs out of
 * resources and finally reenqueues it at the end of the list.
 *
 * \returns true, if something was changed.
 */
bool DefaultAI::check_productionsites(const Time& gametime) {
	if (productionsites.empty()) {
		return false;
	}

	// Reorder and set new values; - better now because there are multiple returns in the function
	productionsites.push_back(productionsites.front());
	productionsites.pop_front();

	// Get link to productionsite that should be checked
	ProductionSiteObserver& site = productionsites.front();

	// Inform if we are above ai type limit.
	if (site.bo->total_count() > site.bo->cnt_limit_by_aimode) {
		verb_log_warn_time(gametime, "AI check_productionsites: Too many %s: %d, ai limit: %d\n",
		                   site.bo->name, site.bo->total_count(), site.bo->cnt_limit_by_aimode);
	}

	// first we werify if site is working yet (can be unoccupied since the start)
	if (!site.site->can_start_working()) {
		site.unoccupied_till = game().get_gametime();
	}

	// is it connected to wh at all?
	// TODO(Nordfriese): Someone should update the code since the big economy splitting for the
	// ferries
	const bool connected_to_wh = !site.site->get_economy(Widelands::wwWORKER)->warehouses().empty();

	// do not dismantle or upgrade the same type of building too soon - to give some time to update
	// statistics
	if (game().get_gametime() <
	    site.bo->last_dismantle_time +
	       Duration((std::abs(management_data.get_military_number_at(164)) / 25 + 1) * 60 * 1000)) {
		return false;
	}

	const Widelands::Map& map = game().map();

	// First we check if we must release an experienced worker
	// iterate over all working positions of the actual productionsite
	for (uint8_t i = 0; i < site.site->descr().nr_working_positions(); i++) {
		// get the pointer to the worker assigned to the actual position
		const Widelands::Worker* cw = site.site->working_positions()->at(i).worker.get(game());
		if (cw != nullptr) {  // a worker is assigned to the position
			// get the descritpion index of the worker assigned on this position
			Widelands::DescriptionIndex current_worker = cw->descr().worker_index();
			// if description indexes of assigned worker and normal worker differ
			// (this means an experienced worker is assigned to the position)
			// and we have none of the experienced workers on stock
			if (current_worker != site.bo->positions.at(i) &&
			    calculate_stocklevel(current_worker, WareWorker::kWorker) < 1) {
				// kick out the worker
				game().send_player_evict_worker(
				   *site.site->working_positions()->at(i).worker.get(game()));
				return true;
			}
		}
	}

	// The code here is bit complicated
	// a) Either this site is pending for upgrade, if ready, order the upgrade
	// b) other site of type is pending for upgrade
	// c) if none of above, we can consider upgrade of this one

	const Widelands::DescriptionIndex enhancement = site.site->descr().enhancement();

	bool considering_upgrade = enhancement != Widelands::INVALID_INDEX;

	if (considering_upgrade && !basic_economy_established &&
	    management_data.f_neuron_pool[17].get_position(2)) {
		const Widelands::BuildingDescr& bld = *tribe_->get_building_descr(enhancement);
		BuildingObserver& en_bo = get_building_observer(bld.name().c_str());
		if (en_bo.basic_amount < 1) {
			considering_upgrade = false;
		}
	}

	// First we check for rare case when input wares are set to 0 but AI is not aware that
	// the site is pending for upgrade - one possible cause is this is a freshly loaded game
	if (!site.upgrade_pending) {
		bool resetting_wares = false;
		for (const auto& queue : site.site->inputqueues()) {
			if (queue->get_max_fill() == 0) {
				resetting_wares = true;
				game().send_player_set_input_max_fill(
				   *site.site, queue->get_index(), queue->get_type(), queue->get_max_size());
			}
		}
		if (resetting_wares) {
			verb_log_info_time(gametime,
			                   " %d: AI: input queues were reset to max for %s (game just loaded?)\n",
			                   player_number(), site.bo->name);
			return true;
		}
	}

	if (site.upgrade_pending) {
		// The site is in process of emptying its input queues
		// Do nothing when some wares are left, but do not wait more then 4 minutes
		if (site.bo->construction_decision_time + Duration(4 * 60 * 1000) > gametime &&
		    !set_inputs_to_zero(site)) {
			return false;
		}
		assert(site.bo->cnt_upgrade_pending == 1);
		assert(enhancement != Widelands::INVALID_INDEX);
		game().send_player_enhance_building(*site.site, enhancement, true);
		return true;
	}
	if (site.bo->cnt_upgrade_pending > 0) {
		// some other site of this type is in pending for upgrade
		assert(site.bo->cnt_upgrade_pending == 1);
		return false;
	}
	assert(site.bo->cnt_upgrade_pending == 0);

	// Of course type of productionsite must be allowed
	if (considering_upgrade && !player_->is_building_type_allowed(enhancement)) {
		considering_upgrade = false;
	}

	// Site must be connected to warehouse
	if (considering_upgrade && !connected_to_wh) {
		considering_upgrade = false;
	}

	// If upgrade produces new outputs, we upgrade unless the site is younger
	// then 10 minutes. Otherwise the site must be older then 20 minutes and
	// gametime > 45 minutes.
	if (considering_upgrade) {
		const Widelands::BuildingDescr& bld = *tribe_->get_building_descr(enhancement);
		BuildingObserver& en_bo = get_building_observer(bld.name().c_str());
		Widelands::FCoords f = map.get_fcoords(site.site->get_position());
		BuildableField bf(f);
		update_buildable_field(bf);

		if (site.bo->is(BuildingAttribute::kUpgradeExtends)) {
			if (gametime < site.built_time + Duration(10 * 60 * 1000)) {
				considering_upgrade = false;
			}
		} else {
			if (gametime < Time(45 * 60 * 1000) ||
			    gametime < site.built_time + Duration(20 * 60 * 1000)) {
				considering_upgrade = false;
			}
		}
		// if supporters are required only upgrade if there are any nearby
		if (en_bo.requires_supporters && bf.supporters_nearby.count(en_bo.name) < 1) {
			considering_upgrade = false;
		}
		// if upgraded building is part of basic economy we allow earlier upgrade
		if (en_bo.cnt_built < static_cast<int32_t>(en_bo.basic_amount)) {
			considering_upgrade = true;
		}
	}

	// No upgrade without proper workers
	if (considering_upgrade && !site.site->has_workers(enhancement, game())) {
		const Widelands::BuildingDescr& bld = *tribe_->get_building_descr(enhancement);
		BuildingObserver& en_bo = get_building_observer(bld.name().c_str());
		if (get_stocklevel(en_bo, gametime, WareWorker::kWorker) < 1) {
			considering_upgrade = false;
		}
	}

	if (considering_upgrade) {

		const Widelands::BuildingDescr& bld = *tribe_->get_building_descr(enhancement);
		BuildingObserver& en_bo = get_building_observer(bld.name().c_str());
		bool doing_upgrade = false;

		// 10 minutes is a time to productions statics to settle
		if ((en_bo.last_building_built.is_invalid() ||
		     gametime - en_bo.last_building_built >= Duration(10 * 60 * 1000)) &&
		    (en_bo.cnt_under_construction + en_bo.unoccupied_count) == 0) {

			// forcing first upgrade
			if (en_bo.total_count() == 0 &&
			    (site.bo->cnt_built > 1 || site.bo->is(BuildingAttribute::kUpgradeSubstitutes))) {
				doing_upgrade = true;
			}

			if (en_bo.total_count() == 1 &&
			    (site.bo->cnt_built > 1 || site.bo->is(BuildingAttribute::kUpgradeSubstitutes))) {
				if (en_bo.current_stats > 55) {
					doing_upgrade = true;
				}
			}

			if (en_bo.total_count() > 1 &&
			    (site.bo->cnt_built > 2 || site.bo->is(BuildingAttribute::kUpgradeSubstitutes))) {
				if (en_bo.current_stats > 75) {
					doing_upgrade = true;
				}
			}

			// Don't forget about limitation of number of buildings
			if (en_bo.aimode_limit_status() != AiModeBuildings::kAnotherAllowed) {
				doing_upgrade = false;
			}
		}

		// Here we just restrict input wares to 0 and set flag 'upgrade_pending' to true
		if (doing_upgrade) {
			set_inputs_to_zero(site);
			site.bo->construction_decision_time = gametime;
			en_bo.construction_decision_time = gametime;
			site.upgrade_pending = true;
			++site.bo->cnt_upgrade_pending;
			return true;
		}
	}

	// Barracks
	if (site.bo->is(BuildingAttribute::kBarracks)) {
		// If we somehow have more than one barracks we will dismantle current one
		if (site.bo->total_count() > 1) {
			verb_log_info_time(
			   gametime,
			   "AI %2d: We have %d barracks, that is not supported by AI and if caused by AI it is an "
			   "error; dismantling the barracks at %3dx%3d\n",
			   player_number(), site.bo->total_count(), site.site->get_position().x,
			   site.site->get_position().y);
			if (connected_to_wh) {
				game().send_player_dismantle(*site.site, true);
			} else {
				game().send_player_bulldoze(*site.site);
			}
			return true;
		}

		assert(site.bo->total_count() == 1);
		for (const auto& queue : site.site->inputqueues()) {
			if (queue->get_max_fill() > 4) {
				game().send_player_set_input_max_fill(
				   *site.site, queue->get_index(), queue->get_type(), 4);
			}
		}

		// AI takes multiple inputs into account and makes decision if barracks to be stopped/started
		int16_t tmp_score = 0;
		int16_t inputs[kFNeuronBitSize] = {0};
		const Widelands::PlayerNumber pn = player_number();
		tmp_score += static_cast<int>(soldier_status_ == SoldiersStatus::kBadShortage) * 8;
		tmp_score += static_cast<int>(soldier_status_ == SoldiersStatus::kShortage) * 4;
		tmp_score += static_cast<int>(soldier_status_ == SoldiersStatus::kEnough) * 2;
		tmp_score += static_cast<int>(soldier_status_ == SoldiersStatus::kFull) * 1;
		inputs[2] =
		   static_cast<int>(expansion_type.get_expansion_type() == ExpansionMode::kEconomy) * -1;
		inputs[3] =
		   static_cast<int>(expansion_type.get_expansion_type() == ExpansionMode::kSpace) * 1;
		inputs[4] = -1;
		inputs[5] = -2;
		inputs[6] = -3;
		inputs[14] = static_cast<int>(player_statistics.get_player_power(pn) <
		                              player_statistics.get_old_player_power(pn)) *
		             1;
		inputs[15] = static_cast<int>(player_statistics.get_player_power(pn) <
		                              player_statistics.get_old60_player_power(pn)) *
		             1;
		inputs[16] = static_cast<int>(player_statistics.get_player_power(pn) >
		                              player_statistics.get_old_player_power(pn)) *
		             1;
		inputs[17] = static_cast<int>(player_statistics.get_player_power(pn) >
		                              player_statistics.get_old60_player_power(pn)) *
		             1;
		inputs[18] =
		   static_cast<int>(expansion_type.get_expansion_type() == ExpansionMode::kSpace) * -1;
		inputs[19] =
		   static_cast<int>(expansion_type.get_expansion_type() == ExpansionMode::kEconomy) * 1;
		inputs[20] = 1;
		inputs[21] = 2;
		inputs[22] = 3;
		inputs[23] = (ts_without_trainers_ > 0) ? -1 : 0;
		inputs[24] = (ts_without_trainers_ > 0) ? -2 : 0;
		inputs[25] = (ts_without_trainers_ > 0) ? -3 : 0;
		for (uint8_t i = 0; i < kFNeuronBitSize; ++i) {
			if (management_data.f_neuron_pool[24].get_position(i)) {
				tmp_score += inputs[i];
			}
		}

		// starting the site
		if (site.site->is_stopped() && tmp_score >= 0) {
			game().send_player_start_stop_building(*site.site);
			for (const auto& queue : site.site->inputqueues()) {
				game().send_player_set_input_max_fill(
				   *site.site, queue->get_index(), queue->get_type(), 4);
			}
		}
		// stopping the site
		if (!site.site->is_stopped() && tmp_score < 0) {
			game().send_player_start_stop_building(*site.site);
			for (const auto& queue : site.site->inputqueues()) {
				game().send_player_set_input_max_fill(
				   *site.site, queue->get_index(), queue->get_type(), 2);
			}
		}
	}

	// Lumberjack / Woodcutter handling
	if (site.bo->is(BuildingAttribute::kLumberjack)) {

		// do not dismantle immediately
		if ((game().get_gametime() - site.built_time) < Duration(6 * 60 * 1000)) {
			return false;
		}

		// Do not destruct the last few lumberjacks
		if (site.bo->cnt_built <= site.bo->cnt_target) {
			return false;
		}

		if (site.site->get_statistics_percent() >
		    std::abs(management_data.get_military_number_at(117)) / 2) {
			return false;
		}

		unsigned trees_nearby = find_immovables_nearby(site.site->descr().collected_attributes(),
		                                               map.get_fcoords(site.site->get_position()),
		                                               site.bo->desc->workarea_info_);

		if (trees_nearby > trees_nearby_treshold_ / 3) {
			return false;
		}

		// so finally we dismantle the lumberjack
		site.bo->last_dismantle_time = game().get_gametime();
		if (connected_to_wh) {
			game().send_player_dismantle(*site.site, true);
		} else {
			game().send_player_bulldoze(*site.site);
		}

		return true;
	}

	// Wells handling
	if (site.bo->is(BuildingAttribute::kWell)) {
		// Never get below target count of wells
		if (site.bo->total_count() <= site.bo->cnt_target) {
			return false;
		}

		if (site.unoccupied_till + Duration(6 * 60 * 1000) < gametime &&
		    site.site->get_statistics_percent() == 0) {
			site.bo->last_dismantle_time = gametime;
			if (connected_to_wh) {
				game().send_player_dismantle(*site.site, true);
			} else {
				game().send_player_bulldoze(*site.site);
			}

			return true;
		}

		// do not consider dismantling if we are under target
		if (site.bo->last_dismantle_time + Duration(90 * 1000) > game().get_gametime()) {
			return false;
		}

		// now we test the stocklevel and dismantle the well if we have enough water
		// but first we make sure we do not dismantle a well too soon
		// after dismantling previous one
		if (get_stocklevel(*site.bo, gametime) > 250 + productionsites.size() * 5) {  // dismantle
			site.bo->last_dismantle_time = game().get_gametime();
			if (connected_to_wh) {
				game().send_player_dismantle(*site.site, true);
			} else {
				game().send_player_bulldoze(*site.site);
			}
			return true;
		}

		return false;
	}

	// Quarry handling
	if (site.bo->is(BuildingAttribute::kNeedsRocks)) {

		unsigned rocks_nearby = find_immovables_nearby(site.site->descr().collected_attributes(),
		                                               map.get_fcoords(site.site->get_position()),
		                                               site.bo->desc->workarea_info_);

		if (rocks_nearby == 0) {
			// destruct the building and it's flag (via flag destruction)
			// the destruction of the flag avoids that defaultAI will have too many
			// unused roads - if needed the road will be rebuild directly.
			if (connected_to_wh) {
				game().send_player_dismantle(*site.site, true);
			} else {
				game().send_player_bulldoze(*site.site);
			}
			return true;
		}

		if (site.unoccupied_till + Duration(6 * 60 * 1000) < gametime &&
		    site.site->get_statistics_percent() == 0) {
			// it is possible that there are rocks but quarry is not able to mine them
			site.bo->last_dismantle_time = game().get_gametime();
			if (connected_to_wh) {
				game().send_player_dismantle(*site.site, true);
			} else {
				game().send_player_bulldoze(*site.site);
			}

			return true;
		}

		return false;
	}

	// All other SPACE_CONSUMERS without input and above target_count
	if (site.bo->inputs.empty()                  // does not consume anything
	    && site.bo->supported_producers.empty()  // not a renewing building (forester...)
	    && site.bo->is(BuildingAttribute::kSpaceConsumer) &&
	    !site.bo->is(BuildingAttribute::kRanger)) {

		// if we have more buildings then target
		if ((site.bo->cnt_built - site.bo->unconnected_count) > site.bo->cnt_target &&
		    site.unoccupied_till +
		          Duration((std::abs(management_data.get_military_number_at(166)) / 5 + 1) * 60 *
		                   1000) <
		       gametime &&
		    site.site->can_start_working()) {

			if (site.site->get_statistics_percent() < 30 && get_stocklevel(*site.bo, gametime) > 100) {
				site.bo->last_dismantle_time = game().get_gametime();
				if (connected_to_wh) {
					game().send_player_dismantle(*site.site, true);
				} else {
					game().send_player_bulldoze(*site.site);
				}
				return true;
			}
		}

		// a building can be dismanteld if it performs too bad, if it is not the last one
		if (site.site->get_statistics_percent() <= 10 && site.bo->cnt_built > 1 &&
		    site.unoccupied_till +
		          Duration((std::abs(management_data.get_military_number_at(167)) / 5 + 1) * 60 *
		                   1000) <
		       gametime &&
		    site.site->can_start_working() &&
		    get_stocklevel(*site.bo, gametime) >
		       static_cast<unsigned int>(
		          (std::abs(management_data.get_military_number_at(168)) / 5))) {

			if (connected_to_wh) {
				game().send_player_dismantle(*site.site, true);
			} else {
				game().send_player_bulldoze(*site.site);
			}
			return true;
		}

		// Blocking the vicinity if too low performance and ware is still needed
		if (site.site->get_statistics_percent() <= 50 || get_stocklevel(*site.bo, gametime) < 5) {
			Widelands::MapRegion<Widelands::Area<Widelands::FCoords>> mr(
			   map, Widelands::Area<Widelands::FCoords>(
			           map.get_fcoords(site.site->base_flag().get_position()), 5));
			do {
				blocked_fields.add(mr.location(), gametime + Duration(5 * 60 * 100));
			} while (mr.advance(map));
		}

		return false;
	}

	// buildings with inputs, checking if we can a dismantle some due to low performance
	if (!site.bo->inputs.empty() && (site.bo->cnt_built - site.bo->unoccupied_count) >= 3 &&
	    site.site->can_start_working() &&
	    check_building_necessity(*site.bo, PerfEvaluation::kForDismantle, gametime) ==
	       BuildingNecessity::kNotNeeded &&
	    gametime - site.bo->last_dismantle_time >
	       Duration(static_cast<uint32_t>(
	          (std::abs(management_data.get_military_number_at(169)) / 5 + 1) * 60 * 1000)) &&

	    site.bo->current_stats > site.site->get_statistics_percent() &&  // underperformer
	    (game().get_gametime() - site.unoccupied_till) > Duration(10 * 60 * 1000)) {

		site.bo->last_dismantle_time = game().get_gametime();

		if (connected_to_wh) {
			game().send_player_dismantle(*site.site, true);
		} else {
			game().send_player_bulldoze(*site.site);
		}
		return true;
	}

	// remaining buildings without inputs and not supporting ones (fishers only left probably and
	// hunters)
	if (site.bo->inputs.empty() && site.bo->supported_producers.empty() &&
	    site.site->can_start_working() && !site.bo->is(BuildingAttribute::kSpaceConsumer) &&
	    site.site->get_statistics_percent() < 5 &&
	    ((game().get_gametime() - site.built_time) > Duration(10 * 60 * 1000))) {

		site.bo->last_dismantle_time = game().get_gametime();
		if (connected_to_wh) {
			game().send_player_dismantle(*site.site, true);
		} else {
			game().send_player_bulldoze(*site.site);
		}
		return true;
	}

	// supporting productionsites (rangers)
	// stop/start them based on stock avaiable
	if (!site.bo->supported_producers.empty()) {

		if (!site.bo->is(BuildingAttribute::kRanger)) {
			// other supporting sites, like fish breeders, gamekeepers are not dismantled at all
			return false;
		}

		// dismantling the rangers hut, but only if we have them above a target
		if (wood_policy_.at(site.bo->id) == WoodPolicy::kDismantleRangers &&
		    site.bo->cnt_built > site.bo->cnt_target) {

			site.bo->last_dismantle_time = game().get_gametime();
			if (connected_to_wh) {
				game().send_player_dismantle(*site.site, true);
			} else {
				game().send_player_bulldoze(*site.site);
			}
			return true;
		}

		// stopping a ranger (sometimes the policy can be kDismantleRangers,
		// but we still preserve some rangers for sure)
		if ((wood_policy_.at(site.bo->id) == WoodPolicy::kStopRangers ||
		     wood_policy_.at(site.bo->id) == WoodPolicy::kDismantleRangers) &&
		    !site.site->is_stopped()) {

			game().send_player_start_stop_building(*site.site);
			return false;
		}

		uint8_t trees_nearby = 0;
		for (const auto& supported_building : site.bo->supported_producers) {
			trees_nearby += find_immovables_nearby(supported_building.second->collected_attributes(),
			                                       map.get_fcoords(site.site->get_position()),
			                                       site.bo->desc->workarea_info_);
		}

		// stop ranger if enough trees around regardless of policy
		if (trees_nearby > 25) {
			if (!site.site->is_stopped()) {
				game().send_player_start_stop_building(*site.site);
			}
			// if not enough trees nearby, we can start them if required
		} else if ((wood_policy_.at(site.bo->id) == WoodPolicy::kAllowRangers) &&
		           site.site->is_stopped()) {
			game().send_player_start_stop_building(*site.site);
		}
	}

	return false;
}

/**
 * checks the first mine in list, takes care if it runs out of
 * resources and finally reenqueues it at the end of the list.
 *
 * \returns true, if something was changed.
 */
bool DefaultAI::check_mines_(const Time& gametime) {
	if (mines_.empty()) {
		return false;
	}

	// Reorder and set new values; - due to returns within the function
	mines_.push_back(mines_.front());
	mines_.pop_front();

	// Get link to productionsite that should be checked
	ProductionSiteObserver& site = mines_.front();

	// TODO(Nordfriese): Someone should update the code since the big economy splitting for the
	// ferries
	const bool connected_to_wh = !site.site->get_economy(Widelands::wwWORKER)->warehouses().empty();

	// First we dismantle mines that are marked as such, generally we wait till all wares all gone
	if (site.dismantle_pending_since.is_valid()) {
		assert(site.dismantle_pending_since <= gametime);
		if (set_inputs_to_zero(site) ||
		    site.dismantle_pending_since + Duration(5 * 60 * 1000) < gametime) {
			if (connected_to_wh) {
				game().send_player_dismantle(*site.site, true);
			} else {
				game().send_player_bulldoze(*site.site);
			}

			return true;
		}
		if (site.dismantle_pending_since + Duration(3 * 60 * 1000) < gametime) {
			stop_site(site);
			return false;
		}
		return false;
	}
	if (site.site->can_start_working()) {
		set_inputs_to_max(site);
	} else {
		set_inputs_to_zero(site);
	}

	// First we check if we must release an experienced worker
	for (uint8_t i = 0; i < site.site->descr().nr_working_positions(); i++) {
		const Widelands::Worker* cw = site.site->working_positions()->at(i).worker.get(game());
		if (cw != nullptr) {
			Widelands::DescriptionIndex current_worker = cw->descr().worker_index();
			if (current_worker != site.bo->positions.at(i) &&
			    calculate_stocklevel(current_worker, WareWorker::kWorker) < 1) {
				game().send_player_evict_worker(
				   *site.site->working_positions()->at(i).worker.get(game()));
				return true;
			}
		}
	}

	// Single _critical is a critical mine if it is the only one of its type, so it needs special
	// treatment
	bool single_critical = false;
	if ((site.bo->is(BuildingAttribute::kBuildingMatProducer) ||
	     site.bo->mines == iron_resource_id) &&
	    mines_per_type[site.bo->mines].finished == 1) {
		single_critical = true;
	}

	// first get rid of mines that have been  missing workers for some time (10 minutes),
	// released worker (if any) can be useful elsewhere !
	if (!single_critical && site.built_time + Duration(10 * 60 * 1000) < gametime &&
	    !site.site->can_start_working() && mines_per_type[site.bo->mines].total_count() > 2) {
		initiate_dismantling(site, gametime);
		return false;
	}

	// to avoid problems with uint underflow, we discourage considerations below
	if (gametime < Time(10 * 60 * 1000)) {
		return false;
	}

	// After 15 minutes in existence we check whether a miner is needed for a critical unoccupied
	// mine elsewhere
	if (site.built_time + Duration(15 * 60 * 1000) < gametime) {
		if (!mines_per_type[site.bo->mines].is_critical && critical_mine_unoccupied(gametime)) {
			for (uint8_t i = 0; i < site.site->descr().nr_working_positions(); i++) {
				const Widelands::Worker* cw = site.site->working_positions()->at(i).worker.get(game());
				if (cw != nullptr) {
					game().send_player_evict_worker(
					   *site.site->working_positions()->at(i).worker.get(game()));
				}
			}
			return true;
		}
	}

	// if mine is working, doing nothing
	if (site.no_resources_since.is_invalid() ||
	    gametime < site.no_resources_since + Duration(5 * 60 * 1000)) {
		return false;
	}

	// Out of resources, first check whether a mine is not needed for critical mine
	if (!mines_per_type[site.bo->mines].is_critical && critical_mine_unoccupied(gametime)) {
		initiate_dismantling(site, gametime);
		return true;
	}

	// Check whether building is enhanceable. If yes consider an upgrade.
	const Widelands::DescriptionIndex enhancement = site.site->descr().enhancement();
	bool has_upgrade = false;
	if (enhancement != Widelands::INVALID_INDEX) {
		if (player_->is_building_type_allowed(enhancement)) {
			has_upgrade = true;
		}
	}

	// every type of mine has minimal number of mines that are to be preserved
	// (we will not dismantle even if there are no mineable resources left for this level of mine
	// and output is not needed)
	bool forcing_upgrade = false;
	const uint16_t minimal_mines_count =
	   (site.bo->is(BuildingAttribute::kBuildingMatProducer)) ? 2 : 1;
	if (has_upgrade && mines_per_type[site.bo->mines].total_count() <= minimal_mines_count) {
		forcing_upgrade = true;
	}

	// dismantling a mine
	if (!has_upgrade ||
	    (site.no_resources_since + Duration(30 * 60 * 1000) < gametime && !forcing_upgrade)) {
		// If no upgrade, now; if having an upgrade, after half an hour.
		initiate_dismantling(site, gametime);
		return true;
	}

	// if we are here, a mine is upgradeable

	// if we don't need the output, and we have other buildings of the same type, the function
	// returns
	// and building will be dismantled later.
	check_building_necessity(*site.bo, PerfEvaluation::kForDismantle, gametime);
	if (site.bo->max_needed_preciousness == 0 && !forcing_upgrade) {
		return false;
	}

	// again similarly, no upgrading if not connected, other parts of AI will dismantle it,
	// or connect to a warehouse
	if (!connected_to_wh) {
		return false;
	}

	// don't upgrade now if other mines of the same type are right now in construction
	if (mines_per_type[site.bo->mines].in_construction > 0) {
		return false;
	}

	bool changed = false;

	// first exclude possibility there are enhancements in construction or unoccupied_count
	const Widelands::BuildingDescr& bld = *tribe_->get_building_descr(enhancement);
	BuildingObserver& en_bo = get_building_observer(bld.name().c_str());

	// Make sure we do not exceed limit given by AI mode
	if (en_bo.aimode_limit_status() == AiModeBuildings::kAnotherAllowed) {

		// if it is too soon for enhancement
		if (gametime - en_bo.construction_decision_time >= kBuildingMinInterval) {
			// now verify that there are enough workers
			if (site.site->has_workers(enhancement, game())) {  // enhancing
				game().send_player_enhance_building(*site.site, enhancement, true);
				if (site.bo->max_needed_preciousness == 0) {
					assert(mines_per_type[site.bo->mines].total_count() <= minimal_mines_count);
				}
				if (mines_per_type[site.bo->mines].total_count() > minimal_mines_count) {
					assert(site.bo->max_needed_preciousness > 0);
				}
				en_bo.construction_decision_time = gametime;
				changed = true;
			}
		}
	}

	return changed;
}

BuildingNecessity DefaultAI::check_warehouse_necessity(BuildingObserver& bo, const Time& gametime) {
	bo.primary_priority = 0;

	// First there are situation when we cannot built the warehouse/port
	// a) This is port and map is not seafaring one
	if (bo.is(BuildingAttribute::kPort) && !map_allows_seafaring_) {
		bo.new_building_overdue = 0;
		return BuildingNecessity::kForbidden;
	}

	// b) the site is prohibited
	if (bo.prohibited_till > gametime) {
		bo.new_building_overdue = 0;
		return BuildingNecessity::kForbidden;
	}

	// If this is a port and is the first bo be built
	const bool first_port_allowed = (bo.is(BuildingAttribute::kPort) && bo.total_count() == 0);

	// c) there are warehouses in construction (first port is exemption)
	if (numof_warehouses_in_const_ > 0 && !first_port_allowed) {
		bo.new_building_overdue = 0;
		return BuildingNecessity::kForbidden;
	}

	// d) there is ai limit for this bulding
	if (bo.aimode_limit_status() != AiModeBuildings::kAnotherAllowed) {
		bo.new_building_overdue = 0;
		return BuildingNecessity::kForbidden;
	}

	// e) basic economy not established, but first port is an exemption
	if (!basic_economy_established && !first_port_allowed) {
		bo.new_building_overdue = 0;
		return BuildingNecessity::kForbidden;
	}

	// Number of needed warehouses decides if new one is needed and also
	// converts to the score
	int32_t needed_count = 0;
	if (first_port_allowed) {
		needed_count += numof_warehouses_ + numof_warehouses_in_const_ + 1;
	} else {
		needed_count += static_cast<int32_t>(productionsites.size() + mines_.size()) /
		                   (50 + management_data.get_military_number_at(21) / 10) +
		                1;
	}

	assert(needed_count >= 0 &&
	       needed_count <= (static_cast<uint16_t>(productionsites.size() + mines_.size()) / 10) + 2);

	if (static_cast<uint64_t>(player_statistics.any_enemy_seen_lately(gametime)) +
	       (productionsites.size() + mines_.size()) >
	    10) {
		++needed_count;
	}

	// Port should always have higher score than a warehouse
	if (bo.is(BuildingAttribute::kPort)) {
		++needed_count;
	}

	// suppres a warehouse if not enough spots
	if (spots_ < kSpotsEnough && !bo.is(BuildingAttribute::kPort)) {
		--needed_count;
	}

	if (needed_count <= numof_warehouses_in_const_ + numof_warehouses_) {
		bo.new_building_overdue = 0;
		return BuildingNecessity::kForbidden;
	}

	// Do not allow normal warehouse if another warehouse is in construction
	if (!bo.is(BuildingAttribute::kPort) && (numof_warehouses_in_const_ != 0u)) {
		return BuildingNecessity::kForbidden;
	}

	// So now we know the warehouse here is needed.
	bo.primary_priority = 1 + (needed_count - numof_warehouses_) *
	                             std::abs(management_data.get_military_number_at(22) / 10);
	++bo.new_building_overdue;
	bo.primary_priority +=
	   bo.new_building_overdue * std::abs(management_data.get_military_number_at(16));
	if (bo.is(BuildingAttribute::kPort) && spots_ < kSpotsTooLittle) {
		bo.primary_priority += std::abs(management_data.get_military_number_at(152)) * 10;
	}
	return BuildingNecessity::kAllowed;
}

// this receives an building observer and have to decide if new/one of
// current buildings of this type is needed
// This is core of construct_building() function
// This is run once when construct_building() is run, or when considering
// dismantle
BuildingNecessity DefaultAI::check_building_necessity(BuildingObserver& bo,
                                                      const PerfEvaluation purpose,
                                                      const Time& gametime) {
	bo.primary_priority = 0;

	static BasicEconomyBuildingStatus site_needed_for_economy = BasicEconomyBuildingStatus::kNone;
	site_needed_for_economy = BasicEconomyBuildingStatus::kNone;
	if (gametime > Time(2 * 60 * 1000) && gametime < Time(120 * 60 * 1000) &&
	    !basic_economy_established) {
		if ((persistent_data->remaining_basic_buildings.count(bo.id) != 0u) &&
		    bo.cnt_under_construction == 0) {
			assert(persistent_data->remaining_basic_buildings.count(bo.id) > 0);
			if (spots_ < kSpotsTooLittle && bo.type != BuildingObserver::Type::kMine) {
				site_needed_for_economy = BasicEconomyBuildingStatus::kNeutral;
			} else {
				site_needed_for_economy = BasicEconomyBuildingStatus::kEncouraged;
			}

		} else {
			site_needed_for_economy = BasicEconomyBuildingStatus::kDiscouraged;
		}
	}

	// Very first we finds if AI is allowed to build such building due to its mode
	if (purpose == PerfEvaluation::kForConstruction &&
	    bo.aimode_limit_status() != AiModeBuildings::kAnotherAllowed) {
		return BuildingNecessity::kForbidden;
	}

	// Perhaps buildings are not allowed because the map is no seafaring
	if (purpose == PerfEvaluation::kForConstruction && !map_allows_seafaring_ &&
	    bo.is(BuildingAttribute::kNeedsSeafaring)) {
		return BuildingNecessity::kForbidden;
	}

	// First we deal with training sites, they are separate category
	if (bo.type == BuildingObserver::Type::kTrainingsite) {
		if ((!basic_economy_established && management_data.f_neuron_pool[17].get_position(1)) ||
		    bo.aimode_limit_status() != AiModeBuildings::kAnotherAllowed ||
		    ts_without_trainers_ > 0 || bo.cnt_under_construction > 0 || ts_in_const_count_ > 1 ||
		    bo.prohibited_till > gametime ||
		    (bo.total_count() > 0 &&
		     soldier_trained_log.count(gametime, bo.id) / bo.total_count() < 5)) {
			return BuildingNecessity::kNotNeeded;
		}

		// It seems we might need it after all
		bo.primary_priority = -30;
		if (bo.build_material_shortage) {
			bo.primary_priority -= std::abs(management_data.get_military_number_at(72));
		}

		if (bo.forced_after > gametime && bo.total_count() == 0) {
			bo.primary_priority += 50 + std::abs(management_data.get_military_number_at(112) / 5);
		}

		// If we are close to enemy (was seen in last 15 minutes)
		if (player_statistics.any_enemy_seen_lately(gametime)) {
			bo.primary_priority += std::abs(management_data.get_military_number_at(57) / 2);
		}

		// Do we own some minefields for each critical mine
		if (!mine_fields_stat.has_critical_ore_fields()) {
			bo.primary_priority -= std::abs(management_data.get_military_number_at(156));
		}

		// We build one trainig site per X military sites
		// with some variations, of course
		int32_t target = 1 + static_cast<int32_t>(militarysites.size() + productionsites.size()) /
		                        (std::abs(management_data.get_military_number_at(113) / 2) + 1);
		assert(target > 0 && target < 500);

		uint16_t current_proportion = 0;
		if (ts_finished_count_ + ts_in_const_count_ > 0) {
			current_proportion = bo.total_count() * 100 / (ts_finished_count_ + ts_in_const_count_);
		}

		bo.primary_priority += (target - ts_finished_count_ - ts_in_const_count_) *
		                       std::abs(management_data.get_military_number_at(114) * 2);
		bo.primary_priority += (static_cast<int32_t>(militarysites.size() + productionsites.size()) -
		                        target * std::abs(management_data.get_military_number_at(78) / 4)) *
		                       3;

		// Special bonus for very first site of type
		if (bo.total_count() == 0) {
			bo.primary_priority += std::abs(management_data.get_military_number_at(56)) +
			                       bo.max_trainingsites_proportion - current_proportion;
		} else if (bo.max_trainingsites_proportion < current_proportion) {
			bo.primary_priority -= std::abs(management_data.get_military_number_at(128) * 3);
		}

		if (bo.primary_priority > 0) {
			return BuildingNecessity::kNeeded;
		}
		return BuildingNecessity::kNotNeeded;
	}

	if (bo.is(BuildingAttribute::kRecruitment)) {
		if (bo.total_count() > 1) {
			return BuildingNecessity::kForbidden;
		}
		if (critical_mine_unoccupied(gametime)) {
			return BuildingNecessity::kForbidden;
		}
		if (!basic_economy_established) {
			return BuildingNecessity::kForbidden;
		}
		const uint16_t min_roads_count =
		   40 + std::abs(management_data.get_military_number_at(33)) / 2;
		if (static_cast<int>(roads.size()) < min_roads_count * (1 + bo.total_count())) {
			return BuildingNecessity::kForbidden;
		}
		bo.primary_priority +=
		   (static_cast<int32_t>(roads.size()) - min_roads_count * (1 + bo.total_count())) *
		   (2 + std::abs(management_data.get_military_number_at(143)) / 5);
		return BuildingNecessity::kNeeded;
	}

	// Let deal with productionsites now
	// First we iterate over outputs of building, count warehoused stock
	// and deciding if we have enough on stock (in warehouses)

	// Calulate preciousness
	bo.max_preciousness = bo.initial_preciousness;
	bo.max_needed_preciousness = bo.initial_preciousness;
	for (uint32_t m = 0; m < bo.ware_outputs.size(); ++m) {
		Widelands::DescriptionIndex wt(static_cast<size_t>(bo.ware_outputs.at(m)));

		uint16_t target = tribe_->get_ware_descr(wt)->default_target_quantity(tribe_->name());
		if (target == Widelands::kInvalidWare) {
			target = kTargetQuantCap;
		}
		target /= 3;

		// at least  1
		target = std::max<uint16_t>(target, 1);

		// it seems there are wares with 0 preciousness (no entry in init files?), but we need
		// positive value here.
		// TODO(GunChleoc): Since we require in TribeDescr::load_wares that this is set for all wares
		// used
		// by a tribe, something seems to be wrong here. It should always be > 0.
		const uint16_t preciousness =
		   std::max<uint16_t>(wares.at(bo.ware_outputs.at(m)).preciousness, 1);

		if (calculate_stocklevel(wt) < target ||
		    site_needed_for_economy == BasicEconomyBuildingStatus::kEncouraged) {
			if (bo.max_needed_preciousness < preciousness) {
				bo.max_needed_preciousness = preciousness;
			}
			if (site_needed_for_economy == BasicEconomyBuildingStatus::kEncouraged) {
				bo.max_needed_preciousness +=
				   std::abs(management_data.get_military_number_at(144)) / 10;
			}
		}

		if (bo.max_preciousness < preciousness) {
			bo.max_preciousness = preciousness;
		}
	}

	// Do we have enough input materials on stock?
	bool inputs_on_stock = true;
	if (bo.type == BuildingObserver::Type::kProductionsite ||
	    bo.type == BuildingObserver::Type::kMine) {
		for (auto input : bo.inputs) {
			if (calculate_stocklevel(input) < 2) {
				inputs_on_stock = false;
				break;
			}
		}
	}

	// Do we have enough workers available in warehouses?
	bool workers_on_stock = true;
	if (bo.type == BuildingObserver::Type::kProductionsite ||
	    bo.type == BuildingObserver::Type::kMine) {
		for (auto worker : bo.positions) {
			if (calculate_stocklevel(worker, WareWorker::kWorker) < 1) {
				workers_on_stock = false;
				break;
			}
		}
	}

	// Do we have suppliers productionsites?
	const bool suppliers_exist = check_supply(bo);

	if (!bo.ware_outputs.empty()) {
		assert(bo.max_preciousness > 0);
	}

	if (bo.is(BuildingAttribute::kShipyard)) {
		assert(bo.max_preciousness == 0);
	}

	// This flag is to be used when buildig is forced. AI will not build another building when
	// a substitution exists. F.e. mines or pairs like tavern-inn
	// To skip unnecessary calculation, we calculate this only if we have 0 count of the buildings
	bool has_substitution_building = false;
	if (bo.total_count() == 0 && bo.is(BuildingAttribute::kUpgradeSubstitutes) &&
	    bo.type == BuildingObserver::Type::kProductionsite) {
		const Widelands::DescriptionIndex enhancement = bo.desc->enhancement();
		BuildingObserver& en_bo =
		   get_building_observer(tribe_->get_building_descr(enhancement)->name().c_str());
		if (en_bo.total_count() > 0) {
			has_substitution_building = true;
		}
	}
	if (bo.total_count() == 0 && bo.type == BuildingObserver::Type::kMine) {
		if (mines_per_type[bo.mines].total_count() > 0) {
			has_substitution_building = true;
		}
	}

	// Some buildings are upgraded to ones that does not produce current output, so we need to have
	// two of current buildings to have at least one left after one of them is upgraded
	// Logic is: after 30th minute we need second building if there is no enhanced building yet,
	// and after 90th minute we want second building unconditionally
	bool needs_second_for_upgrade = false;
	if (gametime > Time(30 * 60 * 1000) && bo.cnt_built == 1 && bo.cnt_under_construction == 0 &&
	    bo.is(BuildingAttribute::kUpgradeExtends) &&
	    !bo.is(BuildingAttribute::kUpgradeSubstitutes) &&
	    bo.type == BuildingObserver::Type::kProductionsite) {
		const Widelands::DescriptionIndex enhancement = bo.desc->enhancement();
		BuildingObserver& en_bo =
		   get_building_observer(tribe_->get_building_descr(enhancement)->name().c_str());
		if ((gametime > Time(30 * 60 * 1000) && en_bo.total_count() == 0) ||
		    gametime > Time(90 * 60 * 1000)) {
			// We fake this
			bo.max_needed_preciousness = bo.max_preciousness * 2;
			needs_second_for_upgrade = true;
		}
	}

	// And finally the 'core' of this function
	// First deal with construction of new sites
	if (purpose == PerfEvaluation::kForConstruction) {
		// Inform if we are above ai type limit.
		if (bo.total_count() > bo.cnt_limit_by_aimode) {
			verb_log_warn_time(gametime,
			                   "AI check_building_necessity: Too many %s: %d, ai limit: %d\n", bo.name,
			                   bo.total_count(), bo.cnt_limit_by_aimode);
		}

		if (bo.forced_after < gametime && bo.total_count() == 0 && !has_substitution_building) {
			bo.max_needed_preciousness = bo.max_preciousness;
			return BuildingNecessity::kForced;
		}
		if (bo.prohibited_till > gametime) {
			return BuildingNecessity::kForbidden;
		}
		if (bo.is(BuildingAttribute::kHunter) || bo.is(BuildingAttribute::kFisher) ||
		    bo.is(BuildingAttribute::kWell)) {

			bo.cnt_target = 1 + static_cast<int32_t>(2 * mines_.size() + 2 * trainingsites.size() +
			                                         productionsites.size()) /
			                       40;

			if (bo.cnt_under_construction + bo.unoccupied_count > 0) {
				return BuildingNecessity::kForbidden;
			}

			static int16_t inputs[kFNeuronBitSize] = {0};
			// Resetting values as the variable is static
			std::fill(std::begin(inputs), std::end(inputs), 0);
			inputs[0] = (bo.max_needed_preciousness == 0) ? -1 : 0;
			inputs[1] = (bo.max_needed_preciousness > 0) ? 2 : 0;
			inputs[2] = (bo.max_needed_preciousness == 0) ? -3 : 0;
			inputs[3] = (bo.total_count() > 0) ? -1 : 0;
			inputs[4] = (bo.total_count() > 1) ? -1 : 0;
			inputs[5] = (bo.total_count() > 0) ? -1 : 0;
			inputs[6] = (expansion_type.get_expansion_type() == ExpansionMode::kEconomy) ? +1 : 0;
			inputs[7] = (expansion_type.get_expansion_type() == ExpansionMode::kEconomy) ? +2 : 0;
			inputs[8] = (expansion_type.get_expansion_type() == ExpansionMode::kEconomy) ? +3 : 0;
			inputs[9] = (expansion_type.get_expansion_type() == ExpansionMode::kBoth) ? +1 : 0;
			inputs[10] = (expansion_type.get_expansion_type() == ExpansionMode::kBoth) ? +1 : 0;
			inputs[11] = (bo.last_building_built.is_valid() &&
			              bo.last_building_built + Duration(5 * 60 * 100) < gametime) ?
                         +1 :
                         0;
			inputs[12] = (bo.last_building_built.is_valid() &&
			              bo.last_building_built + Duration(10 * 60 * 100) < gametime) ?
                         +1 :
                         0;
			inputs[13] = (bo.last_building_built.is_valid() &&
			              bo.last_building_built + Duration(20 * 60 * 100) < gametime) ?
                         +1 :
                         0;
			inputs[14] = (bo.total_count() >= bo.cnt_target) ? -1 : 0;
			inputs[15] = (bo.total_count() >= bo.cnt_target) ? -2 : 0;
			inputs[16] = (bo.total_count() < bo.cnt_target) ? -1 : 0;
			inputs[17] = (bo.total_count() < bo.cnt_target) ? -2 : 0;
			inputs[18] = +1;
			inputs[19] = +2;
			inputs[20] = -1;
			inputs[21] = -2;
			inputs[22] = -3;
			inputs[23] = -4;
			inputs[24] = -5;
			inputs[25] = (basic_economy_established) ? 1 : -1;
			inputs[26] = (basic_economy_established) ? 1 : -1;
			inputs[27] = (bo.total_count() > 0 && spots_ < kSpotsEnough) ? -2 : 0;
			inputs[28] = (bo.total_count() > 0 && spots_ < kSpotsTooLittle) ? -2 : 0;
			inputs[29] = (spots_ < kSpotsEnough) ? -1 : 0;
			inputs[30] = (spots_ < kSpotsTooLittle) ? -1 : 0;
			int16_t tmp_score = 0;
			for (uint8_t i = 0; i < kFNeuronBitSize; ++i) {
				if (management_data.f_neuron_pool[53].get_position(i)) {
					tmp_score += inputs[i];
				}
			}
			if (site_needed_for_economy == BasicEconomyBuildingStatus::kEncouraged) {
				tmp_score += 10 + std::abs(management_data.get_military_number_at(160));
			}
			if (site_needed_for_economy == BasicEconomyBuildingStatus::kDiscouraged) {
				tmp_score -= std::abs(management_data.get_military_number_at(178));
			}

			// now we find out if the building is needed depending on output stocklevel
			const uint32_t current_stocklevel = (get_stocklevel(bo, gametime));
			const uint8_t stocklevel_threshhold =
			   10 + std::abs(management_data.get_military_number_at(180));

			if (current_stocklevel > stocklevel_threshhold &&
			    persistent_data->remaining_basic_buildings.count(bo.id) == 0) {
				tmp_score -= management_data.neuron_pool[26].get_result_safe(
				                stocklevel_threshhold / 10, kAbsValue) /
				             5;
			}

			if (current_stocklevel < stocklevel_threshhold / 2) {
				tmp_score += management_data.neuron_pool[20].get_result_safe(
				                (stocklevel_threshhold / 2 - current_stocklevel) / 2, kAbsValue) /
				             4;
			}

			if (tmp_score < 0) {
				return BuildingNecessity::kForbidden;
			}
			if (bo.max_needed_preciousness <= 0) {
				bo.max_needed_preciousness = 1;
			}
			bo.primary_priority =
			   1 + tmp_score * std::abs(management_data.get_military_number_at(137) / 20);
			return BuildingNecessity::kNeeded;
		}
		if (bo.is(BuildingAttribute::kLumberjack)) {
			if (bo.total_count() > 1 && (bo.cnt_under_construction + bo.unoccupied_count > 0)) {
				return BuildingNecessity::kForbidden;
			}
			bo.cnt_target = 2;
			// adjusting/decreasing based on cnt_limit_by_aimode
			bo.cnt_target = std::min(bo.cnt_target, bo.cnt_limit_by_aimode);

			// for case the wood is not needed yet, to avoid inconsistency later on
			bo.max_needed_preciousness = bo.max_preciousness;

			bo.primary_priority = 0;

			if (bo.total_count() < bo.cnt_target) {
				bo.primary_priority += 10 * std::abs(management_data.get_military_number_at(34));
			}
			if (get_stocklevel(bo, gametime) < 10) {
				bo.primary_priority += std::abs(management_data.get_military_number_at(118));
			}
			if (bo.total_count() < bo.cnt_target) {
				return BuildingNecessity::kNeeded;
			}
			return BuildingNecessity::kAllowed;
		}
		if (bo.is(BuildingAttribute::kRanger)) {

			// making sure we have one completed supported lumberjack
			uint16_t supported_lumberjack_built = 0;
			for (const auto& supported_building : bo.supported_producers) {
				supported_lumberjack_built += get_building_observer(supported_building.first).cnt_built;
			}
			if (supported_lumberjack_built < 1) {
				return BuildingNecessity::kForbidden;
			}

			// genetic algorithm to decide whether new rangers are needed
			static int16_t tmp_target = 2;
			tmp_target = 2;
			static int16_t inputs[2 * kFNeuronBitSize] = {0};
			// Resetting values as the variable is static
			std::fill(std::begin(inputs), std::end(inputs), 0);

			inputs[0] = static_cast<int>(persistent_data->trees_around_cutters < 10) * 2;
			inputs[1] = static_cast<int>(persistent_data->trees_around_cutters < 20) * 2;
			inputs[2] = static_cast<int>(persistent_data->trees_around_cutters < 30) * 2;
			inputs[3] = static_cast<int>(persistent_data->trees_around_cutters < 40) * 2;
			inputs[4] = static_cast<int>(persistent_data->trees_around_cutters < 50) * 1;
			inputs[5] = static_cast<int>(persistent_data->trees_around_cutters < 60) * 1;
			inputs[6] = static_cast<int>(persistent_data->trees_around_cutters < 10) * 1;
			inputs[7] = static_cast<int>(persistent_data->trees_around_cutters < 20) * 1;
			inputs[8] = static_cast<int>(persistent_data->trees_around_cutters < 100) * 1;
			inputs[9] = static_cast<int>(persistent_data->trees_around_cutters < 200) * 1;
			inputs[10] = static_cast<int>(persistent_data->trees_around_cutters < 300) * 1;
			inputs[11] = static_cast<int>(persistent_data->trees_around_cutters < 400) * 1;
			inputs[12] = (wood_policy_.at(bo.id) == WoodPolicy::kAllowRangers) ? 1 : 0;
			inputs[13] = (wood_policy_.at(bo.id) == WoodPolicy::kAllowRangers) ? 1 : 0;
			inputs[14] = static_cast<int>(get_stocklevel(bo, gametime) < 10) * 1;
			inputs[15] = static_cast<int>(get_stocklevel(bo, gametime) < 10) * 1;
			inputs[16] = static_cast<int>(get_stocklevel(bo, gametime) < 2) * 1;
			if (gametime > Time(15 * 60 * 1000)) {
				inputs[17] = static_cast<int>(get_stocklevel(bo, gametime) > 30) * -1;
				inputs[18] = static_cast<int>(get_stocklevel(bo, gametime) > 20) * -1;
				inputs[19] = static_cast<int>(get_stocklevel(bo, gametime) > 10) * -1;
			} else {
				inputs[20] = 1;
				inputs[21] = 1;
			}
			inputs[22] = (basic_economy_established) ? -1 : 1;
			inputs[23] = (msites_in_constr() > 0) ? 1 : -2;
			inputs[24] = (msites_in_constr() > 1) ? 1 : -2;
			inputs[25] = (wood_policy_.at(bo.id) != WoodPolicy::kAllowRangers) ? 1 : 0;
			if (gametime > Time(90 * 60 * 1000)) {
				inputs[26] = (wood_policy_.at(bo.id) == WoodPolicy::kAllowRangers) ? 1 : 0;
				inputs[27] = static_cast<int>(persistent_data->trees_around_cutters < 20) * 1;
			}
			if (gametime > Time(45 * 60 * 1000)) {
				inputs[28] = (wood_policy_.at(bo.id) == WoodPolicy::kAllowRangers) ? 1 : 0;
				inputs[29] = static_cast<int>(persistent_data->trees_around_cutters < 20) * 1;
				inputs[30] = static_cast<int>(get_stocklevel(bo, gametime) > 30) * -1;
			}
			inputs[31] = static_cast<int>(persistent_data->trees_around_cutters < 100) * 2;
			inputs[32] = static_cast<int>(persistent_data->trees_around_cutters < 200) * 2;
			inputs[33] = static_cast<int>(mines_per_type[iron_resource_id].total_count() <= 1) * -1;
			inputs[34] = static_cast<int>(mines_per_type[iron_resource_id].total_count() <= 1) * -1;
			inputs[35] = static_cast<int>(mines_per_type[iron_resource_id].total_count() == 0) * -1;
			inputs[36] = static_cast<int>(mines_per_type[iron_resource_id].total_count() == 0) * -1;
			inputs[37] = -1;
			inputs[38] = -1;
			inputs[39] = -1;
			if (productionsites.size() / 3 > static_cast<uint32_t>(bo.total_count()) &&
			    get_stocklevel(bo, gametime) < 20) {
				inputs[40] = static_cast<int>(persistent_data->trees_around_cutters < 40) * 1;
				inputs[41] = static_cast<int>(persistent_data->trees_around_cutters < 60) * 1;
				inputs[42] = static_cast<int>(persistent_data->trees_around_cutters < 80) * 1;
			}
			if (productionsites.size() / 4 > static_cast<uint32_t>(bo.total_count()) &&
			    get_stocklevel(bo, gametime) < 20) {
				inputs[43] = static_cast<int>(persistent_data->trees_around_cutters < 40) * 2;
				inputs[44] = static_cast<int>(persistent_data->trees_around_cutters < 60) * 2;
				inputs[45] = static_cast<int>(persistent_data->trees_around_cutters < 80) * 2;
			}

			if (productionsites.size() / 2 > static_cast<uint32_t>(bo.total_count()) &&
			    get_stocklevel(bo, gametime) < 10) {
				inputs[46] = static_cast<int>(persistent_data->trees_around_cutters < 20) * 1;
				inputs[47] = static_cast<int>(persistent_data->trees_around_cutters < 40) * 1;
				inputs[48] = static_cast<int>(persistent_data->trees_around_cutters < 60) * 1;
				inputs[49] = static_cast<int>(persistent_data->trees_around_cutters < 80) * 1;
			}
			inputs[50] = static_cast<int>(bo.last_building_built.is_valid() &&
			                              bo.last_building_built + Duration(1 * 60 * 100) > gametime) *
			             -2;
			inputs[51] = static_cast<int>(bo.last_building_built.is_valid() &&
			                              bo.last_building_built + Duration(2 * 60 * 100) > gametime) *
			             -2;
			inputs[52] = static_cast<int>(bo.last_building_built.is_valid() &&
			                              bo.last_building_built + Duration(4 * 60 * 100) > gametime) *
			             -2;
			inputs[53] = static_cast<int>(bo.last_building_built.is_valid() &&
			                              bo.last_building_built + Duration(6 * 60 * 100) > gametime) *
			             -2;
			inputs[54] = static_cast<int>(Time(5 * 60 * 1000) > gametime) * -2;
			inputs[55] = static_cast<int>(Time(6 * 60 * 1000) > gametime) * -2;
			inputs[56] = static_cast<int>(Time(8 * 60 * 1000) > gametime) * -2;
			inputs[57] = static_cast<int>(Time(10 * 60 * 1000) > gametime) * -2;
			inputs[58] = (spots_ < kSpotsEnough) ? -2 : 0;
			inputs[59] = (spots_ < kSpotsTooLittle) ? -2 : 0;
			inputs[60] = (spots_ < kSpotsTooLittle) ? -2 : 0;
			inputs[61] = (spots_ < kSpotsTooLittle) ? -2 : 0;
			inputs[62] = (basic_economy_established) ? 0 : -2;
			inputs[63] = (spots_ < kSpotsTooLittle) ? 0 : -2;

			for (uint8_t i = 0; i < kFNeuronBitSize; ++i) {
				if (management_data.f_neuron_pool[14].get_position(i)) {
					assert(inputs[i] >= -2 && inputs[i] <= 2);
					tmp_target += inputs[i];
				}
				if (management_data.f_neuron_pool[15].get_position(i)) {
					tmp_target += inputs[kFNeuronBitSize + i];
					assert(inputs[kFNeuronBitSize + i] >= -2 && inputs[kFNeuronBitSize + i] <= 2);
				}
			}

			if (site_needed_for_economy == BasicEconomyBuildingStatus::kDiscouraged) {
				tmp_target -= std::abs(management_data.get_military_number_at(145) / 10);
			}

			tmp_target = std::max<int16_t>(tmp_target, 2);

			bo.cnt_target = tmp_target;

			// adjusting/decreasing based on cnt_limit_by_aimode
			bo.cnt_target = std::min(bo.cnt_target, bo.cnt_limit_by_aimode);

			assert(bo.cnt_target > 1 && bo.cnt_target < 1000);

			// allow them always if basic economy not established and building is a basic one
			if (bo.total_count() < static_cast<int32_t>(bo.basic_amount)) {
				return BuildingNecessity::kNeeded;
			}

			if (wood_policy_.at(bo.id) != WoodPolicy::kAllowRangers ||
			    bo.total_count() > bo.cnt_target) {
				return BuildingNecessity::kForbidden;
			}

			const bool parallel_construction = (bo.total_count() + 2 < bo.cnt_target);
			if ((parallel_construction && (bo.cnt_under_construction + bo.unoccupied_count <= 1)) ||
			    bo.cnt_under_construction + bo.unoccupied_count == 0) {
				return BuildingNecessity::kNeeded;
			}
			return BuildingNecessity::kForbidden;
		}
		if (bo.is(BuildingAttribute::kNeedsRocks) &&
		    bo.cnt_under_construction + bo.unoccupied_count == 0) {
			bo.max_needed_preciousness = bo.max_preciousness;  // even when rocks are not needed
			return BuildingNecessity::kAllowed;
		}
		if (!bo.supported_producers.empty() && !bo.is(BuildingAttribute::kSupportingProducer)) {
			// Pure supporting sites only

			if (bo.cnt_under_construction + bo.unoccupied_count - bo.unconnected_count > 0) {
				return BuildingNecessity::kForbidden;
			}

			// Rangers have been processed above
			assert(!bo.is(BuildingAttribute::kRanger));

			bo.primary_priority = 0;

			if (!basic_economy_established) {
				bo.cnt_target = bo.basic_amount;
			} else {
				bo.cnt_target = 1 + static_cast<int32_t>(2 * mines_.size() + 2 * trainingsites.size() +
				                                         productionsites.size()) /
				                       50;
			}
			// Determine whether we need more buildings due to low stocklevel
			const uint32_t current_stocklevel = (get_stocklevel(bo, gametime));
			const uint8_t stocklevel_threshhold =
			   10 + std::abs(management_data.get_military_number_at(179));

			if (current_stocklevel > stocklevel_threshhold &&
			    persistent_data->remaining_basic_buildings.count(bo.id) == 0) {
				--bo.cnt_target;
			}

			if (current_stocklevel < stocklevel_threshhold / 2 &&
			    bo.cnt_under_construction + bo.unoccupied_count < 2) {
				++bo.cnt_target;  // increase target
				// here we increase primary priority if stock gets low to get higher prio on each field
				bo.primary_priority += management_data.neuron_pool[41].get_result_safe(
				   (stocklevel_threshhold / 2 - current_stocklevel) / 2, kAbsValue);
			}
			if (bo.total_count() > bo.cnt_target + 1) {
				return BuildingNecessity::kForbidden;
			}

			// We allow another helper site if:
			// a) we are under target
			// b) if there is shortage of supported ware
			if (bo.total_count() < bo.cnt_target ||
			    (get_stocklevel(bo, gametime) == 0 &&
			     (bo.last_building_built.is_invalid() ||
			      bo.last_building_built + Duration(10 * 60 * 100) < gametime))) {

				if (persistent_data->remaining_basic_buildings.count(bo.id) != 0u) {
					bo.primary_priority += std::abs(management_data.get_military_number_at(60) * 10);
				}

				if (bo.total_count() < bo.cnt_target) {
					if (basic_economy_established) {
						bo.primary_priority += std::abs(management_data.get_military_number_at(51) * 6);
					} else if (persistent_data->remaining_basic_buildings.count(bo.id) != 0u) {
						bo.primary_priority += std::abs(management_data.get_military_number_at(146) * 6);
					} else {
						bo.primary_priority +=
						   -200 + std::abs(management_data.get_military_number_at(147) * 8);
					}
				}

				return BuildingNecessity::kAllowed;
			}
			return BuildingNecessity::kForbidden;
		}
		if (bo.is(BuildingAttribute::kBarracks)) {
			if (site_needed_for_economy == BasicEconomyBuildingStatus::kDiscouraged) {
				return BuildingNecessity::kForbidden;
			}
			if (gametime > Time(30 * 60 * 1000) && bo.total_count() == 0) {

				int16_t tmp_score = 1;
				tmp_score += mines_per_type[iron_resource_id].total_count();
				tmp_score += static_cast<int>(soldier_status_ == SoldiersStatus::kBadShortage) * 2;
				tmp_score += static_cast<int>(soldier_status_ == SoldiersStatus::kShortage) * 2;
				tmp_score += (gametime.get() / 60 / 1000 - 20) / 4;
				bo.max_needed_preciousness =
				   1 + tmp_score * std::abs(management_data.get_military_number_at(134)) / 15;
				bo.max_preciousness = bo.max_needed_preciousness;
				return BuildingNecessity::kNeeded;
			}
			bo.max_needed_preciousness = 0;
			bo.max_preciousness = 0;
			return BuildingNecessity::kForbidden;
		}
		if (bo.type == BuildingObserver::Type::kMine) {
			bo.primary_priority = bo.max_needed_preciousness;
			const uint32_t current_stats_threshold =
			   85 + std::abs(management_data.get_military_number_at(129)) / 10;
			if ((mines_per_type[bo.mines].total_count() == 0 &&
			     site_needed_for_economy != BasicEconomyBuildingStatus::kDiscouraged) ||
			    (mines_per_type[bo.mines].finished == mines_per_type[bo.mines].total_count() &&
			     bo.current_stats > current_stats_threshold &&
			     site_needed_for_economy != BasicEconomyBuildingStatus::kDiscouraged)) {
				// unless a mine is prohibited, we want to have at least one of the kind
				bo.max_needed_preciousness = bo.max_preciousness;
				return BuildingNecessity::kNeeded;
			}
			if (bo.max_needed_preciousness == 0) {
				return BuildingNecessity::kNotNeeded;
			}
			if (gametime - bo.construction_decision_time < kBuildingMinInterval ||
			    mines_per_type[bo.mines].in_construction > 0 ||
			    (mines_per_type[bo.mines].finished >= 1 && bo.current_stats < 50) ||
			    (bo.last_building_built.is_valid() &&
			     gametime < bo.last_building_built + Duration(3 * 60 * 1000))) {
				return BuildingNecessity::kForbidden;
			}

			static int16_t inputs[kFNeuronBitSize] = {0};
			// Resetting values as the variable is static
			std::fill(std::begin(inputs), std::end(inputs), 0);
			inputs[0] = (gametime < Time(15 * 60 * 1000)) ? -2 : 0;
			inputs[1] = (gametime < Time(30 * 60 * 1000)) ? -2 : 0;
			inputs[2] = (gametime < Time(45 * 60 * 1000)) ? -2 : 0;
			inputs[3] = (mines_per_type[bo.mines].total_count() == 1) ? 3 : 0;
			inputs[4] = (mines_per_type[bo.mines].total_count() == 1) ? 2 : 0;
			inputs[5] = (bo.mines == iron_resource_id) ? 2 : 1;
			inputs[6] = (bo.current_stats - 50) / 10;
			inputs[7] = (gametime < Time(15 * 60 * 1000)) ? -1 : 0;
			inputs[8] = (gametime < Time(30 * 60 * 1000)) ? -1 : 0;
			inputs[9] = (gametime < Time(45 * 60 * 1000)) ? -1 : 0;
			inputs[10] = (mines_per_type[bo.mines].total_count() == 1) ? 2 : 0;
			inputs[11] = (mines_per_type[bo.mines].total_count() == 1) ? 1 : 0;
			inputs[12] = (bo.mines == iron_resource_id) ? 2 : 0;
			inputs[13] = (bo.current_stats - 50) / 10;
			inputs[14] = (bo.current_stats - 50) / 10;
			inputs[15] = management_data.get_military_number_at(123) / 10;
			inputs[16] = 0;
			inputs[17] = (inputs_on_stock) ? 0 : -2;
			inputs[18] = (suppliers_exist) ? 0 : -3;
			inputs[19] = (inputs_on_stock) ? 0 : -4;
			inputs[20] = (mines_per_type[bo.mines].total_count() == 1) ? 3 : 0;
			inputs[21] = (mines_per_type[bo.mines].total_count() == 1) ? 2 : 0;
			inputs[22] = (bo.current_stats - 50) / 10;
			inputs[23] = (bo.current_stats - 50) / 20;
			inputs[24] = (suppliers_exist) ? 0 : -5;
			inputs[25] = (suppliers_exist) ? 0 : -2;
			inputs[26] = (workers_on_stock) ? 0 : -5;
			inputs[27] = (workers_on_stock) ? 0 : -2;
			inputs[28] = (bo.is(BuildingAttribute::kBuildingMatProducer)) ? 1 : 0;
			inputs[29] = (bo.is(BuildingAttribute::kBuildingMatProducer)) ? 3 : 0;
			inputs[30] = (mines_per_type[bo.mines].is_critical) ? 1 : -1;

			int16_t tmp_score = management_data.get_military_number_at(83) / 5;

			// Building productionsites above limit in Basic economy mode is strongly discouraged, but
			// still possible
			const int16_t basic_economy_score =
			   25 + std::abs(management_data.get_military_number_at(122) * 2);

			if (site_needed_for_economy == BasicEconomyBuildingStatus::kEncouraged) {
				tmp_score += basic_economy_score;
			}

			if (site_needed_for_economy == BasicEconomyBuildingStatus::kDiscouraged) {
				tmp_score -= basic_economy_score;
			}

			for (uint8_t i = 0; i < kFNeuronBitSize; ++i) {
				if (management_data.f_neuron_pool[36].get_position(i)) {
					tmp_score += inputs[i];
				}
			}
			if (tmp_score < 0) {
				return BuildingNecessity::kNeededPending;
			}
			bo.primary_priority +=
			   tmp_score * std::abs(management_data.get_military_number_at(127) / 5);
			return BuildingNecessity::kNeeded;
		}
		if (bo.max_needed_preciousness > 0) {

			// help variable to determine wood availability in the economy
			const int32_t stocked_wood_level = calculate_stocklevel(tribe_->safe_ware_index("log")) -
			                                   productionsites.size() * 2 - numof_psites_in_constr +
			                                   management_data.get_military_number_at(187) / 5;
			static int16_t inputs[4 * kFNeuronBitSize] = {0};
			// Resetting values as the variable is static
			std::fill(std::begin(inputs), std::end(inputs), 0);
			inputs[0] = (bo.total_count() <= 1) ?
                        std::abs(management_data.get_military_number_at(110)) / 10 :
                        0;
			inputs[1] = bo.total_count() * -3 / 2;
			inputs[2] =
			   (bo.total_count() == 0) ? std::abs(management_data.get_military_number_at(0)) / 10 : 0;
			inputs[3] = (gametime >= Time(25 * 60 * 1000) && bo.inputs.empty()) ?
                        management_data.get_military_number_at(1) / 10 :
                        0;
			inputs[4] = (bo.max_needed_preciousness >= 10) ?
                        std::abs(management_data.get_military_number_at(2)) / 10 :
                        0;
			inputs[5] =
			   (!bo.ware_outputs.empty() && bo.current_stats > 10 + 70 / bo.ware_outputs.size()) ?
               management_data.get_military_number_at(3) / 10 :
               0;
			inputs[6] = (needs_second_for_upgrade) ?
                        std::abs(management_data.get_military_number_at(4)) / 5 :
                        0;
			inputs[7] = (bo.cnt_under_construction + bo.unoccupied_count) * -1 *
			            std::abs(management_data.get_military_number_at(9)) / 5;
			inputs[8] =
			   (!bo.ware_outputs.empty() && bo.current_stats > 25 + 70 / bo.ware_outputs.size()) ?
               management_data.get_military_number_at(7) / 8 :
               0;
			inputs[9] = (bo.is(BuildingAttribute::kBuildingMatProducer)) ?
                        std::abs(management_data.get_military_number_at(10)) / 10 :
                        0;
			inputs[10] =
			   (bo.build_material_shortage) ? -management_data.get_military_number_at(39) / 10 : 0;
			inputs[11] =
			   stocked_wood_level > 25 ? std::abs(management_data.get_military_number_at(15)) / 10 : 0;
			inputs[12] = (gametime >= Time(15 * 60 * 1000)) ?
                         std::abs(management_data.get_military_number_at(94)) / 10 :
                         0;
			inputs[13] = management_data.get_military_number_at(8) / 10;
			inputs[14] = (persistent_data->trees_around_cutters < 20) ?
                         -1 * std::abs(management_data.get_military_number_at(95)) / 10 :
                         0;
			inputs[15] = (persistent_data->trees_around_cutters > 100) ?
                         std::abs(management_data.get_military_number_at(96)) / 10 :
                         0;
			inputs[16] = (player_statistics.any_enemy_seen_lately(gametime)) ?
                         management_data.get_military_number_at(97) / 10 :
                         0;
			inputs[17] =
			   (spots_ > kSpotsEnough) ? std::abs(management_data.get_military_number_at(74)) / 8 : 0;
			inputs[18] = management_data.get_military_number_at(98) / 10;
			inputs[19] = (expansion_type.get_expansion_type() != ExpansionMode::kEconomy) ?
                         -1 * std::abs(management_data.get_military_number_at(40)) / 10 :
                         0;
			inputs[20] = (expansion_type.get_expansion_type() == ExpansionMode::kEconomy) ?
                         std::abs(management_data.get_military_number_at(50)) / 10 :
                         0;
			inputs[21] = (expansion_type.get_expansion_type() == ExpansionMode::kEconomy ||
			              expansion_type.get_expansion_type() == ExpansionMode::kBoth) ?
                         3 :
                         0;
			inputs[22] =
			   (bo.total_count() == 0 && bo.is(BuildingAttribute::kBuildingMatProducer)) ? 3 : 0;
			if (bo.cnt_built > 0 && !bo.ware_outputs.empty()) {
				inputs[22] += bo.current_stats / 10;
			}
			inputs[23] = (!player_statistics.strong_enough(player_number())) ? 5 : 0;
			inputs[24] = (bo.inputs.empty()) ? 6 : 0;
			inputs[25] =
			   (bo.total_count() == 0 && bo.is(BuildingAttribute::kBuildingMatProducer)) ? 4 : 0;
			inputs[26] = (expansion_type.get_expansion_type() == ExpansionMode::kEconomy) ? 2 : 0;
			inputs[27] = stocked_wood_level > 25 ? 4 : 0;
			inputs[28] = (bo.max_needed_preciousness >= 10) ? 4 : 0;
			inputs[29] = (bo.inputs.empty() && bo.max_needed_preciousness >= 10) ? 3 : 0;
			inputs[30] = bo.max_needed_preciousness / 2;
			inputs[31] = ((bo.cnt_under_construction + bo.unoccupied_count) > 0) ? -5 : 0;
			inputs[32] = bo.max_needed_preciousness / 2;
			inputs[33] = -1 * (bo.cnt_under_construction + bo.unoccupied_count) * 4;
			if (bo.cnt_built > 0 && !bo.ware_outputs.empty() && !bo.inputs.empty()) {
				inputs[34] +=
				   bo.current_stats / (std::abs(management_data.get_military_number_at(192)) + 1) * 10;
			}
			inputs[35] = (!bo.ware_outputs.empty() && !bo.inputs.empty() &&
			              bo.current_stats > 10 + 70 / bo.ware_outputs.size()) ?
                         2 :
                         0;
			inputs[36] = (!bo.ware_outputs.empty() && !bo.inputs.empty() &&
			              bo.cnt_under_construction + bo.unoccupied_count == 0) ?
                         bo.current_stats / 12 :
                         0;
			if (bo.cnt_built > 0 && !bo.inputs.empty() && !bo.ware_outputs.empty() &&
			    bo.current_stats < 20) {
				inputs[37] = -5;
			}
			inputs[38] = (bo.cnt_under_construction + bo.unoccupied_count > 0) ? -10 : 0;
			if (bo.cnt_built > 0 && !bo.ware_outputs.empty() && bo.current_stats < 15) {
				inputs[39] = -10;
			}
			inputs[40] = (expansion_type.get_expansion_type() == ExpansionMode::kEconomy) ? 3 : 0;
			inputs[41] = (bo.build_material_shortage) ? -3 : 0;
			inputs[42] = (!player_statistics.strong_enough(player_number())) ? 2 : 0;
			inputs[43] = (bo.inputs.empty()) ? 3 : 0;
			inputs[44] = (bo.inputs.empty() && bo.max_needed_preciousness >= 10) ? 3 : 0;
			inputs[45] = bo.max_needed_preciousness / 2;
			inputs[46] =
			   (!bo.ware_outputs.empty() && bo.current_stats > 10 + 70 / bo.ware_outputs.size()) ? 4 :
                                                                                                0;
			inputs[47] = (!bo.ware_outputs.empty() && bo.current_stats > 85) ? 4 : 0;
			inputs[48] = (bo.max_needed_preciousness >= 10 &&
			              (bo.cnt_under_construction + bo.unoccupied_count) == 1) ?
                         5 :
                         0;
			inputs[49] = (expansion_type.get_expansion_type() != ExpansionMode::kEconomy) ? -4 : 1;
			inputs[50] = (expansion_type.get_expansion_type() != ExpansionMode::kEconomy) ? -1 : 1;
			inputs[51] = (gametime < Time(20 * 60 * 1000)) ? -4 : 0;
			inputs[52] = (bo.total_count() == 0) ? 4 : 0;
			inputs[53] = (bo.total_count() == 0) ? 2 : 0;
			inputs[54] = (spots_ < kSpotsEnough) ? -5 : 0;
			inputs[55] = (bo.max_needed_preciousness >= 10 &&
			              (bo.cnt_under_construction + bo.unoccupied_count) == 1) ?
                         3 :
                         0;
			inputs[56] = (expansion_type.get_expansion_type() != ExpansionMode::kEconomy) ? -8 : 1;
			inputs[57] = (expansion_type.get_expansion_type() != ExpansionMode::kEconomy) ? -6 : 1;
			inputs[58] = (bo.total_count() == 0 && inputs_on_stock) ? 4 : 0;
			inputs[59] = (bo.inputs.empty()) ? 5 : bo.current_stats / 10 - 5;
			inputs[60] = (spots_ < kSpotsTooLittle) ? -10 : 0;
			inputs[61] = (player_statistics.any_enemy_seen_lately(gametime)) ? 2 : 0;
			inputs[62] = (player_statistics.any_enemy_seen_lately(gametime) &&
			              bo.cnt_under_construction + bo.unoccupied_count == 0) ?
                         6 :
                         0;
			inputs[63] = (!bo.ware_outputs.empty() && !bo.inputs.empty()) ? bo.current_stats / 10 : 0;
			inputs[64] = (gametime > Time(20 * 60 * 1000) && bo.total_count() == 0) ? 3 : 0;
			inputs[65] = (gametime > Time(45 * 60 * 1000) && bo.total_count() == 0) ? 3 : 0;
			inputs[66] = (gametime > Time(60 * 60 * 1000) && bo.total_count() <= 1) ? 3 : 0;
			inputs[67] = (gametime > Time(50 * 60 * 1000) && bo.total_count() <= 1) ? 2 : 0;
			inputs[68] =
			   (bo.inputs.empty() && gametime > Time(50 * 60 * 1000) && bo.total_count() <= 1) ? 2 : 0;
			inputs[69] =
			   (!bo.inputs.empty() && gametime > Time(50 * 60 * 1000) && bo.total_count() <= 1) ? 2 :
                                                                                               0;
			inputs[70] =
			   (bo.inputs.empty() && gametime > Time(25 * 60 * 1000) && bo.total_count() <= 1) ? 2 : 0;
			inputs[71] =
			   (!bo.inputs.empty() && gametime > Time(25 * 60 * 1000) && bo.total_count() <= 1) ? 2 :
                                                                                               0;
			if (bo.last_building_built.is_valid()) {
				inputs[72] = (gametime < bo.last_building_built + Duration(3 * 60 * 1000)) ? -4 : 0;
				inputs[73] = (gametime < bo.last_building_built + Duration(5 * 60 * 1000)) ? -2 : 0;
				inputs[74] = (gametime < bo.last_building_built + Duration(2 * 60 * 1000)) ? -5 : 0;
				inputs[75] = (gametime < bo.last_building_built + Duration(10 * 60 * 1000)) ? -2 : 0;
				inputs[76] = (gametime < bo.last_building_built + Duration(20 * 60 * 1000)) ? -2 : 0;
			}
			inputs[77] = (gametime > Time(35 * 60 * 1000) && bo.total_count() == 0) ? 3 : 0;
			inputs[78] = (gametime > Time(60 * 60 * 1000) && bo.total_count() == 0) ? 3 : 0;
			inputs[79] =
			   static_cast<int>(expansion_type.get_expansion_type() == ExpansionMode::kResources ||
			                    expansion_type.get_expansion_type() == ExpansionMode::kSpace) *
			   management_data.get_military_number_at(37) / 10;
			inputs[80] =
			   static_cast<int>(expansion_type.get_expansion_type() == ExpansionMode::kEconomy) *
			   management_data.get_military_number_at(38) / 10;
			inputs[81] =
			   static_cast<int>(expansion_type.get_expansion_type() == ExpansionMode::kSpace) *
			   management_data.get_military_number_at(46) / 10;
			inputs[82] = (inputs_on_stock) ? 0 : -2;
			inputs[83] = (suppliers_exist) ? 0 : -2;
			inputs[84] = (inputs_on_stock) ? 0 : -4;
			inputs[85] = (suppliers_exist) ? 0 : -4;
			inputs[86] = (inputs_on_stock) ? 0 : -8;
			inputs[87] = (suppliers_exist) ? 0 : -8;
			inputs[88] = (workers_on_stock) ? 0 : -2;
			inputs[89] = (workers_on_stock) ? 0 : -6;
			inputs[90] = (bo.is(BuildingAttribute::kBuildingMatProducer)) ?
                         std::abs(management_data.get_military_number_at(42)) / 10 :
                         0;
			inputs[91] = (bo.build_material_shortage) ? -2 : 0;
			inputs[92] = (numof_psites_in_constr < 4) ? 3 : 0;
			inputs[93] = (numof_psites_in_constr < 8) ? 3 : 0;
			inputs[94] = (bo.inputs.empty()) ? 5 : 0;
			inputs[95] = (bo.inputs.empty()) ? 3 : 0;
			inputs[96] = stocked_wood_level < 25 ? -2 : 0;
			inputs[97] = stocked_wood_level < 25 ? -8 : 0;
			inputs[98] = stocked_wood_level < 25 ? -4 : 0;
			inputs[99] = stocked_wood_level < 25 ? -1 : 0;
			inputs[100] = (bo.total_count() == 0) ? 3 : 0;
			inputs[101] = (bo.total_count() == 0) ? 6 : 0;
			if (bo.is(BuildingAttribute::kSupportingProducer)) {
				if (bo.total_count() == 0) {
					inputs[102] = 1;
					inputs[103] = 2;
					inputs[104] = -2;
				}
				inputs[105] = -3;
				inputs[106] = -2;
			}
			inputs[107] =
			   std::abs(management_data.get_military_number_at(194)) - get_stocklevel(bo, gametime);
			inputs[108] =
			   std::abs(management_data.get_military_number_at(191)) - get_stocklevel(bo, gametime);
			inputs[109] =
			   (!bo.inputs.empty() && gametime > Time(50 * 60 * 1000) && bo.total_count() <= 1) ?
               std::abs(management_data.get_military_number_at(163)) / 10 :
               0;
			inputs[110] = (bo.ware_outputs.size() == 1) ?
                          (tribe_->get_ware_descr(bo.ware_outputs.at(0))
			                     ->default_target_quantity(tribe_->name()) -
			                  get_stocklevel(bo, gametime)) *
			                    std::abs(management_data.get_military_number_at(165)) / 20 :
                          0;
			inputs[111] = bo.current_stats / (bo.ware_outputs.size() + 1);
			// boost for buildings supporting seafaring
			if (bo.is(BuildingAttribute::kSupportsSeafaring) && map_allows_seafaring_) {
				inputs[112] = std::abs(management_data.get_military_number_at(170)) / 10;
				inputs[113] = 4;
				if (bo.total_count() == 0) {
					inputs[114] = std::abs(management_data.get_military_number_at(172)) / 10;
					inputs[115] = 4;
				}
			}
			inputs[116] = -1 * (bo.unoccupied_count * bo.unoccupied_count);
			inputs[117] = -1 * (2 * bo.unoccupied_count);

			int16_t tmp_score = 0;
			for (uint8_t i = 0; i < kFNeuronBitSize; ++i) {
				if (management_data.f_neuron_pool[8].get_position(i)) {
					const int16_t partial_input = inputs[i];
					tmp_score += partial_input;
				}
				if (management_data.f_neuron_pool[11].get_position(i)) {
					const int16_t partial_input = inputs[i + kFNeuronBitSize];
					tmp_score += partial_input;
				}
				if (management_data.f_neuron_pool[59].get_position(i)) {
					const int16_t partial_input = inputs[i + 2 * kFNeuronBitSize];
					tmp_score += partial_input;
				}
				if (management_data.f_neuron_pool[12].get_position(i)) {
					const int16_t partial_input = inputs[i + 3 * kFNeuronBitSize];
					tmp_score += partial_input;
				}
			}

			const int32_t base_economy_bonus =
			   30 + std::abs(management_data.get_military_number_at(142));
			if (site_needed_for_economy == BasicEconomyBuildingStatus::kDiscouraged) {
				tmp_score -= base_economy_bonus;
			} else if (site_needed_for_economy == BasicEconomyBuildingStatus::kEncouraged) {
				tmp_score += base_economy_bonus;
			}

			const int16_t bottom_limit = management_data.get_military_number_at(73) / 2 +
			                             management_data.get_military_number_at(47) / 10;
			const int16_t upper_limit =
			   bottom_limit + std::abs(management_data.get_military_number_at(44) / 3);

			// now we find out if the building is needed depending on output stocklevel
			// and supported stocklevel if it supports another site
			const uint32_t combined_stocklevel = (get_stocklevel(bo, gametime));

			if (combined_stocklevel > 50 &&
			    persistent_data->remaining_basic_buildings.count(bo.id) == 0) {
				tmp_score -= 5 * management_data.neuron_pool[23].get_result_safe(
				                    (combined_stocklevel) / 5, kAbsValue);
			}

			if (combined_stocklevel < 40) {
				tmp_score += 5 * management_data.neuron_pool[24].get_result_safe(
				                    (40 - combined_stocklevel) / 2, kAbsValue);
			}

			if (tmp_score > upper_limit) {
				// Productionsite is needed
				bo.primary_priority += (tmp_score - bottom_limit) / 2;
				return BuildingNecessity::kNeeded;
			}
			if (tmp_score > bottom_limit) {
				// Site is needed, but not right now
				return BuildingNecessity::kNeededPending;
			}
			// Not allowed
			return BuildingNecessity::kForbidden;
		}
		if (bo.is(BuildingAttribute::kShipyard)) {
			if (bo.total_count() > 0 ||
			    (!basic_economy_established &&
			     site_needed_for_economy == BasicEconomyBuildingStatus::kDiscouraged) ||
			    !map_allows_seafaring_) {
				return BuildingNecessity::kForbidden;
			}
			bo.primary_priority = 0;
			if (num_ports > 0) {
				bo.primary_priority += std::abs(management_data.get_military_number_at(150) * 3);
			}
			if (spots_ < kSpotsTooLittle) {
				bo.primary_priority += std::abs(management_data.get_military_number_at(151) * 3);
			}
			if (bo.primary_priority > 0) {
				return BuildingNecessity::kNeeded;
			}
			return BuildingNecessity::kAllowed;
		}
		if (bo.max_needed_preciousness == 0) {
			return BuildingNecessity::kNotNeeded;
		}
		return BuildingNecessity::kForbidden;
	}
	if (purpose == PerfEvaluation::kForDismantle) {  // now for dismantling
		// never dismantle last building (a care should be taken elsewhere)
		assert(bo.total_count() > 0);

		if (bo.total_count() == 1 || (bo.max_preciousness >= 10 && bo.total_count() == 2) ||
		    (!bo.ware_outputs.empty() && bo.current_stats > (10 + 60 / bo.ware_outputs.size()) / 2) ||
		    (bo.inputs.size() == 1 &&
		     calculate_stocklevel(static_cast<size_t>(bo.inputs.at(0))) >
		        static_cast<unsigned int>(std::abs(management_data.get_military_number_at(171))))) {
			return BuildingNecessity::kNeeded;
		}
		return BuildingNecessity::kNotNeeded;
	}
	NEVER_HERE();
}

// counts produced output on stock
uint32_t DefaultAI::calculate_stocklevel(Widelands::DescriptionIndex wt,
                                         const WareWorker what) const {
	uint32_t count = 0;

	for (const WarehouseSiteObserver& obs : warehousesites) {
		if (what == WareWorker::kWare) {
			count += obs.site->get_wares().stock(wt);
		} else {
			count += obs.site->get_workers().stock(wt);
		}
	}
	return count;
}

// This is a wrapper function to prevent too frequent recalculation of stocklevel
// and distinguish if we count stocks for production hint, for outputs or for workers of a
// productionsite
// if multiple outputs, it returns lowest value
uint32_t
DefaultAI::get_stocklevel(BuildingObserver& bo, const Time& gametime, const WareWorker what) const {
	if (bo.stocklevel_time + Duration(5 * 1000) < gametime) {
		if (what == WareWorker::kWare &&
		    (!bo.supported_producers.empty() || !bo.ware_outputs.empty())) {
			// looking for smallest value
			bo.stocklevel_count = std::numeric_limits<uint32_t>::max();
			for (const auto& supported_building : bo.supported_producers) {
				for (Widelands::DescriptionIndex output_ware :
				     supported_building.second->output_ware_types()) {
					const uint32_t res = calculate_stocklevel(static_cast<size_t>(output_ware), what);
					if (res < bo.stocklevel_count) {
						bo.stocklevel_count = res;
					}
				}
			}
			for (auto ph : bo.ware_outputs) {
				const uint32_t res = calculate_stocklevel(static_cast<size_t>(ph), what);
				if (res < bo.stocklevel_count) {
					bo.stocklevel_count = res;
				}
			}
		} else if (what == WareWorker::kWorker) {
			bo.stocklevel_count = std::numeric_limits<uint32_t>::max();
			for (auto ph : bo.positions) {
				const uint32_t res = calculate_stocklevel(static_cast<size_t>(ph), what);
				if (res < bo.stocklevel_count) {
					bo.stocklevel_count = res;
				}
			}
		} else {
			bo.stocklevel_count = 0;
		}
		assert(bo.stocklevel_count < std::numeric_limits<uint32_t>::max());
		bo.stocklevel_time = gametime;
	}
	return bo.stocklevel_count;
}

/**
 * This function takes care about the unowned and opposing territory and
 * recalculates the priority for non-military buildings
 * The goal is to minimize losses when territory is lost
 *
 * \arg bf   = BuildableField to be checked
 * \arg prio = priority until now.
 *
 * \returns the recalculated priority
 */
int32_t DefaultAI::recalc_with_border_range(const BuildableField& bf, int32_t prio) {

	// no change when priority is not positive number
	if (prio <= 0) {
		return prio;
	}

	if (bf.enemy_nearby || bf.near_border) {
		prio /= 2;
	}

	// if unowned territory nearby
	prio -= bf.unowned_land_nearby / 4;
	prio -= bf.enemy_owned_land_nearby / 3;

	// further decrease the score if enemy nearby
	if (bf.enemy_nearby) {
		prio -= 10;
	}

	// and if close (up to 2 fields away) from border
	if (bf.near_border) {
		prio -= 10;
		if (spots_ > 0 && spots_ < kSpotsEnough) {
			prio -= std::abs(management_data.neuron_pool[60].get_result_safe(
			           kSpotsEnough / spots_, kAbsValue)) /
			        4;
		}
	}

	return prio;
}

void DefaultAI::consider_own_psites(Widelands::FCoords fcoords, BuildableField& bf) {
	Widelands::BaseImmovable* player_immovable = fcoords.field->get_immovable();
	if (player_immovable->descr().type() == Widelands::MapObjectType::PRODUCTIONSITE) {
		BuildingObserver& bo = get_building_observer(player_immovable->descr().name().c_str());
		consider_productionsite_influence(bf, fcoords, bo);
	} else if (upcast(Widelands::ConstructionSite const, constructionsite, player_immovable)) {
		const Widelands::BuildingDescr& target_descr = constructionsite->building();
		if (target_descr.type() == Widelands::MapObjectType::PRODUCTIONSITE) {
			BuildingObserver& bo = get_building_observer(target_descr.name().c_str());
			consider_productionsite_influence(bf, fcoords, bo);
		}
	}
}

void DefaultAI::consider_enemy_sites(Widelands::FCoords fcoords, BuildableField& bf) {
	Widelands::BaseImmovable* player_immovable = fcoords.field->get_immovable();
	bf.enemy_nearby = true;
	if (upcast(Widelands::MilitarySite const, militarysite, player_immovable)) {
		bf.enemy_military_presence += militarysite->soldier_control()->stationed_soldiers().size();
		++bf.enemy_military_sites;
	}
	if (upcast(Widelands::ConstructionSite const, constructionsite, player_immovable)) {
		const Widelands::BuildingDescr& target_descr = constructionsite->building();
		if (target_descr.type() == Widelands::MapObjectType::MILITARYSITE) {
			++bf.enemy_military_sites;
		}
	}

	// Warehouses are counted here too as they can host soldiers as well
	if (upcast(Widelands::Warehouse const, warehouse, player_immovable)) {
		bf.enemy_military_presence += warehouse->soldier_control()->stationed_soldiers().size();
		++bf.enemy_military_sites;
		bf.enemy_wh_nearby = true;
		enemy_warehouses.insert(fcoords.hash());
	}
}

void DefaultAI::consider_ally_sites(Widelands::FCoords fcoords, BuildableField& bf) {
	Widelands::BaseImmovable* player_immovable = fcoords.field->get_immovable();
	if (upcast(Widelands::MilitarySite const, militarysite, player_immovable)) {
		bf.ally_military_presence += militarysite->soldier_control()->stationed_soldiers().size();
	}
}

void DefaultAI::consider_own_msites(Widelands::FCoords fcoords,
                                    BuildableField& bf,
                                    bool& any_unconnected_imm) {
	// last two are about being connected to any warehouse
	// TODO(Nordfriese): Someone should update the code since the big economy splitting for the
	// ferries
	Widelands::BaseImmovable* player_immovable = fcoords.field->get_immovable();
	const Widelands::Map& map = game().map();

	if (upcast(Widelands::ConstructionSite const, constructionsite, player_immovable)) {

		const Widelands::BuildingDescr& target_descr = constructionsite->building();

		if (constructionsite->get_economy(Widelands::wwWORKER)->warehouses().empty()) {
			any_unconnected_imm = true;
		}

		if (upcast(Widelands::MilitarySiteDescr const, target_ms_d, &target_descr)) {
			const int32_t dist = map.calc_distance(bf.coords, constructionsite->get_position());
			const int32_t radius = target_ms_d->get_conquers() + 4;

			if (radius > dist) {
				bf.future_area_military_capacity += target_ms_d->get_max_number_of_soldiers() / 2 + 1;
				if (bf.coords != constructionsite->get_position()) {
					bf.future_military_loneliness *= static_cast<double_t>(dist) / radius;
				}
				++bf.military_in_constr_nearby;
			}
		}
	}

	if (upcast(Widelands::MilitarySite const, militarysite, player_immovable)) {
		const int32_t dist = map.calc_distance(bf.coords, militarysite->get_position());
		const int32_t radius = militarysite->descr().get_conquers() + 4;

		if (militarysite->get_economy(Widelands::wwWORKER)->warehouses().empty()) {
			any_unconnected_imm = true;
		}

		if (radius > dist) {
			bf.area_military_capacity += militarysite->soldier_control()->max_soldier_capacity();
			bf.future_area_military_capacity +=
			   militarysite->soldier_control()->max_soldier_capacity();
			bf.own_military_presence += militarysite->soldier_control()->stationed_soldiers().size();

			if (militarysite->soldier_control()->stationed_soldiers().empty()) {
				++bf.military_unstationed;
			} else {
				++bf.military_stationed;
			}

			if (bf.coords != militarysite->get_position()) {
				bf.military_loneliness *= static_cast<double_t>(dist) / radius;
				bf.future_military_loneliness *= static_cast<double_t>(dist) / radius;
			}
		}
	} else {
		++bf.own_non_military_nearby;
	}
}

// for buildable field, it considers effect of building of type bo on position coords
void DefaultAI::consider_productionsite_influence(BuildableField& field,
                                                  Widelands::Coords coords,
                                                  const BuildingObserver& bo) {
	if (bo.is(BuildingAttribute::kSpaceConsumer) && !bo.is(BuildingAttribute::kRanger) &&
	    game().map().calc_distance(coords, field.coords) < 8) {
		++field.space_consumers_nearby;
	}

	for (const Widelands::DescriptionIndex& i : bo.inputs) {
		++field.consumers_nearby.at(i);
	}

	for (const Widelands::DescriptionIndex& i : bo.ware_outputs) {
		++field.producers_nearby.at(i);
	}

	const Widelands::ProductionSiteDescr* productionsite =
	   dynamic_cast<const Widelands::ProductionSiteDescr*>(bo.desc);
	for (const auto& supported : productionsite->supported_productionsites()) {
		if (field.supporters_nearby.count(supported) != 1) {
			field.supporters_nearby[supported] = 0;
		}
		++field.supporters_nearby[supported];
	}
	for (const auto& supporter : productionsite->supported_by_productionsites()) {
		Widelands::DescriptionIndex supporter_building_index = tribe_->building_index(supporter);
		++field.supported_producers_nearby[supporter_building_index];
	}

	if (bo.is(BuildingAttribute::kRanger)) {
		++field.rangers_nearby;
	}

	++field.buildings_nearby[bo.id];
}

/// \returns the economy observer containing \arg economy
EconomyObserver* DefaultAI::get_economy_observer(Widelands::Economy& economy) {
	for (EconomyObserver* eco : economies) {
		if (&eco->economy == &economy) {
			return eco;
		}
	}

	economies.push_front(new EconomyObserver(economy));
	return economies.front();
}

// counts buildings with the BuildingAttribute
// Type of buildings, not individual buildings are meant
uint8_t DefaultAI::count_buildings_with_attribute(BuildingAttribute attribute) {
	uint8_t count = 0;
	if (tribe_ == nullptr) {
		late_initialization();
	}

	for (BuildingObserver& bo : buildings_) {
		if (bo.is(attribute)) {
			++count;
		}
	}

	return count;
}

// Calculates ratio of the buildings that the player has in comparison to all buildings that
// are buildable by the player
// In range 0 - 1000, to avoid floats
uint32_t DefaultAI::count_productionsites_without_buildings() {
	uint32_t total = 0;
	uint32_t existing = 0;
	if (tribe_ == nullptr) {
		late_initialization();
	}

	for (BuildingObserver& bo : buildings_) {
		if (bo.type == BuildingObserver::Type::kProductionsite &&
		    bo.is(BuildingAttribute::kBuildable)) {
			++total;
			if (bo.cnt_built > 0) {
				existing += 1000;
			} else if (bo.cnt_under_construction > 0) {
				existing += 500;
			}
		}
	}

	return (total > 0) ? (existing / total) : 0;
}

// \returns the building observer
BuildingObserver& DefaultAI::get_building_observer(char const* const name) {
	if (tribe_ == nullptr) {
		late_initialization();
	}

	for (BuildingObserver& bo : buildings_) {
		if (strcmp(bo.name, name) == 0) {
			return bo;
		}
	}

	throw wexception("Help: I (player %d / tribe %s) do not know what to do with a %s",
	                 player_number(), tribe_->name().c_str(), name);
}

// checks if the building has a building observer (for debug purposes)
bool DefaultAI::has_building_observer(char const* const name) {
	if (tribe_ == nullptr) {
		late_initialization();
	}

	return std::any_of(buildings_.begin(), buildings_.end(),
	                   [name](const BuildingObserver& bo) { return strcmp(bo.name, name) == 0; });
}

// return observer for a first (only) building that has required attribute
BuildingObserver& DefaultAI::get_building_observer(BuildingAttribute attribute) {
	if (tribe_ == nullptr) {
		late_initialization();
	}

	for (BuildingObserver& bo : buildings_) {
		if (bo.is(attribute)) {
			return bo;
		}
	}

	throw wexception(
	   "Sorry, cannot find building with attribute %d", static_cast<int32_t>(attribute));
}

// return observer for a building with the id
BuildingObserver& DefaultAI::get_building_observer(const Widelands::DescriptionIndex di) {
	if (tribe_ == nullptr) {
		late_initialization();
	}

	for (BuildingObserver& bo : buildings_) {
		if (bo.id == di) {
			return bo;
		}
	}

	log_err_time(
	   game().get_gametime(), "Sorry, cannot find building with id %d", static_cast<int32_t>(di));
	// I noticed that exception test is being lost so will will print it into log as well
	throw wexception("Sorry, cannot find building with id %d", static_cast<int32_t>(di));
}

// this is called whenever we gain ownership of a PlayerImmovable
void DefaultAI::gain_immovable(Widelands::PlayerImmovable& pi, const bool found_on_load) {
	if (upcast(Widelands::Building, building, &pi)) {
		gain_building(*building, found_on_load);
	} else if (upcast(Widelands::Flag const, flag, &pi)) {
		new_flags.push_back(flag);
	} else if (upcast(Widelands::Road const, road, &pi)) {
		roads.push_front(road);
	}
}

// this is called whenever we lose ownership of a PlayerImmovable
void DefaultAI::lose_immovable(const Widelands::PlayerImmovable& pi) {
	if (upcast(Widelands::Building const, building, &pi)) {
		lose_building(*building);
	} else if (upcast(Widelands::Flag const, flag, &pi)) {
		// Flag to be removed can be:
		// 1. In one of our economies
		for (EconomyObserver* eco_obs : economies) {
			if (remove_from_dqueue<Widelands::Flag>(eco_obs->flags, flag)) {
				return;
			}
		}

		// 2. in new flags to be processed yet
		if (remove_from_dqueue<Widelands::Flag>(new_flags, flag)) {
			return;
		}

		// 3. Or in neither of them
	} else if (upcast(Widelands::Road const, road, &pi)) {
		remove_from_dqueue<Widelands::Road>(roads, road);
	}
}

// this is called when a mine reports "out of resources"
void DefaultAI::out_of_resources_site(const Widelands::ProductionSite& site) {

	const Time& gametime = game().get_gametime();

	// we must identify which mine matches the productionsite a note refers to
	for (ProductionSiteObserver& mine : mines_) {
		if (mine.site == &site) {
			if (mine.no_resources_since > gametime) {
				mine.no_resources_since = gametime;
			}
			break;
		}
	}
}

// walk and search for territory controlled by some player type
// usually scanning radius is enough but sometimes we must walk to
// verify that an enemy territory is really accessible by land
bool DefaultAI::other_player_accessible(const uint32_t max_distance,
                                        uint32_t* tested_fields,
                                        uint16_t* mineable_fields_count,
                                        const Widelands::Coords& starting_spot,
                                        const WalkSearch& type) {
	const Widelands::Map& map = game().map();
	std::list<uint32_t> queue;
	std::unordered_set<uint32_t> done;
	queue.push_front(starting_spot.hash());
	Widelands::PlayerNumber const pn = player_->player_number();

	while (!queue.empty()) {
		// if already processed
		if (done.count(queue.front()) > 0) {
			queue.pop_front();
			continue;
		}

		done.insert(queue.front());

		Widelands::Coords tmp_coords = Widelands::Coords::unhash(queue.front());

		// if beyond range
		if (map.calc_distance(starting_spot, tmp_coords) > max_distance) {
			continue;
		}

		Widelands::Field* f = map.get_fcoords(tmp_coords).field;

		// not interested if not walkable (starting spot is an exemption.
		if (tmp_coords != starting_spot && ((f->nodecaps() & Widelands::MOVECAPS_WALK) == 0)) {
			continue;
		}

		// sometimes we search for any owned territory (f.e. when considering
		// a port location), but when testing (starting from) own military building
		// we must ignore own territory, of course
		const Widelands::PlayerNumber field_owner = f->get_owned_by();
		if (field_owner > 0) {

			// if field is owned by anybody
			if (type == WalkSearch::kAnyPlayer) {
				*tested_fields = done.size();
				return true;
			}

			// if somebody but not me
			if (type == WalkSearch::kOtherPlayers && field_owner != pn) {
				*tested_fields = done.size();
				return true;
			}

			// if owned by enemy
			if (type == WalkSearch::kEnemy && field_owner != pn) {
				// if not in the same team => it is an enemy
				if (!player_statistics.players_in_same_team(pn, field_owner)) {
					*tested_fields = done.size();
					return true;
				}
			}
		}

		// increase mines counter
		// (used when testing possible port location)
		if ((f->nodecaps() & Widelands::BUILDCAPS_MINE) != 0) {
			++(*mineable_fields_count);
		}

		// add neighbours to a queue (duplicates are no problem)
		// to relieve AI/CPU we skip every second field in each direction
		// obstacles are usually wider then one field
		for (Widelands::Direction dir = Widelands::FIRST_DIRECTION; dir <= Widelands::LAST_DIRECTION;
		     ++dir) {
			Widelands::Coords neigh_coords1;
			map.get_neighbour(tmp_coords, dir, &neigh_coords1);
			Widelands::Coords neigh_coords2;
			map.get_neighbour(neigh_coords1, dir, &neigh_coords2);
			queue.push_front(neigh_coords2.hash());
		}
	}
	*tested_fields = done.size();
	return false;  // no players found
}

// this is called whenever we gain a new building
void DefaultAI::gain_building(Widelands::Building& b, const bool found_on_load) {

	BuildingObserver& bo = get_building_observer(b.descr().name().c_str());

	if (bo.type == BuildingObserver::Type::kConstructionsite) {
		BuildingObserver& target_bo = get_building_observer(
		   dynamic_cast<const Widelands::ConstructionSite&>(b).building().name().c_str());
		++target_bo.cnt_under_construction;
		if (target_bo.type == BuildingObserver::Type::kProductionsite) {
			++numof_psites_in_constr;
		}
		if (target_bo.type == BuildingObserver::Type::kMilitarysite) {
			++msites_per_size[target_bo.desc->get_size()].in_construction;
		}
		if (target_bo.type == BuildingObserver::Type::kMine) {
			++mines_per_type[target_bo.mines].in_construction;
		}
		if (target_bo.type == BuildingObserver::Type::kWarehouse) {
			++numof_warehouses_in_const_;
		}
		if (target_bo.type == BuildingObserver::Type::kTrainingsite) {
			++ts_in_const_count_;
		}

		set_taskpool_task_time(game().get_gametime(), SchedulerTaskId::kRoadCheck);

	} else {
		++bo.cnt_built;
		const Time& gametime = game().get_gametime();
		bo.last_building_built = gametime;
		// erase building from remaining_basic_buildings, unless we are loading a saved game
		if (!found_on_load && persistent_data->remaining_basic_buildings.count(bo.id) > 0) {
			if (persistent_data->remaining_basic_buildings[bo.id] > 1) {
				--persistent_data->remaining_basic_buildings[bo.id];
			} else {
				persistent_data->remaining_basic_buildings.erase(bo.id);
			}
		}
		// Remaining basic buildings map contain either no entry for the building, or the number is
		// nonzero
		assert(persistent_data->remaining_basic_buildings.count(bo.id) == 0 ||
		       persistent_data->remaining_basic_buildings[bo.id] > 0);

		if (bo.type == BuildingObserver::Type::kProductionsite) {
			productionsites.emplace_back();
			productionsites.back().site = &dynamic_cast<Widelands::ProductionSite&>(b);
			productionsites.back().bo = &bo;
			productionsites.back().bo->new_building_overdue = 0;
			if (found_on_load && gametime > Time(5 * 60 * 1000)) {
				productionsites.back().built_time = gametime - Duration(5 * 60 * 1000);
			} else {
				productionsites.back().built_time = gametime;
			}
			productionsites.back().unoccupied_till = gametime;
			++productionsites.back().bo->unoccupied_count;
			if (bo.is(BuildingAttribute::kShipyard)) {
				marine_task_queue.push_back(kStopShipyard);
				marine_task_queue.push_back(kReprioritize);
			}
			if (bo.is(BuildingAttribute::kFisher)) {
				++fishers_count_;
			}

		} else if (bo.type == BuildingObserver::Type::kMine) {
			mines_.emplace_back();
			mines_.back().site = &dynamic_cast<Widelands::ProductionSite&>(b);
			mines_.back().bo = &bo;
			mines_.back().built_time = gametime;
			assert(mines_.back().no_resources_since.is_invalid());
			assert(!mines_.back().upgrade_pending);
			assert(mines_.back().dismantle_pending_since.is_invalid());
			++mines_.back().bo->unoccupied_count;

			++mines_per_type[bo.mines].finished;

			if (bo.is(BuildingAttribute::kBuildingMatProducer)) {
				++buil_material_mines_count;
			}

			set_inputs_to_zero(mines_.back());

			// Is this first mine?
			if (bo.mines == iron_resource_id && gametime < first_iron_mine_built) {
				first_iron_mine_built = gametime;
			}

		} else if (bo.type == BuildingObserver::Type::kMilitarysite) {
			militarysites.emplace_back();
			militarysites.back().site = &dynamic_cast<Widelands::MilitarySite&>(b);
			militarysites.back().bo = &bo;
			militarysites.back().understaffed = 0;
			if (found_on_load && gametime > Time(5 * 60 * 1000)) {
				militarysites.back().built_time = gametime - Duration(5 * 60 * 1000);
			} else {
				militarysites.back().built_time = gametime;
			}
			militarysites.back().last_change = Time(0);
			++msites_per_size[bo.desc->get_size()].finished;

		} else if (bo.type == BuildingObserver::Type::kTrainingsite) {
			++ts_without_trainers_;
			++ts_finished_count_;
			trainingsites.emplace_back();
			trainingsites.back().site = &dynamic_cast<Widelands::TrainingSite&>(b);
			trainingsites.back().bo = &bo;

		} else if (bo.type == BuildingObserver::Type::kWarehouse) {
			++numof_warehouses_;
			warehousesites.emplace_back();
			warehousesites.back().site = &dynamic_cast<Widelands::Warehouse&>(b);
			warehousesites.back().bo = &bo;
			if (bo.is(BuildingAttribute::kPort)) {
				++num_ports;
			}
			if (!found_on_load) {
				// recalculate distance ASAP
				set_taskpool_task_time(gametime, SchedulerTaskId::kWarehouseFlagDist);
			}
		}
	}
}

// this is called whenever we lose a building
void DefaultAI::lose_building(const Widelands::Building& b) {

	BuildingObserver& bo = get_building_observer(b.descr().name().c_str());

	if (bo.type == BuildingObserver::Type::kConstructionsite) {
		BuildingObserver& target_bo = get_building_observer(
		   dynamic_cast<const Widelands::ConstructionSite&>(b).building().name().c_str());
		--target_bo.cnt_under_construction;
		if (target_bo.type == BuildingObserver::Type::kProductionsite) {
			--numof_psites_in_constr;
		}
		if (target_bo.type == BuildingObserver::Type::kMilitarysite) {
			--msites_per_size[target_bo.desc->get_size()].in_construction;
		}
		if (target_bo.type == BuildingObserver::Type::kMine) {
			--mines_per_type[target_bo.mines].in_construction;
		}
		if (target_bo.type == BuildingObserver::Type::kWarehouse) {
			--numof_warehouses_in_const_;
		}
		if (target_bo.type == BuildingObserver::Type::kTrainingsite) {
			assert(ts_in_const_count_ > 0);
			--ts_in_const_count_;
		}

	} else {
		--bo.cnt_built;

		// we are not able to reliably identify if lost building is counted in
		// unconnected or unoccupied count, but we must adjust the value to
		// avoid inconsistency
		const uint32_t cnt_built = bo.cnt_built;
		if (bo.unconnected_count > cnt_built) {
			bo.unconnected_count = cnt_built;
		}
		if (bo.unoccupied_count > cnt_built) {
			bo.unoccupied_count = cnt_built;
		}

		if (bo.type == BuildingObserver::Type::kProductionsite) {
			for (std::deque<ProductionSiteObserver>::iterator i = productionsites.begin();
			     i != productionsites.end(); ++i) {
				if (i->site == &b) {
					if (i->upgrade_pending) {
						--bo.cnt_upgrade_pending;
					}
					assert(bo.cnt_upgrade_pending == 0 || bo.cnt_upgrade_pending == 1);
					productionsites.erase(i);
					break;
				}
			}

			if (bo.is(BuildingAttribute::kFisher)) {
				assert(fishers_count_ > 0);
				--fishers_count_;
			}

		} else if (bo.type == BuildingObserver::Type::kMine) {
			for (std::deque<ProductionSiteObserver>::iterator i = mines_.begin(); i != mines_.end();
			     ++i) {
				if (i->site == &b) {
					mines_.erase(i);
					break;
				}
			}

			--mines_per_type[bo.mines].finished;

			if (bo.is(BuildingAttribute::kBuildingMatProducer)) {
				assert(buil_material_mines_count > 0);
				++buil_material_mines_count;
			}

		} else if (bo.type == BuildingObserver::Type::kMilitarysite) {
			--msites_per_size[bo.desc->get_size()].finished;

			for (std::deque<MilitarySiteObserver>::iterator i = militarysites.begin();
			     i != militarysites.end(); ++i) {
				if (i->site == &b) {
					militarysites.erase(i);
					break;
				}
			}
		} else if (bo.type == BuildingObserver::Type::kTrainingsite) {
			assert(ts_finished_count_ >= 1);
			--ts_finished_count_;

			for (std::deque<TrainingSiteObserver>::iterator i = trainingsites.begin();
			     i != trainingsites.end(); ++i) {
				if (i->site == &b) {
					trainingsites.erase(i);
					break;
				}
			}
		} else if (bo.type == BuildingObserver::Type::kWarehouse) {
			assert(numof_warehouses_ > 0);
			--numof_warehouses_;
			if (bo.is(BuildingAttribute::kPort)) {
				--num_ports;
			}

			for (std::deque<WarehouseSiteObserver>::iterator i = warehousesites.begin();
			     i != warehousesites.end(); ++i) {
				if (i->site == &b) {
					warehousesites.erase(i);
					break;
				}
			}
		}
	}
}

// Checks that supply line exists for given building.
// Recursively verify that all inputs have a producer.
// TODO(unknown): this function leads to periodic freezes of ~1 second on big games on my system.
// TODO(unknown): It needs profiling and optimization.
bool DefaultAI::check_supply(const BuildingObserver& bo) {
	size_t supplied = 0;
	for (const Widelands::DescriptionIndex& temp_inputs : bo.inputs) {
		for (const BuildingObserver& temp_building : buildings_) {
			if ((temp_building.cnt_built != 0) &&
			    std::find(temp_building.ware_outputs.begin(), temp_building.ware_outputs.end(),
			              temp_inputs) != temp_building.ware_outputs.end() &&
			    check_supply(temp_building)) {
				++supplied;
				break;
			}
		}
	}

	return supplied == bo.inputs.size();
}

// Update player statistics including diplomacy scores
void DefaultAI::update_player_stat(const Time& gametime) {
	if (player_statistics.get_update_time() > Time(0) &&
	    player_statistics.get_update_time() + Duration(15 * 1000) > gametime) {
		return;
	}
	player_statistics.set_update_time(gametime);
	Widelands::PlayerNumber const pn = player_number();
	Widelands::PlayerNumber const nr_players = game().map().get_nrplayers();

	// receiving games statistics and parsing it (reading latest entry)
	const Widelands::Game::GeneralStatsVector& genstats = game().get_general_statistics();

	// Collecting statistics and saving them in player_statistics object
	const Widelands::Player* me = game().get_player(pn);

	const uint32_t vsize = genstats.at(pn - 1).miltary_strength.size();
	uint32_t me_strength = 0;
	uint32_t me_land = 0;
	uint32_t me_old_strength = 0;
	uint32_t me_old60_strength = 0;
	uint32_t me_old_land = 0;
	uint32_t me_old60_land = 0;
	uint32_t me_cass = 0;
	uint32_t me_buildings = 0;
	if (vsize > 0 && !me->is_defeated()) {
		me_strength = genstats.at(pn - 1).miltary_strength.back();
		me_land = genstats.at(pn - 1).land_size.back();
		me_cass = genstats.at(pn - 1).nr_casualties.back();
		me_buildings = genstats.at(pn - 1).nr_buildings.back();

		if (vsize > 21) {
			me_old_strength = genstats.at(pn - 1).miltary_strength[vsize - 20];
			me_old_land = genstats.at(pn - 1).land_size[vsize - 20];
		} else {
			me_old_strength = genstats.at(pn - 1).miltary_strength[0];
			me_old_land = genstats.at(pn - 1).land_size[0];
		}
		if (vsize > 91) {
			me_old60_strength = genstats.at(pn - 1).miltary_strength[vsize - 90];
			me_old60_land = genstats.at(pn - 1).land_size[vsize - 90];
		} else {
			me_old60_strength = genstats.at(pn - 1).miltary_strength[0];
			me_old60_land = genstats.at(pn - 1).land_size[0];
		}
	}

	for (Widelands::PlayerNumber j = 1; j <= nr_players; ++j) {
		const Widelands::Player* this_player = game().get_player(j);
		if (this_player != nullptr) {
			if (this_player->is_defeated() || me->is_defeated()) {
				// setting all AI Player stats to zero and diploscore to -20
				player_statistics.add(pn, j, me->team_number(), this_player->team_number(), 0,
				                      0, 0, 0, 0, 0, 0, -20, 0, this_player->is_defeated());
				continue;
			}
			try {
				uint32_t cur_strength = 0;
				uint32_t cur_land = 0;
				uint32_t old_strength = 0;
				uint32_t old60_strength = 0;
				uint32_t old_land = 0;
				uint32_t old60_land = 0;
				uint32_t cass = 0;
				uint32_t buildings = 0;
				if (vsize > 0) {
					cur_strength = genstats.at(j - 1).miltary_strength.back();
					cur_land = genstats.at(j - 1).land_size.back();
					cass = genstats.at(j - 1).nr_casualties.back();
					buildings = genstats.at(j - 1).nr_buildings.back();

					if (vsize > 21) {
						old_strength = genstats.at(j - 1).miltary_strength[vsize - 20];
						old_land = genstats.at(j - 1).land_size[vsize - 20];
					} else {
						old_strength = genstats.at(j - 1).miltary_strength[0];
						old_land = genstats.at(j - 1).land_size[0];
					}
					if (vsize > 91) {
						old60_strength = genstats.at(j - 1).miltary_strength[vsize - 90];
						old60_land = genstats.at(j - 1).land_size[vsize - 90];
					} else {
						old60_strength = genstats.at(j - 1).miltary_strength[0];
						old60_land = genstats.at(j - 1).land_size[0];
					}
				}

				// determine the diplomacy score of each player
				int32_t diplo_score = 0;
				// we need to be sure all magic numbers have been initialized so wait 30s
				if (gametime > Time(30000 && pn != j)) {
					int16_t inputs[2 * kFNeuronBitSize] = {0};
					inputs[0] = cur_land < player_statistics.get_max_land() &&
					                  player_statistics.get_max_land() < cur_land + me_land &&
					                  me_land < player_statistics.get_max_land() ?
                              5 :
                              -5;
					inputs[1] = RNG::static_rand(5) == 0 ? 2 : -2;
					inputs[2] =
					   RNG::static_rand((std::abs(management_data.get_military_number_at(181)) / 10) +
					                    1) == 0 ?
                     3 :
                     -3;
					inputs[3] = cur_strength > me_strength ? 2 : -1;
					inputs[4] = cur_strength > old_strength ? 3 : -3;
					inputs[5] = cur_strength > old60_strength ? 1 : -5;
					inputs[6] = cur_land > me_land ? 2 : -1;
					inputs[7] = cur_land > old60_land ? 1 : -5;
					inputs[8] = cur_land > old_land ? 3 : -3;
					inputs[9] = cur_strength > 2 * me_strength ? 5 : 0;
					inputs[10] = cur_strength > 2 * old_strength ? 4 : -1;
					inputs[11] = cur_strength > 2 * old60_strength ? 2 : -3;
					inputs[12] = cur_land > 2 * me_land ? 4 : 0;
					inputs[13] = cur_land > 2 * old60_land ? 2 : -4;
					inputs[14] = cur_land > 2 * old_land ? 4 : -2;
					inputs[15] =
					   (cur_strength * std::abs(management_data.get_military_number_at(182) / 10)) +
					            cur_land >
					         (me_strength * std::abs(management_data.get_military_number_at(182) / 10)) +
					            me_land ?
                     5 :
                     -5;
					inputs[16] =
					   (cur_strength * std::abs(management_data.get_military_number_at(183) / 5)) +
					            cur_land >
					         (me_strength * std::abs(management_data.get_military_number_at(183) / 5)) +
					            me_land ?
                     5 :
                     -5;
					inputs[17] =
					   (old_strength * std::abs(management_data.get_military_number_at(182) / 10)) +
					            old_land >
					         (me_old_strength *
					          std::abs(management_data.get_military_number_at(182) / 10)) +
					            me_old_land ?
                     2 :
                     -2;
					inputs[18] =
					   (old60_strength * std::abs(management_data.get_military_number_at(184) / 7)) +
					            old60_land >
					         (me_old60_strength *
					          std::abs(management_data.get_military_number_at(184) / 7)) +
					            me_old60_land ?
                     2 :
                     -2;
					inputs[19] = me_cass > cass ? 2 : -1;
					inputs[20] = this_player->team_number() == 0 ? 4 : -1;
					inputs[21] = this_player->team_number() == 0 ?
                               (std::abs(management_data.get_military_number_at(185)) / 10) :
                               -(std::abs(management_data.get_military_number_at(185)) / 20);
					inputs[22] = 3;
					inputs[23] = cur_strength >= player_statistics.get_max_power() ? -10 : 4;
					inputs[24] = cur_land >= player_statistics.get_max_land() ? -4 : 1;
					inputs[25] = player_statistics.get_diplo_score(j) > 0 ? 5 : -1;
					inputs[26] = player_statistics.get_diplo_score(j) > 5 ? 3 : -2;
					inputs[27] = cur_strength >= player_statistics.get_max_power() ?
                               -(std::abs(management_data.get_military_number_at(197)) / 10) :
                               (std::abs(management_data.get_military_number_at(197)) / 10);
					inputs[28] = cur_land >= player_statistics.get_max_land() ? -7 : 2;
					inputs[29] = gametime < Time((30 + RNG::static_rand(20)) * 60 * 1000) ? -5 : 0;
					inputs[30] = gametime < Time((60 + RNG::static_rand(30)) * 60 * 1000) ? -5 : 0;
					inputs[31] = cur_strength < player_statistics.get_max_power() &&
					                   player_statistics.get_max_power() < cur_strength + me_strength &&
					                   me_strength < player_statistics.get_max_power() ?
                               8 :
                               0;
					inputs[32] =
					   cur_strength * 3 + cur_land < player_statistics.get_max_power() * 3 +
					                                    player_statistics.get_max_land() &&
					         player_statistics.get_max_power() * 3 + player_statistics.get_max_land() <
					            (cur_strength + me_strength) * 3 + cur_land + me_land ?
                     5 :
                     -5;
					inputs[33] =
					   cur_strength * 2 + cur_land < player_statistics.get_max_power() * 2 +
					                                    player_statistics.get_max_land() &&
					         player_statistics.get_max_power() * 2 + player_statistics.get_max_land() <
					            (cur_strength + me_strength) * 2 + cur_land + me_land ?
                     4 :
                     0;
					inputs[34] = this_player->team_number() == me->team_number() ? 5 : -5;
					inputs[35] = this_player->team_number() == me->team_number() ? 3 : -3;
					inputs[36] = player_statistics.get_diplo_score(j) > 10 ? 2 : -2;
					inputs[37] = player_statistics.get_is_enemy(j) &&
					                   player_statistics.player_seen_lately(j, gametime) &&
					                   !player_statistics.strong_enough(pn) ?
                               8 :
                               -2;
					inputs[38] = player_statistics.get_is_enemy(j) &&
					                   player_statistics.player_seen_lately(j, gametime) &&
					                   !player_statistics.strong_enough(pn) ?
                               5 :
                               0;
					inputs[39] = player_statistics.strong_enough(pn) ? -10 : 2;
					inputs[40] = player_statistics.strong_enough(pn) ? -5 : 2;
					inputs[41] = player_statistics.get_is_enemy(j) &&
					                   player_statistics.player_seen_lately(j, gametime) &&
					                   player_statistics.enemies_seen_lately_count(gametime) > 1 ?
                               5 :
                               0;
					inputs[42] = player_statistics.get_is_enemy(j) &&
					                   player_statistics.player_seen_lately(j, gametime) &&
					                   player_statistics.enemies_seen_lately_count(gametime) > 1 ?
                               3 :
                               -2;
					inputs[43] = player_statistics.strong_enough(j) &&
					                   !player_statistics.player_seen_lately(j, gametime) ?
                               -10 :
                               4;
					inputs[44] = player_statistics.strong_enough(j) &&
					                   cur_strength >= player_statistics.get_max_power() ?
                               -8 :
                               0;
					inputs[45] = player_statistics.strong_enough(j) ? -10 : 2;
					inputs[46] = me_buildings < buildings ? 3 : -3;
					inputs[47] = me_buildings < buildings ? 4 : -1;
					inputs[48] = me_buildings + me_land < buildings + cur_land ? 3 : -3;
					inputs[49] = me_buildings + me_land < buildings + cur_land ? 4 : -1;
					inputs[50] =
					   player_statistics.members_in_team(this_player->team_number()) >= nr_players / 2 ?
                     -10 :
                     0;
					inputs[51] = player_statistics.members_in_team(this_player->team_number()) ==
					                   player_statistics.players_active() - 1 ?
                               -10 :
                               0;
					inputs[52] =
					   player_statistics.members_in_team(this_player->team_number()) > 2 ? -10 : 0;
					inputs[53] = player_statistics.members_in_team(me->team_number()) > 1 &&
					                   this_player->team_number() != me->team_number() ?
                               -5 :
                               5;
					inputs[54] = player_statistics.members_in_team(me->team_number()) > 2 &&
					                   this_player->team_number() != me->team_number() ?
                               -10 :
                               0;
					inputs[55] = player_statistics.members_in_team(me->team_number()) > 1 &&
					                   this_player->team_number() != me->team_number() ?
                               -7 :
                               2;
					inputs[56] = me_strength >= player_statistics.get_max_power() ? -8 : 0;
					inputs[57] = me_strength >= player_statistics.get_max_power() ?
                               -(std::abs(management_data.get_military_number_at(197)) / 10) :
                               (std::abs(management_data.get_military_number_at(197)) / 20);
					inputs[58] = cur_strength < player_statistics.get_max_power() &&
					                   me_strength < player_statistics.get_max_power() ?
                               5 :
                               -5;
					inputs[59] =
					   buildings < player_statistics.get_max_buildings() &&
					         player_statistics.get_max_buildings() < buildings + me_buildings &&
					         me_buildings < player_statistics.get_max_buildings() ?
                     4 :
                     -4;
					inputs[60] = buildings < player_statistics.get_max_buildings() &&
					                   me_buildings < player_statistics.get_max_buildings() ?
                               5 :
                               -2;
					inputs[61] = buildings * 3 + cur_land < player_statistics.get_max_buildings() * 3 +
					                                           player_statistics.get_max_land() &&
					                   player_statistics.get_max_buildings() * 3 +
					                         player_statistics.get_max_land() <
					                      (buildings + me_buildings) * 3 + cur_land + me_land ?
                               5 :
                               -5;
					inputs[62] = buildings * 2 + cur_land < player_statistics.get_max_buildings() * 2 +
					                                           player_statistics.get_max_land() &&
					                   player_statistics.get_max_buildings() * 2 +
					                         player_statistics.get_max_land() <
					                      (buildings + me_buildings) * 2 + cur_land + me_land ?
                               4 :
                               0;
					inputs[63] = me_buildings >= player_statistics.get_max_buildings() ? -6 : 0;

					for (uint8_t i = 0; i < kFNeuronBitSize; ++i) {
						if (management_data.f_neuron_pool[28].get_position(i)) {
							diplo_score += inputs[i];
						}
						if (management_data.f_neuron_pool[29].get_position(i)) {
							diplo_score += inputs[i + kFNeuronBitSize];
						}
					}
				}

				player_statistics.add(pn, j, me->team_number(), this_player->team_number(),
				                      cur_strength, old_strength, old60_strength, cass, cur_land,
				                      old_land, old60_land, diplo_score, buildings,
				                      this_player->is_defeated());
				verb_log_dbg_time(
				   gametime, "AI Diplomacy: For player(%d), the player(%d) has the diploscore: %d\n",
				   static_cast<unsigned int>(pn), static_cast<unsigned int>(j), diplo_score);
			} catch (const std::out_of_range&) {
				verb_log_warn_time(gametime, "ComputerPlayer(%d): genstats entry missing - size :%d\n",
				                   static_cast<unsigned int>(player_number()),
				                   static_cast<unsigned int>(genstats.size()));
			}
		} else {
			// Well, under some circumstances it is possible we have stat for this player and he does
			// not exist anymore
			player_statistics.remove_stat(j);
<<<<<<< HEAD
=======
			verb_log_dbg_time(gametime, "AI Diplomacy: The player(%d) has been removed from stats.\n",
			                  static_cast<unsigned int>(j));
>>>>>>> 2fa82b63
		}
	}

	player_statistics.recalculate_team_power();
}

// This runs once in 15 minutes, and adjust wares targets based on number of
// productionsites and ports
void DefaultAI::review_wares_targets(const Time& gametime) {

	player_ = game().get_player(player_number());
	tribe_ = &player_->tribe();

	// to avoid floats real multiplier is multiplier/10
	const uint16_t multiplier =
	   std::max<uint16_t>((static_cast<uint16_t>(productionsites.size()) + num_ports * 5) / 5, 10);

	for (EconomyObserver* observer : economies) {
		if (observer->economy.type() != Widelands::wwWARE) {
			// Don't set ware target quantities for worker economies
			continue;
		}

		Widelands::DescriptionIndex nritems = player_->egbase().descriptions().nr_wares();
		for (Widelands::DescriptionIndex id = 0; id < nritems; ++id) {

			// Just skip wares that are not used by a tribe
			if (!tribe_->has_ware(id)) {
				continue;
			}

			uint16_t default_target =
			   tribe_->get_ware_descr(id)->default_target_quantity(tribe_->name());

			// It seems that when default target for ware is not set, it returns
			// kInvalidWare (=254), this is confusing for AI so we change it to 10
			if (default_target == Widelands::kInvalidWare) {
				default_target = kTargetQuantCap;
			}

			const uint16_t new_target = std::max<uint16_t>(multiplier * default_target / 10, 3);
			assert(new_target > 1);

			game().send_player_command(new Widelands::CmdSetWareTargetQuantity(
			   gametime, player_number(), observer->economy.serial(), id, new_target));
		}
	}
}

// Sets due_time based on job ID
void DefaultAI::set_taskpool_task_time(const Time& gametime, const SchedulerTaskId task) {

	for (auto& item : taskPool) {
		if (item->id == task) {
			item->due_time = gametime;
			return;
		}
	}
	NEVER_HERE();
}

// Retrieves due time of the task based on its ID
const Time& DefaultAI::get_taskpool_task_time(const SchedulerTaskId task) {
	for (const auto& item : taskPool) {
		if (item->id == task) {
			return item->due_time;
		}
	}

	throw wexception("AI internal error: nonexistent task.");
}

// This performs one "iteration" of sorting based on due_time
// We by design do not need full sorting...
void DefaultAI::sort_task_pool() {
	assert(taskPool.size() >= 2);
	for (int8_t i = taskPool.size() - 1; i > 0; --i) {
		if (taskPool[i - 1]->due_time > taskPool[i]->due_time) {
			std::iter_swap(taskPool.begin() + i - 1, taskPool.begin() + i);
		}
	}
}

// following two functions count mines of the same type (same output,
// all levels)
uint32_t DefaultAI::mines_in_constr() const {
	uint32_t count = 0;
	for (const auto& m : mines_per_type) {
		count += m.second.in_construction;
	}
	return count;
}

uint32_t DefaultAI::mines_built() const {
	uint32_t count = 0;
	for (const auto& m : mines_per_type) {
		count += m.second.finished;
	}
	return count;
}

// following two functions count militarysites of the same size
uint32_t DefaultAI::msites_in_constr() const {
	uint32_t count = 0;
	for (const auto& m : msites_per_size) {
		count += m.second.in_construction;
	}
	return count;
}
uint32_t DefaultAI::msites_built() const {
	uint32_t count = 0;
	for (const auto& m : msites_per_size) {
		count += m.second.finished;
	}
	return count;
}

// This prints some basic statistics during a game to the command line -
// missing materials and counts of different types of buildings.
// The main purpose of this is when a game creator needs to finetune a map
// and needs to know what resourcess are missing for which player and so on.
// By default it is off (see kEnablePrintStats)
// TODO(tiborb): - it would be nice to have this activated by a command line switch
void DefaultAI::print_stats(const Time& gametime) {

	Widelands::PlayerNumber const pn = player_number();

	const Widelands::DescriptionIndex& nr_buildings = game().descriptions().nr_buildings();
	std::set<Widelands::DescriptionIndex> materials;

	// Collect information about the different buildings that our tribe can have
	for (Widelands::DescriptionIndex building_index = 0; building_index < nr_buildings;
	     ++building_index) {
		const Widelands::BuildingDescr& bld = *tribe_->get_building_descr(building_index);
		if (!tribe_->has_building(building_index)) {
			continue;
		}
		if (bld.type() == Widelands::MapObjectType::PRODUCTIONSITE) {
			const Widelands::ProductionSiteDescr& prod =
			   dynamic_cast<const Widelands::ProductionSiteDescr&>(bld);
			for (const auto& temp_input : prod.input_wares()) {
				materials.insert(temp_input.first);
			}
			for (const auto& temp_cost : prod.buildcost()) {
				materials.insert(temp_cost.first);
			}
		}

		if (bld.type() == Widelands::MapObjectType::TRAININGSITE) {
			const Widelands::ProductionSiteDescr& train =
			   dynamic_cast<const Widelands::TrainingSiteDescr&>(bld);
			for (const auto& temp_cost : train.buildcost()) {
				materials.insert(temp_cost.first);
			}
		}
	}

	verb_log_dbg_time(
	   gametime, " AI %1d: %s Buildings count: Pr:%3u, Ml:%3u, Mi:%2u, Wh:%2u, Po:%u.\n", pn,
	   gamestring_with_leading_zeros(gametime.get()), static_cast<uint32_t>(productionsites.size()),
	   static_cast<uint32_t>(militarysites.size()), static_cast<uint32_t>(mines_.size()),
	   static_cast<uint32_t>(warehousesites.size() - num_ports), num_ports);
	verb_log_dbg_time(gametime, " %1s %-30s   %5s(perf)  %6s %6s %6s %8s %5s %5s %5s %5s\n", "T",
	                  "Buildings", "work.", "const.", "unocc.", "uncon.", "needed", "prec.", "pprio",
	                  "stock", "targ.");
	for (BuildingObserver& bo : buildings_) {
		if ((bo.total_count() > 0 || bo.new_building == BuildingNecessity::kNeeded ||
		     bo.new_building == BuildingNecessity::kForced ||
		     bo.new_building == BuildingNecessity::kNeededPending ||
		     bo.new_building == BuildingNecessity::kAllowed) &&
		    bo.type != BuildingObserver::Type::kMilitarysite) {
			std::string needeness;
			if (bo.new_building == BuildingNecessity::kNeededPending) {
				needeness = "pend";
			} else if (bo.new_building == BuildingNecessity::kForced) {
				needeness = "forc";
			} else if (bo.new_building == BuildingNecessity::kAllowed) {
				needeness = "allw";
			} else if (bo.new_building == BuildingNecessity::kNotNeeded ||
			           bo.new_building == BuildingNecessity::kForbidden) {
				needeness = "no";
			} else {
				needeness = "yes";
			}
			std::string btype;
			switch (bo.type) {
			case BuildingObserver::Type::kWarehouse:
				btype = "W";
				break;
			case BuildingObserver::Type::kMine:
				btype = "M";
				break;
			case BuildingObserver::Type::kTrainingsite:
				btype = "T";
				break;
			case BuildingObserver::Type::kProductionsite:
				btype = "P";
				break;
			default:
				btype = "?";
			}

			verb_log_dbg_time(gametime, " %1s %-30s %5d(%3d%%)  %6d %6d %6d %8s %5d %5d %5d %5d\n",
			                  btype.c_str(), bo.name,
			                  bo.total_count() - bo.cnt_under_construction - bo.unoccupied_count -
			                     bo.unconnected_count,
			                  bo.current_stats, bo.cnt_under_construction, bo.unoccupied_count,
			                  bo.unconnected_count, needeness.c_str(), bo.max_needed_preciousness,
			                  bo.primary_priority, get_stocklevel(bo, gametime), bo.cnt_target);
		}
	}

	std::string why = "; Why: ";

	if ((numof_psites_in_constr + mines_in_constr()) >
	    (productionsites.size() + mines_built()) / persistent_data->ai_productionsites_ratio + 2) {
		why += " too many constr.";
	}
	// 3. too keep some proportions production sites vs military sites
	if ((numof_psites_in_constr + productionsites.size()) >
	    (msites_in_constr() + militarysites.size()) * 5) {
		why += ", too many productionsites";
	}
	// 4. if we do not have 2 mines at least
	if (mines_.size() < 2) {
		why += ", less then 2 mines";
	}

	verb_log_dbg_time(
	   gametime, "Prodsites in constr: %2d, mines in constr: %2d %s %s\n", numof_psites_in_constr,
	   mines_in_constr(),
	   (expansion_type.get_expansion_type() != ExpansionMode::kEconomy) ? "NEW BUILDING STOP" : "",
	   why.c_str());

	verb_log_dbg_time(gametime,
	                  "Least military score: %5d/%3d, msites in constr: %3d,"
	                  "soldier st: %2d, strength: %3d\n",
	                  persistent_data->least_military_score,
	                  persistent_data->ai_personality_mil_upper_limit, msites_in_constr(),
	                  static_cast<int8_t>(soldier_status_),
	                  player_statistics.get_modified_player_power(player_number()));

	// 5. printing some performance data
	if (kCollectPerfData) {
		log_dbg_time(gametime,
		             "Player: %d, AI tasks statistics:  call count  ms total   avg     max\n",
		             player_number());
		for (const auto& task : taskPool) {
			log_dbg_time(gametime, "  %-28s:  %6u   %8.0f  %6.0f %7.0f\n", task->descr.c_str(),
			             task->call_count, task->total_exec_time_ms / 1000,
			             (task->call_count) ? task->total_exec_time_ms / 1000 / task->call_count : 0,
			             task->max_exec_time_ms / 1000);
		}
	}
}

template <typename T>
void DefaultAI::check_range(T value, T bottom_range, T upper_range, const char* value_name) {
	if (value < bottom_range || value > upper_range) {
		verb_log_dbg_time(game().get_gametime(), " %d: unexpected value for %s: %d\n",
		                  player_number(), value_name, value);
	}
}

template <typename T> void DefaultAI::check_range(T value, T upper_range, const char* value_name) {
	if (value > upper_range) {
		verb_log_dbg_time(game().get_gametime(), " %d: unexpected value for %s: %d\n",
		                  player_number(), value_name, value.get());
	}
}

template <typename T>
bool DefaultAI::remove_from_dqueue(std::deque<T const*>& dq, T const* member) {
	for (auto it = dq.begin(); it != dq.end(); ++it) {
		if (*it == member) {
			it = dq.erase(it);
			return true;
		}
	}
	return false;
}

// Looking for situation where for a critical mine (iron, or marble) there is just one mine and it
// is
// unoccupied, probably we need to dismantle another one to release a miner
bool DefaultAI::critical_mine_unoccupied(const Time& gametime) {
	// resetting unoccupied
	for (auto& mine : mines_per_type) {
		mine.second.unoccupied = 0;
	}
	for (auto& mine : mines_) {
		if (!mines_per_type[mine.bo->mines].is_critical) {
			continue;
		}
		if (mine.built_time + Duration(3 * 60 * 1000) < gametime && !mine.site->can_start_working()) {
			++mines_per_type[mine.bo->mines].unoccupied;
		}
	}

	// Now check that that there is no working mine of the critical type
	return std::any_of(mines_per_type.begin(), mines_per_type.end(),
#ifndef NDEBUG
	                   [this]  // captured only for the asserts
#else
	[]
#endif
	                   (const auto& mine) {
		                   const bool result = mine.second.is_critical && mine.second.finished > 0 &&
		                                       mine.second.unoccupied == mine.second.finished;
		                   assert(result || mine.second.unoccupied <= mines_.size());
		                   assert(result || mine.second.unoccupied <= mine.second.total_count());
		                   return result;
	                   });
}

// Sets all inputs to zero and return true if inputs are already empty
bool DefaultAI::set_inputs_to_zero(const ProductionSiteObserver& site) {
	uint16_t remaining_wares = 0;

	for (const auto& queue : site.site->inputqueues()) {
		remaining_wares += queue->get_filled();
		if (queue->get_max_fill() > 0) {
			game().send_player_set_input_max_fill(
			   *site.site, queue->get_index(), queue->get_type(), 0);
		}
	}
	return remaining_wares == 0;
}

void DefaultAI::set_inputs_to_max(const ProductionSiteObserver& site) {
	for (const auto& queue : site.site->inputqueues()) {
		if (queue->get_max_fill() < queue->get_max_size()) {
			game().send_player_set_input_max_fill(
			   *site.site, queue->get_index(), queue->get_type(), queue->get_max_size());
		}
	}
}
void DefaultAI::stop_site(const ProductionSiteObserver& site) {
	if (!site.site->is_stopped()) {
		game().send_player_start_stop_building(*site.site);
	}
}

void DefaultAI::initiate_dismantling(ProductionSiteObserver& site, const Time& gametime) {
	site.dismantle_pending_since = gametime;
	set_inputs_to_zero(site);
	site.bo->construction_decision_time = gametime;
}

Widelands::PlayerNumber DefaultAI::get_land_owner(const Widelands::Map& map,
                                                  const uint32_t coords) const {
	Widelands::FCoords f = map.get_fcoords(Widelands::Coords::unhash(coords));
	return f.field->get_owned_by();
}

void DefaultAI::update_avail_spots_stat() {
	// Updating number of available spots per to BUILDCAPS (in spots_avail)
	for (int32_t i = 0; i < 4; ++i) {
		spots_avail.at(i) = 0;
	}

	// We calculate owned buildable spots, of course ignoring ones that are blocked
	// for now
	for (const BuildableField* bf : buildable_fields) {
		if (blocked_fields.is_blocked(bf->coords)) {
			continue;
		}
		++spots_avail.at(bf->coords.field->nodecaps() & Widelands::BUILDCAPS_SIZEMASK);
	}

	spots_ = spots_avail.at(Widelands::BUILDCAPS_SMALL);
	spots_ += spots_avail.at(Widelands::BUILDCAPS_MEDIUM);
	spots_ += spots_avail.at(Widelands::BUILDCAPS_BIG);
}

void DefaultAI::calculate_target_m_score(const Time& gametime) {
	// *_military_scores are used as minimal score for a new military building
	// to be built. As AI does not traverse all building fields at once, these thresholds
	// are gradually going down until it finds a field&building that are above threshold
	// and this combination is used...
	// least_military_score is hardlimit, floating very slowly
	// target_military_score is always set according to latest best building (using the same
	// score) and quickly falling down until it reaches the least_military_score
	// this one (=target_military_score) is actually used to decide if building&field is allowed
	// candidate

	const Widelands::PlayerNumber pn = player_number();

	// helper variable - we need some proportion of free spots vs productionsites
	// the proportion depends on size of economy
	// this proportion defines how dense the buildings will be
	// it is degressive (allows high density on the beginning)
	static int32_t needed_spots = 0;
	if (productionsites.size() < 50) {
		needed_spots = productionsites.size();
	} else if (productionsites.size() < 100) {
		needed_spots = 50 + (productionsites.size() - 50) * 5;
	} else if (productionsites.size() < 200) {
		needed_spots = 300 + (productionsites.size() - 100) * 10;
	} else {
		needed_spots = 1300 + (productionsites.size() - 200) * 20;
	}
	const bool has_enough_space = (spots_ > needed_spots);

	// Genetic algorithm is used here
	static bool inputs[2 * kFNeuronBitSize] = {false};
	// Resetting values as the variable is static
	std::fill(std::begin(inputs), std::end(inputs), false);
	inputs[0] = (pow(msites_in_constr(), 2) > militarysites.size() + 2);
	inputs[1] = !(pow(msites_in_constr(), 2) > militarysites.size() + 2);
	inputs[2] =
	   (highest_nonmil_prio_ > 18 + std::abs(management_data.get_military_number_at(29) / 10));
	inputs[3] =
	   !(highest_nonmil_prio_ > 18 + std::abs(management_data.get_military_number_at(175) / 10));
	inputs[4] = (highest_nonmil_prio_ > 18 + std::abs(management_data.get_military_number_at(48)));
	inputs[5] = !(highest_nonmil_prio_ > 18 + std::abs(management_data.get_military_number_at(49)));
	inputs[6] = ((numof_psites_in_constr + mines_in_constr()) >
	             (productionsites.size() + mines_built()) / productionsites_ratio_);
	inputs[7] = !((numof_psites_in_constr + mines_in_constr()) >
	              (productionsites.size() + mines_built()) / productionsites_ratio_);

	inputs[8] = (has_enough_space);
	inputs[9] = !(has_enough_space);
	inputs[10] = (has_enough_space);
	inputs[11] = !(has_enough_space);

	inputs[12] = (gametime > Time(45 * 60 * 1000));
	inputs[13] = !(gametime > Time(45 * 60 * 1000));

	inputs[14] = (expansion_type.get_expansion_type() == ExpansionMode::kEconomy);
	inputs[15] = !(expansion_type.get_expansion_type() == ExpansionMode::kEconomy);
	inputs[16] = (expansion_type.get_expansion_type() == ExpansionMode::kSpace);
	inputs[17] = !(expansion_type.get_expansion_type() == ExpansionMode::kSpace);

	inputs[18] = (player_statistics.any_enemy_seen_lately(gametime));
	inputs[19] = !(player_statistics.any_enemy_seen_lately(gametime));
	inputs[20] = (player_statistics.get_player_power(pn) >
	              player_statistics.get_old60_player_power(pn) +
	                 std::abs(management_data.get_military_number_at(130)) / 10);
	inputs[21] = !(player_statistics.get_player_power(pn) >
	               player_statistics.get_old60_player_power(pn) +
	                  std::abs(management_data.get_military_number_at(131)) / 10);
	inputs[22] =
	   (player_statistics.get_player_power(pn) > player_statistics.get_old_player_power(pn));
	inputs[23] =
	   !(player_statistics.get_player_power(pn) > player_statistics.get_old_player_power(pn));
	inputs[24] = (highest_nonmil_prio_ > 18 + management_data.get_military_number_at(65) / 10);
	inputs[25] = !(highest_nonmil_prio_ > 18 + management_data.get_military_number_at(176) / 10);
	inputs[26] = (player_statistics.get_modified_player_power(pn) >
	              player_statistics.get_visible_enemies_power(gametime));
	inputs[27] = (player_statistics.get_modified_player_power(pn) <=
	              player_statistics.get_visible_enemies_power(gametime));
	inputs[28] =
	   (player_statistics.get_player_power(pn) > player_statistics.get_enemies_average_power());
	inputs[29] =
	   !(player_statistics.get_player_power(pn) > player_statistics.get_enemies_average_power());
	inputs[30] =
	   (player_statistics.get_player_power(pn) > player_statistics.get_enemies_max_power());
	inputs[31] =
	   !(player_statistics.get_player_power(pn) > player_statistics.get_enemies_max_power());

	inputs[32] = (persistent_data->least_military_score <
	              persistent_data->ai_personality_mil_upper_limit *
	                 std::abs(management_data.get_military_number_at(69)) / 100);
	inputs[33] = !(persistent_data->least_military_score <
	               persistent_data->ai_personality_mil_upper_limit *
	                  std::abs(management_data.get_military_number_at(177)) / 100);
	inputs[34] = player_statistics.strong_enough(pn);
	inputs[35] = !player_statistics.strong_enough(pn);

	inputs[36] = (player_statistics.get_player_land(pn) < 500);
	inputs[37] = (player_statistics.get_player_land(pn) < 700);
	inputs[38] = (player_statistics.get_player_land(pn) < 900);
	inputs[39] = (player_statistics.get_player_land(pn) < 1100);
	inputs[40] = (player_statistics.get_player_land(pn) > 500);
	inputs[41] = (player_statistics.get_player_land(pn) > 700);
	inputs[42] = (player_statistics.get_player_land(pn) > 900);
	inputs[43] = (player_statistics.get_player_land(pn) > 1100);
	inputs[44] = (player_statistics.get_player_power(pn) >
	              player_statistics.get_old60_player_power(pn) +
	                 std::abs(management_data.get_military_number_at(136)) / 10);
	inputs[45] = !(player_statistics.get_player_power(pn) >
	               player_statistics.get_old60_player_power(pn) +
	                  std::abs(management_data.get_military_number_at(140)) / 10);
	inputs[46] =
	   (player_statistics.get_player_power(pn) > player_statistics.get_old_player_power(pn));
	inputs[47] =
	   !(player_statistics.get_player_power(pn) > player_statistics.get_old_player_power(pn));
	inputs[48] = (bakeries_count_ == 0);
	inputs[49] = (bakeries_count_ <= 1);
	inputs[50] = (bakeries_count_ <= 1);
	inputs[51] = (numof_psites_in_constr > 8);
	inputs[52] = (numof_psites_in_constr < 8);
	inputs[53] = (mine_fields_stat.has_critical_ore_fields());
	inputs[54] = (!mine_fields_stat.has_critical_ore_fields());
	inputs[55] = (mine_fields_stat.count_types() == kMineTypes);
	inputs[56] = (mine_fields_stat.count_types() != kMineTypes);
	inputs[57] = (mine_fields_stat.has_critical_ore_fields());
	inputs[58] = (!mine_fields_stat.has_critical_ore_fields());

	static int16_t needs_boost_economy_score = management_data.get_military_number_at(61) / 5;
	needs_boost_economy_score = management_data.get_military_number_at(61) / 5;
	static int16_t increase_score_limit_score = 0;
	increase_score_limit_score = 0;

	for (uint8_t i = 0; i < kFNeuronBitSize; ++i) {
		if (management_data.f_neuron_pool[51].get_position(i)) {
			needs_boost_economy_score += (inputs[i]) ? 1 : -1;
		}
		if (management_data.f_neuron_pool[52].get_position(i)) {
			increase_score_limit_score += (inputs[i]) ? 1 : -1;
		}
		if (management_data.f_neuron_pool[21].get_position(i)) {
			needs_boost_economy_score += (inputs[kFNeuronBitSize + i]) ? 1 : -1;
		}
		if (management_data.f_neuron_pool[22].get_position(i)) {
			increase_score_limit_score += (inputs[kFNeuronBitSize + i]) ? 1 : -1;
		}
	}

	// Finding expansion policy
	// Do we need basic resources? Do we have basic mines?
	const bool needs_fishers = resource_necessity_water_needed_ && fishers_count_ < 1;

	if (!mine_fields_stat.has_critical_ore_fields() ||
	    mines_per_type[iron_resource_id].total_count() < 1 || needs_fishers) {
		expansion_type.set_expantion_type(ExpansionMode::kResources);
	} else {
		// now we must decide if we go after spots or economy boost
		if (needs_boost_economy_score >= 3) {
			expansion_type.set_expantion_type(ExpansionMode::kEconomy);
		} else if (needs_boost_economy_score >= -2) {
			expansion_type.set_expantion_type(ExpansionMode::kBoth);
		} else {
			expansion_type.set_expantion_type(ExpansionMode::kSpace);
		}
	}

	const bool increase_least_score_limit =
	   (increase_score_limit_score > management_data.get_military_number_at(45) / 5);

	// resetting highest_nonmil_prio_ so it can be recalculated anew
	highest_nonmil_prio_ = 0;

	if (increase_least_score_limit) {
		if (persistent_data->least_military_score <
		    persistent_data
		       ->ai_personality_mil_upper_limit) {  // No sense in letting it grow too high
			persistent_data->least_military_score += 20;
			if (persistent_data->least_military_score > persistent_data->target_military_score) {
				persistent_data->target_military_score = persistent_data->least_military_score;
			}
			if (persistent_data->target_military_score >
			    persistent_data->ai_personality_mil_upper_limit) {
				persistent_data->ai_personality_mil_upper_limit =
				   persistent_data->target_military_score;
			}
		}
	} else {

		uint16_t divider = 1;  // this is to slow down decrementing the least military score
		switch (expansion_type.get_expansion_type()) {
		case ExpansionMode::kEconomy:
			divider = 3;
			break;
		case ExpansionMode::kBoth:
			divider = 2;
			break;
		default:
			divider = 1;
		}

		// least_military_score is decreased, but depending on the size of territory
		switch (static_cast<uint32_t>(log10(buildable_fields.size()))) {
		case 0:
			persistent_data->least_military_score -= 10 / divider;
			break;
		case 1:
			persistent_data->least_military_score -= 8 / divider;
			break;
		case 2:
			persistent_data->least_military_score -= 5 / divider;
			break;
		case 3:
			persistent_data->least_military_score -= 3 / divider;
			break;
		default:
			persistent_data->least_military_score -= 2 / divider;
		}
		if (persistent_data->least_military_score < 0) {
			persistent_data->least_military_score = 0;
		}
	}

	assert(persistent_data->least_military_score <= persistent_data->target_military_score);
	assert(persistent_data->target_military_score <=
	       persistent_data->ai_personality_mil_upper_limit);
	persistent_data->target_military_score = 9 * persistent_data->target_military_score / 10;
	if (persistent_data->target_military_score < persistent_data->least_military_score) {
		persistent_data->target_military_score = persistent_data->least_military_score;
	}
	assert(persistent_data->target_military_score >= persistent_data->least_military_score);
}

void DefaultAI::set_rangers_policy(const Time& gametime) {
	// We must calculate wood policy for each type of rangers
	for (BuildingObserver& bo : rangers_) {
		// stocked level of supported wares (only lowest counts) is to be in some proportion to
		// productionsites and constructionsites (this proportion is bit artifical, or we can say
		// it is proportion to the size of economy). Plus some positive 'margin'.
		const int32_t stocked_wood_margin = get_stocklevel(bo, gametime) -
		                                    productionsites.size() * 2 - numof_psites_in_constr +
		                                    management_data.get_military_number_at(87) / 5;
		if (gametime < Time(15 * 60 * 1000)) {  // NOLINT
			wood_policy_[bo.id] = WoodPolicy::kAllowRangers;
		} else if (stocked_wood_margin > 80) {
			wood_policy_[bo.id] = WoodPolicy::kDismantleRangers;
		} else if (stocked_wood_margin > 25) {
			wood_policy_[bo.id] = WoodPolicy::kStopRangers;
		} else {
			wood_policy_[bo.id] = WoodPolicy::kAllowRangers;
		}
		verb_log_dbg_time(gametime,
		                  "Name: %-30s id:%d stock: %d actual policy: %hhu policies(allow, stop, "
		                  "dismantle): %hhu, %hhu, %hhu \n",
		                  bo.name, bo.id, stocked_wood_margin,
		                  static_cast<uint8_t>(wood_policy_.at(bo.id)),
		                  static_cast<uint8_t>(WoodPolicy::kAllowRangers),
		                  static_cast<uint8_t>(WoodPolicy::kStopRangers),
		                  static_cast<uint8_t>(WoodPolicy::kDismantleRangers));
	}
}

void DefaultAI::check_critical_material_of_ms() {
	// Testing big military buildings, whether critical construction
	// material is available (at least in amount of
	// 2/3 of default target amount). Setting build_material_shortage accordingly
	for (BuildingObserver& bo : buildings_) {
		if (!bo.buildable(*player_)) {
			continue;
		}

		// not doing this for non-military buildins
		if (!(bo.type == BuildingObserver::Type::kMilitarysite ||
		      bo.type == BuildingObserver::Type::kTrainingsite ||
		      bo.type == BuildingObserver::Type::kProductionsite)) {
			continue;
		}

		// and neither for small military buildings
		if (bo.type == BuildingObserver::Type::kMilitarysite &&
		    bo.desc->get_size() == Widelands::BaseImmovable::SMALL) {
			continue;
		}

		bo.build_material_shortage = false;

		// checking we have enough critical material on stock
		for (uint32_t m = 0; m < bo.critical_building_material.size(); ++m) {
			Widelands::DescriptionIndex wt(static_cast<size_t>(bo.critical_building_material.at(m)));
			uint32_t treshold = 7;
			// generally trainingsites are more important
			if (bo.type == BuildingObserver::Type::kTrainingsite) {
				treshold = 4;
			}

			if (bo.type == BuildingObserver::Type::kProductionsite) {
				treshold = 2;
			}

			if (calculate_stocklevel(wt) <= treshold) {
				bo.build_material_shortage = true;
				break;
			}
		}
	}
}

void DefaultAI::pre_calculating_needness_of_buildings(const Time& gametime) {
	// Calculating actual neededness for every building type
	for (BuildingObserver& bo : buildings_) {
		// we check if a previously not buildable Building of the basic economy is buildable again
		// If so and we don't have basic economy achieved we add it to basic buildings list
		// This should only happen in scenarios via scripting
		if (!basic_economy_established && bo.basic_amount > static_cast<uint32_t>(bo.total_count()) &&
		    bo.buildable(*player_)) {
			persistent_data->remaining_basic_buildings.emplace(std::make_pair(bo.id, bo.basic_amount));
		}
		if (!bo.buildable(*player_)) {
			bo.new_building = BuildingNecessity::kNotNeeded;
			// This line removes buildings from basic economy if they are not allowed for the player
			// this should only happen by scripting.
			if (bo.basic_amount != 0u) {
				persistent_data->remaining_basic_buildings.erase(bo.id);
			}
		} else if (bo.type == BuildingObserver::Type::kProductionsite ||
		           bo.type == BuildingObserver::Type::kMine) {

			bo.new_building = check_building_necessity(bo, PerfEvaluation::kForConstruction, gametime);

			if (bo.is(BuildingAttribute::kShipyard)) {
				assert(bo.new_building == BuildingNecessity::kAllowed ||
				       bo.new_building == BuildingNecessity::kNeeded ||
				       bo.new_building == BuildingNecessity::kForbidden);
			}

			if (bo.new_building == BuildingNecessity::kAllowed) {
				bo.new_building_overdue = 0;
			}

			// Now verifying that all 'buildable' buildings has positive max_needed_preciousness
			// if they have outputs, all other must have zero max_needed_preciousness

			if (bo.new_building == BuildingNecessity::kForbidden) {
				bo.max_needed_preciousness = 0;
			} else if ((bo.new_building == BuildingNecessity::kNeeded ||
			            bo.new_building == BuildingNecessity::kForced ||
			            bo.new_building == BuildingNecessity::kAllowed ||
			            bo.new_building == BuildingNecessity::kNeededPending) &&
			           (!bo.ware_outputs.empty() ||
			            bo.initial_preciousness >
			               0)) {  // bo.initial_preciousness signals that we have a worker output
				bo.max_needed_preciousness =
				   std::max(bo.max_needed_preciousness, bo.initial_preciousness);
				bo.max_preciousness = std::max(bo.max_preciousness, bo.initial_preciousness);

				if (bo.max_needed_preciousness <= 0) {
					throw wexception("AI: Max preciousness must not be <= 0 for building: %s",
					                 bo.desc->name().c_str());
				}
			} else {
				// For other situations we make sure max_needed_preciousness is zero
				assert(bo.max_needed_preciousness == 0);
			}

			// Positive max_needed_preciousness says a building type is needed
			// here we increase or reset the counter
			// The counter is added to score when considering new building
			if (bo.max_needed_preciousness > 0) {
				++bo.new_building_overdue;
			} else {
				bo.new_building_overdue = 0;
			}

			// Here we consider a time how long a building needed
			// We calculate primary_priority used later in construct_building(),
			// it is basically max_needed_preciousness_ plus some 'bonus' for due time
			// Following scenarios are possible:
			// a) building is needed or forced: primary_priority grows with time
			// b) building is allowed: primary_priority = max_needed_preciousness (no time
			// consideration)
			// c) all other cases: primary_priority = 0;
			if (bo.max_needed_preciousness > 0) {
				if (bo.new_building == BuildingNecessity::kAllowed) {
					bo.primary_priority += bo.max_needed_preciousness;
				} else {
					bo.primary_priority += bo.primary_priority * bo.new_building_overdue *
					                       std::abs(management_data.get_military_number_at(120)) / 25;
					bo.primary_priority += bo.max_needed_preciousness +
					                       bo.max_needed_preciousness * bo.new_building_overdue *
					                          std::abs(management_data.get_military_number_at(70)) /
					                          100 +
					                       bo.new_building_overdue *
					                          std::abs(management_data.get_military_number_at(71)) / 10;
					if (bo.new_building == BuildingNecessity::kForced) {
						bo.primary_priority += bo.new_building_overdue *
						                       std::abs(management_data.get_military_number_at(119)) / 25;
					}
				}
			} else {
				bo.primary_priority = 0;
			}

		} else if (bo.type == BuildingObserver::Type::kMilitarysite) {
			bo.new_building = check_building_necessity(bo, gametime);
		} else if (bo.type == BuildingObserver::Type::kTrainingsite) {
			bo.new_building = check_building_necessity(bo, PerfEvaluation::kForConstruction, gametime);
		} else if (bo.type == BuildingObserver::Type::kWarehouse) {
			bo.new_building = check_warehouse_necessity(bo, gametime);
		} else if (bo.aimode_limit_status() != AiModeBuildings::kAnotherAllowed) {
			bo.new_building = BuildingNecessity::kNotNeeded;
		} else {
			bo.new_building = BuildingNecessity::kAllowed;
			bo.primary_priority = 0;
		}

		const bool log_needed = (bo.new_building == BuildingNecessity::kAllowed ||
		                         bo.new_building == BuildingNecessity::kForced ||
		                         bo.new_building == BuildingNecessity::kNeeded);
		if (ai_training_mode_ && bo.type == BuildingObserver::Type::kProductionsite &&
		    (gametime.get() % 20 == 0 || log_needed)) {
			log_dbg_time(
			   gametime,
			   "AI %2d: %-35s(%2d now) %-11s: max prec: %2d/%2d, primary priority: %4d, overdue: "
			   "%3d\n",
			   player_number(), bo.name, bo.total_count(), (log_needed) ? "needed" : "not needed",
			   bo.max_needed_preciousness, bo.max_preciousness, bo.primary_priority,
			   bo.new_building_overdue);
		}
	}
}

}  // namespace AI<|MERGE_RESOLUTION|>--- conflicted
+++ resolved
@@ -7068,11 +7068,6 @@
 			// Well, under some circumstances it is possible we have stat for this player and he does
 			// not exist anymore
 			player_statistics.remove_stat(j);
-<<<<<<< HEAD
-=======
-			verb_log_dbg_time(gametime, "AI Diplomacy: The player(%d) has been removed from stats.\n",
-			                  static_cast<unsigned int>(j));
->>>>>>> 2fa82b63
 		}
 	}
 
