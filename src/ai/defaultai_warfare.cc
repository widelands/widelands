--- conflicted
+++ resolved
@@ -132,16 +132,9 @@
 	const bool strong_enough = player_statistics.strong_enough(pn);
 
 	// removing sites we saw too long ago
-<<<<<<< HEAD
 	for (const auto& observer : enemy_sites) {
-		if (observer.second.last_time_seen + 20 * 60 * 1000 < gametime) {
+		if (observer.second.last_time_seen + Duration(20 * 60 * 1000) < gametime) {
 			disappeared_sites.push_back(observer.first);
-=======
-	for (std::map<uint32_t, EnemySiteObserver>::iterator site = enemy_sites.begin();
-	     site != enemy_sites.end(); ++site) {
-		if (site->second.last_time_seen + Duration(20 * 60 * 1000) < gametime) {
-			disappeared_sites.push_back(site->first);
->>>>>>> d4ceb372
 		}
 	}
 	while (!disappeared_sites.empty()) {
@@ -152,23 +145,14 @@
 	for (auto& observer : enemy_sites) {
 		assert(observer.second.last_time_attacked <= gametime);
 		// Do not attack too soon
-<<<<<<< HEAD
-		if (std::min<uint32_t>(observer.second.attack_counter, 10) * 20 * 1000 >
+		if (Duration(std::min<uint32_t>(observer.second.attack_counter, 10) * 20 * 1000) >
 		    (gametime - observer.second.last_time_attacked)) {
-=======
-		if (Duration(std::min<uint32_t>(site->second.attack_counter, 10) * 20 * 1000) >
-		    (gametime - site->second.last_time_attacked)) {
->>>>>>> d4ceb372
 			continue;
 		}
 
 		++count;
 		// we test max 12 sites and prefer ones tested more then 1 min ago
-<<<<<<< HEAD
-		if (((observer.second.last_tested + (enemysites_check_delay_ * 1000)) > gametime &&
-=======
-		if (((site->second.last_tested + Duration(enemysites_check_delay_ * 1000)) > gametime &&
->>>>>>> d4ceb372
+		if (((observer.second.last_tested + Duration(enemysites_check_delay_ * 1000)) > gametime &&
 		     count > 4) ||
 		    count > 12) {
 			continue;
@@ -226,11 +210,7 @@
 
 			// Site is still there but not visible for us
 			if (!is_visible) {
-<<<<<<< HEAD
-				if (observer.second.last_time_seen + 20 * 60 * 1000 < gametime) {
-=======
-				if (site->second.last_time_seen + Duration(20 * 60 * 1000) < gametime) {
->>>>>>> d4ceb372
+				if (observer.second.last_time_seen + Duration(20 * 60 * 1000) < gametime) {
 					log_dbg_time(
 					   gametime, "site %d not visible for more than 20 minutes\n", observer.first);
 					disappeared_sites.push_back(observer.first);
@@ -418,22 +398,6 @@
 				inputs[33] = soldier_trained_log.count(gametime) / 2;
 				inputs[34] = general_score * 2;
 				inputs[35] = -1;
-<<<<<<< HEAD
-				inputs[36] = (gametime < 15 * 60 * 1000) ? -1 : 0;
-				inputs[37] = (gametime < 20 * 60 * 1000) ? -1 : 0;
-				inputs[38] = (gametime < 25 * 60 * 1000) ? -1 : 0;
-				inputs[39] = (gametime < 30 * 60 * 1000) ? -1 : 0;
-				inputs[40] = (gametime < 35 * 60 * 1000) ? -1 : 0;
-				inputs[41] = (gametime < 40 * 60 * 1000) ? -1 : 0;
-				inputs[42] = (observer.second.last_time_attacked + 1 * 60 * 1000 > gametime) ? -3 : 0;
-				inputs[43] = (observer.second.last_time_attacked + 30 * 1000 > gametime) ? -1 : 0;
-				inputs[44] = (observer.second.last_time_attacked + 2 * 60 * 1000 > gametime) ? -2 : 0;
-				inputs[45] = (observer.second.last_time_attacked + 40 * 1000 > gametime) ? -1 : 0;
-				inputs[46] = (observer.second.last_time_attacked + 3 * 60 * 1000 > gametime) ? -1 : 0;
-				inputs[47] = (observer.second.last_time_attacked + 30 * 1000 > gametime) ? -1 : 0;
-				inputs[48] = (observer.second.last_time_attacked + 90 * 1000 > gametime) ? -1 : 0;
-				inputs[49] = (observer.second.last_time_attacked + 2 * 60 * 1000 > gametime) ? -1 : 0;
-=======
 				inputs[36] = (gametime < Time(15 * 60 * 1000)) ? -1 : 0;
 				inputs[37] = (gametime < Time(20 * 60 * 1000)) ? -1 : 0;
 				inputs[38] = (gametime < Time(25 * 60 * 1000)) ? -1 : 0;
@@ -441,22 +405,21 @@
 				inputs[40] = (gametime < Time(35 * 60 * 1000)) ? -1 : 0;
 				inputs[41] = (gametime < Time(40 * 60 * 1000)) ? -1 : 0;
 				inputs[42] =
-				   (site->second.last_time_attacked + Duration(1 * 60 * 1000) > gametime) ? -3 : 0;
+				   (observer.second.last_time_attacked + Duration(1 * 60 * 1000) > gametime) ? -3 : 0;
 				inputs[43] =
-				   (site->second.last_time_attacked + Duration(30 * 1000) > gametime) ? -1 : 0;
+				   (observer.second.last_time_attacked + Duration(30 * 1000) > gametime) ? -1 : 0;
 				inputs[44] =
-				   (site->second.last_time_attacked + Duration(2 * 60 * 1000) > gametime) ? -2 : 0;
+				   (observer.second.last_time_attacked + Duration(2 * 60 * 1000) > gametime) ? -2 : 0;
 				inputs[45] =
-				   (site->second.last_time_attacked + Duration(40 * 1000) > gametime) ? -1 : 0;
+				   (observer.second.last_time_attacked + Duration(40 * 1000) > gametime) ? -1 : 0;
 				inputs[46] =
-				   (site->second.last_time_attacked + Duration(3 * 60 * 1000) > gametime) ? -1 : 0;
+				   (observer.second.last_time_attacked + Duration(3 * 60 * 1000) > gametime) ? -1 : 0;
 				inputs[47] =
-				   (site->second.last_time_attacked + Duration(30 * 1000) > gametime) ? -1 : 0;
+				   (observer.second.last_time_attacked + Duration(30 * 1000) > gametime) ? -1 : 0;
 				inputs[48] =
-				   (site->second.last_time_attacked + Duration(90 * 1000) > gametime) ? -1 : 0;
+				   (observer.second.last_time_attacked + Duration(90 * 1000) > gametime) ? -1 : 0;
 				inputs[49] =
-				   (site->second.last_time_attacked + Duration(2 * 60 * 1000) > gametime) ? -1 : 0;
->>>>>>> d4ceb372
+				   (observer.second.last_time_attacked + Duration(2 * 60 * 1000) > gametime) ? -1 : 0;
 				inputs[50] = soldier_trained_log.count(gametime);
 				inputs[51] = soldier_trained_log.count(gametime) / 2;
 				inputs[52] = (my_to_enemy_power_ratio - 100) / 50;
