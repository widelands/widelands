--- conflicted
+++ resolved
@@ -53,13 +53,8 @@
 		static std::vector<ImmovableFound> immovables;
 		immovables.clear();
 		immovables.reserve(40);
-<<<<<<< HEAD
-		map.find_immovables(game(), Area<FCoords>(f, (vision + 3 < 13) ? 13 : vision + 3), &immovables,
-		                    FindImmovableAttackTarget());
-=======
 		map.find_immovables(game(), Area<FCoords>(f, (vision + 3 < 13) ? 13 : vision + 3),
 		                    &immovables, FindImmovableAttackTarget());
->>>>>>> 33c5056a
 
 		for (uint32_t j = 0; j < immovables.size(); ++j) {
 			if (upcast(MilitarySite const, bld, immovables.at(j).object)) {
