/*
 * Copyright (C) 2009-2020 by the Widelands Development Team
 *
 * This program is free software; you can redistribute it and/or
 * modify it under the terms of the GNU General Public License
 * as published by the Free Software Foundation; either version 2
 * of the License, or (at your option) any later version.
 *
 * This program is distributed in the hope that it will be useful,
 * but WITHOUT ANY WARRANTY; without even the implied warranty of
 * MERCHANTABILITY or FITNESS FOR A PARTICULAR PURPOSE.  See the
 * GNU General Public License for more details.
 *
 * You should have received a copy of the GNU General Public License
 * along with this program; if not, write to the Free Software
 * Foundation, Inc., 51 Franklin Street, Fifth Floor, Boston, MA  02110-1301, USA.
 *
 */

#include <cstdlib>

#include "ai/defaultai.h"
#include "base/log.h"
#include "economy/wares_queue.h"
#include "logic/map_objects/tribes/militarysite.h"

namespace AI {

bool DefaultAI::check_enemy_sites(uint32_t const gametime) {

	const Widelands::Map& map = game().map();

	Widelands::PlayerNumber const nr_players = map.get_nrplayers();
	uint32_t plr_in_game = 0;
	Widelands::PlayerNumber const pn = player_number();

	iterate_players_existing_novar(p, nr_players, game())++ plr_in_game;

	update_player_stat(gametime);
	// defining treshold ratio of own_strength/enemy's strength
	uint32_t treshold_ratio = 90 + management_data.get_military_number_at(5) / 5;
	if (type_ == AiType::kNormal) {
		treshold_ratio -= 15;
	}
	if (type_ == AiType::kVeryWeak) {
		treshold_ratio += 20;
	}

	const uint32_t my_power = player_statistics.get_modified_player_power(pn);

	// first we scan vicinity of couple of militarysites to get new enemy sites
	// Militarysites rotate (see check_militarysites())
	int32_t i = 0;
	for (MilitarySiteObserver mso : militarysites) {
		++i;
		if (i % 4 == 0) {
			continue;
		}
		if (i > 20) {
			continue;
		}

		Widelands::MilitarySite* ms = mso.site;
		uint32_t const vision = ms->descr().vision_range();
		Widelands::FCoords f = map.get_fcoords(ms->get_position());

		// get list of immovable around this our military site
		static std::vector<Widelands::ImmovableFound> immovables;
		immovables.clear();
		immovables.reserve(40);
		map.find_immovables(
		   game(), Widelands::Area<Widelands::FCoords>(f, (vision + 3 < 13) ? 13 : vision + 3),
		   &immovables, Widelands::FindImmovableAttackTarget());

<<<<<<< HEAD
		for (const auto& imm_found : immovables) {
			if (upcast(Widelands::MilitarySite const, bld, imm_found.object)) {
=======
		for (uint32_t j = 0; j < immovables.size(); ++j) {
			if (upcast(Widelands::MilitarySite const, bld, immovables.at(j).object)) {
>>>>>>> 108926a7
				const Widelands::PlayerNumber opn = bld->owner().player_number();
				if (player_statistics.get_is_enemy(opn)) {
					assert(opn != pn);
					player_statistics.set_last_time_seen(gametime, opn);
					if (enemy_sites.count(bld->get_position().hash()) == 0) {
						enemy_sites[bld->get_position().hash()] = EnemySiteObserver();
					} else {
						enemy_sites[bld->get_position().hash()].last_time_seen = gametime;
					}
				}
			}
			// TODO(hessenfarmer): we should only include attackable warehouses in the list
<<<<<<< HEAD
			if (upcast(Widelands::Warehouse const, wh, imm_found.object)) {
=======
			if (upcast(Widelands::Warehouse const, wh, immovables.at(j).object)) {
>>>>>>> 108926a7
				const Widelands::PlayerNumber opn = wh->owner().player_number();
				if (player_statistics.get_is_enemy(opn)) {
					assert(opn != pn);
					player_statistics.set_last_time_seen(gametime, opn);
					if (enemy_sites.count(wh->get_position().hash()) == 0) {
						enemy_sites[wh->get_position().hash()] = EnemySiteObserver();
					} else {
						enemy_sites[wh->get_position().hash()].last_time_seen = gametime;
					}
				}
			}
		}
	}

	// now we update some of them
	Widelands::Serial best_target = Widelands::kInvalidSerial;
	uint8_t best_score = 0;
	uint32_t count = 0;
	// sites that were either conquered or destroyed
	static std::vector<uint32_t> disappeared_sites;
	disappeared_sites.clear();
	disappeared_sites.reserve(6);

	// Willingness to attack depend on how long ago the last soldier has been trained. This is used
	// as indicator how busy our trainingsites are.
	// Moreover the stronger AI the more sensitive to it it is (a score of attack willingness is more
	// decreased if promotion of soldiers is stalled)
	int8_t general_score = 0;
	if (soldier_trained_log.count(gametime) == 0) {
		// No soldier was trained lately ...
		switch (type_) {
		case AiType::kNormal:
			general_score = 1;
			break;
		case AiType::kWeak:
			general_score = 0;
			break;
		case AiType::kVeryWeak:
			general_score = -1;
		}
	}

	const bool strong_enough = player_statistics.strong_enough(pn);

	// removing sites we saw too long ago
	for (const auto& observer : enemy_sites) {
		if (observer.second.last_time_seen + 20 * 60 * 1000 < gametime) {
			disappeared_sites.push_back(observer.first);
		}
	}
	while (!disappeared_sites.empty()) {
		enemy_sites.erase(disappeared_sites.back());
		disappeared_sites.pop_back();
	}

	for (auto& observer : enemy_sites) {
		assert(observer.second.last_time_attacked <= gametime);
		// Do not attack too soon
		if (std::min<uint32_t>(observer.second.attack_counter, 10) * 20 * 1000 >
		    (gametime - observer.second.last_time_attacked)) {
			continue;
		}

		++count;
		// we test max 12 sites and prefer ones tested more then 1 min ago
		if (((observer.second.last_tested + (enemysites_check_delay_ * 1000)) > gametime &&
		     count > 4) ||
		    count > 12) {
			continue;
		}

		observer.second.last_tested = gametime;
		// resetting some values
		uint16_t enemy_military_presence_in_region_ = 0;
		uint16_t enemy_military_sites_in_region_ = 0;
		uint8_t defenders_strength = 0;
		bool is_warehouse = false;
		bool is_attackable = false;
		// we cannot attack unvisible site and there is no other way to find out
		const bool is_visible = player_->is_seeing(
<<<<<<< HEAD
		   Widelands::Map::get_index(Widelands::Coords::unhash(observer.first), map.get_width()));
=======
		   Widelands::Map::get_index(Widelands::Coords::unhash(site->first), map.get_width()));
>>>>>>> 108926a7
		uint16_t owner_number = 100;

		// testing if we can attack the building - result is a flag
		// if we dont get a flag, we remove the building from observers list
<<<<<<< HEAD
		Widelands::FCoords f = map.get_fcoords(Widelands::Coords::unhash(observer.first));
=======
		Widelands::FCoords f = map.get_fcoords(Widelands::Coords::unhash(site->first));
>>>>>>> 108926a7

		Widelands::Flag* flag = nullptr;

		if (upcast(Widelands::MilitarySite, bld, f.field->get_immovable())) {
			if (player_->is_hostile(bld->owner())) {
				std::vector<Widelands::Soldier*> defenders;
				defenders = bld->soldier_control()->present_soldiers();
				defenders_strength = calculate_strength(defenders);

				flag = &bld->base_flag();
				if (is_visible && bld->attack_target()->can_be_attacked()) {
					is_attackable = true;
				}
				owner_number = bld->owner().player_number();
			}
		}
		if (upcast(Widelands::Warehouse, wh, f.field->get_immovable())) {
			if (player_->is_hostile(wh->owner())) {

				std::vector<Widelands::Soldier*> defenders;
				defenders = wh->soldier_control()->present_soldiers();
				defenders_strength = calculate_strength(defenders);

				flag = &wh->base_flag();
				is_warehouse = true;
				if (is_visible && wh->attack_target()->can_be_attacked()) {
					is_attackable = true;
				}
				owner_number = wh->owner().player_number();
			}
		}

		// if flag is defined it is a good target
		if (flag) {

			// Site is still there but not visible for us
			if (!is_visible) {
				if (observer.second.last_time_seen + 20 * 60 * 1000 < gametime) {
					log_dbg_time(
					   gametime, "site %d not visible for more than 20 minutes\n", observer.first);
					disappeared_sites.push_back(observer.first);
				}
				continue;
			}

			// updating some info
			// updating info on mines nearby if needed
			if (observer.second.mines_nearby == ExtendedBool::kUnset) {
				FindNodeMineable find_mines_spots_nearby(game(), f.field->get_resources());
				const int32_t minescount = map.find_fields(
				   game(), Widelands::Area<Widelands::FCoords>(f, 6), nullptr, find_mines_spots_nearby);
				if (minescount > 0) {
					observer.second.mines_nearby = ExtendedBool::kTrue;
				} else {
					observer.second.mines_nearby = ExtendedBool::kFalse;
				}
			}

			observer.second.is_warehouse = is_warehouse;

			// can we attack (only sites that conquer are attackable):
			if (is_attackable) {
				std::vector<Widelands::Soldier*> attackers;
				player_->find_attack_soldiers(*flag, &attackers);
				if (attackers.empty()) {
					observer.second.attack_soldiers_strength = 0;
				} else {
					int32_t strength = calculate_strength(attackers);
					observer.second.attack_soldiers_strength = strength;
					assert(!attackers.empty());
					observer.second.attack_soldiers_competency = strength * 10 / attackers.size();
				}
			} else {
				observer.second.attack_soldiers_strength = 0;
			}

			observer.second.defenders_strength = defenders_strength;

			observer.second.score = 0;
			const uint16_t enemys_power = player_statistics.get_modified_player_power(owner_number);
			uint16_t my_to_enemy_power_ratio = 100;
			if (enemys_power) {
				my_to_enemy_power_ratio = my_power * 100 / enemys_power;
			}
			if (observer.second.attack_soldiers_strength > 0 &&
			    !player_statistics.players_in_same_team(pn, owner_number) &&
			    (my_to_enemy_power_ratio > treshold_ratio)) {
				uint16_t enemys_power_growth = 10;
				if (player_statistics.get_old60_player_land(owner_number)) {
					enemys_power_growth = player_statistics.get_player_power(owner_number) * 100 /
					                      player_statistics.get_old60_player_land(owner_number);
				}
				uint16_t own_power_growth = 10;
				if (player_statistics.get_old60_player_land(pn)) {
					own_power_growth = player_statistics.get_player_power(pn) * 100 /
					                   player_statistics.get_old60_player_land(pn);
				}

				static std::vector<Widelands::ImmovableFound> immovables;
				immovables.reserve(50);
				immovables.clear();
				static std::set<uint32_t> unique_serials;
				unique_serials.clear();
				// find militarysites near our target (radius 10) to check enemies power in region
				map.find_immovables(game(),
				                    Widelands::Area<Widelands::FCoords>(
<<<<<<< HEAD
				                       map.get_fcoords(Widelands::Coords::unhash(observer.first)), 10),
				                    &immovables);
				for (const auto& im_found : immovables) {
					const Widelands::BaseImmovable& base_immovable = *im_found.object;
=======
				                       map.get_fcoords(Widelands::Coords::unhash(site->first)), 10),
				                    &immovables);
				for (uint32_t k = 0; k < immovables.size(); ++k) {
					const Widelands::BaseImmovable& base_immovable = *immovables.at(k).object;
>>>>>>> 108926a7

					if (!unique_serials.insert(base_immovable.serial()).second) {
						continue;  // serial was not inserted in the set, so this is duplicate
					}

					// testing vicinity of the enemy building
					if (upcast(Widelands::Building const, building, &base_immovable)) {

						const Widelands::PlayerNumber bpn = building->owner().player_number();
						if (player_statistics.get_is_enemy(bpn)) {  // owned by enemy
							assert(!player_statistics.players_in_same_team(bpn, pn));
							if (upcast(Widelands::MilitarySite const, militarysite, building)) {
								// adding up enemies soldiers in region but not the one that can't move
								// out to intercept our attackers
								enemy_military_presence_in_region_ +=
								   (militarysite->soldier_control()->stationed_soldiers().size() - 1);
								// counting enemies buildings
								++enemy_military_sites_in_region_;
							}
							// Warehouses are counted here too as they can host soldiers as well
							if (upcast(Widelands::Warehouse const, warehouse, building)) {
								enemy_military_presence_in_region_ +=
								   warehouse->soldier_control()->stationed_soldiers().size();
								++enemy_military_sites_in_region_;
							}
						}
					}
				}
				observer.second.enemy_military_presence_in_region = enemy_military_presence_in_region_;
				observer.second.enemy_military_sites_in_region = enemy_military_sites_in_region_;

				static int16_t inputs[4 * kFNeuronBitSize] = {0};
				// Resetting values as the variable is static
				for (int16_t& input : inputs) {
					input = 0;
				}
				inputs[0] =
				   (observer.second.attack_soldiers_strength - observer.second.defenders_strength) *
				   std::abs(management_data.get_military_number_at(114)) / 10;
				inputs[1] =
				   (observer.second.attack_soldiers_strength - observer.second.defenders_strength) *
				   std::abs(management_data.get_military_number_at(115)) / 10;
				inputs[2] = (is_warehouse) ? 4 : 0;
				inputs[3] = (is_warehouse) ? 2 : 0;
				inputs[4] = (observer.second.attack_soldiers_competency > 15) ? 2 : 0;
				inputs[5] = (observer.second.attack_soldiers_competency > 25) ? 4 : 0;
				inputs[6] = (2 * observer.second.defenders_strength >
				             3 * observer.second.attack_soldiers_strength) ?
				               -6 :
				               0;
				inputs[7] = (3 * observer.second.defenders_strength >
				             2 * observer.second.attack_soldiers_strength) ?
				               -3 :
				               0;
				inputs[8] = (soldier_status_ == SoldiersStatus::kBadShortage ||
				             soldier_status_ == SoldiersStatus::kShortage) ?
				               -2 :
				               0;
				inputs[96] = (soldier_status_ == SoldiersStatus::kBadShortage) ? -2 : 0;
				inputs[9] = (soldier_status_ == SoldiersStatus::kBadShortage ||
				             soldier_status_ == SoldiersStatus::kShortage) ?
				               -3 :
				               0;
				inputs[10] = (observer.second.mines_nearby == ExtendedBool::kTrue) ? 3 : -1;
				inputs[11] = (observer.second.mines_nearby == ExtendedBool::kTrue) ? 0 : 0;
				inputs[12] = (owner_number == persistent_data->last_attacked_player) ? 2 : -2;
				inputs[13] = (owner_number == persistent_data->last_attacked_player) ? 4 : -4;
				inputs[14] = (strong_enough) ? 1 : -1;
				inputs[15] = (strong_enough) ? 3 : -3;
				inputs[16] = (player_statistics.get_player_power(pn) >
				              player_statistics.get_old_player_power(pn)) ?
				                2 :
				                -2;
				inputs[17] = (player_statistics.get_player_power(pn) >
				              player_statistics.get_old60_player_power(pn)) ?
				                3 :
				                -3;
				inputs[18] = (player_statistics.get_visible_enemies_power(pn) >
				              player_statistics.get_old_visible_enemies_power(pn)) ?
				                -1 :
				                1;
				inputs[19] = (player_statistics.get_visible_enemies_power(pn) >
				              player_statistics.get_old_visible_enemies_power(pn)) ?
				                -3 :
				                3;
				inputs[20] = (player_statistics.get_player_power(owner_number) >
				              player_statistics.get_old_player_power(owner_number)) ?
				                -2 :
				                2;
				inputs[21] = (player_statistics.get_player_power(owner_number) >
				              player_statistics.get_old_player_power(owner_number)) ?
				                -1 :
				                1;
				inputs[22] = (my_to_enemy_power_ratio > 80) ? 2 : -2;
				inputs[23] = (my_to_enemy_power_ratio > 90) ? 2 : -2;
				inputs[24] = (my_to_enemy_power_ratio > 110) ? 2 : -2;
				inputs[25] = (my_to_enemy_power_ratio > 120) ? 2 : -2;
				inputs[26] = management_data.get_military_number_at(62) / 10;
				inputs[27] = (ts_finished_count_ - ts_without_trainers_) * 2;
				inputs[28] = general_score * 3;
				inputs[29] = general_score;
				inputs[30] = ((mines_per_type[iron_resource_id].in_construction +
				               mines_per_type[iron_resource_id].finished) > 0) ?
				                1 :
				                -1;
				inputs[31] = (player_statistics.get_player_power(pn) >
				              player_statistics.get_old60_player_power(pn) + 5) ?
				                2 :
				                -2;
				inputs[32] = soldier_trained_log.count(gametime);
				inputs[33] = soldier_trained_log.count(gametime) / 2;
				inputs[34] = general_score * 2;
				inputs[35] = -1;
				inputs[36] = (gametime < 15 * 60 * 1000) ? -1 : 0;
				inputs[37] = (gametime < 20 * 60 * 1000) ? -1 : 0;
				inputs[38] = (gametime < 25 * 60 * 1000) ? -1 : 0;
				inputs[39] = (gametime < 30 * 60 * 1000) ? -1 : 0;
				inputs[40] = (gametime < 35 * 60 * 1000) ? -1 : 0;
				inputs[41] = (gametime < 40 * 60 * 1000) ? -1 : 0;
				inputs[42] = (observer.second.last_time_attacked + 1 * 60 * 1000 > gametime) ? -3 : 0;
				inputs[43] = (observer.second.last_time_attacked + 30 * 1000 > gametime) ? -1 : 0;
				inputs[44] = (observer.second.last_time_attacked + 2 * 60 * 1000 > gametime) ? -2 : 0;
				inputs[45] = (observer.second.last_time_attacked + 40 * 1000 > gametime) ? -1 : 0;
				inputs[46] = (observer.second.last_time_attacked + 3 * 60 * 1000 > gametime) ? -1 : 0;
				inputs[47] = (observer.second.last_time_attacked + 30 * 1000 > gametime) ? -1 : 0;
				inputs[48] = (observer.second.last_time_attacked + 90 * 1000 > gametime) ? -1 : 0;
				inputs[49] = (observer.second.last_time_attacked + 2 * 60 * 1000 > gametime) ? -1 : 0;
				inputs[50] = soldier_trained_log.count(gametime);
				inputs[51] = soldier_trained_log.count(gametime) / 2;
				inputs[52] = (my_to_enemy_power_ratio - 100) / 50;
				inputs[53] = (my_to_enemy_power_ratio > 60) ? 0 : -4;
				inputs[54] = (my_to_enemy_power_ratio > 70) ? 0 : -3;
				inputs[55] = (my_to_enemy_power_ratio > 80) ? 2 : -2;
				inputs[56] = (my_to_enemy_power_ratio > 90) ? 2 : -2;
				inputs[57] = (my_to_enemy_power_ratio > 100) ? 2 : -2;
				inputs[58] = (my_to_enemy_power_ratio > 110) ? 2 : -2;
				inputs[59] = (my_to_enemy_power_ratio > 120) ? 2 : -2;
				inputs[60] = (my_to_enemy_power_ratio > 130) ? 2 : -2;
				inputs[61] = (my_to_enemy_power_ratio > 140) ? 3 : 0;
				inputs[62] = (my_to_enemy_power_ratio > 150) ? 4 : 0;
				inputs[63] = (my_to_enemy_power_ratio - 100) / 50;
				inputs[64] = (enemys_power_growth > 105) ? -1 : 0;
				inputs[65] = (enemys_power_growth > 110) ? -2 : 0;
				inputs[66] = (enemys_power_growth > 115) ? -1 : 0;
				inputs[67] = (enemys_power_growth > 120) ? -2 : 0;
				inputs[68] = (enemys_power_growth < 95) ? 1 : 0;
				inputs[69] = (enemys_power_growth < 90) ? 2 : 0;
				inputs[70] = (enemys_power_growth < 85) ? 1 : 0;
				inputs[71] = (enemys_power_growth < 80) ? 2 : 0;
				inputs[72] = (own_power_growth > 105) ? 1 : 0;
				inputs[73] = (own_power_growth > 110) ? 2 : 0;
				inputs[74] = (own_power_growth > 115) ? 1 : 0;
				inputs[75] = (own_power_growth > 120) ? 2 : 0;
				inputs[76] = (own_power_growth < 95) ? -1 : 0;
				inputs[77] = (own_power_growth < 90) ? -2 : 0;
				inputs[97] = (own_power_growth < 85) ? -1 : 0;
				inputs[78] = (own_power_growth < 80) ? -2 : 0;
				inputs[79] = ((gametime - last_attack_time_) < kCampaignDuration) ? +2 : -2;
				inputs[80] = -1;
				inputs[81] = +1;
				inputs[82] = -1;
				inputs[83] = (soldier_status_ == SoldiersStatus::kBadShortage ||
				              soldier_status_ == SoldiersStatus::kShortage) ?
				                -3 :
				                1;
				inputs[84] = (soldier_status_ == SoldiersStatus::kBadShortage ||
				              soldier_status_ == SoldiersStatus::kShortage) ?
				                -4 :
				                1;
				inputs[85] = (soldier_status_ == SoldiersStatus::kBadShortage) ? -2 : 1;
				inputs[86] = (soldier_status_ == SoldiersStatus::kBadShortage) ? -4 : 1;
				inputs[87] = (soldier_status_ == SoldiersStatus::kBadShortage ||
				              soldier_status_ == SoldiersStatus::kShortage) ?
				                -2 :
				                1;
				inputs[88] = (observer.second.attack_soldiers_strength < 2) ? -3 : 0;
				inputs[89] = (observer.second.attack_soldiers_strength < 4) ? -2 : 0;
				inputs[90] = (observer.second.attack_soldiers_strength < 5) ? -3 : 0;
				inputs[91] = (observer.second.attack_soldiers_strength < 7) ? -3 : 0;
				inputs[92] = (observer.second.attack_soldiers_competency < 15) ? -4 : 0;
				inputs[93] = (observer.second.attack_soldiers_competency < 20) ? -2 : 0;
				inputs[94] = ((gametime - last_attack_time_) < kCampaignDuration) ? +2 : -2;
				inputs[95] = ((gametime - last_attack_time_) < kCampaignDuration) ? +2 : -2;
				inputs[98] = -player_statistics.enemies_seen_lately_count(gametime);
				inputs[99] = (observer.second.enemy_military_sites_in_region > 2) ? 2 : 6;
				inputs[100] = (observer.second.enemy_military_sites_in_region > 4) ? 1 : 3;
				inputs[101] = (observer.second.enemy_military_sites_in_region > 5) ? -3 : 0;
				inputs[102] = (observer.second.enemy_military_sites_in_region > 7) ? -6 : -4;
				inputs[103] = (observer.second.enemy_military_presence_in_region > 5) ? 2 : 6;
				inputs[104] = (observer.second.enemy_military_presence_in_region > 10) ? -1 : 1;
				inputs[105] = (observer.second.enemy_military_presence_in_region > 15) ? -6 : -2;
				inputs[106] = (observer.second.attack_soldiers_strength >
				               2 * observer.second.enemy_military_presence_in_region) ?
				                 1 :
				                 -1;
				inputs[107] = (observer.second.attack_soldiers_strength >
				               3 * observer.second.enemy_military_presence_in_region) ?
				                 3 :
				                 0;
				inputs[108] = (observer.second.attack_soldiers_strength >
				               4 * observer.second.enemy_military_presence_in_region) ?
				                 6 :
				                 0;
				inputs[109] =
				   (observer.second.attack_soldiers_strength - observer.second.defenders_strength) *
				   std::abs(management_data.get_military_number_at(116)) / 15;
				inputs[110] =
				   (observer.second.attack_soldiers_strength - observer.second.defenders_strength) *
				   std::abs(management_data.get_military_number_at(30)) / 20;

				// add up all scores according to neuronvalues
				observer.second.score = 0;
				for (uint8_t j = 0; j < kFNeuronBitSize; ++j) {
					if (management_data.f_neuron_pool[47].get_position(j)) {
						observer.second.score += inputs[j];
						if (inputs[j] < -10 || inputs[j] > 10) {
							log_dbg_time(gametime, " pos: %d - value %d\n", j, inputs[j]);
						}
					}
					if (management_data.f_neuron_pool[0].get_position(j)) {
						observer.second.score += inputs[j + kFNeuronBitSize];
						if (inputs[j + kFNeuronBitSize] < -10 || inputs[j + kFNeuronBitSize] > 10) {
							log_dbg_time(gametime, " pos: %d - value %d\n", j + kFNeuronBitSize,
							             inputs[j + Widelands::kFNeuronBitSize]);
						}
					}
					if (management_data.f_neuron_pool[16].get_position(j)) {
						observer.second.score += inputs[j + 2 * kFNeuronBitSize];
						if (inputs[j + 2 * kFNeuronBitSize] < -10 ||
						    inputs[j + 2 * kFNeuronBitSize] > 10) {
							log_dbg_time(gametime, " pos: %d - value %d\n", j + 2 * kFNeuronBitSize,
							             inputs[j + 2 * kFNeuronBitSize]);
						}
					}
					if (management_data.f_neuron_pool[18].get_position(j)) {
						observer.second.score += inputs[j + 3 * kFNeuronBitSize];
						if (inputs[j + 3 * kFNeuronBitSize] < -10 ||
						    inputs[j + 3 * kFNeuronBitSize] > 10) {
							log_dbg_time(gametime, " pos: %d - value %d\n", j + 3 * kFNeuronBitSize,
							             inputs[j + 3 * kFNeuronBitSize]);
						}
					}
				}
				observer.second.score += (management_data.get_military_number_at(138) +
				                          management_data.get_military_number_at(159)) /
				                         8;
			}

			if (observer.second.score > 0) {
				assert(is_visible);
				if (observer.second.score > best_score) {
					best_score = observer.second.score;
					best_target = observer.first;
				}
			}

		} else {  // we don't have a flag = site does not exist anymore, let's remove the site from
			       // our observer list
			disappeared_sites.push_back(observer.first);
		}
	}

	while (!disappeared_sites.empty()) {
		enemy_sites.erase(disappeared_sites.back());
		disappeared_sites.pop_back();
	}

	// modifying enemysites_check_delay_,this depends on the count
	// of enemysites in observer
	if (enemy_sites.size() >= 13 && enemysites_check_delay_ < 180) {
		enemysites_check_delay_ += 3;
	}
	if (enemy_sites.size() < 10 && enemysites_check_delay_ > 30) {
		enemysites_check_delay_ -= 2;
	}

	// if coordinates hash is not set
	if (best_target == Widelands::kInvalidSerial) {
		return false;
	}

	assert(enemy_sites.count(best_target) > 0);

	// attacking
	Widelands::FCoords f = map.get_fcoords(Widelands::Coords::unhash(best_target));

	Widelands::Flag* flag = nullptr;  // flag of a building to be attacked
	if (upcast(Widelands::MilitarySite, bld, f.field->get_immovable())) {
		flag = &bld->base_flag();
	} else if (upcast(Widelands::Warehouse, Wh, f.field->get_immovable())) {
		flag = &Wh->base_flag();
	} else {
		return false;  // this should not happen
	}

	// how many attack soldiers we can send?
	std::vector<Widelands::Soldier*> soldiers;
	int32_t attackers = player_->find_attack_soldiers(*flag, &soldiers);
	assert(attackers < 500);

	// we dont want to send all of them so we limit the surplus value above attackgroup
	const uint8_t attack_group = std::abs(management_data.get_military_number_at(6)) / 10;
	if (attackers > attack_group) {
		attackers = attack_group + std::rand() % (attackers - attack_group);  // NOLINT
	}

	assert(attackers < 500);

	if (attackers <= 0) {
		return false;
	}

	std::vector<Widelands::Serial> attacking_soldiers;
	const Widelands::SoldierDescr& descr = soldiers.front()->descr();
	int a = 0;  // counter of chosen soldiers
	int b = 0;  // counter of attempts to choose
	while (
	   a < attackers &&
	   b < static_cast<int32_t>(soldiers.size())) {  // choose soldiers until enough or all evaluated
		// only healthy soldiers are chosen
		uint32_t maxhealth = ((descr.get_base_health() +
		                       descr.get_health_incr_per_level() * soldiers[b]->get_health_level()) *
		                      (66 + std::abs(management_data.get_military_number_at(20)) / 3) / 100);
		if (soldiers[b]->get_current_health() > maxhealth) {
			attacking_soldiers.push_back(soldiers[b]->serial());
			++a;
		}
		++b;
	}
	log_info_time(
	   gametime,
	   "%2d: attacking site at %3dx%3d, score %3d, with %2d soldiers, attacking %2d times, after "
	   "%5d seconds\n",
	   player_number(), flag->get_position().x, flag->get_position().y, best_score, a,
	   enemy_sites[best_target].attack_counter + 1,
	   (gametime - enemy_sites[best_target].last_time_attacked) / 1000);

	game().send_player_enemyflagaction(*flag, player_number(), attacking_soldiers);
	assert(player_->is_seeing(
	   Widelands::Map::get_index(flag->get_building()->get_position(), map.get_width())));
	attackers_count_ += attackers;
	enemy_sites[best_target].last_time_attacked = gametime;
	++enemy_sites[best_target].attack_counter;

	last_attack_time_ = gametime;
	for (int j = 0; j < attackers; ++j) {
		soldier_attacks_log.push(gametime);
	}
	persistent_data->last_attacked_player = flag->owner().player_number();

	return true;
}
// this just counts free positions in military and training sites
void DefaultAI::count_military_vacant_positions() {
	// counting vacant positions
	int32_t vacant_mil_positions_ = 0;
	int32_t understaffed_ = 0;
	int32_t on_stock_ = 0;
	for (TrainingSiteObserver tso : trainingsites) {
		vacant_mil_positions_ +=
		   5 * std::min<int32_t>((tso.site->soldier_control()->soldier_capacity() -
		                          tso.site->soldier_control()->stationed_soldiers().size()),
		                         2);
	}
	for (MilitarySiteObserver mso : militarysites) {
		vacant_mil_positions_ += mso.site->soldier_control()->soldier_capacity() -
		                         mso.site->soldier_control()->stationed_soldiers().size();
		understaffed_ += mso.understaffed;
	}
	vacant_mil_positions_ += understaffed_;

	// also available in warehouses
	for (auto wh : warehousesites) {
		on_stock_ += wh.site->soldier_control()->stationed_soldiers().size();
	}

	vacant_mil_positions_ += on_stock_;

	// to avoid floats this is actual number * 100
	vacant_mil_positions_average_ =
	   vacant_mil_positions_average_ * 8 / 10 + 20 * vacant_mil_positions_;

	if (vacant_mil_positions_ <= 1 || on_stock_ > 4) {
		soldier_status_ = SoldiersStatus::kFull;
	} else if (vacant_mil_positions_ * 4 <= static_cast<int32_t>(militarysites.size()) ||
	           on_stock_ > 2) {
		soldier_status_ = SoldiersStatus::kEnough;
	} else if (vacant_mil_positions_ > static_cast<int32_t>(militarysites.size())) {
		soldier_status_ = SoldiersStatus::kBadShortage;
	} else {
		soldier_status_ = SoldiersStatus::kShortage;
	}

	assert(soldier_status_ == SoldiersStatus::kFull || soldier_status_ == SoldiersStatus::kEnough ||
	       soldier_status_ == SoldiersStatus::kShortage ||
	       soldier_status_ == SoldiersStatus::kBadShortage);
}

// this function only check with trainingsites
// manipulates input queues and soldier capacity
bool DefaultAI::check_trainingsites(uint32_t gametime) {

	if (trainingsites.empty()) {
		set_taskpool_task_time(
		   gametime + 2 * kTrainingSitesCheckInterval, SchedulerTaskId::kCheckTrainingsites);
		return false;
	}

	trainingsites.push_back(trainingsites.front());
	trainingsites.pop_front();

	Widelands::TrainingSite* ts = trainingsites.front().site;
	TrainingSiteObserver& tso = trainingsites.front();

	// Inform if we are above ai type limit.
	if (tso.bo->total_count() > tso.bo->cnt_limit_by_aimode) {
		log_warn_time(
		   gametime,
		   "AI check_trainingsites: AI player %d: count of %s exceeds an AI limit %d: actual count: "
		   "%d\n",
		   player_number(), tso.bo->name, tso.bo->cnt_limit_by_aimode, tso.bo->total_count());
	}

	const Widelands::DescriptionIndex enhancement = ts->descr().enhancement();

	if (enhancement != Widelands::INVALID_INDEX && ts_without_trainers_ == 0 && mines_.size() > 3 &&
	    ts_finished_count_ > 1 && ts_in_const_count_ == 0) {

		// Make sure that:
		// 1. Building is allowed
		// 2. AI limit for weaker AI is not to be exceeded
		BuildingObserver& en_bo =
		   get_building_observer(tribe_->get_building_descr(enhancement)->name().c_str());
		uint16_t current_proportion =
		   en_bo.total_count() * 100 / (ts_finished_count_ + ts_in_const_count_);
		if (player_->is_building_type_allowed(enhancement) &&
		    en_bo.aimode_limit_status() == AiModeBuildings::kAnotherAllowed &&
		    en_bo.max_trainingsites_proportion > current_proportion) {
			game().send_player_enhance_building(*tso.site, enhancement, true);
		}
	}

	// changing capacity to 0 - this will happen only once.....
	if (tso.site->soldier_control()->soldier_capacity() > 1) {
		game().send_player_change_soldier_capacity(
		   *ts, -tso.site->soldier_control()->soldier_capacity());
		return true;
	}

	// reducing ware queues
	// - for armours and weapons to 1
	// - for others to 6
	for (Widelands::InputQueue* queue : tso.site->inputqueues()) {

		if (queue->get_type() != Widelands::wwWARE) {
			continue;
		}

		// if it was decreased yet
		if (queue->get_max_fill() <= 1) {
			continue;
		}

		// now modifying max_fill of armors and weapons
		for (const std::string& pattern : armors_and_weapons) {

			if (tribe_->get_ware_descr(queue->get_index())->name().find(pattern) !=
			    std::string::npos) {
				if (queue->get_max_fill() > 1) {
					game().send_player_set_input_max_fill(*ts, queue->get_index(), Widelands::wwWARE, 1);
					continue;
				}
			}
		}
	}

	// are we willing to train another soldier?
	// bool want_train = true;
	const Widelands::PlayerNumber pn = player_number();

	// if soldier capacity is set to 0, we need to find out if the site is
	// supplied enough to incrase the capacity to 1
	if (tso.site->soldier_control()->soldier_capacity() == 0) {

		// First subsitute wares
		int32_t filled = 0;
		// We call a soldier to a trainingsite only if it is stocked. Shortage is deficit of wares
		// Generally we accept shortage 1, but if training is stalled (no trained soldier in last 1
		// minutes)
		// we can accept also shortage up to 3
		int32_t shortage = 0;
		for (Widelands::InputQueue* queue : tso.site->inputqueues()) {
			if (queue->get_type() != Widelands::wwWARE) {
				continue;
			}
			if (tso.bo->substitute_inputs.count(queue->get_index()) > 0) {
				filled += queue->get_filled();
			}
		}
		if (filled < 5) {
			shortage += 5 - filled;
		}

		// checking non subsitutes
		for (Widelands::InputQueue* queue : tso.site->inputqueues()) {
			if (queue->get_type() != Widelands::wwWARE) {
				continue;
			}
			if (tso.bo->substitute_inputs.count(queue->get_index()) == 0) {
				const uint32_t required_amount =
				   (queue->get_max_fill() < 5) ? queue->get_max_fill() : 5;
				if (queue->get_filled() < required_amount) {
					shortage += required_amount - queue->get_filled();
				}
			}
		}

		if (shortage <= 3) {  // training only if supplied

			int16_t inputs[kFNeuronBitSize] = {0};
			inputs[0] = -shortage;
			inputs[1] = (player_statistics.get_visible_enemies_power(gametime) >
			             player_statistics.get_old_visible_enemies_power(gametime)) ?
			               1 :
			               0;
			inputs[2] = (mines_.size() < 3) ? -1 : 0;
			inputs[3] = (mines_per_type[iron_resource_id].total_count() == 0) ? -1 : 0;
			inputs[4] = (player_statistics.get_player_power(pn) * 2 >
			             player_statistics.get_visible_enemies_power(gametime)) ?
			               -1 :
			               0;
			inputs[5] = (player_statistics.get_player_power(pn) * 2 >
			             player_statistics.get_enemies_average_power()) ?
			               -1 :
			               0;
			inputs[6] = (player_statistics.get_player_power(pn) >
			             player_statistics.get_visible_enemies_power(gametime)) ?
			               -1 :
			               1;
			inputs[7] = (player_statistics.get_player_power(pn) >
			             player_statistics.get_enemies_average_power()) ?
			               -1 :
			               1;
			inputs[8] = (player_statistics.get_player_power(pn) * 2 >
			             player_statistics.get_visible_enemies_power(gametime)) ?
			               -1 :
			               1;
			inputs[9] = (player_statistics.get_player_power(pn) * 2 >
			             player_statistics.get_enemies_average_power()) ?
			               -1 :
			               1;
			inputs[10] = (3 - shortage) * 1;
			inputs[11] = (3 - shortage) * 2;
			inputs[12] = +1;
			inputs[13] = +2;
			inputs[14] = -1;
			inputs[15] = -2;
			inputs[16] = (player_statistics.get_player_power(pn) <
			              player_statistics.get_old60_player_power(pn)) ?
			                1 :
			                0;
			inputs[17] =
			   (player_statistics.get_player_power(pn) < player_statistics.get_old_player_power(pn)) ?
			      1 :
			      0;
			inputs[18] = (player_statistics.get_player_power(pn) <
			              player_statistics.get_old60_player_power(pn) + 4) ?
			                1 :
			                0;
			inputs[19] = (player_statistics.get_player_power(pn) <
			              player_statistics.get_old_player_power(pn) + 1) ?
			                1 :
			                0;
			inputs[20] = (player_statistics.get_player_power(pn) <
			              player_statistics.get_old60_player_power(pn) + 4) ?
			                0 :
			                1;
			inputs[21] = (player_statistics.get_player_power(pn) <
			              player_statistics.get_old_player_power(pn) + 2) ?
			                0 :
			                1;

			if (player_statistics.any_enemy_seen_lately(gametime)) {
				inputs[20] = (player_statistics.get_player_power(pn) <
				              player_statistics.get_old60_player_power(pn) + 4) ?
				                0 :
				                1;
				inputs[21] = (player_statistics.get_player_power(pn) <
				              player_statistics.get_old_player_power(pn) + 2) ?
				                0 :
				                1;
				inputs[22] = (player_statistics.get_player_power(pn) <
				              player_statistics.get_old60_player_power(pn) + 4) ?
				                1 :
				                0;
				inputs[23] = (player_statistics.get_player_power(pn) <
				              player_statistics.get_old_player_power(pn) + 2) ?
				                1 :
				                0;
			}

			int16_t tmp_score = 0;
			for (uint8_t i = 0; i < kFNeuronBitSize; ++i) {
				if (management_data.f_neuron_pool[29].get_position(i)) {
					tmp_score += inputs[i];
				}
			}

			if (tmp_score > 0) {
				game().send_player_change_soldier_capacity(*ts, 1);
			}
		}
	}

	ts_without_trainers_ = 0;  // zeroing
	for (const auto& observer : trainingsites) {
		if (!observer.site->can_start_working()) {
			++ts_without_trainers_;
		}
	}
	return true;
}

/**
 * Updates the first military building in list and reenques it at the end of
 * the list afterwards. If a militarysite is in secure area but holds more than
 * one soldier, the number of stationed soldiers is decreased. If the building
 * is near a border, the number of stationed soldiers is maximized
 *
 * \returns true if something was changed
 */
bool DefaultAI::check_militarysites(uint32_t gametime) {

	// Only useable, if defaultAI owns at least one militarysite
	if (militarysites.empty()) {
		return false;
	}

	// Check next militarysite
	bool changed = false;
	Widelands::MilitarySite* ms = militarysites.front().site;

	// Don't do anything if last change took place lately
	if (militarysites.front().last_change + 2 * 60 * 1000 > gametime) {
		militarysites.push_back(militarysites.front());
		militarysites.pop_front();
		return false;
	}

	// Make sure we have statistics about our enemies up-to-date
	update_player_stat(gametime);

	// Inform if we are above ai type limit.
	if (militarysites.front().bo->total_count() > militarysites.front().bo->cnt_limit_by_aimode) {
		log_warn_time(gametime, "AI check_militarysites: Too many %s: %d, ai limit: %d\n",
		              militarysites.front().bo->name, militarysites.front().bo->total_count(),
		              militarysites.front().bo->cnt_limit_by_aimode);
	}

	Widelands::FCoords f = game().map().get_fcoords(ms->get_position());

	BuildableField bf(f);
	update_buildable_field(bf);

	Widelands::Quantity const total_capacity = ms->soldier_control()->max_soldier_capacity();
	Widelands::Quantity const current_target = ms->soldier_control()->soldier_capacity();
	Widelands::Quantity const current_soldiers = ms->soldier_control()->present_soldiers().size();
	Widelands::Quantity target_occupancy = total_capacity;
	if (soldier_status_ == SoldiersStatus::kBadShortage) {
		target_occupancy = total_capacity / 3 + 1;
	} else if (soldier_status_ == SoldiersStatus::kShortage) {
		target_occupancy = total_capacity * 2 / 3 + 1;
	}

	militarysites.front().understaffed = 0;

	const bool can_be_dismantled =
	   (current_soldiers == 1 || militarysites.front().built_time + 10 * 60 * 1000 < gametime) &&
	   bf.military_loneliness < 1000 - 2 * std::abs(management_data.get_military_number_at(14));

	bool should_be_dismantled = false;
	const int32_t enemy_military_capacity = std::max<int32_t>(
	   {bf.enemy_military_presence,
	    bf.enemy_military_sites * (1 + std::abs(management_data.get_military_number_at(77) / 20)),
	    (bf.enemy_owned_land_nearby) ?
	       4 + std::abs(management_data.get_military_number_at(99) / 20) :
	       0});
	if (bf.enemy_owned_land_nearby) {
		if (bf.military_score_ < std::abs(management_data.get_military_number_at(91) * 10) &&
		    bf.area_military_capacity - static_cast<int16_t>(total_capacity) -
		          std::abs(management_data.get_military_number_at(84) / 10) >
		       (std::abs(management_data.get_military_number_at(24) / 25) + 1) *
		          enemy_military_capacity) {
			should_be_dismantled = true;
		}
	} else {
		const uint16_t size_bonus =
		   total_capacity * std::abs(management_data.get_military_number_at(89)) / 5;
		if (bf.military_score_ + size_bonus < management_data.get_military_number_at(88) * 5 &&
		    bf.area_military_capacity > static_cast<int16_t>(total_capacity)) {
			should_be_dismantled = true;
		}
	}

	if (bf.enemy_accessible_ && !should_be_dismantled) {

		assert(total_capacity >= target_occupancy);

		militarysites.front().understaffed = total_capacity - target_occupancy;

		if (current_target < target_occupancy) {
			game().send_player_change_soldier_capacity(*ms, 1);
			changed = true;
		}
		if (current_target > target_occupancy) {
			game().send_player_change_soldier_capacity(*ms, -1);
			changed = true;
		}
		if (ms->get_soldier_preference() == Widelands::SoldierPreference::kRookies) {
			game().send_player_militarysite_set_soldier_preference(
			   *ms, Widelands::SoldierPreference::kHeroes);
			changed = true;
		}
	} else if (should_be_dismantled && can_be_dismantled) {
		changed = true;
		if (ms->get_playercaps() & Widelands::Building::PCap_Dismantle) {
			game().send_player_dismantle(*ms, true);
			military_last_dismantle_ = game().get_gametime();
		} else {
			game().send_player_bulldoze(*ms);
			military_last_dismantle_ = game().get_gametime();
		}
	} else {
		if (current_target > 1) {  // reduce number of soldiers here at least....
			game().send_player_change_soldier_capacity(*ms, -1);
			changed = true;
		}
		if (ms->get_soldier_preference() == Widelands::SoldierPreference::kHeroes) {
			game().send_player_militarysite_set_soldier_preference(
			   *ms, Widelands::SoldierPreference::kRookies);
			changed = true;
		}
	}
	if (changed) {
		militarysites.front().last_change = gametime;
	}

	// reorder:;
	militarysites.push_back(militarysites.front());
	militarysites.pop_front();
	return changed;
}

// This calculates strength of vector of soldiers, f.e. soldiers in a building or
// ones ready to attack
int32_t DefaultAI::calculate_strength(const std::vector<Widelands::Soldier*>& soldiers) {
	if (soldiers.empty()) {
		return 0;
	}

	float health = 0;
	float attack = 0;
	float defense = 0;
	float evade = 0;
	float final = 0;

	const Widelands::SoldierDescr& descr = soldiers.front()->descr();

	for (Widelands::Soldier* soldier : soldiers) {
		health = soldier->get_current_health();
		attack = (descr.get_base_max_attack() - descr.get_base_min_attack()) / 2.f +
		         descr.get_base_min_attack() +
		         descr.get_attack_incr_per_level() * soldier->get_attack_level();
		defense = 100 - descr.get_base_defense() -
		          descr.get_defense_incr_per_level() * soldier->get_defense_level();
		evade = 100 - descr.get_base_evade() -
		        descr.get_evade_incr_per_level() / 100.f * soldier->get_evade_level();
		final += (attack * health) / (defense * evade);
	}

	assert(final >= 0);
	assert(final <=
	       soldiers.size() * (descr.get_base_max_attack() * descr.get_base_health() +
	                          descr.get_max_attack_level() * descr.get_attack_incr_per_level() +
	                          descr.get_max_health_level() * descr.get_health_incr_per_level()));

	// We divide the result by the aproximate strength of one unpromoted soldier
	const uint16_t average_unpromoted_strength =
	   (descr.get_base_min_attack() +
	    (descr.get_base_max_attack() - descr.get_base_min_attack()) / 2) *
	   descr.get_base_health() / (100 - descr.get_base_defense()) / (100 - descr.get_base_evade());
	return static_cast<int32_t>(final / average_unpromoted_strength);
}

// Now we can prohibit some militarysites, based on size, the goal is not to
// exhaust AI resources on the beginning of the game
// We count bigger buildings, medium ones get 1 points, big ones 2 points
// and we force some proportion to the number of military sites
// sidenote: function can return kNotNeeded, but it means 'not allowed'
BuildingNecessity DefaultAI::check_building_necessity(BuildingObserver& bo,
                                                      const uint32_t gametime) {

	assert(militarysites.size() == msites_built());

	const Widelands::PlayerNumber pn = player_number();

	// logically size of militarysite must in between 1 and 3 (including)
	const uint8_t size = bo.desc->get_size();
	assert(size >= Widelands::BaseImmovable::SMALL && size <= Widelands::BaseImmovable::BIG);

	if (military_last_build_ >
	    gametime - (10 + std::abs(management_data.get_military_number_at(43)) * 1000 / 2)) {
		return BuildingNecessity::kForbidden;
	}

	// Skip if the building is prohibited for now
	if (bo.prohibited_till > gametime) {
		return BuildingNecessity::kForbidden;
	}

	bo.primary_priority = 0;

	const uint32_t msites_total = msites_built() + msites_in_constr();
	const uint16_t scores[3] = {
	   static_cast<uint16_t>(msites_per_size[1].in_construction + msites_per_size[1].finished),
	   static_cast<uint16_t>((msites_per_size[2].in_construction + msites_per_size[2].finished) * 2),
	   static_cast<uint16_t>((msites_per_size[3].in_construction + msites_per_size[3].finished) *
	                         3)};
	const uint16_t total_score = scores[0] + scores[1] + scores[2];

	static int32_t inputs[4 * kFNeuronBitSize] = {0};
	// Resetting values as the variable is static
	for (int32_t& input : inputs) {
		input = 0;
	}
	inputs[0] = (msites_total < 1) ? 1 : 0;
	inputs[1] = (msites_total < 2) ? 1 : 0;
	inputs[2] = (msites_total < 3) ? 1 : 0;
	inputs[3] = (msites_total < 4) ? 1 : 0;
	inputs[3] = (msites_total < 5) ? 1 : 0;
	inputs[4] = (msites_in_constr() > msites_built()) ? -1 : 0;
	inputs[5] = -3;
	inputs[6] = (msites_in_constr() > msites_built() / 2) ? -1 : 0;
	inputs[7] = (msites_in_constr() > msites_built() / 3) ? -1 : 0;
	inputs[8] = (soldier_status_ == SoldiersStatus::kBadShortage) ? -2 : 0;
	inputs[9] = (soldier_status_ == SoldiersStatus::kShortage) ? -1 : 0;
	inputs[10] = (scores[size - 1] > total_score) ? -2 : 0;
	inputs[11] = (scores[size - 1] > total_score / 2) ? -2 : 0;
	inputs[12] = (scores[size - 1] > total_score / 3) ? -2 : 0;
	inputs[13] =
	   (player_statistics.get_enemies_max_land() < player_statistics.get_player_land(pn)) ? -1 : 0;
	inputs[14] = (mines_per_type[iron_resource_id].total_count() == 0) ? +1 : 0;
	inputs[15] = (spots_ < kSpotsTooLittle) ? +1 : 0;
	inputs[16] = +1;
	inputs[17] = +2;
	inputs[18] = -1;
	inputs[19] = -2;
	inputs[20] = (scores[size - 1] > total_score / 2) ? -1 : 0;
	inputs[21] = (msites_in_constr() > msites_built() / 3) ? -1 : 0;
	inputs[22] = (scores[size - 1] > total_score / 4) ? -1 : 0;
	inputs[23] = (((3 - size) * msites_in_constr()) < 1) ? +1 : 0;
	inputs[24] = (3 - size) * ((msites_in_constr() < 3) ? +1 : 0);
	inputs[25] = (((3 - size) * msites_in_constr()) < 5) ? +1 : 0;
	inputs[26] = (msites_in_constr() < 7) ? +1 : 0;
	inputs[27] = +5;
	inputs[28] = -5;
	inputs[29] = +3;
	inputs[30] = (soldier_status_ == SoldiersStatus::kBadShortage) ? -4 : 0;
	inputs[31] = (soldier_status_ == SoldiersStatus::kShortage) ? -2 : 0;

	inputs[32] = (soldier_status_ == SoldiersStatus::kBadShortage) ? -3 : 0;
	inputs[33] = (soldier_status_ == SoldiersStatus::kShortage) ? -2 : 0;

	inputs[34] =
	   (player_statistics.get_player_land(pn) < player_statistics.get_enemies_max_land()) ? 1 : 0;
	inputs[35] =
	   (!player_statistics.any_enemy_seen_lately(gametime) &&
	    (player_statistics.get_player_land(pn) < player_statistics.get_enemies_max_land())) ?
	      2 :
	      0;
	inputs[36] =
	   (!player_statistics.any_enemy_seen_lately(gametime)) &&
	         (player_statistics.get_player_land(pn) < player_statistics.get_enemies_max_land() * 2) ?
	      1 :
	      0;
	inputs[37] =
	   (!player_statistics.any_enemy_seen_lately(gametime)) &&
	         (player_statistics.get_player_land(pn) < player_statistics.get_enemies_max_land() / 2) ?
	      1 :
	      0;

	inputs[38] = (!player_statistics.any_enemy_seen_lately(gametime)) &&
	                   (player_statistics.get_player_land(pn) <
	                    player_statistics.get_old_player_land(pn) * 105 / 100) ?
	                2 :
	                0;
	inputs[39] = (!player_statistics.any_enemy_seen_lately(gametime)) &&
	                   (player_statistics.get_player_land(pn) <
	                    player_statistics.get_old_player_land(pn) + 110) ?
	                3 :
	                0;

	inputs[40] =
	   (player_statistics.get_player_power(pn) < player_statistics.get_old60_player_power(pn)) ? 1 :
	                                                                                             0;
	inputs[41] =
	   (player_statistics.get_player_power(pn) > player_statistics.get_old60_player_power(pn)) ? 1 :
	                                                                                             0;
	inputs[42] = (!player_statistics.any_enemy_seen_lately(gametime)) &&
	                   (player_statistics.get_player_power(pn) <
	                    player_statistics.get_old60_player_power(pn)) ?
	                1 :
	                0;
	inputs[43] = (!player_statistics.any_enemy_seen_lately(gametime)) &&
	                   (player_statistics.get_player_power(pn) >
	                    player_statistics.get_old60_player_power(pn)) ?
	                1 :
	                0;

	inputs[44] =
	   (player_statistics.get_player_land(pn) < player_statistics.get_enemies_average_land()) ? 1 :
	                                                                                            0;
	inputs[45] =
	   (player_statistics.get_player_land(pn) > player_statistics.get_enemies_average_land()) ? 1 :
	                                                                                            0;

	inputs[46] =
	   (!player_statistics.any_enemy_seen_lately(gametime)) &&
	         (player_statistics.get_player_land(pn) < player_statistics.get_enemies_average_land()) ?
	      2 :
	      0;
	inputs[47] =
	   (!player_statistics.any_enemy_seen_lately(gametime)) &&
	         (player_statistics.get_player_land(pn) > player_statistics.get_enemies_average_land()) ?
	      2 :
	      0;

	inputs[48] = (soldier_status_ == SoldiersStatus::kBadShortage) ? -3 : 0;
	inputs[49] = (soldier_status_ == SoldiersStatus::kShortage) ? -2 : 0;

	inputs[50] = (!player_statistics.any_enemy_seen_lately(gametime)) &&
	                   (player_statistics.get_player_land(pn) <
	                    player_statistics.get_old_player_land(pn) * 110 / 100) ?
	                1 :
	                0;
	inputs[51] = (!player_statistics.any_enemy_seen_lately(gametime)) &&
	                   (player_statistics.get_player_land(pn) <
	                    player_statistics.get_old_player_land(pn) * 105 / 100) ?
	                2 :
	                0;

	inputs[52] =
	   (player_statistics.get_player_land(pn) < player_statistics.get_enemies_max_land()) ? 1 : 0;
	inputs[53] =
	   (player_statistics.get_player_land(pn) < player_statistics.get_enemies_max_land()) ? 3 : 0;
	inputs[54] =
	   (player_statistics.get_player_land(pn) < player_statistics.get_enemies_max_land() * 2) ? 2 :
	                                                                                            0;
	inputs[55] =
	   (player_statistics.get_player_land(pn) < player_statistics.get_enemies_max_land() / 2) ? 2 :
	                                                                                            0;
	inputs[56] =
	   !player_statistics.any_enemy_seen_lately(gametime) && (spots_ < kSpotsTooLittle) ? +2 : 0;
	inputs[57] =
	   player_statistics.any_enemy_seen_lately(gametime) && (spots_ < kSpotsTooLittle) ? +2 : 0;
	inputs[58] = ((mines_per_type[iron_resource_id].in_construction +
	               mines_per_type[iron_resource_id].finished) == 0) ?
	                +3 :
	                0;
	inputs[59] = ((mines_per_type[iron_resource_id].in_construction +
	               mines_per_type[iron_resource_id].finished) == 0) ?
	                +1 :
	                0;
	inputs[60] = (expansion_type.get_expansion_type() == ExpansionMode::kEconomy) ? -2 : 0;
	inputs[61] = (expansion_type.get_expansion_type() == ExpansionMode::kEconomy ||
	              expansion_type.get_expansion_type() == ExpansionMode::kBoth) ?
	                -4 :
	                0;
	inputs[62] = (soldier_status_ == SoldiersStatus::kBadShortage) ? -3 : 0;
	inputs[63] = (soldier_status_ == SoldiersStatus::kShortage) ? -2 : 0;

	inputs[64] = (bo.build_material_shortage) ? -3 : 0;
	inputs[65] = (bo.build_material_shortage) ? -1 : 0;
	inputs[66] = (bo.build_material_shortage) ? -2 : 0;
	inputs[67] = (bo.build_material_shortage) ? -8 : 0;
	inputs[68] = (gametime < 15 * 60 * 1000) ? (size - 1) * -1 : 0;
	inputs[69] = (gametime < 30 * 60 * 1000) ? (size - 1) * -1 : 0;
	inputs[70] = (gametime < 45 * 60 * 1000) ? (size - 1) * -1 : 0;
	inputs[71] = (gametime < 15 * 60 * 1000) ? (size - 1) * -2 : 0;
	inputs[72] = (gametime < 30 * 60 * 1000) ? (size - 1) * -2 : 0;
	inputs[73] = (gametime < 45 * 60 * 1000) ? (size - 1) * -2 : 0;
	inputs[74] = (gametime < 15 * 60 * 1000) ? (size - 1) * -3 : 0;
	inputs[75] = (gametime < 30 * 60 * 1000) ? (size - 1) * -3 : 0;
	inputs[76] = (gametime < 45 * 60 * 1000) ? (size - 1) * -3 : 0;
	inputs[77] =
	   (player_statistics.get_player_power(pn) < player_statistics.get_old60_player_power(pn) + 2) ?
	      1 :
	      0;
	inputs[78] =
	   (player_statistics.get_player_power(pn) > player_statistics.get_old60_player_power(pn) + 5) ?
	      1 :
	      0;
	inputs[79] =
	   (player_statistics.get_player_power(pn) < player_statistics.get_old60_player_power(pn) + 10) ?
	      1 :
	      0;
	inputs[80] =
	   (player_statistics.get_player_power(pn) > player_statistics.get_old60_player_power(pn) + 20) ?
	      1 :
	      0;
	if (!player_statistics.any_enemy_seen_lately(gametime)) {
		inputs[81] = (player_statistics.get_player_land(pn) * 130 / 100 <
		              player_statistics.get_old60_player_land(pn)) ?
		                2 :
		                0;
		inputs[82] = (player_statistics.get_old60_player_land(pn) * 130 / 100 <
		              player_statistics.get_player_land(pn)) ?
		                0 :
		                2;
	} else {
		inputs[83] = (player_statistics.get_player_land(pn) * 130 / 100 <
		              player_statistics.get_old60_player_land(pn)) ?
		                2 :
		                0;
		inputs[84] = (player_statistics.get_old60_player_land(pn) * 130 / 100 <
		              player_statistics.get_player_land(pn)) ?
		                0 :
		                2;
	}
	inputs[85] = -1 * static_cast<int32_t>(msites_in_constr());
	inputs[86] = -1 * static_cast<int32_t>(msites_in_constr()) / 2;
	inputs[87] = -1 * static_cast<int32_t>(msites_in_constr()) / 3;
	inputs[88] = (msites_in_constr() > 2 && msites_in_constr() > msites_built() / 2) ? -1 : 0;
	inputs[89] = (msites_in_constr() > 2 && msites_in_constr() > msites_built() / 3) ? -1 : 0;
	inputs[90] = (msites_in_constr() > 2 && msites_in_constr() > msites_built() / 4) ? -1 : 0;
	inputs[91] = -static_cast<int32_t>(msites_in_constr()) / 4;
	inputs[92] = (player_statistics.get_player_land(pn) <
	              player_statistics.get_old_player_land(pn) * 130 / 100) ?
	                2 :
	                0;
	inputs[93] = (player_statistics.get_player_land(pn) <
	              player_statistics.get_old_player_land(pn) * 140 / 100) ?
	                2 :
	                0;
	inputs[94] = (!player_statistics.any_enemy_seen_lately(gametime)) &&
	                   (player_statistics.get_player_land(pn) <
	                    player_statistics.get_old_player_land(pn) * 120 / 100) ?
	                2 :
	                0;
	inputs[95] = (!player_statistics.any_enemy_seen_lately(gametime)) &&
	                   (player_statistics.get_player_land(pn) <
	                    player_statistics.get_old_player_land(pn) * 140 / 100) ?
	                2 :
	                0;
	if (msites_built() > 5) {
		inputs[96] = -1 * static_cast<int32_t>(msites_in_constr());
		inputs[97] = -1 * static_cast<int32_t>(msites_in_constr()) / 2;
		inputs[98] = -1 * static_cast<int32_t>(msites_in_constr()) / 3;
		inputs[99] = (msites_in_constr() > msites_built() / 2) ? -2 : 0;
		inputs[100] = (msites_in_constr() > msites_built() / 3) ? -2 : 0;
		inputs[101] = (msites_in_constr() > msites_built() / 4) ? -2 : 0;
	}
	inputs[102] = (expansion_type.get_expansion_type() == ExpansionMode::kEconomy) ? -4 : 0;
	inputs[104] = (expansion_type.get_expansion_type() == ExpansionMode::kEconomy ||
	               expansion_type.get_expansion_type() == ExpansionMode::kBoth) ?
	                 -3 :
	                 0;
	inputs[105] = (expansion_type.get_expansion_type() == ExpansionMode::kEconomy) ? -1 : 0;
	inputs[106] = (wood_policy_ == WoodPolicy::kAllowRangers) ? -1 * (size - 1) : 0;
	inputs[107] = (wood_policy_ == WoodPolicy::kAllowRangers) ? -3 * (size - 1) : 0;
	inputs[108] = (wood_policy_ == WoodPolicy::kAllowRangers) ? -5 * size : 0;
	inputs[109] = (wood_policy_ == WoodPolicy::kAllowRangers) ? -5 * (size - 1) : 0;
	if (!bo.critical_building_material.empty() && buil_material_mines_count == 0) {
		inputs[110] = -5;
		inputs[111] = -2;
		inputs[111] = -10;
	}
	if (bo.build_material_shortage) {
		inputs[112] = -5;
		inputs[113] = -2;
		inputs[114] = -10;
	}

	if (!mine_fields_stat.has_critical_ore_fields()) {
		inputs[115] = -3;
		inputs[116] = -6;
		inputs[117] = -8;
	}
	inputs[118] = -mine_fields_stat.count_types();
	inputs[119] = -mine_fields_stat.count_types() * 3;

	for (int i = 0; i < 4 * kFNeuronBitSize; i = i + 1) {
		if (inputs[i] < -35 || inputs[i] > 6) {
			log_warn_time(gametime,
			              "Warning check_building_necessity score on position %2d too high %2d\n", i,
			              inputs[i]);
		}
	}

	int32_t final_score = 0;
	for (int i = 0; i < kFNeuronBitSize; i = i + 1) {
		if (management_data.f_neuron_pool[56].get_position(i)) {
			final_score += inputs[i];
		}
		if (management_data.f_neuron_pool[57].get_position(i)) {
			final_score += inputs[kFNeuronBitSize + i];
		}
		if (management_data.f_neuron_pool[58].get_position(i)) {
			final_score += inputs[2 * kFNeuronBitSize + i];
		}
		if (management_data.f_neuron_pool[13].get_position(i)) {
			final_score += inputs[3 * kFNeuronBitSize + i];
		}
	}

	final_score += std::abs(management_data.get_military_number_at(76) / 10);
	final_score += management_data.get_military_number_at(100) / 5;

	if (final_score > 0) {
		bo.primary_priority = final_score * std::abs(management_data.get_military_number_at(79) / 2);
		return BuildingNecessity::kAllowed;
	} else {
		return BuildingNecessity::kForbidden;
	}
}

// This is called when soldier left the trainingsite
// the purpose is to set soldier capacity to 0
// (AI will then wait till training site is stocked)
void DefaultAI::soldier_trained(const Widelands::TrainingSite& site) {

	const uint32_t gametime = game().get_gametime();

	for (TrainingSiteObserver& trainingsite_obs : trainingsites) {
		if (trainingsite_obs.site == &site) {
			soldier_trained_log.push(gametime, trainingsite_obs.bo->id);
			if (trainingsite_obs.site->soldier_control()->soldier_capacity() > 0) {
				game().send_player_change_soldier_capacity(
				   *trainingsite_obs.site,
				   -trainingsite_obs.site->soldier_control()->soldier_capacity());
			}
			return;
		}
	}

	log_err_time(gametime, " %d: Computer player error - trainingsite not found\n", player_number());
}
}  // namespace AI<|MERGE_RESOLUTION|>--- conflicted
+++ resolved
@@ -72,13 +72,8 @@
 		   game(), Widelands::Area<Widelands::FCoords>(f, (vision + 3 < 13) ? 13 : vision + 3),
 		   &immovables, Widelands::FindImmovableAttackTarget());
 
-<<<<<<< HEAD
 		for (const auto& imm_found : immovables) {
 			if (upcast(Widelands::MilitarySite const, bld, imm_found.object)) {
-=======
-		for (uint32_t j = 0; j < immovables.size(); ++j) {
-			if (upcast(Widelands::MilitarySite const, bld, immovables.at(j).object)) {
->>>>>>> 108926a7
 				const Widelands::PlayerNumber opn = bld->owner().player_number();
 				if (player_statistics.get_is_enemy(opn)) {
 					assert(opn != pn);
@@ -91,11 +86,7 @@
 				}
 			}
 			// TODO(hessenfarmer): we should only include attackable warehouses in the list
-<<<<<<< HEAD
 			if (upcast(Widelands::Warehouse const, wh, imm_found.object)) {
-=======
-			if (upcast(Widelands::Warehouse const, wh, immovables.at(j).object)) {
->>>>>>> 108926a7
 				const Widelands::PlayerNumber opn = wh->owner().player_number();
 				if (player_statistics.get_is_enemy(opn)) {
 					assert(opn != pn);
@@ -176,20 +167,12 @@
 		bool is_attackable = false;
 		// we cannot attack unvisible site and there is no other way to find out
 		const bool is_visible = player_->is_seeing(
-<<<<<<< HEAD
 		   Widelands::Map::get_index(Widelands::Coords::unhash(observer.first), map.get_width()));
-=======
-		   Widelands::Map::get_index(Widelands::Coords::unhash(site->first), map.get_width()));
->>>>>>> 108926a7
 		uint16_t owner_number = 100;
 
 		// testing if we can attack the building - result is a flag
 		// if we dont get a flag, we remove the building from observers list
-<<<<<<< HEAD
 		Widelands::FCoords f = map.get_fcoords(Widelands::Coords::unhash(observer.first));
-=======
-		Widelands::FCoords f = map.get_fcoords(Widelands::Coords::unhash(site->first));
->>>>>>> 108926a7
 
 		Widelands::Flag* flag = nullptr;
 
@@ -296,17 +279,10 @@
 				// find militarysites near our target (radius 10) to check enemies power in region
 				map.find_immovables(game(),
 				                    Widelands::Area<Widelands::FCoords>(
-<<<<<<< HEAD
 				                       map.get_fcoords(Widelands::Coords::unhash(observer.first)), 10),
 				                    &immovables);
 				for (const auto& im_found : immovables) {
 					const Widelands::BaseImmovable& base_immovable = *im_found.object;
-=======
-				                       map.get_fcoords(Widelands::Coords::unhash(site->first)), 10),
-				                    &immovables);
-				for (uint32_t k = 0; k < immovables.size(); ++k) {
-					const Widelands::BaseImmovable& base_immovable = *immovables.at(k).object;
->>>>>>> 108926a7
 
 					if (!unique_serials.insert(base_immovable.serial()).second) {
 						continue;  // serial was not inserted in the set, so this is duplicate
@@ -530,7 +506,7 @@
 						observer.second.score += inputs[j + kFNeuronBitSize];
 						if (inputs[j + kFNeuronBitSize] < -10 || inputs[j + kFNeuronBitSize] > 10) {
 							log_dbg_time(gametime, " pos: %d - value %d\n", j + kFNeuronBitSize,
-							             inputs[j + Widelands::kFNeuronBitSize]);
+							             inputs[j + kFNeuronBitSize]);
 						}
 					}
 					if (management_data.f_neuron_pool[16].get_position(j)) {
