/*
 * Copyright (C) 2009-2021 by the Widelands Development Team
 *
 * This program is free software; you can redistribute it and/or
 * modify it under the terms of the GNU General Public License
 * as published by the Free Software Foundation; either version 2
 * of the License, or (at your option) any later version.
 *
 * This program is distributed in the hope that it will be useful,
 * but WITHOUT ANY WARRANTY; without even the implied warranty of
 * MERCHANTABILITY or FITNESS FOR A PARTICULAR PURPOSE.  See the
 * GNU General Public License for more details.
 *
 * You should have received a copy of the GNU General Public License
 * along with this program; if not, write to the Free Software
 * Foundation, Inc., 51 Franklin Street, Fifth Floor, Boston, MA  02110-1301, USA.
 *
 */

#include <cstdlib>

#include "ai/defaultai.h"
#include "base/log.h"
#include "economy/wares_queue.h"
#include "logic/map_objects/tribes/militarysite.h"

namespace AI {

bool DefaultAI::check_enemy_sites(const Time& gametime) {

	const Widelands::Map& map = game().map();

	Widelands::PlayerNumber const nr_players = map.get_nrplayers();
	uint32_t plr_in_game = 0;
	Widelands::PlayerNumber const pn = player_number();

	iterate_players_existing_novar(p, nr_players, game())++ plr_in_game;

	update_player_stat(gametime);
	// defining treshold ratio of own_strength/enemy's strength
	uint32_t treshold_ratio = 90 + management_data.get_military_number_at(5) / 5;
	if (type_ == AiType::kNormal) {
		treshold_ratio -= 15;
	}
	if (type_ == AiType::kVeryWeak) {
		treshold_ratio += 20;
	}

	const uint32_t my_power = player_statistics.get_modified_player_power(pn);

	// first we scan vicinity of couple of militarysites to get new enemy sites
	// Militarysites rotate (see check_militarysites())
	int32_t i = 0;
	for (const MilitarySiteObserver& mso : militarysites) {
		++i;
		if (i % 4 == 0) {
			continue;
		}
		if (i > 20) {
			continue;
		}

		Widelands::MilitarySite* ms = mso.site;
		uint32_t const vision = ms->descr().vision_range();
		Widelands::FCoords f = map.get_fcoords(ms->get_position());

		// get list of immovable around this our military site
		std::vector<Widelands::ImmovableFound> immovables;
		immovables.clear();
		immovables.reserve(40);
		map.find_immovables(
		   game(), Widelands::Area<Widelands::FCoords>(f, (vision + 3 < 13) ? 13 : vision + 3),
		   &immovables, Widelands::FindImmovableAttackTarget());

		for (const Widelands::ImmovableFound& imm_found : immovables) {
			if (upcast(Widelands::MilitarySite const, bld, imm_found.object)) {
				const Widelands::PlayerNumber opn = bld->owner().player_number();
				if (player_statistics.get_is_enemy(opn)) {
					assert(opn != pn);
					player_statistics.set_last_time_seen(gametime, opn);
					if (enemy_sites.count(bld->get_position().hash()) == 0) {
						enemy_sites[bld->get_position().hash()] = EnemySiteObserver();
					} else {
						enemy_sites[bld->get_position().hash()].last_time_seen = gametime;
					}
				}
			}
			// TODO(hessenfarmer): we should only include attackable warehouses in the list
			if (upcast(Widelands::Warehouse const, wh, imm_found.object)) {
				const Widelands::PlayerNumber opn = wh->owner().player_number();
				if (player_statistics.get_is_enemy(opn)) {
					assert(opn != pn);
					player_statistics.set_last_time_seen(gametime, opn);
					if (enemy_sites.count(wh->get_position().hash()) == 0) {
						enemy_sites[wh->get_position().hash()] = EnemySiteObserver();
					} else {
						enemy_sites[wh->get_position().hash()].last_time_seen = gametime;
					}
				}
			}
		}
	}

	// now we update some of them
	Widelands::Serial best_target = Widelands::kInvalidSerial;
	uint8_t best_score = 0;
	uint32_t count = 0;
	// sites that were either conquered or destroyed
	std::vector<uint32_t> disappeared_sites;
	disappeared_sites.clear();
	disappeared_sites.reserve(6);

	// Willingness to attack depend on how long ago the last soldier has been trained. This is used
	// as indicator how busy our trainingsites are.
	// Moreover the stronger AI the more sensitive to it it is (a score of attack willingness is more
	// decreased if promotion of soldiers is stalled)
	int8_t general_score = 0;
	if (soldier_trained_log.count(gametime) == 0) {
		// No soldier was trained lately ...
		switch (type_) {
		case AiType::kNormal:
			general_score = 1;
			break;
		case AiType::kWeak:
			general_score = 0;
			break;
		case AiType::kVeryWeak:
			general_score = -1;
		}
	}

	const bool strong_enough = player_statistics.strong_enough(pn);

	// removing sites we saw too long ago
	for (const auto& observer : enemy_sites) {
		if (observer.second.last_time_seen + Duration(20 * 60 * 1000) < gametime) {
			disappeared_sites.push_back(observer.first);
		}
	}
	while (!disappeared_sites.empty()) {
		enemy_sites.erase(disappeared_sites.back());
		disappeared_sites.pop_back();
	}

	for (auto& observer : enemy_sites) {
		assert(observer.second.last_time_attacked <= gametime);
		// Do not attack too soon
		if (Duration(std::min<uint32_t>(observer.second.attack_counter, 10) * 20 * 1000) >
		    (gametime - observer.second.last_time_attacked)) {
			continue;
		}

		++count;
		// we test max 12 sites and prefer ones tested more then 1 min ago
		if (((observer.second.last_tested + enemysites_check_delay_ * 1000) > gametime &&
		     count > 4) ||
		    count > 12) {
			continue;
		}

		observer.second.last_tested = gametime;
		// resetting some values
		uint16_t enemy_military_presence_in_region_ = 0;
		uint16_t enemy_military_sites_in_region_ = 0;
		uint8_t defenders_strength = 0;
		bool is_warehouse = false;
		bool is_attackable = false;
		// we cannot attack unvisible site and there is no other way to find out
		const bool is_visible = player_->is_seeing(
		   Widelands::Map::get_index(Widelands::Coords::unhash(observer.first), map.get_width()));
		uint16_t owner_number = 100;

		// testing if we can attack the building - result is a flag
		// if we dont get a flag, we remove the building from observers list
		Widelands::FCoords f = map.get_fcoords(Widelands::Coords::unhash(observer.first));

		Widelands::Flag* flag = nullptr;

		if (upcast(Widelands::MilitarySite, bld, f.field->get_immovable())) {
			if (player_->is_hostile(bld->owner())) {
				std::vector<Widelands::Soldier*> defenders;
				defenders = bld->soldier_control()->present_soldiers();
				defenders_strength = calculate_strength(defenders);

				flag = &bld->base_flag();
				if (is_visible && bld->attack_target()->can_be_attacked()) {
					is_attackable = true;
				}
				owner_number = bld->owner().player_number();
			}
		}
		if (upcast(Widelands::Warehouse, wh, f.field->get_immovable())) {
			if (player_->is_hostile(wh->owner())) {

				std::vector<Widelands::Soldier*> defenders;
				defenders = wh->soldier_control()->present_soldiers();
				defenders_strength = calculate_strength(defenders);

				flag = &wh->base_flag();
				is_warehouse = true;
				if (is_visible && wh->attack_target()->can_be_attacked()) {
					is_attackable = true;
				}
				owner_number = wh->owner().player_number();
			}
		}

		// if flag is defined it is a good target
		if (flag) {

			// Site is still there but not visible for us
			if (!is_visible) {
				if (observer.second.last_time_seen + Duration(20 * 60 * 1000) < gametime) {
					verb_log_dbg_time(
					   gametime, "site %d not visible for more than 20 minutes\n", observer.first);
					disappeared_sites.push_back(observer.first);
				}
				continue;
			}

			// updating some info
			// updating info on mines nearby if needed
			if (observer.second.mines_nearby == ExtendedBool::kUnset) {
				FindNodeMineable find_mines_spots_nearby(game(), f.field->get_resources());
				const int32_t minescount = map.find_fields(
				   game(), Widelands::Area<Widelands::FCoords>(f, 6), nullptr, find_mines_spots_nearby);
				if (minescount > 0) {
					observer.second.mines_nearby = ExtendedBool::kTrue;
				} else {
					observer.second.mines_nearby = ExtendedBool::kFalse;
				}
			}

			observer.second.is_warehouse = is_warehouse;

			// can we attack (only sites that conquer are attackable):
			if (is_attackable) {
				std::vector<Widelands::Soldier*> attackers;
				player_->find_attack_soldiers(*flag, &attackers);
				if (attackers.empty()) {
					observer.second.attack_soldiers_strength = 0;
				} else {
					int32_t strength = calculate_strength(attackers);
					observer.second.attack_soldiers_strength = strength;
					assert(!attackers.empty());
					observer.second.attack_soldiers_competency = strength * 10 / attackers.size();
				}
			} else {
				observer.second.attack_soldiers_strength = 0;
			}

			observer.second.defenders_strength = defenders_strength;

			observer.second.score = 0;
			const uint16_t enemys_power = player_statistics.get_modified_player_power(owner_number);
			uint16_t my_to_enemy_power_ratio = 100;
			if (enemys_power) {
				my_to_enemy_power_ratio = my_power * 100 / enemys_power;
			}
			if (observer.second.attack_soldiers_strength > 0 &&
			    !player_statistics.players_in_same_team(pn, owner_number) &&
			    (my_to_enemy_power_ratio > treshold_ratio)) {
				uint16_t enemys_power_growth = 10;
				if (player_statistics.get_old60_player_land(owner_number)) {
					enemys_power_growth = player_statistics.get_player_power(owner_number) * 100 /
					                      player_statistics.get_old60_player_land(owner_number);
				}
				uint16_t own_power_growth = 10;
				if (player_statistics.get_old60_player_land(pn)) {
					own_power_growth = player_statistics.get_player_power(pn) * 100 /
					                   player_statistics.get_old60_player_land(pn);
				}

				std::vector<Widelands::ImmovableFound> immovables;
				immovables.reserve(50);
				immovables.clear();
				std::set<uint32_t> unique_serials;
				unique_serials.clear();
				// find militarysites near our target (radius 10) to check enemies power in region
				map.find_immovables(game(),
				                    Widelands::Area<Widelands::FCoords>(
				                       map.get_fcoords(Widelands::Coords::unhash(observer.first)), 10),
				                    &immovables);
				for (const Widelands::ImmovableFound& im_found : immovables) {
					const Widelands::BaseImmovable& base_immovable = *im_found.object;

					if (!unique_serials.insert(base_immovable.serial()).second) {
						continue;  // serial was not inserted in the set, so this is duplicate
					}

					// testing vicinity of the enemy building
					if (upcast(Widelands::Building const, building, &base_immovable)) {

						const Widelands::PlayerNumber bpn = building->owner().player_number();
						if (player_statistics.get_is_enemy(bpn)) {  // owned by enemy
							assert(!player_statistics.players_in_same_team(bpn, pn));
							if (upcast(Widelands::MilitarySite const, militarysite, building)) {
								// adding up enemies soldiers in region but not the one that can't move
								// out to intercept our attackers
								enemy_military_presence_in_region_ +=
								   (militarysite->soldier_control()->stationed_soldiers().size() - 1);
								// counting enemies buildings
								++enemy_military_sites_in_region_;
							}
							// Warehouses are counted here too as they can host soldiers as well
							if (upcast(Widelands::Warehouse const, warehouse, building)) {
								enemy_military_presence_in_region_ +=
								   warehouse->soldier_control()->stationed_soldiers().size();
								++enemy_military_sites_in_region_;
							}
						}
					}
				}
				observer.second.enemy_military_presence_in_region = enemy_military_presence_in_region_;
				observer.second.enemy_military_sites_in_region = enemy_military_sites_in_region_;

				int16_t inputs[4 * kFNeuronBitSize] = {0};

				inputs[0] =
				   (observer.second.attack_soldiers_strength - observer.second.defenders_strength) *
				   std::abs(management_data.get_military_number_at(114)) / 10;
				inputs[1] =
				   (observer.second.attack_soldiers_strength - observer.second.defenders_strength) *
				   std::abs(management_data.get_military_number_at(115)) / 10;
				inputs[2] = (is_warehouse) ? 4 : 0;
				inputs[3] = (is_warehouse) ? 2 : 0;
				inputs[4] = (observer.second.attack_soldiers_competency > 15) ? 2 : 0;
				inputs[5] = (observer.second.attack_soldiers_competency > 25) ? 4 : 0;
				inputs[6] = (2 * observer.second.defenders_strength >
				             3 * observer.second.attack_soldiers_strength) ?
                           -6 :
                           0;
				inputs[7] = (3 * observer.second.defenders_strength >
				             2 * observer.second.attack_soldiers_strength) ?
                           -3 :
                           0;
				inputs[8] = (soldier_status_ == SoldiersStatus::kBadShortage ||
				             soldier_status_ == SoldiersStatus::kShortage) ?
                           -2 :
                           0;
				inputs[96] = (soldier_status_ == SoldiersStatus::kBadShortage) ? -2 : 0;
				inputs[9] = (soldier_status_ == SoldiersStatus::kBadShortage ||
				             soldier_status_ == SoldiersStatus::kShortage) ?
                           -3 :
                           0;
				inputs[10] = (observer.second.mines_nearby == ExtendedBool::kTrue) ? 3 : -1;
				inputs[11] = (observer.second.mines_nearby == ExtendedBool::kTrue) ? 2 : 0;
				inputs[12] = (owner_number == persistent_data->last_attacked_player) ? 2 : -2;
				inputs[13] = (owner_number == persistent_data->last_attacked_player) ? 4 : -4;
				inputs[14] = (strong_enough) ? 1 : -1;
				inputs[15] = (strong_enough) ? 3 : -3;
				inputs[16] = (player_statistics.get_player_power(pn) >
				              player_statistics.get_old_player_power(pn)) ?
                            2 :
                            -2;
				inputs[17] = (player_statistics.get_player_power(pn) >
				              player_statistics.get_old60_player_power(pn)) ?
                            3 :
                            -3;
				inputs[18] = (player_statistics.get_visible_enemies_power(gametime) >
				              player_statistics.get_old_visible_enemies_power(gametime)) ?
                            -1 :
                            1;
				inputs[19] = (player_statistics.get_visible_enemies_power(gametime) >
				              player_statistics.get_old_visible_enemies_power(gametime)) ?
                            -3 :
                            3;
				inputs[20] = (player_statistics.get_player_power(owner_number) >
				              player_statistics.get_old_player_power(owner_number)) ?
                            -2 :
                            2;
				inputs[21] = (player_statistics.get_player_power(owner_number) >
				              player_statistics.get_old_player_power(owner_number)) ?
                            -1 :
                            1;
				inputs[22] = (my_to_enemy_power_ratio > 80) ? 2 : -2;
				inputs[23] = (my_to_enemy_power_ratio > 90) ? 2 : -2;
				inputs[24] = (my_to_enemy_power_ratio > 110) ? 2 : -2;
				inputs[25] = (my_to_enemy_power_ratio > 120) ? 2 : -2;
				inputs[26] = management_data.get_military_number_at(62) / 10;
				inputs[27] = (ts_finished_count_ - ts_without_trainers_) * 2;
				inputs[28] = general_score * 3;
				inputs[29] = general_score;
				inputs[30] = ((mines_per_type[iron_resource_id].in_construction +
				               mines_per_type[iron_resource_id].finished) > 0) ?
                            1 :
                            -1;
				inputs[31] = (player_statistics.get_player_power(pn) >
				              player_statistics.get_old60_player_power(pn) + 5) ?
                            2 :
                            -2;
				inputs[32] = soldier_trained_log.count(gametime);
				inputs[33] = soldier_trained_log.count(gametime) / 2;
				inputs[34] = general_score * 2;
				inputs[35] = -1;
				inputs[36] = (gametime < Time(15 * 60 * 1000)) ? -1 : 0;
				inputs[37] = (gametime < Time(20 * 60 * 1000)) ? -1 : 0;
				inputs[38] = (gametime < Time(25 * 60 * 1000)) ? -1 : 0;
				inputs[39] = (gametime < Time(30 * 60 * 1000)) ? -1 : 0;
				inputs[40] = (gametime < Time(35 * 60 * 1000)) ? -1 : 0;
				inputs[41] = (gametime < Time(40 * 60 * 1000)) ? -1 : 0;
				inputs[42] =
				   (observer.second.last_time_attacked + Duration(1 * 60 * 1000) > gametime) ? -3 : 0;
				inputs[43] =
				   (observer.second.last_time_attacked + Duration(30 * 1000) > gametime) ? -1 : 0;
				inputs[44] =
				   (observer.second.last_time_attacked + Duration(2 * 60 * 1000) > gametime) ? -2 : 0;
				inputs[45] =
				   (observer.second.last_time_attacked + Duration(40 * 1000) > gametime) ? -1 : 0;
				inputs[46] =
				   (observer.second.last_time_attacked + Duration(3 * 60 * 1000) > gametime) ? -1 : 0;
				inputs[47] =
				   (observer.second.last_time_attacked + Duration(30 * 1000) > gametime) ? -1 : 0;
				inputs[48] =
				   (observer.second.last_time_attacked + Duration(90 * 1000) > gametime) ? -1 : 0;
				inputs[49] =
				   (observer.second.last_time_attacked + Duration(2 * 60 * 1000) > gametime) ? -1 : 0;
				inputs[50] = soldier_trained_log.count(gametime);
				inputs[51] = soldier_trained_log.count(gametime) / 2;
				inputs[52] = (my_to_enemy_power_ratio - 100) / 50;
				inputs[53] = (my_to_enemy_power_ratio > 60) ? 0 : -4;
				inputs[54] = (my_to_enemy_power_ratio > 70) ? 0 : -3;
				inputs[55] = (my_to_enemy_power_ratio > 80) ? 2 : -2;
				inputs[56] = (my_to_enemy_power_ratio > 90) ? 2 : -2;
				inputs[57] = (my_to_enemy_power_ratio > 100) ? 2 : -2;
				inputs[58] = (my_to_enemy_power_ratio > 110) ? 2 : -2;
				inputs[59] = (my_to_enemy_power_ratio > 120) ? 2 : -2;
				inputs[60] = (my_to_enemy_power_ratio > 130) ? 2 : -2;
				inputs[61] = (my_to_enemy_power_ratio > 140) ? 3 : 0;
				inputs[62] = (my_to_enemy_power_ratio > 150) ? 4 : 0;
				inputs[63] = (my_to_enemy_power_ratio - 100) / 50;
				inputs[64] = (enemys_power_growth > 105) ? -1 : 0;
				inputs[65] = (enemys_power_growth > 110) ? -2 : 0;
				inputs[66] = (enemys_power_growth > 115) ? -1 : 0;
				inputs[67] = (enemys_power_growth > 120) ? -2 : 0;
				inputs[68] = (enemys_power_growth < 95) ? 1 : 0;
				inputs[69] = (enemys_power_growth < 90) ? 2 : 0;
				inputs[70] = (enemys_power_growth < 85) ? 1 : 0;
				inputs[71] = (enemys_power_growth < 80) ? 2 : 0;
				inputs[72] = (own_power_growth > 105) ? 1 : 0;
				inputs[73] = (own_power_growth > 110) ? 2 : 0;
				inputs[74] = (own_power_growth > 115) ? 1 : 0;
				inputs[75] = (own_power_growth > 120) ? 2 : 0;
				inputs[76] = (own_power_growth < 95) ? -1 : 0;
				inputs[77] = (own_power_growth < 90) ? -2 : 0;
				inputs[97] = (own_power_growth < 85) ? -1 : 0;
				inputs[78] = (own_power_growth < 80) ? -2 : 0;
				inputs[79] = ((gametime - last_attack_time_) < kCampaignDuration) ? +2 : -2;
				inputs[80] = -1;
				inputs[81] = +1;
				inputs[82] = -1;
				inputs[83] = (soldier_status_ == SoldiersStatus::kBadShortage ||
				              soldier_status_ == SoldiersStatus::kShortage) ?
                            -3 :
                            1;
				inputs[84] = (soldier_status_ == SoldiersStatus::kBadShortage ||
				              soldier_status_ == SoldiersStatus::kShortage) ?
                            -4 :
                            1;
				inputs[85] = (soldier_status_ == SoldiersStatus::kBadShortage) ? -2 : 1;
				inputs[86] = (soldier_status_ == SoldiersStatus::kBadShortage) ? -4 : 1;
				inputs[87] = (soldier_status_ == SoldiersStatus::kBadShortage ||
				              soldier_status_ == SoldiersStatus::kShortage) ?
                            -2 :
                            1;
				inputs[88] = (observer.second.attack_soldiers_strength < 2) ? -3 : 0;
				inputs[89] = (observer.second.attack_soldiers_strength < 4) ? -2 : 0;
				inputs[90] = (observer.second.attack_soldiers_strength < 5) ? -3 : 0;
				inputs[91] = (observer.second.attack_soldiers_strength < 7) ? -3 : 0;
				inputs[92] = (observer.second.attack_soldiers_competency < 15) ? -4 : 0;
				inputs[93] = (observer.second.attack_soldiers_competency < 20) ? -2 : 0;
				inputs[94] = ((gametime - last_attack_time_) < kCampaignDuration) ? +2 : -2;
				inputs[95] = ((gametime - last_attack_time_) < kCampaignDuration) ? +2 : -2;
				inputs[98] = -player_statistics.enemies_seen_lately_count(gametime);
				inputs[99] = (observer.second.enemy_military_sites_in_region > 2) ? 2 : 6;
				inputs[100] = (observer.second.enemy_military_sites_in_region > 4) ? 1 : 3;
				inputs[101] = (observer.second.enemy_military_sites_in_region > 5) ? -3 : 0;
				inputs[102] = (observer.second.enemy_military_sites_in_region > 7) ? -6 : -4;
				inputs[103] = (observer.second.enemy_military_presence_in_region > 5) ? 2 : 6;
				inputs[104] = (observer.second.enemy_military_presence_in_region > 10) ? -1 : 1;
				inputs[105] = (observer.second.enemy_military_presence_in_region > 15) ? -6 : -2;
				inputs[106] = (observer.second.attack_soldiers_strength >
				               2 * observer.second.enemy_military_presence_in_region) ?
                             1 :
                             -1;
				inputs[107] = (observer.second.attack_soldiers_strength >
				               3 * observer.second.enemy_military_presence_in_region) ?
                             3 :
                             0;
				inputs[108] = (observer.second.attack_soldiers_strength >
				               4 * observer.second.enemy_military_presence_in_region) ?
                             6 :
                             0;
				inputs[109] =
				   (observer.second.attack_soldiers_strength - observer.second.defenders_strength) *
				   std::abs(management_data.get_military_number_at(116)) / 15;
				inputs[110] =
				   (observer.second.attack_soldiers_strength - observer.second.defenders_strength) *
				   std::abs(management_data.get_military_number_at(30)) / 20;

				// add up all scores according to neuronvalues
				observer.second.score = 0;
				for (uint8_t j = 0; j < kFNeuronBitSize; ++j) {
					if (management_data.f_neuron_pool[47].get_position(j)) {
						observer.second.score += inputs[j];
						if (inputs[j] < -10 || inputs[j] > 10) {
							verb_log_dbg_time(gametime, " pos: %d - value %d\n", j, inputs[j]);
						}
					}
					if (management_data.f_neuron_pool[0].get_position(j)) {
						observer.second.score += inputs[j + kFNeuronBitSize];
						if (inputs[j + kFNeuronBitSize] < -10 || inputs[j + kFNeuronBitSize] > 10) {
							verb_log_dbg_time(gametime, " pos: %d - value %d\n", j + kFNeuronBitSize,
							                  inputs[j + kFNeuronBitSize]);
						}
					}
					if (management_data.f_neuron_pool[16].get_position(j)) {
						observer.second.score += inputs[j + 2 * kFNeuronBitSize];
						if (inputs[j + 2 * kFNeuronBitSize] < -10 ||
						    inputs[j + 2 * kFNeuronBitSize] > 10) {
							verb_log_dbg_time(gametime, " pos: %d - value %d\n", j + 2 * kFNeuronBitSize,
							                  inputs[j + 2 * kFNeuronBitSize]);
						}
					}
					if (management_data.f_neuron_pool[18].get_position(j)) {
						observer.second.score += inputs[j + 3 * kFNeuronBitSize];
						if (inputs[j + 3 * kFNeuronBitSize] < -10 ||
						    inputs[j + 3 * kFNeuronBitSize] > 10) {
							verb_log_dbg_time(gametime, " pos: %d - value %d\n", j + 3 * kFNeuronBitSize,
							                  inputs[j + 3 * kFNeuronBitSize]);
						}
					}
				}
				observer.second.score += (management_data.get_military_number_at(138) +
				                          management_data.get_military_number_at(159)) /
				                         8;
			}

			if (observer.second.score > 0) {
				assert(is_visible);
				if (observer.second.score > best_score) {
					best_score = observer.second.score;
					best_target = observer.first;
				}
			}

		} else {  // we don't have a flag = site does not exist anymore, let's remove the site from
			       // our observer list
			disappeared_sites.push_back(observer.first);
		}
	}

	while (!disappeared_sites.empty()) {
		enemy_sites.erase(disappeared_sites.back());
		disappeared_sites.pop_back();
	}

	// modifying enemysites_check_delay_,this depends on the count
	// of enemysites in observer
	if (enemy_sites.size() >= 13 && enemysites_check_delay_ < Duration(180)) {
		enemysites_check_delay_ += Duration(3);
	}
	if (enemy_sites.size() < 10 && enemysites_check_delay_ > Duration(30)) {
		enemysites_check_delay_ -= Duration(2);
	}

	// if coordinates hash is not set
	if (best_target == Widelands::kInvalidSerial) {
		return false;
	}

	assert(enemy_sites.count(best_target) > 0);

	// attacking
	Widelands::FCoords f = map.get_fcoords(Widelands::Coords::unhash(best_target));

	Widelands::Flag* flag = nullptr;  // flag of a building to be attacked
	if (upcast(Widelands::MilitarySite, bld, f.field->get_immovable())) {
		flag = &bld->base_flag();
	} else if (upcast(Widelands::Warehouse, Wh, f.field->get_immovable())) {
		flag = &Wh->base_flag();
	} else {
		return false;  // this should not happen
	}

	// how many attack soldiers we can send?
	std::vector<Widelands::Soldier*> soldiers;
	int32_t attackers = player_->find_attack_soldiers(*flag, &soldiers);
	assert(attackers < 500);

	// we dont want to send all of them so we limit the surplus value above attackgroup
	const uint8_t attack_group = std::abs(management_data.get_military_number_at(6)) / 10;
	if (attackers > attack_group) {
		attackers = attack_group + std::rand() % (attackers - attack_group);  // NOLINT
	}

	assert(attackers < 500);

	if (attackers <= 0) {
		return false;
	}

	std::vector<Widelands::Serial> attacking_soldiers;
	const Widelands::SoldierDescr& descr = soldiers.front()->descr();
	int a = 0;  // counter of chosen soldiers
	int b = 0;  // counter of attempts to choose
	while (
	   a < attackers &&
	   b < static_cast<int32_t>(soldiers.size())) {  // choose soldiers until enough or all evaluated
		// only healthy soldiers are chosen
		uint32_t maxhealth = ((descr.get_base_health() +
		                       descr.get_health_incr_per_level() * soldiers[b]->get_health_level()) *
		                      (66 + std::abs(management_data.get_military_number_at(20)) / 3) / 100);
		if (soldiers[b]->get_current_health() > maxhealth) {
			attacking_soldiers.push_back(soldiers[b]->serial());
			++a;
		}
		++b;
	}
	verb_log_info_time(
	   gametime,
	   "%2d: attacking site at %3dx%3d, score %3d, with %2d soldiers, attacking %2d times, after "
	   "%5d seconds\n",
	   player_number(), flag->get_position().x, flag->get_position().y, best_score, a,
	   enemy_sites[best_target].attack_counter + 1,
	   (gametime - enemy_sites[best_target].last_time_attacked).get() / 1000);

	game().send_player_enemyflagaction(*flag, player_number(), attacking_soldiers, true);
	assert(player_->is_seeing(
	   Widelands::Map::get_index(flag->get_building()->get_position(), map.get_width())));
	attackers_count_ += attackers;
	enemy_sites[best_target].last_time_attacked = gametime;
	++enemy_sites[best_target].attack_counter;

	last_attack_time_ = gametime;
	for (int j = 0; j < attackers; ++j) {
		soldier_attacks_log.push(gametime);
	}
	persistent_data->last_attacked_player = flag->owner().player_number();

	return true;
}
// this just counts free positions in military and training sites
void DefaultAI::count_military_vacant_positions() {
	// counting vacant positions
	int32_t vacant_mil_positions_ = 0;
	int32_t understaffed_ = 0;
	int32_t on_stock_ = 0;
	for (TrainingSiteObserver tso : trainingsites) {
		vacant_mil_positions_ +=
		   5 * std::min<int32_t>((tso.site->soldier_control()->soldier_capacity() -
		                          tso.site->soldier_control()->stationed_soldiers().size()),
		                         2);
	}
	for (const MilitarySiteObserver& mso : militarysites) {
		vacant_mil_positions_ += mso.site->soldier_control()->soldier_capacity() -
		                         mso.site->soldier_control()->stationed_soldiers().size();
		understaffed_ += mso.understaffed;
	}
	vacant_mil_positions_ += understaffed_;

	// also available in warehouses
	for (auto wh : warehousesites) {
		on_stock_ += wh.site->soldier_control()->stationed_soldiers().size();
	}

	vacant_mil_positions_ += on_stock_;

	// to avoid floats this is actual number * 100
	vacant_mil_positions_average_ =
	   vacant_mil_positions_average_ * 8 / 10 + 20 * vacant_mil_positions_;

	if (vacant_mil_positions_ <= 1 || on_stock_ > 4) {
		soldier_status_ = SoldiersStatus::kFull;
	} else if (vacant_mil_positions_ * 4 <= static_cast<int32_t>(militarysites.size()) ||
	           on_stock_ > 2) {
		soldier_status_ = SoldiersStatus::kEnough;
	} else if (vacant_mil_positions_ > static_cast<int32_t>(militarysites.size())) {
		soldier_status_ = SoldiersStatus::kBadShortage;
	} else {
		soldier_status_ = SoldiersStatus::kShortage;
	}

	assert(soldier_status_ == SoldiersStatus::kFull || soldier_status_ == SoldiersStatus::kEnough ||
	       soldier_status_ == SoldiersStatus::kShortage ||
	       soldier_status_ == SoldiersStatus::kBadShortage);
}

// this function only check with trainingsites
// manipulates input queues and soldier capacity
bool DefaultAI::check_trainingsites(const Time& gametime) {

	if (trainingsites.empty()) {
		set_taskpool_task_time(gametime + kTrainingSitesCheckInterval + kTrainingSitesCheckInterval,
		                       SchedulerTaskId::kCheckTrainingsites);
		return false;
	}

	trainingsites.push_back(trainingsites.front());
	trainingsites.pop_front();

	Widelands::TrainingSite* ts = trainingsites.front().site;
	TrainingSiteObserver& tso = trainingsites.front();

	// Inform if we are above ai type limit.
	if (tso.bo->total_count() > tso.bo->cnt_limit_by_aimode) {
		verb_log_warn_time(
		   gametime,
		   "AI check_trainingsites: AI player %d: count of %s exceeds an AI limit %d: actual count: "
		   "%d\n",
		   player_number(), tso.bo->name, tso.bo->cnt_limit_by_aimode, tso.bo->total_count());
	}

	const Widelands::DescriptionIndex enhancement = ts->descr().enhancement();

	if (enhancement != Widelands::INVALID_INDEX && ts_without_trainers_ == 0 &&
	    ts_finished_count_ > 1 && ts_in_const_count_ == 0) {

		// Make sure that:
		// 1. Building is allowed
		// 2. AI limit for weaker AI is not to be exceeded
		// 3. We have enough material to construct it
		BuildingObserver& en_bo =
		   get_building_observer(tribe_->get_building_descr(enhancement)->name().c_str());
		uint16_t current_proportion =
		   en_bo.total_count() * 100 / (ts_finished_count_ + ts_in_const_count_);
		en_bo.build_material_shortage = false;
		uint8_t shortage_counter = 0;
		// checking we have enough critical material on stock
		for (uint32_t m = 0; m < en_bo.critical_building_material.size(); ++m) {
			Widelands::DescriptionIndex wt(
			   static_cast<size_t>(en_bo.critical_building_material.at(m)));
			if (calculate_stocklevel(wt) <=
			    static_cast<unsigned int>(std::abs(management_data.get_military_number_at(19)) / 20)) {
				shortage_counter++;
				en_bo.build_material_shortage = true;
			}
		}
		if (player_->is_building_type_allowed(enhancement) &&
		    en_bo.aimode_limit_status() == AiModeBuildings::kAnotherAllowed &&
		    en_bo.max_trainingsites_proportion > current_proportion &&
		    shortage_counter < std::abs(management_data.get_military_number_at(11)) / 25) {
			game().send_player_enhance_building(*tso.site, enhancement, true);
		}
	}

	// changing capacity to 0 - this will happen only once.....
	if (tso.site->soldier_control()->soldier_capacity() > 1) {
		game().send_player_change_soldier_capacity(
		   *ts, -tso.site->soldier_control()->soldier_capacity());
		return true;
	}

	// reducing ware queues for armours and weapons to 1
	for (Widelands::InputQueue* queue : tso.site->inputqueues()) {

		if (queue->get_type() != Widelands::wwWARE) {
			continue;
		}

		// if it was decreased yet
		if (queue->get_max_fill() <= 1) {
			continue;
		}

		// now modifying max_fill of armors and weapons
		for (const std::string& pattern : armors_and_weapons) {

			if (tribe_->get_ware_descr(queue->get_index())->name().find(pattern) !=
			    std::string::npos) {
				if (queue->get_max_fill() > 1) {
					game().send_player_set_input_max_fill(*ts, queue->get_index(), Widelands::wwWARE, 1);
					continue;
				}
			}
		}
	}

	// are we willing to train another soldier?
	// bool want_train = true;
	const Widelands::PlayerNumber pn = player_number();

	// if soldier capacity is set to 0, we need to find out if the site is
	// supplied enough to incrase the capacity to 1
	if (tso.site->soldier_control()->soldier_capacity() == 0) {

		// First subsitute wares
		int32_t filled = 0;
		// We call a soldier to a trainingsite only if it is stocked. Shortage is deficit of wares
		// Generally we accept shortage 1, but if training is stalled (no trained soldier in last 1
		// minutes)
		// we can accept also shortage up to 3
		int32_t shortage = 0;
		bool inputs_are_substitutes = false;
		for (Widelands::InputQueue* queue : tso.site->inputqueues()) {
			if (queue->get_type() != Widelands::wwWARE) {
				continue;
			}
			if (tso.bo->substitute_inputs.count(queue->get_index()) > 0) {
				inputs_are_substitutes = true;
				filled += queue->get_filled();
			}
		}
		if (filled < 5 && inputs_are_substitutes) {
			shortage += 5 - filled;
		}

		// checking non subsitutes
		for (Widelands::InputQueue* queue : tso.site->inputqueues()) {
			if (queue->get_type() != Widelands::wwWARE) {
				continue;
			}
			if (tso.bo->substitute_inputs.count(queue->get_index()) == 0) {
				const uint32_t required_amount =
				   (queue->get_max_fill() < 5) ? queue->get_max_fill() : 5;
				if (queue->get_filled() < required_amount) {
					shortage += required_amount - queue->get_filled();
				}
			}
		}

		if (shortage <= 3) {  // training only if supplied

			int16_t inputs[kFNeuronBitSize] = {0};
			inputs[0] = -shortage;
			inputs[1] = (player_statistics.get_visible_enemies_power(gametime) >
			             player_statistics.get_old_visible_enemies_power(gametime)) ?
                        1 :
                        0;
			inputs[2] = (mines_.size() > 2) ? 1 : 0;
			inputs[3] = (mines_per_type[iron_resource_id].total_count() == 0) ? -1 : 0;
			inputs[4] = (player_statistics.get_player_power(pn) * 2 >
			             player_statistics.get_visible_enemies_power(gametime)) ?
                        -1 :
                        0;
			inputs[5] = (player_statistics.get_player_power(pn) * 2 >
			             player_statistics.get_enemies_average_power()) ?
                        -1 :
                        0;
			inputs[6] = (player_statistics.get_player_power(pn) >
			             player_statistics.get_visible_enemies_power(gametime)) ?
                        -1 :
                        1;
			inputs[7] = (player_statistics.get_player_power(pn) >
			             player_statistics.get_enemies_average_power()) ?
                        -1 :
                        1;
			inputs[8] = (player_statistics.get_player_power(pn) * 2 >
			             player_statistics.get_visible_enemies_power(gametime)) ?
                        -1 :
                        1;
			inputs[9] = (player_statistics.get_player_power(pn) * 2 >
			             player_statistics.get_enemies_average_power()) ?
                        -1 :
                        1;
			inputs[10] = (3 - shortage) * 1;
			inputs[11] = (3 - shortage) * 2;
			inputs[12] = +1;
			inputs[13] = +2;
			inputs[14] = -1;
			inputs[15] = -2;
			inputs[16] = (player_statistics.get_player_power(pn) <
			              player_statistics.get_old60_player_power(pn)) ?
                         1 :
                         0;
			inputs[17] =
			   (player_statistics.get_player_power(pn) < player_statistics.get_old_player_power(pn)) ?
               1 :
               0;
			inputs[18] = (player_statistics.get_player_power(pn) <
			              player_statistics.get_old60_player_power(pn) + 4) ?
                         1 :
                         0;
			inputs[19] = (player_statistics.get_player_power(pn) <
			              player_statistics.get_old_player_power(pn) + 1) ?
                         1 :
                         0;
			inputs[20] = (player_statistics.get_player_power(pn) <
			              player_statistics.get_old60_player_power(pn) + 4) ?
                         0 :
                         1;
			inputs[21] = (player_statistics.get_player_power(pn) <
			              player_statistics.get_old_player_power(pn) + 2) ?
                         0 :
                         1;

			if (player_statistics.any_enemy_seen_lately(gametime)) {
				inputs[20] = (player_statistics.get_player_power(pn) <
				              player_statistics.get_old60_player_power(pn) + 4) ?
                            0 :
                            1;
				inputs[21] = (player_statistics.get_player_power(pn) <
				              player_statistics.get_old_player_power(pn) + 2) ?
                            0 :
                            1;
				inputs[22] = (player_statistics.get_player_power(pn) <
				              player_statistics.get_old60_player_power(pn) + 4) ?
                            1 :
                            0;
				inputs[23] = (player_statistics.get_player_power(pn) <
				              player_statistics.get_old_player_power(pn) + 2) ?
                            1 :
                            0;
			}
			inputs[24] = (shortage < 2) ? 1 : 0;
			inputs[25] = (shortage < 1) ? 1 : 0;

			int16_t tmp_score = 0;
			for (uint8_t i = 0; i < kFNeuronBitSize; ++i) {
				if (management_data.f_neuron_pool[29].get_position(i)) {
					tmp_score += inputs[i];
				}
			}

			if (tmp_score > 0) {
				game().send_player_change_soldier_capacity(*ts, 1);
			}
		}
	}

	ts_without_trainers_ = 0;  // zeroing
	for (const TrainingSiteObserver& observer : trainingsites) {
		if (!observer.site->can_start_working()) {
			++ts_without_trainers_;
		}
	}
	return true;
}

/**
 * Updates the first military building in list and reenques it at the end of
 * the list afterwards. If a militarysite is in secure area but holds more than
 * one soldier, the number of stationed soldiers is decreased. If the building
 * is near a border, the number of stationed soldiers is maximized
 *
 * \returns true if something was changed
 */
bool DefaultAI::check_militarysites(const Time& gametime) {

	// Only useable, if defaultAI owns at least one militarysite
	if (militarysites.empty()) {
		return false;
	}

	// Check next militarysite
	bool changed = false;
	Widelands::MilitarySite* ms = militarysites.front().site;

	// Don't do anything if last change took place lately
	if (militarysites.front().last_change + Duration(2 * 60 * 1000) > gametime) {
		militarysites.push_back(militarysites.front());
		militarysites.pop_front();
		return false;
	}

	// Make sure we have statistics about our enemies up-to-date
	update_player_stat(gametime);

	// Inform if we are above ai type limit.
	if (militarysites.front().bo->total_count() > militarysites.front().bo->cnt_limit_by_aimode) {
		verb_log_warn_time(gametime, "AI check_militarysites: Too many %s: %d, ai limit: %d\n",
		                   militarysites.front().bo->name, militarysites.front().bo->total_count(),
		                   militarysites.front().bo->cnt_limit_by_aimode);
	}

	Widelands::FCoords f = game().map().get_fcoords(ms->get_position());

	BuildableField bf(f);
	update_buildable_field_military_aspects(bf);

	Widelands::Quantity const total_capacity = ms->soldier_control()->max_soldier_capacity();
	Widelands::Quantity const current_target = ms->soldier_control()->soldier_capacity();
	Widelands::Quantity const current_soldiers = ms->soldier_control()->present_soldiers().size();
	Widelands::Quantity target_occupancy = total_capacity;
	if (soldier_status_ == SoldiersStatus::kBadShortage) {
		target_occupancy = total_capacity / 3 + 1;
	} else if (soldier_status_ == SoldiersStatus::kShortage) {
		target_occupancy = total_capacity * 2 / 3 + 1;
	}

	militarysites.front().understaffed = 0;

	const bool can_be_dismantled =
	   (current_soldiers == 1 ||
	    militarysites.front().built_time + Duration(10 * 60 * 1000) < gametime) &&
	   bf.military_loneliness < 1000 - 2 * std::abs(management_data.get_military_number_at(14));

	bool should_be_dismantled = false;
	const int32_t enemy_military_capacity = std::max<int32_t>(
	   {bf.enemy_military_presence,
	    bf.enemy_military_sites * (1 + std::abs(management_data.get_military_number_at(77) / 20)),
	    (bf.enemy_owned_land_nearby) ?
          4 + std::abs(management_data.get_military_number_at(99) / 20) :
          0});
	if (bf.enemy_owned_land_nearby) {
		if (bf.military_score_ < std::abs(management_data.get_military_number_at(91) * 10) &&
		    bf.area_military_capacity - static_cast<int16_t>(total_capacity) -
		          std::abs(management_data.get_military_number_at(84) / 10) >
		       (std::abs(management_data.get_military_number_at(24) / 25) + 1) *
		          enemy_military_capacity) {
			should_be_dismantled = true;
		}
	} else {
		const uint16_t size_bonus =
		   total_capacity * std::abs(management_data.get_military_number_at(89)) / 5;
		if (bf.military_score_ + size_bonus < management_data.get_military_number_at(88) * 5 &&
		    bf.area_military_capacity > static_cast<int16_t>(total_capacity)) {
			should_be_dismantled = true;
		}
	}

	if (bf.enemy_accessible_ && !should_be_dismantled) {

		assert(total_capacity >= target_occupancy);

		militarysites.front().understaffed = total_capacity - target_occupancy;

		if (current_target < target_occupancy) {
			game().send_player_change_soldier_capacity(*ms, 1);
			changed = true;
		}
		if (current_target > target_occupancy) {
			game().send_player_change_soldier_capacity(*ms, -1);
			changed = true;
		}
		if (ms->get_soldier_preference() == Widelands::SoldierPreference::kRookies) {
			game().send_player_militarysite_set_soldier_preference(
			   *ms, Widelands::SoldierPreference::kHeroes);
			changed = true;
		}
	} else if (should_be_dismantled && can_be_dismantled) {
		changed = true;
		if (ms->get_playercaps() & Widelands::Building::PCap_Dismantle) {
			game().send_player_dismantle(*ms, true);
			military_last_dismantle_ = game().get_gametime();
		} else {
			game().send_player_bulldoze(*ms);
			military_last_dismantle_ = game().get_gametime();
		}
	} else {
		if (current_target > 1) {  // reduce number of soldiers here at least....
			game().send_player_change_soldier_capacity(*ms, -1);
			changed = true;
		}
		if (ms->get_soldier_preference() == Widelands::SoldierPreference::kHeroes) {
			game().send_player_militarysite_set_soldier_preference(
			   *ms, Widelands::SoldierPreference::kRookies);
			changed = true;
		}
	}
	if (changed) {
		militarysites.front().last_change = gametime;
	}

	// reorder:;
	militarysites.push_back(militarysites.front());
	militarysites.pop_front();
	return changed;
}

// This calculates strength of vector of soldiers, f.e. soldiers in a building or
// ones ready to attack
int32_t DefaultAI::calculate_strength(const std::vector<Widelands::Soldier*>& soldiers) {
	if (soldiers.empty()) {
		return 0;
	}

	float health = 0;
	float attack = 0;
	float defense = 0;
	float evade = 0;
	float final = 0;

	const Widelands::SoldierDescr& descr = soldiers.front()->descr();

	for (Widelands::Soldier* soldier : soldiers) {
		health = soldier->get_current_health();
		attack = (descr.get_base_max_attack() - descr.get_base_min_attack()) / 2.f +
		         descr.get_base_min_attack() +
		         descr.get_attack_incr_per_level() * soldier->get_attack_level();
		defense = 100 - descr.get_base_defense() -
		          descr.get_defense_incr_per_level() * soldier->get_defense_level();
		evade = 100 - descr.get_base_evade() -
		        descr.get_evade_incr_per_level() / 100.f * soldier->get_evade_level();
		final += (attack * health) / (defense * evade);
	}

	assert(final >= 0);
	assert(final <=
	       soldiers.size() * (descr.get_base_max_attack() * descr.get_base_health() +
	                          descr.get_max_attack_level() * descr.get_attack_incr_per_level() +
	                          descr.get_max_health_level() * descr.get_health_incr_per_level()));

	// We divide the result by the aproximate strength of one unpromoted soldier
	const uint16_t average_unpromoted_strength =
	   (descr.get_base_min_attack() +
	    (descr.get_base_max_attack() - descr.get_base_min_attack()) / 2) *
	   descr.get_base_health() / (100 - descr.get_base_defense()) / (100 - descr.get_base_evade());
	return static_cast<int32_t>(final / average_unpromoted_strength);
}

// Now we can prohibit some militarysites, based on size, the goal is not to
// exhaust AI resources on the beginning of the game
// We count bigger buildings, medium ones get 1 points, big ones 2 points
// and we force some proportion to the number of military sites
// sidenote: function can return kNotNeeded, but it means 'not allowed'
BuildingNecessity DefaultAI::check_building_necessity(BuildingObserver& bo, const Time& gametime) {

	assert(militarysites.size() == msites_built());

	const Widelands::PlayerNumber pn = player_number();

	// logically size of militarysite must in between 1 and 3 (including)
	const uint8_t size = bo.desc->get_size();
	assert(size >= Widelands::BaseImmovable::SMALL && size <= Widelands::BaseImmovable::BIG);

	if (gametime <
	    military_last_build_ +
	       Duration(10 + std::abs(management_data.get_military_number_at(43)) * 1000 / 2)) {
		return BuildingNecessity::kForbidden;
	}

	// Skip if the building is prohibited for now
	if (bo.prohibited_till > gametime) {
		return BuildingNecessity::kForbidden;
	}

	bo.primary_priority = 0;

	const uint32_t msites_total = msites_built() + msites_in_constr();
	const uint16_t scores[3] = {
	   static_cast<uint16_t>(msites_per_size[1].in_construction + msites_per_size[1].finished),
	   static_cast<uint16_t>((msites_per_size[2].in_construction + msites_per_size[2].finished) * 2),
	   static_cast<uint16_t>((msites_per_size[3].in_construction + msites_per_size[3].finished) *
	                         3)};
	const uint16_t total_score = scores[0] + scores[1] + scores[2];

<<<<<<< HEAD
	int32_t inputs[4 * kFNeuronBitSize] = {0};

=======
	// help variable to determine wood availability in the economy
	const int32_t stocked_wood_level = calculate_stocklevel(tribe_->safe_ware_index("log")) -
	                                   productionsites.size() * 2 - numof_psites_in_constr +
	                                   management_data.get_military_number_at(87) / 5;

	static int32_t inputs[4 * kFNeuronBitSize] = {0};
	// Resetting values as the variable is static
	std::fill(std::begin(inputs), std::end(inputs), 0);
>>>>>>> 7464915d
	inputs[0] = (msites_total < 1) ? 1 : 0;
	inputs[1] = (msites_total < 2) ? 1 : 0;
	inputs[2] = (msites_total < 3) ? 1 : 0;
	inputs[3] = (msites_total < 4) ? 1 : 0;
	inputs[3] = (msites_total < 5) ? 1 : 0;
	inputs[4] = (msites_in_constr() > msites_built()) ? -1 : 0;
	inputs[5] = -3;
	inputs[6] = (msites_in_constr() > msites_built() / 2) ? -1 : 0;
	inputs[7] = (msites_in_constr() > msites_built() / 3) ? -1 : 0;
	inputs[8] = (soldier_status_ == SoldiersStatus::kBadShortage) ? -2 : 0;
	inputs[9] = (soldier_status_ == SoldiersStatus::kShortage) ? -1 : 0;
	inputs[10] = (scores[size - 1] > total_score) ? -2 : 0;
	inputs[11] = (scores[size - 1] > total_score / 2) ? -2 : 0;
	inputs[12] = (scores[size - 1] > total_score / 3) ? -2 : 0;
	inputs[13] =
	   (player_statistics.get_enemies_max_land() < player_statistics.get_player_land(pn)) ? -1 : 0;
	inputs[14] = (mines_per_type[iron_resource_id].total_count() == 0) ? +1 : 0;
	inputs[15] = (spots_ < kSpotsTooLittle) ? +1 : 0;
	inputs[16] = +1;
	inputs[17] = +2;
	inputs[18] = -1;
	inputs[19] = -2;
	inputs[20] = (scores[size - 1] > total_score / 2) ? -1 : 0;
	inputs[21] = (msites_in_constr() > msites_built() / 3) ? -1 : 0;
	inputs[22] = (scores[size - 1] > total_score / 4) ? -1 : 0;
	inputs[23] = (((3 - size) * msites_in_constr()) < 1) ? +1 : 0;
	inputs[24] = (3 - size) * ((msites_in_constr() < 3) ? +1 : 0);
	inputs[25] = (((3 - size) * msites_in_constr()) < 5) ? +1 : 0;
	inputs[26] = (msites_in_constr() < 7) ? +1 : 0;
	inputs[27] = +5;
	inputs[28] = -5;
	inputs[29] = +3;
	inputs[30] = (soldier_status_ == SoldiersStatus::kBadShortage) ? -4 : 0;
	inputs[31] = (soldier_status_ == SoldiersStatus::kShortage) ? -2 : 0;

	inputs[32] = (soldier_status_ == SoldiersStatus::kBadShortage) ? -3 : 0;
	inputs[33] = (soldier_status_ == SoldiersStatus::kShortage) ? -2 : 0;

	inputs[34] =
	   (player_statistics.get_player_land(pn) < player_statistics.get_enemies_max_land()) ? 1 : 0;
	inputs[35] =
	   (!player_statistics.any_enemy_seen_lately(gametime) &&
	    (player_statistics.get_player_land(pn) < player_statistics.get_enemies_max_land())) ?
         2 :
         0;
	inputs[36] =
	   (!player_statistics.any_enemy_seen_lately(gametime)) &&
	         (player_statistics.get_player_land(pn) < player_statistics.get_enemies_max_land() * 2) ?
         1 :
         0;
	inputs[37] =
	   (!player_statistics.any_enemy_seen_lately(gametime)) &&
	         (player_statistics.get_player_land(pn) < player_statistics.get_enemies_max_land() / 2) ?
         1 :
         0;

	inputs[38] = (!player_statistics.any_enemy_seen_lately(gametime)) &&
	                   (player_statistics.get_player_land(pn) <
	                    player_statistics.get_old_player_land(pn) * 105 / 100) ?
                   2 :
                   0;
	inputs[39] = (!player_statistics.any_enemy_seen_lately(gametime)) &&
	                   (player_statistics.get_player_land(pn) <
	                    player_statistics.get_old_player_land(pn) + 110) ?
                   3 :
                   0;

	inputs[40] =
	   (player_statistics.get_player_power(pn) < player_statistics.get_old60_player_power(pn)) ? 1 :
                                                                                                0;
	inputs[41] =
	   (player_statistics.get_player_power(pn) > player_statistics.get_old60_player_power(pn)) ? 1 :
                                                                                                0;
	inputs[42] = (!player_statistics.any_enemy_seen_lately(gametime)) &&
	                   (player_statistics.get_player_power(pn) <
	                    player_statistics.get_old60_player_power(pn)) ?
                   1 :
                   0;
	inputs[43] = (!player_statistics.any_enemy_seen_lately(gametime)) &&
	                   (player_statistics.get_player_power(pn) >
	                    player_statistics.get_old60_player_power(pn)) ?
                   1 :
                   0;

	inputs[44] =
	   (player_statistics.get_player_land(pn) < player_statistics.get_enemies_average_land()) ? 1 :
                                                                                               0;
	inputs[45] =
	   (player_statistics.get_player_land(pn) > player_statistics.get_enemies_average_land()) ? 1 :
                                                                                               0;

	inputs[46] =
	   (!player_statistics.any_enemy_seen_lately(gametime)) &&
	         (player_statistics.get_player_land(pn) < player_statistics.get_enemies_average_land()) ?
         2 :
         0;
	inputs[47] =
	   (!player_statistics.any_enemy_seen_lately(gametime)) &&
	         (player_statistics.get_player_land(pn) > player_statistics.get_enemies_average_land()) ?
         2 :
         0;

	inputs[48] = (soldier_status_ == SoldiersStatus::kBadShortage) ? -3 : 0;
	inputs[49] = (soldier_status_ == SoldiersStatus::kShortage) ? -2 : 0;

	inputs[50] = (!player_statistics.any_enemy_seen_lately(gametime)) &&
	                   (player_statistics.get_player_land(pn) <
	                    player_statistics.get_old_player_land(pn) * 110 / 100) ?
                   1 :
                   0;
	inputs[51] = (!player_statistics.any_enemy_seen_lately(gametime)) &&
	                   (player_statistics.get_player_land(pn) <
	                    player_statistics.get_old_player_land(pn) * 105 / 100) ?
                   2 :
                   0;

	inputs[52] =
	   (player_statistics.get_player_land(pn) < player_statistics.get_enemies_max_land()) ? 1 : 0;
	inputs[53] =
	   (player_statistics.get_player_land(pn) < player_statistics.get_enemies_max_land()) ? 3 : 0;
	inputs[54] =
	   (player_statistics.get_player_land(pn) < player_statistics.get_enemies_max_land() * 2) ? 2 :
                                                                                               0;
	inputs[55] =
	   (player_statistics.get_player_land(pn) < player_statistics.get_enemies_max_land() / 2) ? 2 :
                                                                                               0;
	inputs[56] =
	   !player_statistics.any_enemy_seen_lately(gametime) && (spots_ < kSpotsTooLittle) ? +2 : 0;
	inputs[57] =
	   player_statistics.any_enemy_seen_lately(gametime) && (spots_ < kSpotsTooLittle) ? +2 : 0;
	inputs[58] = ((mines_per_type[iron_resource_id].in_construction +
	               mines_per_type[iron_resource_id].finished) == 0) ?
                   +3 :
                   0;
	inputs[59] = ((mines_per_type[iron_resource_id].in_construction +
	               mines_per_type[iron_resource_id].finished) == 0) ?
                   +1 :
                   0;
	inputs[60] = (expansion_type.get_expansion_type() == ExpansionMode::kEconomy) ? -2 : 0;
	inputs[61] = (expansion_type.get_expansion_type() == ExpansionMode::kEconomy ||
	              expansion_type.get_expansion_type() == ExpansionMode::kBoth) ?
                   -4 :
                   0;
	inputs[62] = (soldier_status_ == SoldiersStatus::kBadShortage) ? -3 : 0;
	inputs[63] = (soldier_status_ == SoldiersStatus::kShortage) ? -2 : 0;

	inputs[64] = (bo.build_material_shortage) ? -3 : 0;
	inputs[65] = (bo.build_material_shortage) ? -1 : 0;
	inputs[66] = (bo.build_material_shortage) ? -2 : 0;
	inputs[67] = (bo.build_material_shortage) ? -8 : 0;
	inputs[68] = (gametime < Time(15 * 60 * 1000)) ? (size - 1) * -1 : 0;
	inputs[69] = (gametime < Time(30 * 60 * 1000)) ? (size - 1) * -1 : 0;
	inputs[70] = (gametime < Time(45 * 60 * 1000)) ? (size - 1) * -1 : 0;
	inputs[71] = (gametime < Time(15 * 60 * 1000)) ? (size - 1) * -2 : 0;
	inputs[72] = (gametime < Time(30 * 60 * 1000)) ? (size - 1) * -2 : 0;
	inputs[73] = (gametime < Time(45 * 60 * 1000)) ? (size - 1) * -2 : 0;
	inputs[74] = (gametime < Time(15 * 60 * 1000)) ? (size - 1) * -3 : 0;
	inputs[75] = (gametime < Time(30 * 60 * 1000)) ? (size - 1) * -3 : 0;
	inputs[76] = (gametime < Time(45 * 60 * 1000)) ? (size - 1) * -3 : 0;
	inputs[77] =
	   (player_statistics.get_player_power(pn) < player_statistics.get_old60_player_power(pn) + 2) ?
         1 :
         0;
	inputs[78] =
	   (player_statistics.get_player_power(pn) > player_statistics.get_old60_player_power(pn) + 5) ?
         1 :
         0;
	inputs[79] =
	   (player_statistics.get_player_power(pn) < player_statistics.get_old60_player_power(pn) + 10) ?
         1 :
         0;
	inputs[80] =
	   (player_statistics.get_player_power(pn) > player_statistics.get_old60_player_power(pn) + 20) ?
         1 :
         0;
	if (!player_statistics.any_enemy_seen_lately(gametime)) {
		inputs[81] = (player_statistics.get_player_land(pn) * 130 / 100 <
		              player_statistics.get_old60_player_land(pn)) ?
                      2 :
                      0;
		inputs[82] = (player_statistics.get_old60_player_land(pn) * 130 / 100 <
		              player_statistics.get_player_land(pn)) ?
                      0 :
                      2;
	} else {
		inputs[83] = (player_statistics.get_player_land(pn) * 130 / 100 <
		              player_statistics.get_old60_player_land(pn)) ?
                      2 :
                      0;
		inputs[84] = (player_statistics.get_old60_player_land(pn) * 130 / 100 <
		              player_statistics.get_player_land(pn)) ?
                      0 :
                      2;
	}
	inputs[85] = -1 * static_cast<int32_t>(msites_in_constr());
	inputs[86] = -1 * static_cast<int32_t>(msites_in_constr()) / 2;
	inputs[87] = -1 * static_cast<int32_t>(msites_in_constr()) / 3;
	inputs[88] = (msites_in_constr() > 2 && msites_in_constr() > msites_built() / 2) ? -1 : 0;
	inputs[89] = (msites_in_constr() > 2 && msites_in_constr() > msites_built() / 3) ? -1 : 0;
	inputs[90] = (msites_in_constr() > 2 && msites_in_constr() > msites_built() / 4) ? -1 : 0;
	inputs[91] = -static_cast<int32_t>(msites_in_constr()) / 4;
	inputs[92] = (player_statistics.get_player_land(pn) <
	              player_statistics.get_old_player_land(pn) * 130 / 100) ?
                   2 :
                   0;
	inputs[93] = (player_statistics.get_player_land(pn) <
	              player_statistics.get_old_player_land(pn) * 140 / 100) ?
                   2 :
                   0;
	inputs[94] = (!player_statistics.any_enemy_seen_lately(gametime)) &&
	                   (player_statistics.get_player_land(pn) <
	                    player_statistics.get_old_player_land(pn) * 120 / 100) ?
                   2 :
                   0;
	inputs[95] = (!player_statistics.any_enemy_seen_lately(gametime)) &&
	                   (player_statistics.get_player_land(pn) <
	                    player_statistics.get_old_player_land(pn) * 140 / 100) ?
                   2 :
                   0;
	if (msites_built() > 5) {
		inputs[96] = -1 * static_cast<int32_t>(msites_in_constr());
		inputs[97] = -1 * static_cast<int32_t>(msites_in_constr()) / 2;
		inputs[98] = -1 * static_cast<int32_t>(msites_in_constr()) / 3;
		inputs[99] = (msites_in_constr() > msites_built() / 2) ? -2 : 0;
		inputs[100] = (msites_in_constr() > msites_built() / 3) ? -2 : 0;
		inputs[101] = (msites_in_constr() > msites_built() / 4) ? -2 : 0;
	}
	inputs[102] = (expansion_type.get_expansion_type() == ExpansionMode::kEconomy) ? -4 : 0;
	inputs[104] = (expansion_type.get_expansion_type() == ExpansionMode::kEconomy ||
	               expansion_type.get_expansion_type() == ExpansionMode::kBoth) ?
                    -3 :
                    0;
	inputs[105] = (expansion_type.get_expansion_type() == ExpansionMode::kEconomy) ? -1 : 0;
	inputs[106] = stocked_wood_level < 25 ? -1 * (size - 1) : 0;
	inputs[107] = stocked_wood_level < 25 ? -3 * (size - 1) : 0;
	inputs[108] = stocked_wood_level < 25 ? -5 * size : 0;
	inputs[109] = stocked_wood_level < 25 ? -5 * (size - 1) : 0;
	if (!bo.critical_building_material.empty() && buil_material_mines_count == 0) {
		inputs[110] = -5;
		inputs[111] = -2;
		inputs[111] = -10;
	}
	if (bo.build_material_shortage) {
		inputs[112] = -5;
		inputs[113] = -2;
		inputs[114] = -10;
	}

	if (!mine_fields_stat.has_critical_ore_fields()) {
		inputs[115] = -3;
		inputs[116] = -6;
		inputs[117] = -8;
	}
	inputs[118] = -mine_fields_stat.count_types();
	inputs[119] = -mine_fields_stat.count_types() * 3;

	for (int i = 0; i < 4 * kFNeuronBitSize; i = i + 1) {
		if (inputs[i] < -35 || inputs[i] > 6) {
			verb_log_warn_time(gametime,
			                   "Warning check_building_necessity score on position %2d too high %2d\n",
			                   i, inputs[i]);
		}
	}

	int32_t final_score = 0;
	for (int i = 0; i < kFNeuronBitSize; i = i + 1) {
		if (management_data.f_neuron_pool[56].get_position(i)) {
			final_score += inputs[i];
		}
		if (management_data.f_neuron_pool[57].get_position(i)) {
			final_score += inputs[kFNeuronBitSize + i];
		}
		if (management_data.f_neuron_pool[58].get_position(i)) {
			final_score += inputs[2 * kFNeuronBitSize + i];
		}
		if (management_data.f_neuron_pool[13].get_position(i)) {
			final_score += inputs[3 * kFNeuronBitSize + i];
		}
	}

	final_score += std::abs(management_data.get_military_number_at(76) / 10);
	final_score += management_data.get_military_number_at(100) / 5;

	if (final_score > 0) {
		bo.primary_priority = final_score * std::abs(management_data.get_military_number_at(79) / 2);
		return BuildingNecessity::kAllowed;
	} else {
		return BuildingNecessity::kForbidden;
	}
}

// This is called when soldier left the trainingsite
// the purpose is to set soldier capacity to 0
// (AI will then wait till training site is stocked)
void DefaultAI::soldier_trained(const Widelands::TrainingSite& site) {

	const Time& gametime = game().get_gametime();

	for (TrainingSiteObserver& trainingsite_obs : trainingsites) {
		if (trainingsite_obs.site == &site) {
			soldier_trained_log.push(gametime, trainingsite_obs.bo->id);
			if (trainingsite_obs.site->soldier_control()->soldier_capacity() > 0) {
				game().send_player_change_soldier_capacity(
				   *trainingsite_obs.site,
				   -trainingsite_obs.site->soldier_control()->soldier_capacity());
			}
			return;
		}
	}

	verb_log_err_time(
	   gametime, " %d: Computer player error - trainingsite not found\n", player_number());
}
}  // namespace AI<|MERGE_RESOLUTION|>--- conflicted
+++ resolved
@@ -1135,19 +1135,12 @@
 	                         3)};
 	const uint16_t total_score = scores[0] + scores[1] + scores[2];
 
-<<<<<<< HEAD
-	int32_t inputs[4 * kFNeuronBitSize] = {0};
-
-=======
 	// help variable to determine wood availability in the economy
 	const int32_t stocked_wood_level = calculate_stocklevel(tribe_->safe_ware_index("log")) -
 	                                   productionsites.size() * 2 - numof_psites_in_constr +
 	                                   management_data.get_military_number_at(87) / 5;
 
-	static int32_t inputs[4 * kFNeuronBitSize] = {0};
-	// Resetting values as the variable is static
-	std::fill(std::begin(inputs), std::end(inputs), 0);
->>>>>>> 7464915d
+	int32_t inputs[4 * kFNeuronBitSize] = {0};
 	inputs[0] = (msites_total < 1) ? 1 : 0;
 	inputs[1] = (msites_total < 2) ? 1 : 0;
 	inputs[2] = (msites_total < 3) ? 1 : 0;
