--- conflicted
+++ resolved
@@ -169,7 +169,6 @@
 	}
 
 	// Evaluate fleet, decide needs
-<<<<<<< HEAD
 
 	{  // scope for temporary variables
 		// TODO(tothxa): turn this and the shipyard and port handling parts into separate functions
@@ -178,7 +177,8 @@
 		   tradeships_count >= ports_count && persistent_data->ships_utilization > 5000;
 
 		const uint32_t min_tradeships = (ports_count + 1) / kPortsPerTradeShip;
-		const uint32_t tradeships_target = tradeship_surplus_needed ? tradeships_count + 1 : ports_count;
+		const uint32_t tradeships_target =
+		   tradeship_surplus_needed ? tradeships_count + 1 : ports_count;
 
 		const bool ship_free = tradeships_count > min_tradeships;
 		const bool ships_full = tradeships_count >= tradeships_target;
@@ -187,37 +187,6 @@
 		const bool warship_shortage =
 		   game().naval_warfare_allowed() && (warships_target > warships_count);
 
-		const bool consider_expedition = ports_count > 0 && expeditions_in_progress == 0 &&
-		   expeditions_in_prep == 0 && !persistent_data->no_more_expeditions &&
-		   basic_economy_established;
-
-		// Help the AI get out of small starting islands
-		const bool prioritise_expedition = ports_count < 2;
-
-		// Set this AI's global variables
-
-		// Make sure we get a free ship for an expedition or a warship
-		fleet_target = std::max(tradeships_target, min_tradeships + 1);
-
-=======
-
-	{  // scope for temporary variables
-		// TODO(tothxa): turn this and the shipyard and port handling parts into separate functions
-
-		const bool tradeship_surplus_needed =
-		   tradeships_count >= ports_count && persistent_data->ships_utilization > 5000;
-
-		const uint32_t min_tradeships = (ports_count + 1) / kPortsPerTradeShip;
-		const uint32_t tradeships_target =
-		   tradeship_surplus_needed ? tradeships_count + 1 : ports_count;
-
-		const bool ship_free = tradeships_count > min_tradeships;
-		const bool ships_full = tradeships_count >= tradeships_target;
-
-		const uint32_t warships_target = ports_finished_count * kWarshipsPerPort;
-		const bool warship_shortage =
-		   game().naval_warfare_allowed() && (warships_target > warships_count);
-
 		const bool consider_expedition =
 		   ports_count > 0 && expeditions_in_progress == 0 && expeditions_in_prep == 0 &&
 		   !persistent_data->no_more_expeditions && basic_economy_established;
@@ -230,12 +199,10 @@
 		// Make sure we get a free ship for an expedition or a warship
 		fleet_target = std::max(tradeships_target, min_tradeships + 1);
 
->>>>>>> dcbdfb83
 		if (ship_free) {
 			tradeship_refit_needed = false;
 			if (prioritise_expedition) {
 				start_expedition = consider_expedition;
-<<<<<<< HEAD
 
 				const uint32_t free_ships_count = ship_free ? (tradeships_count - min_tradeships) : 0;
 
@@ -255,27 +222,6 @@
 			tradeship_refit_needed = (tradeships_count < min_tradeships) && (warships_count > 0);
 		}
 
-=======
-
-				const uint32_t free_ships_count = ship_free ? (tradeships_count - min_tradeships) : 0;
-
-				// We also need to keep a ship ready for previously ordered expeditions
-				const bool allow_warship =
-				   (!start_expedition && (expeditions_in_prep + expeditions_ready) == 0) ||
-				   free_ships_count > 1;
-
-				warship_needed = allow_warship && warship_shortage;
-			} else {
-				warship_needed = warship_shortage;
-				start_expedition = !warship_needed && consider_expedition && ships_full;
-			}
-		} else {  // no free ships
-			start_expedition = false;
-			warship_needed = false;
-			tradeship_refit_needed = (tradeships_count < min_tradeships) && (warships_count > 0);
-		}
-
->>>>>>> dcbdfb83
 		if (tradeship_refit_needed) {
 			// This shouldn't happen... except when a new port is built from land
 			verb_log_dbg_time(gametime,
@@ -308,8 +254,8 @@
 			}
 		}
 		if (dismantle) {
-			verb_log_dbg_time(game().get_gametime(), "AI %d: Dismantling shipyard in second fleet",
-			                  player_number());
+			verb_log_dbg_time(
+			   game().get_gametime(), "AI %d: Dismantling shipyard in second fleet", player_number());
 			if (!sy_obs.site->get_economy(Widelands::wwWORKER)->warehouses().empty()) {
 				game().send_player_dismantle(*sy_obs.site, true);
 			} else {
@@ -334,17 +280,6 @@
 			std::vector<Widelands::InputQueue*> const inputqueues = sy_obs.site->inputqueues();
 			for (Widelands::InputQueue* queue : inputqueues) {
 				if (queue->get_type() == Widelands::wwWARE) {
-<<<<<<< HEAD
-					if (!stopped &&
-					    sy_obs.site->get_priority(Widelands::wwWARE, queue->get_index()) !=
-					       Widelands::WarePriority::kHigh) {
-						game().send_player_set_ware_priority(*sy_obs.site, Widelands::wwWARE,
-						   queue->get_index(), Widelands::WarePriority::kHigh);
-					}
-					if (!stopped && queue->get_max_fill() < queue->get_max_size()) {
-						game().send_player_set_input_max_fill(*sy_obs.site, queue->get_index(),
-						   Widelands::wwWARE, queue->get_max_size());
-=======
 					if (!stopped && sy_obs.site->get_priority(Widelands::wwWARE, queue->get_index()) !=
 					                   Widelands::WarePriority::kHigh) {
 						game().send_player_set_ware_priority(*sy_obs.site, Widelands::wwWARE,
@@ -354,7 +289,6 @@
 					if (!stopped && queue->get_max_fill() < queue->get_max_size()) {
 						game().send_player_set_input_max_fill(
 						   *sy_obs.site, queue->get_index(), Widelands::wwWARE, queue->get_max_size());
->>>>>>> dcbdfb83
 						shipyard_stocked = false;
 					} else if (queue->get_missing() > (stopped ? 0 : queue->get_max_size() / 3)) {
 						shipyard_stocked = false;
@@ -370,13 +304,8 @@
 				game().send_player_start_stop_building(*sy_obs.site);
 			}
 		} else {  // basic economy not established
-<<<<<<< HEAD
-			verb_log_warn_time(game().get_gametime(), "AI %d: Shipyard found in weak economy!",
-			                  player_number());
-=======
 			verb_log_warn_time(
 			   game().get_gametime(), "AI %d: Shipyard found in weak economy!", player_number());
->>>>>>> dcbdfb83
 			// give back all wares and stop
 			for (uint32_t k = 0; k < sy_obs.bo->inputs.size(); ++k) {
 				game().send_player_set_input_max_fill(
