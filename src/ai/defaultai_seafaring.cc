--- conflicted
+++ resolved
@@ -105,29 +105,12 @@
 	return score;
 }
 
-<<<<<<< HEAD
-=======
-bool DefaultAI::check_seafaring_allowed() {
-	const Time& gametime = game().get_gametime();
-	if (gametime > last_seafaring_check_ + Duration(20 * 1000) || last_seafaring_check_ == Time(0)) {
-		const Widelands::Map& map = game().map();
-		map_allows_seafaring_ = map.allows_seafaring();
-		last_seafaring_check_ = gametime;
-	}
-	return map_allows_seafaring_;
-}
-
->>>>>>> 184eb648
 // This function scans current situation with shipyards, ports, ships, ongoing expeditions
 // and makes two decisions:
 // - build a ship
 // - start preparation for expedition
 bool DefaultAI::marine_main_decisions(const Time& gametime) {
-<<<<<<< HEAD
 	if (game().map().allows_seafaring()) {
-=======
-	if (!check_seafaring_allowed()) {
->>>>>>> 184eb648
 		for (const ProductionSiteObserver& sy_obs : shipyardsites) {
 			// In very rare situation, we might have non-seafaring map but there is a shipyard
 			verb_log_dbg_time(
@@ -382,11 +365,7 @@
 // This identifies ships that are waiting for command
 bool DefaultAI::check_ships(const Time& gametime) {
 	// There is possibility that the map is not seafaring but we still have ships and/or shipyards
-<<<<<<< HEAD
 	if (!game().map().allows_seafaring()) {
-=======
-	if (!check_seafaring_allowed()) {
->>>>>>> 184eb648
 		for (ShipObserver& so : allships) {
 			// Sink ships if we can't use them.
 			verb_log_dbg_time(game().get_gametime(),
