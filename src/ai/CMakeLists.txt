--- conflicted
+++ resolved
@@ -12,12 +12,7 @@
     base_i18n
     base_log
     base_macros
-<<<<<<< HEAD
-    base_log
-    base_i18n
-=======
     economy
->>>>>>> 326c66e9
     logic
     scripting_lua_table
 )