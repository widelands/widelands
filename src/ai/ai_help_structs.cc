/*
 * Copyright (C) 2009-2019 by the Widelands Development Team
 *
 * This program is free software; you can redistribute it and/or
 * modify it under the terms of the GNU General Public License
 * as published by the Free Software Foundation; either version 2
 * of the License, or (at your option) any later version.
 *
 * This program is distributed in the hope that it will be useful,
 * but WITHOUT ANY WARRANTY; without even the implied warranty of
 * MERCHANTABILITY or FITNESS FOR A PARTICULAR PURPOSE.  See the
 * GNU General Public License for more details.
 *
 * You should have received a copy of the GNU General Public License
 * along with this program; if not, write to the Free Software
 * Foundation, Inc., 51 Franklin Street, Fifth Floor, Boston, MA  02110-1301, USA.
 *
 */

#include "ai/ai_help_structs.h"

#include <algorithm>

#include "base/macros.h"
#include "base/time_string.h"
#include "logic/ai_dna_handler.h"
#include "logic/map.h"
#include "logic/player.h"

namespace Widelands {

constexpr int kNoAiTrainingMutation = 200;
constexpr int kUpperDefaultMutationLimit = 150;
constexpr int kLowerDefaultMutationLimit = 75;

// CheckStepRoadAI
CheckStepRoadAI::CheckStepRoadAI(Player* const pl, uint8_t const mc, bool const oe)
   : player(pl), movecaps(mc), open_end(oe) {
}

bool CheckStepRoadAI::allowed(
   const Map& map, FCoords start, FCoords end, int32_t, CheckStep::StepId const id) const {
	const uint8_t endcaps = player->get_buildcaps(end);

	// we should not cross fields with road or flags (or any other immovable)
	if ((map.get_immovable(start)) && !(id == CheckStep::stepFirst)) {
		return false;
	}

	// Calculate cost and passability
	if (!(endcaps & movecaps))
		return false;

	// Check for blocking immovables
	if (BaseImmovable const* const imm = map.get_immovable(end))
		if (imm->get_size() >= BaseImmovable::SMALL) {
			if (id != CheckStep::stepLast && !open_end)
				return false;

			if (dynamic_cast<Flag const*>(imm))
				return true;

			if (!dynamic_cast<Road const*>(imm) || !(endcaps & BUILDCAPS_FLAG))
				return false;
		}

	return true;
}

bool CheckStepRoadAI::reachable_dest(const Map& map, const FCoords& dest) const {
	NodeCaps const caps = dest.field->nodecaps();

	if (!(caps & movecaps)) {
		if (!((movecaps & MOVECAPS_SWIM) && (caps & MOVECAPS_WALK)))
			return false;

		if (!map.can_reach_by_water(dest))
			return false;
	}

	return true;
}

// CheckStepOwnTerritory
CheckStepOwnTerritory::CheckStepOwnTerritory(Player* const pl, uint8_t const mc, bool const oe)
   : player(pl), movecaps(mc), open_end(oe) {
}

// Defines when movement is allowed:
// 1. startfield is walkable (or it is the first step)
// And endfield either:
// 2a. is walkable
// 2b. has our PlayerImmovable (building or flag)
bool CheckStepOwnTerritory::allowed(
   const Map& map, FCoords start, FCoords end, int32_t, CheckStep::StepId const id) const {
	const uint8_t endcaps = player->get_buildcaps(end);
	const uint8_t startcaps = player->get_buildcaps(start);

	// We should not cross fields with road or flags (or any other immovable)
	// Or rather we can step on it, but not go on from such field
	if ((map.get_immovable(start)) && !(id == CheckStep::stepFirst)) {
		return false;
	}

	// Start field must be walkable
	if (!(startcaps & movecaps)) {
		return false;
	}

	// Endfield can not be water
	if (endcaps & MOVECAPS_SWIM) {
		return false;
	}

	return true;
}

// We accept either walkable territory or field with own immovable
bool CheckStepOwnTerritory::reachable_dest(const Map& map, const FCoords& dest) const {
	const uint8_t endcaps = player->get_buildcaps(dest);
	if (BaseImmovable const* const imm = map.get_immovable(dest)) {
		if (imm->descr().type() >= MapObjectType::FLAG) {
			return true;
		} else {
			return false;
		}
	}
	if (endcaps & MOVECAPS_WALK) {
		return true;
	}
	return false;
}

// We are looking for fields we can walk on
// and owned by hostile player.
FindNodeEnemy::FindNodeEnemy(Player* p, Game& g) : player(p), game(g) {
}

bool FindNodeEnemy::accept(const EditorGameBase&, const FCoords& fc) const {
	return (fc.field->nodecaps() & MOVECAPS_WALK) && fc.field->get_owned_by() != 0 &&
	       player->is_hostile(*game.get_player(fc.field->get_owned_by()));
}

// We are looking for buildings owned by hostile player
// (sometimes there is a enemy's teritorry without buildings, and
// this confuses the AI)
FindNodeEnemiesBuilding::FindNodeEnemiesBuilding(Player* p, Game& g) : player(p), game(g) {
}

bool FindNodeEnemiesBuilding::accept(const EditorGameBase&, const FCoords& fc) const {
	return (fc.field->get_immovable()) && fc.field->get_owned_by() != 0 &&
	       player->is_hostile(*game.get_player(fc.field->get_owned_by()));
}

// When looking for unowned terrain to acquire, we are actually
// only interested in fields we can walk on.
// Fields should either be completely unowned or owned by an opposing player
FindEnemyNodeWalkable::FindEnemyNodeWalkable(Player* p, Game& g) : player(p), game(g) {
}

bool FindEnemyNodeWalkable::accept(const EditorGameBase&, const FCoords& fc) const {
	return ((fc.field->nodecaps() & MOVECAPS_WALK) && (fc.field->get_owned_by() > 0) &&
	        player->is_hostile(*game.get_player(fc.field->get_owned_by())));
}

// Sometimes we need to know how many nodes our allies owns
FindNodeAllyOwned::FindNodeAllyOwned(Player* p, Game& g, PlayerNumber n)
   : player(p), game(g), player_number(n) {
}

bool FindNodeAllyOwned::accept(const EditorGameBase&, const FCoords& fc) const {
	return (fc.field->nodecaps() & MOVECAPS_WALK) && (fc.field->get_owned_by() != 0) &&
	       (fc.field->get_owned_by() != player_number) &&
	       !player->is_hostile(*game.get_player(fc.field->get_owned_by()));
}

// When looking for unowned terrain to acquire, we must
// pay speciall attention to fields where mines can be built.
// Fields should be completely unowned
FindNodeUnownedMineable::FindNodeUnownedMineable(Player* p, Game& g, int32_t t)
   : player(p), game(g), ore_type(t) {
}

bool FindNodeUnownedMineable::accept(const EditorGameBase&, const FCoords& fc) const {
	if (ore_type == INVALID_INDEX) {
		return (fc.field->nodecaps() & BUILDCAPS_MINE) && (fc.field->get_owned_by() == neutral());
	}
	return (fc.field->nodecaps() & BUILDCAPS_MINE) && (fc.field->get_owned_by() == neutral()) &&
	       fc.field->get_resources() == ore_type;
}

FindNodeUnownedBuildable::FindNodeUnownedBuildable(Player* p, Game& g) : player(p), game(g) {
}

bool FindNodeUnownedBuildable::accept(const EditorGameBase&, const FCoords& fc) const {
	return ((fc.field->nodecaps() & BUILDCAPS_SIZEMASK) ||
	        (fc.field->nodecaps() & BUILDCAPS_MINE)) &&
	       (fc.field->get_owned_by() == neutral());
}

// Unowned but walkable fields nearby
FindNodeUnownedWalkable::FindNodeUnownedWalkable(Player* p, Game& g) : player(p), game(g) {
}

bool FindNodeUnownedWalkable::accept(const EditorGameBase&, const FCoords& fc) const {
	return (fc.field->nodecaps() & MOVECAPS_WALK) && (fc.field->get_owned_by() == neutral());
}

// Looking only for mines-capable fields nearby
// of specific type
FindNodeMineable::FindNodeMineable(Game& g, DescriptionIndex r) : game(g), res(r) {
}

bool FindNodeMineable::accept(const EditorGameBase&, const FCoords& fc) const {

	return (fc.field->nodecaps() & BUILDCAPS_MINE) && (fc.field->get_resources() == res);
}

// Fishers and fishbreeders must be built near water
FindNodeWater::FindNodeWater(const World& world) : world_(world) {
}

bool FindNodeWater::accept(const EditorGameBase& egbase, const FCoords& coord) const {
	return (world_.terrain_descr(coord.field->terrain_d()).get_is() &
	        TerrainDescription::Is::kWater) ||
<<<<<<< HEAD
	       (world_.terrain_descr(egbase.map().get_neighbour(coord, WALK_W).field->terrain_r()).get_is() &
	        TerrainDescription::Is::kWater) ||
	       (world_.terrain_descr(egbase.map().get_neighbour(coord, WALK_NW).field->terrain_r()).get_is() &
=======
	       (world_.terrain_descr(egbase.map().get_neighbour(coord, WALK_W).field->terrain_r())
	           .get_is() &
	        TerrainDescription::Is::kWater) ||
	       (world_.terrain_descr(egbase.map().get_neighbour(coord, WALK_NW).field->terrain_r())
	           .get_is() &
>>>>>>> 33c5056a
	        TerrainDescription::Is::kWater);
}

bool FindNodeOpenWater::accept(const EditorGameBase&, const FCoords& coord) const {
	return !(coord.field->nodecaps() & MOVECAPS_WALK) && (coord.field->nodecaps() & MOVECAPS_SWIM);
}

// FindNodeWithFlagOrRoad
bool FindNodeWithFlagOrRoad::accept(const EditorGameBase&, FCoords fc) const {
	if (upcast(PlayerImmovable const, pimm, fc.field->get_immovable()))
		return (dynamic_cast<Flag const*>(pimm) ||
		        (dynamic_cast<Road const*>(pimm) && (fc.field->nodecaps() & BUILDCAPS_FLAG)));
	return false;
}

NearFlag::NearFlag(const Flag* f, int32_t const c) : flag(f), current_road_distance(c) {
	to_be_checked = true;
}

NearFlag::NearFlag() {
	flag = nullptr;
	current_road_distance = 0;
	to_be_checked = true;
}

EventTimeQueue::EventTimeQueue() {
}

void EventTimeQueue::push(const uint32_t production_time, const uint32_t additional_id) {
	queue.push_front(std::make_pair(production_time, additional_id));
}

// Return count of entries in log (deque), if id is provided, it counts corresponding
// members. id here can be index of building, f.e. it count how many soldiers were
// trained in particular type of training site
uint32_t EventTimeQueue::count(const uint32_t current_time, const uint32_t additional_id) {
	strip_old(current_time);
	if (additional_id == std::numeric_limits<uint32_t>::max()) {
		return queue.size();
	} else {
		uint32_t cnt = 0;
		for (auto item : queue) {
			if (item.second == additional_id) {
				cnt += 1;
			}
		}
		return cnt;
	}
}

void EventTimeQueue::strip_old(const uint32_t current_time) {
	while (!queue.empty() && queue.back().first < current_time - duration_) {
		queue.pop_back();
	}
}

BuildableField::BuildableField(const Widelands::FCoords& fc)
   : coords(fc),
     field_info_expiration(20000),
     preferred(false),
     enemy_nearby(0),
     enemy_accessible_(false),
     enemy_wh_nearby(false),
     unowned_land_nearby(0),
     enemy_owned_land_nearby(0U),
     unowned_buildable_spots_nearby(0U),
     unowned_portspace_vicinity_nearby(0U),
     nearest_buildable_spot_nearby(0U),
     near_border(false),
     unowned_mines_spots_nearby(0),
     unowned_iron_mines_nearby(false),
     trees_nearby(0),
     bushes_nearby(0),
     // explanation of starting values
     // this is done to save some work for AI (CPU utilization)
     // base rules are:
     // count of rocks can only decrease, so  amount of rocks
     // is recalculated only when previous count is positive
     // count of water fields are stable, so if the current count is
     // non-negative, water is not recalculated
     rocks_nearby(1),
     water_nearby(-1),
     open_water_nearby(-1),
     distant_water(0),
     fish_nearby(-1),
     critters_nearby(-1),
     ground_water(1),
     space_consumers_nearby(0),
     rangers_nearby(0),
     area_military_capacity(0),
     military_loneliness(1000),
     military_in_constr_nearby(0),
     own_military_presence(0),
     enemy_military_presence(0),
     enemy_military_sites(0),
     ally_military_presence(0),
     military_stationed(0),
     unconnected_nearby(false),
     military_unstationed(0),
     own_non_military_nearby(0),
     defense_msite_allowed(false),
     is_portspace(Widelands::ExtendedBool::kUnset),
     port_nearby(false),
     portspace_nearby(Widelands::ExtendedBool::kUnset),
     max_buildcap_nearby(0),
     last_resources_check_time(0),
     military_score_(0),
     inland(false),
     local_soldier_capacity(0),
     is_militarysite(false) {
}

MineableField::MineableField(const Widelands::FCoords& fc)
   : coords(fc),
     field_info_expiration(20000),
     preferred(false),
     mines_nearby(0),
     same_mine_fields_nearby(0) {
}

EconomyObserver::EconomyObserver(Widelands::Economy& e) : economy(e) {
	dismantle_grace_time = std::numeric_limits<uint32_t>::max();
	fields_block_last_time = 0;
}

int32_t BuildingObserver::total_count() const {
	return cnt_built + cnt_under_construction;
}

bool BuildingObserver::is(BuildingAttribute attribute) const {
	return is_what.count(attribute) == 1;
}

void BuildingObserver::set_is(const BuildingAttribute attribute) {
	is_what.insert(attribute);
}

void BuildingObserver::unset_is(const BuildingAttribute attribute) {
	is_what.erase(attribute);
	assert(!is(attribute));
}

Widelands::AiModeBuildings BuildingObserver::aimode_limit_status() {
	if (total_count() > cnt_limit_by_aimode) {
		return Widelands::AiModeBuildings::kLimitExceeded;
	} else if (total_count() == cnt_limit_by_aimode) {
		return Widelands::AiModeBuildings::kOnLimit;
	} else {
		return Widelands::AiModeBuildings::kAnotherAllowed;
	}
}
bool BuildingObserver::buildable(Widelands::Player& p) {
	return is(BuildingAttribute::kBuildable) && p.is_building_type_allowed(id);
}

// as all mines have 3 levels, AI does not know total count of mines per mined material
// so this observer will be used for this
MineTypesObserver::MineTypesObserver()
   : in_construction(0), finished(0), is_critical(false), unoccupied(0) {
}

// Reset counter for all field types
void MineFieldsObserver::zero() {
	for (auto& material : stat) {
		material.second = 0;
	}
}

// Increase counter by one for specific ore/minefield type
void MineFieldsObserver::add(const Widelands::DescriptionIndex idx) {
	stat[idx] += 1;
}

// Add ore into critical_ores
void MineFieldsObserver::add_critical_ore(const Widelands::DescriptionIndex idx) {
	critical_ores.insert(idx);
}

// Does the player has at least one mineable field with positive amount for each critical ore?
bool MineFieldsObserver::has_critical_ore_fields() {
	for (auto ore : critical_ores) {
		if (get(ore) == 0) {
			return false;
		}
	}
	return true;
}

// Returns count of fields with desired ore
uint16_t MineFieldsObserver::get(const Widelands::DescriptionIndex idx) {
	if (stat.count(idx) == 0) {
		return 0;
	}
	return stat[idx];
}

// Count of types of mineable fields, up to 4 currently
uint8_t MineFieldsObserver::count_types() {
	uint16_t count = 0;
	for (auto material : stat) {
		if (material.second > 0) {
			count += 1;
		}
	}
	return count;
}

ExpansionType::ExpansionType() {
	type = ExpansionMode::kResources;
}

void ExpansionType::set_expantion_type(const ExpansionMode etype) {
	type = etype;
}

// Initialization of neuron. Neuron is defined by curve (type) and weight [-kWeightRange,
// kWeightRange]
// third argument is just id
Neuron::Neuron(int8_t w, uint8_t f, uint16_t i) : weight(w), type(f), id(i) {
	assert(type < neuron_curves.size());
	assert(weight >= -kNeuronWeightLimit && weight <= kNeuronWeightLimit);
	recalculate();
}

// Weight, or rather value in range [-kWeightRange, kWeightRange]. Automatically adjusts the weight
// to the range in case of
// overflow.
void Neuron::set_weight(int8_t w) {
	weight = Neuron::clip_weight_to_range(w);
}

// Neuron stores calculated values in an array of size 21.
// This has to be recalculated when the weight or curve type change
void Neuron::recalculate() {
	assert(neuron_curves.size() > type);
	for (uint8_t i = 0; i <= kNeuronMaxPosition; i += 1) {
		results[i] = weight * neuron_curves[type][i] / kNeuronWeightLimit;
	}
}

// The Following two functions return Neuron values on position
int8_t Neuron::get_result(const size_t pos) {
	assert(pos <= kNeuronMaxPosition);
	return results[pos];
}

// get value corresponding to input in range 0-20, if you are out of range
// the input will be cropped
int8_t Neuron::get_result_safe(int32_t pos, const bool absolute) {
	// pos has to be normalized into range 0 - 20(kNeuronMaxPosition)
	pos = std::max(0, std::min(static_cast<int>(kNeuronMaxPosition), pos));

	assert(pos <= static_cast<int32_t>(kNeuronMaxPosition));
	assert(pos >= 0);
	assert(results[pos] >= -kNeuronWeightLimit && results[pos] <= kNeuronWeightLimit);

	if (absolute) {
		return std::abs(results[pos]);
	}
	return results[pos];
}

// Setting the type of curve
void Neuron::set_type(uint8_t new_type) {
	assert(new_type < neuron_curves.size());
	type = new_type;
}

// FNeuron is basically a single uint32_t integer, and the AI can query every bit of that uint32_t
FNeuron::FNeuron(uint32_t c, uint16_t i) : core(c), id(i) {
}

// Returning a result depending on combinations of 5 bools
// Bools are completely anonymous, but can present any yes/no inputs, e.g. imagine the AI that is
// to figure out if it should attack from a militarysite. The inputs can be:
// bool1 - are we stronger than the enemy?
// bool2 - do we have a basic economy established?
// bool3 - do we have local predominance?
// bool4 - has our strength grown during the last 60 minutes?
// bool5 - are there mines in the vicinity?
// These five bools can create 32 combinations = yes/no answers.
// In fact this can be perceived as a complicated if..then structure, but one that can
// adjust automatically as a part of training.
// Or rather it is a 5-dimensional table with 2 columns in every dimension :)
// In fact this concept if very demanding for training so we don't use it much
bool FNeuron::get_result(
   const bool bool1, const bool bool2, const bool bool3, const bool bool4, const bool bool5) {
	return core.test(bool1 * 16 + bool2 * 8 + bool3 * 4 + bool4 * 2 + bool5);
}

// Returning bool on a position
bool FNeuron::get_position(const uint8_t pos) {
	assert(pos < kFNeuronBitSize);
	return core.test(pos);
}

// Returning numerical value of FNeuron. Used for saving and priting into log
uint32_t FNeuron::get_int() {
	return core.to_ulong();
}

// This is basically a mutation of FNeuron
void FNeuron::flip_bit(const uint8_t pos) {
	assert(pos < kFNeuronBitSize);
	core.flip(pos);
}

// Shifting the value in range -kWeightRange to kWeightRange, if zero_align is true, it is now
// allowed to shift
// from negative to positive and vice versa, 0 must be used.
int8_t ManagementData::shift_weight_value(const int8_t old_value, const bool aggressive) {

	int16_t halfVArRange = 50;
	if (aggressive) {
		halfVArRange = 200;
	}

	const int16_t upper_limit = std::min<int16_t>(old_value + halfVArRange, kNeuronWeightLimit);
	const int16_t bottom_limit = std::max<int16_t>(old_value - halfVArRange, -kNeuronWeightLimit);
	int16_t new_value = bottom_limit + std::rand() % (upper_limit - bottom_limit + 1);

	if (!aggressive && ((old_value > 0 && new_value < 0) || (old_value < 0 && new_value > 0))) {
		new_value = 0;
	}

	new_value = Neuron::clip_weight_to_range(new_value);
	return static_cast<int8_t>(new_value);
}

// Used to score performance of AI
// Should be disabled for "production"
void ManagementData::review(const uint32_t gametime,
                            PlayerNumber pn,
                            const uint32_t land,
                            const uint32_t max_e_land,
                            const uint32_t old_land,
                            const uint16_t attackers,
                            const int16_t trained_soldiers,
                            const uint16_t strength,
                            const uint32_t existing_ps,
                            const uint32_t first_iron_mine_time) {

	// bonuses (1000 or nothing)
	const uint16_t territory_bonus = (land > old_land || land > max_e_land) ? 1000 : 0;
	const uint16_t iron_mine_bonus = (first_iron_mine_time < 2 * 60 * 60 * 1000) ? 1000 : 0;
	const uint16_t attack_bonus = (attackers > 0) ? 1000 : 0;
	const uint16_t training_bonus = (trained_soldiers > 0) ? 1000 : 0;

	// scores (numbers dependant on performance)
	const uint16_t land_score = land / kCurrentLandDivider;
	const uint16_t strength_score = std::min<uint16_t>(strength, 100) * kStrengthMultiplier;
	const uint16_t attack_score = std::min<uint16_t>(attackers, 40) * 50;
	const uint32_t ps_sites_score = kPSitesRatioMultiplier * std::pow(existing_ps, 3) / 1000 / 1000;

	score = territory_bonus + iron_mine_bonus + attack_bonus + training_bonus + land_score +
	        strength_score + ps_sites_score + attack_score;

	log(" %2d %s: reviewing AI mngm. data, sc: %5d Pr.p: %d (Bonuses:Te:%s I:%s A:%s Tr:%s, "
	    "Scores:Land:%5d Str:%4d PS:%4d, Att:%4d\n",
	    pn, gamestring_with_leading_zeros(gametime), score, primary_parent,
	    (territory_bonus) ? "Y" : "N", (iron_mine_bonus) ? "Y" : "N", (attack_bonus) ? "Y" : "N",
	    (training_bonus) ? "Y" : "N", land_score, strength_score, ps_sites_score, attack_score);

	if (score < -10000 || score > 30000) {
		log("%2d %s: reviewing AI mngm. data, score too extreme: %4d\n", pn,
		    gamestring_with_leading_zeros(gametime), score);
	}
	assert(score > -10000 && score < 100000);
}

// Here we generate new AI DNA (no mutation yet) and push them into persistent data
// this can cause inconsistency between local and persistent
void ManagementData::new_dna_for_persistent(const uint8_t pn, const Widelands::AiType type) {

	ai_type = type;

	log("%2d: DNA initialization... \n", pn);

	primary_parent = std::rand() % 4;
	const uint8_t parent2 = std::rand() % 4;

	std::vector<int16_t> AI_military_numbers_P1(
	   Widelands::Player::AiPersistentState::kMagicNumbersSize);
	std::vector<int8_t> input_weights_P1(Widelands::Player::AiPersistentState::kNeuronPoolSize);
	std::vector<int8_t> input_func_P1(Widelands::Player::AiPersistentState::kNeuronPoolSize);
	std::vector<uint32_t> f_neurons_P1(Widelands::Player::AiPersistentState::kFNeuronPoolSize);
	ai_dna_handler.fetch_dna(
	   AI_military_numbers_P1, input_weights_P1, input_func_P1, f_neurons_P1, primary_parent + 1);

	std::vector<int16_t> AI_military_numbers_P2(
	   Widelands::Player::AiPersistentState::kMagicNumbersSize);
	std::vector<int8_t> input_weights_P2(Widelands::Player::AiPersistentState::kNeuronPoolSize);
	std::vector<int8_t> input_func_P2(Widelands::Player::AiPersistentState::kNeuronPoolSize);
	std::vector<uint32_t> f_neurons_P2(Widelands::Player::AiPersistentState::kFNeuronPoolSize);
	ai_dna_handler.fetch_dna(
	   AI_military_numbers_P2, input_weights_P2, input_func_P2, f_neurons_P2, parent2 + 1);

	log("    ... Primary parent: %d, secondary parent: %d\n", primary_parent, parent2);

	// First setting of military numbers, they go directly to persistent data
	for (uint16_t i = 0; i < Widelands::Player::AiPersistentState::kMagicNumbersSize; ++i) {
		// Child inherits DNA with probability 1/kSecondParentProbability from main parent
		DnaParent dna_donor = ((std::rand() % kSecondParentProbability) > 0) ? DnaParent::kPrimary :
		                                                                       DnaParent::kSecondary;
		if (i == kMutationRatePosition) {  // Overwriting
			dna_donor = DnaParent::kPrimary;
		}

		switch (dna_donor) {
		case DnaParent::kPrimary:
			set_military_number_at(i, AI_military_numbers_P1[i]);
			break;
		case DnaParent::kSecondary:
			set_military_number_at(i, AI_military_numbers_P2[i]);
			break;
		}
	}

	persistent_data->neuron_weights.clear();
	persistent_data->neuron_functs.clear();
	persistent_data->f_neurons.clear();

	for (uint16_t i = 0; i < Widelands::Player::AiPersistentState::kNeuronPoolSize; ++i) {
		const DnaParent dna_donor = ((std::rand() % kSecondParentProbability) > 0) ?
		                               DnaParent::kPrimary :
		                               DnaParent::kSecondary;

		switch (dna_donor) {
		case DnaParent::kPrimary:
			persistent_data->neuron_weights.push_back(input_weights_P1[i]);
			persistent_data->neuron_functs.push_back(input_func_P1[i]);
			break;
		case DnaParent::kSecondary:
			persistent_data->neuron_weights.push_back(input_weights_P2[i]);
			persistent_data->neuron_functs.push_back(input_func_P2[i]);
			break;
		}
	}

	for (uint16_t i = 0; i < Widelands::Player::AiPersistentState::kFNeuronPoolSize; ++i) {
		const DnaParent dna_donor = ((std::rand() % kSecondParentProbability) > 0) ?
		                               DnaParent::kPrimary :
		                               DnaParent::kSecondary;
		switch (dna_donor) {
		case DnaParent::kPrimary:
			persistent_data->f_neurons.push_back(f_neurons_P1[i]);
			break;
		case DnaParent::kSecondary:
			persistent_data->f_neurons.push_back(f_neurons_P2[i]);
			break;
		}
	}

	assert(persistent_data->magic_numbers.size() ==
	       Widelands::Player::AiPersistentState::kMagicNumbersSize);
}
// Decides if mutation takes place and how intensive it will be
MutatingIntensity ManagementData::do_mutate(const uint8_t is_preferred,
                                            const int16_t mutation_probability) {
	if (is_preferred > 0) {
		return MutatingIntensity::kAgressive;
	}
	if (std::rand() % mutation_probability == 0) {
		return MutatingIntensity::kNormal;
	}
	return MutatingIntensity::kNo;
}

// Mutating, but all done on persistent data
void ManagementData::mutate(const uint8_t pn) {

	// Below numbers are used to dictate intensity of mutation
	// Probability that a value will be mutated = 1 / probability
	// (lesser number means higher probability and higher mutation)
	int16_t probability =
	   shift_weight_value(get_military_number_at(kMutationRatePosition), false) + 101;
	// Some of mutation will be agressive - over full range of values, the number below
	// say how many (aproximately) they will be
	uint16_t preferred_numbers_count = 0;
	// This is used to store status whether wild card was or was not used
	bool wild_card = false;

	// When doing training mutation probability is to be bigger than not in training mode
	if (ai_training_mode_) {
		if (probability > kUpperDefaultMutationLimit) {
			probability = kUpperDefaultMutationLimit;
		}
		if (probability < kLowerDefaultMutationLimit) {
			probability = kLowerDefaultMutationLimit;
		}
		preferred_numbers_count = 1;
	} else {
		probability = kNoAiTrainingMutation;
	}

	set_military_number_at(kMutationRatePosition, probability - 101);
	// decreasing probability (or rather increasing probability of mutation) if weaker player
	if (ai_type == Widelands::AiType::kWeak) {
		probability /= 15;
		preferred_numbers_count = 25;
	} else if (ai_type == Widelands::AiType::kVeryWeak) {
		probability /= 40;
		preferred_numbers_count = 50;
	}

	// Wildcard for ai trainingmode
	if (ai_training_mode_ && std::rand() % 8 == 0 && ai_type == Widelands::AiType::kNormal) {
		probability /= 3;
		preferred_numbers_count = 5;
		wild_card = true;
	}

	assert(probability > 0 && probability <= 201);

	log("%2d: mutating DNA with probability 1 / %3d, preffered numbers target %d%s:\n", pn,
	    probability, preferred_numbers_count, (wild_card) ? ", wild card" : "");

	if (probability < 201) {

		// Modifying pool of Military numbers
		{
			// Preferred numbers are ones that will be mutated agressively in full range
			// [-kWeightRange, kWeightRange]
			std::set<int32_t> preferred_numbers;
			for (int i = 0; i < preferred_numbers_count; i++) {
				preferred_numbers.insert(std::rand() % pref_number_probability);
			}

			for (uint16_t i = 0; i < Widelands::Player::AiPersistentState::kMagicNumbersSize; ++i) {
				if (i == kMutationRatePosition) {  // mutated above
					continue;
				}

				const MutatingIntensity mutating_intensity =
				   do_mutate(preferred_numbers.count(i) > 0, probability);

				if (mutating_intensity != MutatingIntensity::kNo) {
					const int16_t old_value = get_military_number_at(i);
					const int16_t new_value = shift_weight_value(
					   get_military_number_at(i), mutating_intensity == MutatingIntensity::kAgressive);
					set_military_number_at(i, new_value);
					log("      Magic number %3d: value changed: %4d -> %4d  %s\n", i, old_value,
					    new_value,
					    (mutating_intensity == MutatingIntensity::kAgressive) ? "aggressive" : "");
				}
			}
		}

		// Modifying pool of neurons
		{
			// Neurons to be mutated more agressively
			std::set<int32_t> preferred_neurons;
			for (int i = 0; i < preferred_numbers_count; i++) {
				preferred_neurons.insert(std::rand() % pref_number_probability);
			}
			for (auto& item : neuron_pool) {

				const MutatingIntensity mutating_intensity =
				   do_mutate(preferred_neurons.count(item.get_id()) > 0, probability);

				if (mutating_intensity != MutatingIntensity::kNo) {
					const int16_t old_value = item.get_weight();
					if (std::rand() % 4 == 0) {
						assert(!neuron_curves.empty());
						item.set_type(std::rand() % neuron_curves.size());
						persistent_data->neuron_functs[item.get_id()] = item.get_type();
					} else {
						int16_t new_value = shift_weight_value(
						   item.get_weight(), mutating_intensity == MutatingIntensity::kAgressive);
						item.set_weight(new_value);
						persistent_data->neuron_weights[item.get_id()] = item.get_weight();
					}
					log("      Neuron %2d: weight: %4d -> %4d, new curve: %d   %s\n", item.get_id(),
					    old_value, item.get_weight(), item.get_type(),
					    (mutating_intensity == MutatingIntensity::kAgressive) ? "aggressive" : "");

					item.recalculate();
				}
			}
		}

		// Modifying pool of f-neurons
		{
			// FNeurons to be mutated more agressively
			std::set<int32_t> preferred_f_neurons;
			// preferred_numbers_count is multiplied by 3 because FNeuron store more than
			// one value
			for (int i = 0; i < 3 * preferred_numbers_count; i++) {
				preferred_f_neurons.insert(std::rand() % pref_number_probability);
			}

			for (auto& item : f_neuron_pool) {
				uint8_t changed_bits = 0;
				// is this a preferred neuron
				if (preferred_f_neurons.count(item.get_id()) > 0) {
					for (uint8_t i = 0; i < kFNeuronBitSize; i += 1) {
						if (std::rand() % 5 == 0) {
							item.flip_bit(i);
							changed_bits += 1;
						}
					}
				} else {  // normal mutation
					for (uint8_t i = 0; i < kFNeuronBitSize; i += 1) {
						if (std::rand() % (probability * 3) == 0) {
							item.flip_bit(i);
							changed_bits += 1;
						}
					}
				}

				if (changed_bits) {
					persistent_data->f_neurons[item.get_id()] = item.get_int();
					log("      F-Neuron %2d: new value: %13ul, changed bits: %2d   %s\n", item.get_id(),
					    item.get_int(), changed_bits,
					    (preferred_f_neurons.count(item.get_id()) > 0) ? "aggressive" : "");
				}
			}
		}
	}

	test_consistency();
}

// Now we copy persistent to local
void ManagementData::copy_persistent_to_local() {

	assert(persistent_data->neuron_weights.size() ==
	       Widelands::Player::AiPersistentState::kNeuronPoolSize);
	assert(persistent_data->neuron_functs.size() ==
	       Widelands::Player::AiPersistentState::kNeuronPoolSize);
	neuron_pool.clear();
	for (uint32_t i = 0; i < Widelands::Player::AiPersistentState::kNeuronPoolSize; ++i) {
		neuron_pool.push_back(
		   Neuron(persistent_data->neuron_weights[i], persistent_data->neuron_functs[i], i));
	}

	assert(persistent_data->f_neurons.size() ==
	       Widelands::Player::AiPersistentState::kFNeuronPoolSize);
	f_neuron_pool.clear();
	for (uint32_t i = 0; i < Widelands::Player::AiPersistentState::kFNeuronPoolSize; ++i) {
		f_neuron_pool.push_back(FNeuron(persistent_data->f_neurons[i], i));
	}

	assert(persistent_data->magic_numbers.size() ==
	       Widelands::Player::AiPersistentState::kMagicNumbersSize);

	test_consistency();
	log("    ... DNA initialized\n");
}

void ManagementData::test_consistency(bool itemized) {
	assert(persistent_data->magic_numbers.size() ==
	       Widelands::Player::AiPersistentState::kMagicNumbersSize);
	assert(persistent_data->neuron_weights.size() ==
	       Widelands::Player::AiPersistentState::kNeuronPoolSize);
	assert(persistent_data->neuron_functs.size() ==
	       Widelands::Player::AiPersistentState::kNeuronPoolSize);
	assert(neuron_pool.size() == Widelands::Player::AiPersistentState::kNeuronPoolSize);
	assert(f_neuron_pool.size() == Widelands::Player::AiPersistentState::kFNeuronPoolSize);

	if (itemized) {
		// comparing contents of neuron and fneuron pools
		for (uint16_t i = 0; i < Widelands::Player::AiPersistentState::kNeuronPoolSize; ++i) {
			assert(persistent_data->neuron_weights[i] == neuron_pool[i].get_weight());
			assert(persistent_data->neuron_functs[i] == neuron_pool[i].get_type());
			assert(neuron_pool[i].get_id() == i);
		}
		for (uint16_t i = 0; i < Widelands::Player::AiPersistentState::kFNeuronPoolSize; ++i) {
			assert(persistent_data->f_neurons[i] == f_neuron_pool[i].get_int());
			assert(f_neuron_pool[i].get_id() == i);
		}
	}

	return;
}

void ManagementData::dump_data(const PlayerNumber pn) {
	ai_dna_handler.dump_output(persistent_data, pn);
}

// Querying military number at a possition
int16_t ManagementData::get_military_number_at(uint8_t pos) {
	assert(pos < Widelands::Player::AiPersistentState::kMagicNumbersSize);
	return persistent_data->magic_numbers.at(pos);
}

// Setting military number (persistent numbers are used also for local use)
void ManagementData::set_military_number_at(const uint8_t pos, int16_t value) {
	assert(pos < Widelands::Player::AiPersistentState::kMagicNumbersSize);
	assert(persistent_data->magic_numbers.size() ==
	       Widelands::Player::AiPersistentState::kMagicNumbersSize);
	persistent_data->magic_numbers.at(pos) = Neuron::clip_weight_to_range(value);
}

uint16_t MineTypesObserver::total_count() const {
	return in_construction + finished;
}

// this is used to count militarysites by their size
MilitarySiteSizeObserver::MilitarySiteSizeObserver() : in_construction(0), finished(0) {
}

// this represents a scheduler task
SchedulerTask::SchedulerTask(const uint32_t time,
                             const Widelands::SchedulerTaskId t,
                             const uint8_t p,
                             const char* d)
   : due_time(time), id(t), priority(p), descr(d) {
}

bool SchedulerTask::operator<(const SchedulerTask& other) const {
	return priority > other.priority;
}

// List of blocked fields with block time, with some accompanying functions
void BlockedFields::add(Widelands::Coords coords, uint32_t till) {
	const uint32_t hash = coords.hash();
	if (blocked_fields_.count(hash) == 0) {
		blocked_fields_.insert(std::pair<uint32_t, uint32_t>(hash, till));
	} else if (blocked_fields_[hash] < till) {
		blocked_fields_[hash] = till;
	}
	// The third possibility is that a field has been already blocked for longer time than 'till'
}

uint32_t BlockedFields::count() {
	return blocked_fields_.size();
}

void BlockedFields::remove_expired(uint32_t gametime) {
	std::vector<uint32_t> fields_to_remove;
	for (auto field : blocked_fields_) {
		if (field.second < gametime) {
			fields_to_remove.push_back(field.first);
		}
	}
	while (!fields_to_remove.empty()) {
		blocked_fields_.erase(fields_to_remove.back());
		fields_to_remove.pop_back();
	}
}

bool BlockedFields::is_blocked(Coords coords) {
	return (blocked_fields_.count(coords.hash()) != 0);
}

PlayersStrengths::PlayersStrengths() : update_time(0) {
}

// Constructor to be used
PlayersStrengths::PlayerStat::PlayerStat(Widelands::TeamNumber tc,
                                         uint32_t pp,
                                         uint32_t op,
                                         uint32_t o60p,
                                         uint32_t cs,
                                         uint32_t land,
                                         uint32_t oland,
                                         uint32_t o60l)
   : team_number(tc),
     players_power(pp),
     old_players_power(op),
     old60_players_power(o60p),
     players_casualities(cs),
     players_land(land),
     old_players_land(oland),
     old60_players_land(o60l) {
	last_time_seen = kNever;
}

// Inserting/updating data
// We keep information for
// - player strength / power
// - player casualties
// - player land
// We store actual values, but for some of them we store also
// - old = 15 mins ago
// - old60 = 60 mins ago
// e.g. players_power / old_players_power / old60_players_power
// we recieve also player and team numbers to figure out if we are enemies, or in the team
void PlayersStrengths::add(Widelands::PlayerNumber pn,
                           Widelands::PlayerNumber opn,
                           Widelands::TeamNumber mytn,
                           Widelands::TeamNumber pltn,
                           uint32_t pp,
                           uint32_t op,
                           uint32_t o60p,
                           uint32_t cs,
                           uint32_t land,
                           uint32_t oland,
                           uint32_t o60l) {
	if (all_stats.count(opn) == 0) {
		this_player_number = pn;
		this_player_team = mytn;
		all_stats.insert(std::make_pair(opn, PlayerStat(pltn, pp, op, o60p, cs, land, oland, o60l)));
	} else {
		all_stats[opn].players_power = pp;
		all_stats[opn].old_players_power = op;
		all_stats[opn].old60_players_power = o60p;
		all_stats[opn].players_casualities = cs;
		all_stats[opn].players_land = land;
		all_stats[opn].old_players_land = oland;
		all_stats[opn].old60_players_land = oland;
		assert(this_player_number == pn);
		if (this_player_team != mytn) {
			log("%2d: Team changed %d -> %d\n", pn, this_player_team, mytn);
			this_player_team = mytn;
		}
		if (all_stats[opn].team_number != pltn) {
			log("%2d: Team changed for player %d: %d -> %d\n", pn, opn, all_stats[opn].team_number,
			    pltn);
			all_stats[opn].team_number = pltn;
		}
	}
}

// Very tiny possibility that player that has a statistics info here
// does not exist anymore
void PlayersStrengths::remove_stat(const Widelands::PlayerNumber pn) {
	if (all_stats.count(pn) > 0) {
		log("%d: AI: Erasing statistics for player %d\n", this_player_number, pn);
		all_stats.erase(pn);
	}
}

// After statistics for team members are updated, this calculation is needed
void PlayersStrengths::recalculate_team_power() {
	team_powers.clear();
	for (auto& item : all_stats) {
		if (item.second.team_number > 0) {  // is a member of a team
			if (team_powers.count(item.second.team_number) > 0) {
				team_powers[item.second.team_number] += item.second.players_power;
			} else {
				team_powers[item.second.team_number] = item.second.players_power;
			}
		}
	}
}

// This just goes over information about all enemies and where they were seen the last time
bool PlayersStrengths::any_enemy_seen_lately(const uint32_t gametime) {
	for (auto& item : all_stats) {
		if (get_is_enemy(item.first) && player_seen_lately(item.first, gametime)) {
			return true;
		}
	}
	return false;
}

// Returns count of nearby enemies
uint8_t PlayersStrengths::enemies_seen_lately_count(const uint32_t gametime) {
	uint8_t count = 0;
	for (auto& item : all_stats) {
		if (get_is_enemy(item.first) && player_seen_lately(item.first, gametime)) {
			count += 1;
		}
	}
	return count;
}

// When we see enemy, we use this to store the time
void PlayersStrengths::set_last_time_seen(const uint32_t seentime, Widelands::PlayerNumber pn) {
	if (all_stats.count(pn) == 0) {
		return;
	}
	all_stats[pn].last_time_seen = seentime;
}

bool PlayersStrengths::get_is_enemy(Widelands::PlayerNumber other_player_number) {
	// So this is me
	if (other_player_number == this_player_number) {
		return false;
	}
	// If we do not belong to any team, all others are our enemies
	if (this_player_team == 0) {
		return true;
	}
	if (all_stats.count(other_player_number) == 0) {
		// Should happen only rarely so we print a warning here
		log("%d: WARNING: player has no statistics yet for player %d\n", this_player_number,
		    other_player_number);
		return false;
	}
	// finally we compare my team number of the other player team number
	return all_stats[other_player_number].team_number != this_player_team;
}

// Was the player seen less then 2 minutes ago
bool PlayersStrengths::player_seen_lately(Widelands::PlayerNumber pn, const uint32_t gametime) {
	if (all_stats.count(pn) == 0) {
		// Should happen only rarely so we print a warning here
		log("%d: WARNING: player has no statistics yet\n", this_player_number);
		return false;
	}
	if (all_stats[pn].last_time_seen == kNever) {
		return false;
	}
	if (all_stats[pn].last_time_seen + (2U * 60U * 1000U) > gametime) {
		return true;
	}
	return false;
}

// This is the strength of a player
uint32_t PlayersStrengths::get_player_power(Widelands::PlayerNumber pn) {
	if (all_stats.count(pn) > 0) {
		return all_stats[pn].players_power;
	}
	return 0;
}

// This is the land size owned by player
uint32_t PlayersStrengths::get_player_land(Widelands::PlayerNumber pn) {
	if (all_stats.count(pn) > 0) {
		return all_stats[pn].players_land;
	}
	return 0;
}

// Calculates the strength of the enemies seen within the last 2 minutes
uint32_t PlayersStrengths::get_visible_enemies_power(const uint32_t gametime) {
	uint32_t pw = 0;
	for (auto& item : all_stats) {
		if (get_is_enemy(item.first) && player_seen_lately(item.first, gametime)) {
			pw += item.second.players_power;
		}
	}
	return pw;
}

uint32_t PlayersStrengths::get_enemies_average_power() {
	uint32_t sum = 0;
	uint8_t count = 0;
	for (auto& item : all_stats) {
		if (get_is_enemy(item.first)) {
			sum += item.second.players_power;
			++count;
		}
	}
	if (count > 0) {
		return sum / count;
	}
	return 0;
}

uint32_t PlayersStrengths::get_enemies_average_land() {
	uint32_t sum = 0;
	uint8_t count = 0;
	for (auto& item : all_stats) {
		if (get_is_enemy(item.first)) {
			sum += item.second.players_land;
			++count;
		}
	}
	if (count > 0) {
		return sum / count;
	}
	return 0;
}

// Strength of stronger player
uint32_t PlayersStrengths::get_enemies_max_power() {
	uint32_t power = 0;
	for (auto& item : all_stats) {
		if (get_is_enemy(item.first)) {
			power = std::max<uint32_t>(power, item.second.players_power);
		}
	}
	return power;
}

uint32_t PlayersStrengths::get_enemies_max_land() {
	uint32_t land = 0;
	for (auto& item : all_stats) {
		if (get_is_enemy(item.first)) {
			land = std::max<uint32_t>(land, item.second.players_land);
		}
	}
	return land;
}

uint32_t PlayersStrengths::get_old_player_power(Widelands::PlayerNumber pn) {
	if (all_stats.count(pn) > 0) {
		return all_stats[pn].old_players_power;
	}
	return 0;
}

uint32_t PlayersStrengths::get_old60_player_power(Widelands::PlayerNumber pn) {
	if (all_stats.count(pn) > 0) {
		return all_stats[pn].old60_players_power;
	}
	return 0;
}

uint32_t PlayersStrengths::get_old_player_land(Widelands::PlayerNumber pn) {
	if (all_stats.count(pn) == 0) {
		log(" %d: Players statistics are still empty\n", pn);
		return 0;
	}
	return all_stats[pn].old_players_land;
}

uint32_t PlayersStrengths::get_old60_player_land(Widelands::PlayerNumber pn) {
	if (all_stats.count(pn) == 0) {
		log(" %d: Players statistics are still empty\n", pn);
		return 0;
	}
	return all_stats[pn].old60_players_land;
}

uint32_t PlayersStrengths::get_old_visible_enemies_power(const uint32_t gametime) {
	uint32_t pw = 0;
	for (auto& item : all_stats) {
		if (get_is_enemy(item.first) && player_seen_lately(item.first, gametime)) {
			pw += item.second.old_players_power;
		}
	}
	return pw;
}

// This is strength of player plus third of strength of other members of his team
uint32_t PlayersStrengths::get_modified_player_power(Widelands::PlayerNumber pn) {
	uint32_t result = 0;
	Widelands::TeamNumber team = 0;
	if (all_stats.count(pn) > 0) {
		result = all_stats[pn].players_power;
		team = all_stats[pn].team_number;
	}
	if (team > 0 && team_powers.count(team) > 0) {
		result = result + (team_powers[team] - result) / 3;
	}
	return result;
}

// Are the player in the same team
bool PlayersStrengths::players_in_same_team(Widelands::PlayerNumber pl1,
                                            Widelands::PlayerNumber pl2) {
	assert(all_stats.count(pl1) > 0);
	assert(all_stats.count(pl2) > 0);
	if (pl1 == pl2) {
		return false;
	} else if (all_stats[pl1].team_number > 0 &&
	           all_stats[pl1].team_number == all_stats[pl2].team_number) {
		// team number 0 = no team
		return true;
	} else {
		return false;
	}
}

bool PlayersStrengths::strong_enough(Widelands::PlayerNumber pl) {
	if (all_stats.count(pl) == 0) {
		return false;
	}
	uint32_t my_strength = all_stats[pl].players_power;
	uint32_t strongest_opponent_strength = 0;
	for (auto item : all_stats) {
		if (!players_in_same_team(item.first, pl) && pl != item.first) {
			if (get_modified_player_power(item.first) > strongest_opponent_strength) {
				strongest_opponent_strength = get_modified_player_power(item.first);
			}
		}
	}
	return my_strength > strongest_opponent_strength + 50;
}

// Update_time is used to prevent too frequent updates of statistics
void PlayersStrengths::set_update_time(const uint32_t gametime) {
	update_time = gametime;
}

uint32_t PlayersStrengths::get_update_time() {
	return update_time;
}

FlagWarehouseDistances::FlagInfo::FlagInfo(const uint32_t gametime,
                                           const uint16_t dist,
                                           const uint32_t wh) {
	expiry_time = gametime + kFlagDistanceExpirationPeriod;
	soft_expiry_time = gametime + kFlagDistanceExpirationPeriod / 2;
	distance = dist;
	nearest_warehouse = wh;
	new_road_prohibited_till = 0;
}
FlagWarehouseDistances::FlagInfo::FlagInfo() {
	expiry_time = 0;
	distance = 1000;
	new_road_prohibited_till = 0;
}

// We are updating the distance info, but not all the time.
// Always if after soft expiration period, but
// if below expiration period only when the new value is lower than current one
// In both cases new expiration times are calculated
bool FlagWarehouseDistances::FlagInfo::update(const uint32_t gametime,
                                              const uint16_t new_distance,
                                              const uint32_t nearest_wh) {
	const uint32_t new_expiry_time = gametime + kFlagDistanceExpirationPeriod;

	if (gametime > soft_expiry_time) {
		distance = new_distance;
		expiry_time = new_expiry_time;
		soft_expiry_time = gametime + kFlagDistanceExpirationPeriod / 2;
		nearest_warehouse = nearest_wh;
		return true;
	} else if (new_distance < distance ||
	           (new_distance == distance && expiry_time < new_expiry_time)) {
		distance = new_distance;
		expiry_time = new_expiry_time;
		nearest_warehouse = nearest_wh;
		return true;
	}
	return false;
}

uint16_t FlagWarehouseDistances::FlagInfo::get(const uint32_t gametime, uint32_t* nw) const {
	*nw = nearest_warehouse;
	if (gametime <= expiry_time) {
		return distance;
	}
	return kFarButReachable;
}

void FlagWarehouseDistances::FlagInfo::set_road_built(const uint32_t gametime) {
	// Prohibiting for next 60 seconds
	new_road_prohibited_till = gametime + 60 * 1000;
}

bool FlagWarehouseDistances::FlagInfo::is_road_prohibited(const uint32_t gametime) const {
	return new_road_prohibited_till > gametime;
}

bool FlagWarehouseDistances::set_distance(const uint32_t flag_coords,
                                          const uint16_t distance,
                                          uint32_t const gametime,
                                          uint32_t const nearest_warehouse) {
	if (flags_map.count(flag_coords) == 0) {
		flags_map[flag_coords] =
		   FlagWarehouseDistances::FlagInfo(gametime, distance, nearest_warehouse);
		return true;
	}
	return flags_map[flag_coords].update(gametime, distance, nearest_warehouse);
}

uint16_t FlagWarehouseDistances::count() const {
	return flags_map.size();
}

int16_t
FlagWarehouseDistances::get_distance(const uint32_t flag_coords, uint32_t gametime, uint32_t* nw) {
	if (flags_map.count(flag_coords) == 0) {
		*nw = 0;
		return kFarButReachable;  // this is to discourage to build second road from brand new flag...
	} else {
		return flags_map[flag_coords].get(gametime, nw);
	}
}

void FlagWarehouseDistances::set_road_built(const uint32_t coords_hash, const uint32_t gametime) {
	if (flags_map.count(coords_hash) == 1) {
		flags_map[coords_hash].set_road_built(gametime);
	}
}

bool FlagWarehouseDistances::is_road_prohibited(const uint32_t coords_hash,
                                                const uint32_t gametime) {
	if (flags_map.count(coords_hash) == 1) {
		return flags_map[coords_hash].is_road_prohibited(gametime);
	}
	return false;
}

bool FlagWarehouseDistances::remove_old_flag(uint32_t gametime) {
	for (std::map<uint32_t, FlagWarehouseDistances::FlagInfo>::iterator it = flags_map.begin();
	     it != flags_map.end(); it++) {
		if (it->second.expiry_time + kOldFlagRemoveTime < gametime) {
			it = flags_map.erase(it);
			return true;
		}
	}
	return false;
}

// Returns pointer to winning road, provided that the treshold is exceeded
FlagCandidates::Candidate* FlagCandidates::get_winner(const int16_t threshold) {
	if (flags_.empty()) {
		return nullptr;
	}
	sort();
	if (flags_[0].score() < threshold) {
		return nullptr;
	}
	if (!flags_[0].is_buildable()) {
		return nullptr;
	}
	return &flags_[0];
}

FlagCandidates::Candidate::Candidate(const uint32_t c_hash,
                                     bool different_eco,
                                     uint16_t start_f_dist,
                                     uint16_t act_dist_to_wh,
                                     uint16_t air_dst) {
	coords_hash = c_hash;
	different_economy = different_eco;
	start_flag_dist_to_wh = start_f_dist;
	flag_to_flag_road_distance = 0;
	possible_road_distance = kFarButReachable;
	cand_flag_distance_to_wh = act_dist_to_wh;
	air_distance = air_dst;
}

int16_t FlagCandidates::Candidate::score() const {
	return different_economy * 2000 + (start_flag_dist_to_wh - cand_flag_distance_to_wh) +
	       (flag_to_flag_road_distance - 2 * possible_road_distance);
}

bool FlagCandidates::set_road_possible(const uint32_t coords_hash, const uint16_t steps) {
	for (auto& item : flags_) {
		if (item.coords_hash == coords_hash) {
			item.possible_road_distance = steps;
			return true;
		}
	}
	return false;
}

bool FlagCandidates::set_cur_road_distance(const uint32_t coords, uint16_t dist) {
	for (auto& item : flags_) {
		if (item.coords_hash == coords) {
			item.flag_to_flag_road_distance = dist;
			return true;
		}
	}
	return false;
}
void FlagCandidates::sort() {
	std::sort(flags_.begin(), flags_.end());
}

void FlagCandidates::sort_by_air_distance() {
	std::sort(flags_.begin(), flags_.end(),
	          [](const FlagCandidates::Candidate& lf, const FlagCandidates::Candidate& rf) {
		          return lf.air_distance < rf.air_distance;
	          });
}

void FlagCandidates::add_flag(const uint32_t coords,
                              const bool different_economy,
                              const uint16_t act_dist_to_wh,
                              const uint16_t air_distance) {
	flags_.push_back(
	   Candidate(coords, different_economy, start_flag_dist_to_wh, act_dist_to_wh, air_distance));
}

bool FlagCandidates::has_candidate(const uint32_t coords_hash) const {
	for (auto& item : flags_) {
		if (item.coords_hash == coords_hash) {
			return true;
		}
	}
	return false;
}

}  // namespace Widelands<|MERGE_RESOLUTION|>--- conflicted
+++ resolved
@@ -223,17 +223,11 @@
 bool FindNodeWater::accept(const EditorGameBase& egbase, const FCoords& coord) const {
 	return (world_.terrain_descr(coord.field->terrain_d()).get_is() &
 	        TerrainDescription::Is::kWater) ||
-<<<<<<< HEAD
-	       (world_.terrain_descr(egbase.map().get_neighbour(coord, WALK_W).field->terrain_r()).get_is() &
-	        TerrainDescription::Is::kWater) ||
-	       (world_.terrain_descr(egbase.map().get_neighbour(coord, WALK_NW).field->terrain_r()).get_is() &
-=======
 	       (world_.terrain_descr(egbase.map().get_neighbour(coord, WALK_W).field->terrain_r())
 	           .get_is() &
 	        TerrainDescription::Is::kWater) ||
 	       (world_.terrain_descr(egbase.map().get_neighbour(coord, WALK_NW).field->terrain_r())
 	           .get_is() &
->>>>>>> 33c5056a
 	        TerrainDescription::Is::kWater);
 }
 
