--- conflicted
+++ resolved
@@ -1135,12 +1135,9 @@
 	if (all_stats[pn].last_time_requested.is_invalid()) {
 		return false;
 	}
-<<<<<<< HEAD
-	Duration request_interval = Duration((RNG::static_rand(std::abs(all_stats[pn].players_diplomacy_score) + 1) + 5) * 60U * 1000U);
-=======
+
 	Duration request_interval = Duration(
-	   (RNG::static_rand(std::abs(all_stats[pn].players_diplomacy_score)) + 5) * 60U * 1000U);
->>>>>>> f750ca39
+	   (RNG::static_rand(std::abs(all_stats[pn].players_diplomacy_score) + 1) + 5) * 60U * 1000U);
 	return all_stats[pn].last_time_requested + request_interval > gametime;
 }
 
