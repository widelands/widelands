--- conflicted
+++ resolved
@@ -45,11 +45,7 @@
 bool CheckStepRoadAI::allowed(const Widelands::Map& map,
                               Widelands::FCoords start,
                               Widelands::FCoords end,
-<<<<<<< HEAD
-                              int32_t /*unused*/,
-=======
                               int32_t /* direction */,
->>>>>>> 0918bd17
                               Widelands::CheckStep::StepId const id) const {
 	const uint8_t endcaps = player->get_buildcaps(end);
 
@@ -112,11 +108,7 @@
 bool CheckStepOwnTerritory::allowed(const Widelands::Map& map,
                                     Widelands::FCoords start,
                                     Widelands::FCoords end,
-<<<<<<< HEAD
-                                    int32_t /*unused*/,
-=======
                                     int32_t /* direction */,
->>>>>>> 0918bd17
                                     Widelands::CheckStep::StepId const id) const {
 	const uint8_t endcaps = player->get_buildcaps(end);
 	const uint8_t startcaps = player->get_buildcaps(start);
@@ -155,11 +147,7 @@
 FindNodeEnemy::FindNodeEnemy(Widelands::Player* p, Widelands::Game& g) : player(p), game(g) {
 }
 
-<<<<<<< HEAD
-bool FindNodeEnemy::accept(const Widelands::EditorGameBase& /*unused*/,
-=======
 bool FindNodeEnemy::accept(const Widelands::EditorGameBase& /* egbase */,
->>>>>>> 0918bd17
                            const Widelands::FCoords& fc) const {
 	return (fc.field->nodecaps() & Widelands::MOVECAPS_WALK) && fc.field->get_owned_by() != 0 &&
 	       player->is_hostile(*game.get_player(fc.field->get_owned_by()));
@@ -172,11 +160,7 @@
    : player(p), game(g) {
 }
 
-<<<<<<< HEAD
-bool FindNodeEnemiesBuilding::accept(const Widelands::EditorGameBase& /*unused*/,
-=======
 bool FindNodeEnemiesBuilding::accept(const Widelands::EditorGameBase& /* egbase */,
->>>>>>> 0918bd17
                                      const Widelands::FCoords& fc) const {
 	return (fc.field->get_immovable()) && fc.field->get_owned_by() != 0 &&
 	       player->is_hostile(*game.get_player(fc.field->get_owned_by()));
@@ -189,11 +173,7 @@
    : player(p), game(g) {
 }
 
-<<<<<<< HEAD
-bool FindEnemyNodeWalkable::accept(const Widelands::EditorGameBase& /*unused*/,
-=======
 bool FindEnemyNodeWalkable::accept(const Widelands::EditorGameBase& /* egbase */,
->>>>>>> 0918bd17
                                    const Widelands::FCoords& fc) const {
 	return ((fc.field->nodecaps() & Widelands::MOVECAPS_WALK) && (fc.field->get_owned_by() > 0) &&
 	        player->is_hostile(*game.get_player(fc.field->get_owned_by())));
@@ -206,11 +186,7 @@
    : player(p), game(g), player_number(n) {
 }
 
-<<<<<<< HEAD
-bool FindNodeAllyOwned::accept(const Widelands::EditorGameBase& /*unused*/,
-=======
 bool FindNodeAllyOwned::accept(const Widelands::EditorGameBase& /* egbase */,
->>>>>>> 0918bd17
                                const Widelands::FCoords& fc) const {
 	return (fc.field->nodecaps() & Widelands::MOVECAPS_WALK) && (fc.field->get_owned_by() != 0) &&
 	       (fc.field->get_owned_by() != player_number) &&
@@ -226,11 +202,7 @@
    : player(p), game(g), ore_type(t) {
 }
 
-<<<<<<< HEAD
-bool FindNodeUnownedMineable::accept(const Widelands::EditorGameBase& /*unused*/,
-=======
 bool FindNodeUnownedMineable::accept(const Widelands::EditorGameBase& /* egbase */,
->>>>>>> 0918bd17
                                      const Widelands::FCoords& fc) const {
 	if (ore_type == Widelands::INVALID_INDEX) {
 		return (fc.field->nodecaps() & Widelands::BUILDCAPS_MINE) &&
@@ -245,11 +217,7 @@
    : player(p), game(g) {
 }
 
-<<<<<<< HEAD
-bool FindNodeUnownedBuildable::accept(const Widelands::EditorGameBase& /*unused*/,
-=======
 bool FindNodeUnownedBuildable::accept(const Widelands::EditorGameBase& /* egbase */,
->>>>>>> 0918bd17
                                       const Widelands::FCoords& fc) const {
 	return ((fc.field->nodecaps() & Widelands::BUILDCAPS_SIZEMASK) ||
 	        (fc.field->nodecaps() & Widelands::BUILDCAPS_MINE)) &&
@@ -261,11 +229,7 @@
    : player(p), game(g) {
 }
 
-<<<<<<< HEAD
-bool FindNodeUnownedWalkable::accept(const Widelands::EditorGameBase& /*unused*/,
-=======
 bool FindNodeUnownedWalkable::accept(const Widelands::EditorGameBase& /* egbase */,
->>>>>>> 0918bd17
                                      const Widelands::FCoords& fc) const {
 	return (fc.field->nodecaps() & Widelands::MOVECAPS_WALK) &&
 	       (fc.field->get_owned_by() == Widelands::neutral());
@@ -277,11 +241,7 @@
    : game(g), res(r) {
 }
 
-<<<<<<< HEAD
-bool FindNodeMineable::accept(const Widelands::EditorGameBase& /*unused*/,
-=======
 bool FindNodeMineable::accept(const Widelands::EditorGameBase& /* egbase */,
->>>>>>> 0918bd17
                               const Widelands::FCoords& fc) const {
 
 	return (fc.field->nodecaps() & Widelands::BUILDCAPS_MINE) && (fc.field->get_resources() == res);
@@ -308,22 +268,14 @@
 	        Widelands::TerrainDescription::Is::kWater);
 }
 
-<<<<<<< HEAD
-bool FindNodeOpenWater::accept(const Widelands::EditorGameBase& /*unused*/,
-=======
 bool FindNodeOpenWater::accept(const Widelands::EditorGameBase& /* egbase */,
->>>>>>> 0918bd17
                                const Widelands::FCoords& coord) const {
 	return !(coord.field->nodecaps() & Widelands::MOVECAPS_WALK) &&
 	       (coord.field->nodecaps() & Widelands::MOVECAPS_SWIM);
 }
 
 // FindNodeWithFlagOrRoad
-<<<<<<< HEAD
-bool FindNodeWithFlagOrRoad::accept(const Widelands::EditorGameBase& /*unused*/,
-=======
 bool FindNodeWithFlagOrRoad::accept(const Widelands::EditorGameBase& /* egbase */,
->>>>>>> 0918bd17
                                     Widelands::FCoords fc) const {
 	if (upcast(Widelands::PlayerImmovable const, pimm, fc.field->get_immovable())) {
 		return (dynamic_cast<Widelands::Flag const*>(pimm) ||
