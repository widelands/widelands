/*
 * Copyright (C) 2009-2021 by the Widelands Development Team
 *
 * This program is free software; you can redistribute it and/or
 * modify it under the terms of the GNU General Public License
 * as published by the Free Software Foundation; either version 2
 * of the License, or (at your option) any later version.
 *
 * This program is distributed in the hope that it will be useful,
 * but WITHOUT ANY WARRANTY; without even the implied warranty of
 * MERCHANTABILITY or FITNESS FOR A PARTICULAR PURPOSE.  See the
 * GNU General Public License for more details.
 *
 * You should have received a copy of the GNU General Public License
 * along with this program; if not, write to the Free Software
 * Foundation, Inc., 51 Franklin Street, Fifth Floor, Boston, MA  02110-1301, USA.
 *
 */

#include "ai/ai_help_structs.h"

#include <algorithm>
#include <cstdlib>

#include "base/log.h"
#include "base/macros.h"
#include "base/time_string.h"
#include "logic/ai_dna_handler.h"
#include "logic/map.h"
#include "logic/player.h"

namespace AI {

constexpr int kNormalMutation = 500;  // Almost no mutation
constexpr int kTrainingMutation = 200;

constexpr int kMilitaryNumbersPos = 0;
constexpr int kNeuronsPos = 1;
constexpr int kFNeuronsPos = 2;

// CheckStepRoadAI
CheckStepRoadAI::CheckStepRoadAI(Widelands::Player* const pl, uint8_t const mc, bool const oe)
   : player(pl), movecaps(mc), open_end(oe) {
}

bool CheckStepRoadAI::allowed(const Widelands::Map& map,
                              Widelands::FCoords start,
                              Widelands::FCoords end,
                              int32_t,
                              Widelands::CheckStep::StepId const id) const {
	const uint8_t endcaps = player->get_buildcaps(end);

	// we should not cross fields with road or flags (or any other immovable)
	if (((map.get_immovable(start)) != nullptr) && !(id == Widelands::CheckStep::stepFirst)) {
		return false;
	}

	// Calculate cost and passability
	if ((endcaps & movecaps) == 0) {
		return false;
	}

	// Check for blocking immovables
	if (Widelands::BaseImmovable const* const imm = map.get_immovable(end)) {
		if (imm->get_size() >= Widelands::BaseImmovable::SMALL) {
			if (id != Widelands::CheckStep::stepLast && !open_end) {
				return false;
			}
			if (imm->descr().type() == Widelands::MapObjectType::FLAG) {
				return true;
			}
			if (imm->descr().type() != Widelands::MapObjectType::ROAD ||
			    ((endcaps & Widelands::BUILDCAPS_FLAG) == 0)) {
				return false;
			}
		}
	}
	return true;
}

bool CheckStepRoadAI::reachable_dest(const Widelands::Map& map,
                                     const Widelands::FCoords& dest) const {
	Widelands::NodeCaps const caps = dest.field->nodecaps();

	if ((caps & movecaps) == 0) {
		if (!(((movecaps & Widelands::MOVECAPS_SWIM) != 0) &&
		      ((caps & Widelands::MOVECAPS_WALK) != 0))) {
			return false;
		}
		if (!map.can_reach_by_water(dest)) {
			return false;
		}
	}

	return true;
}

// CheckStepOwnTerritory
CheckStepOwnTerritory::CheckStepOwnTerritory(Widelands::Player* const pl,
                                             uint8_t const mc,
                                             bool const oe)
   : player(pl), movecaps(mc), open_end(oe) {
}

// Defines when movement is allowed:
// 1. startfield is walkable (or it is the first step)
// And endfield either:
// 2a. is walkable
// 2b. has our PlayerImmovable (building or flag)
bool CheckStepOwnTerritory::allowed(const Widelands::Map& map,
                                    Widelands::FCoords start,
                                    Widelands::FCoords end,
                                    int32_t,
                                    Widelands::CheckStep::StepId const id) const {
	const uint8_t endcaps = player->get_buildcaps(end);
	const uint8_t startcaps = player->get_buildcaps(start);

	// We should not cross fields with road or flags (or any other immovable)
	// Or rather we can step on it, but not go on from such field
	if (((map.get_immovable(start)) != nullptr) && !(id == Widelands::CheckStep::stepFirst)) {
		return false;
	}

	// Start field must be walkable
	if ((startcaps & movecaps) == 0) {
		return false;
	}

	// Endfield can not be water
	if ((endcaps & Widelands::MOVECAPS_SWIM) != 0) {
		return false;
	}

	return true;
}

// We accept either walkable territory or field with own immovable
bool CheckStepOwnTerritory::reachable_dest(const Widelands::Map& map,
                                           const Widelands::FCoords& dest) const {
	const uint8_t endcaps = player->get_buildcaps(dest);
	if (Widelands::BaseImmovable const* const imm = map.get_immovable(dest)) {
		return imm->descr().type() >= Widelands::MapObjectType::FLAG;
	}
	return (endcaps & Widelands::MOVECAPS_WALK) != 0;
}

// We are looking for fields we can walk on
// and owned by hostile player.
FindNodeEnemy::FindNodeEnemy(Widelands::Player* p, Widelands::Game& g) : player(p), game(g) {
}

bool FindNodeEnemy::accept(const Widelands::EditorGameBase&, const Widelands::FCoords& fc) const {
	return ((fc.field->nodecaps() & Widelands::MOVECAPS_WALK) != 0) &&
	       fc.field->get_owned_by() != 0 &&
	       player->is_hostile(*game.get_player(fc.field->get_owned_by()));
}

// We are looking for buildings owned by hostile player
// (sometimes there is a enemy's teritorry without buildings, and
// this confuses the AI)
FindNodeEnemiesBuilding::FindNodeEnemiesBuilding(Widelands::Player* p, Widelands::Game& g)
   : player(p), game(g) {
}

bool FindNodeEnemiesBuilding::accept(const Widelands::EditorGameBase&,
                                     const Widelands::FCoords& fc) const {
	return ((fc.field->get_immovable()) != nullptr) && fc.field->get_owned_by() != 0 &&
	       player->is_hostile(*game.get_player(fc.field->get_owned_by()));
}

// When looking for unowned terrain to acquire, we are actually
// only interested in fields we can walk on.
// Fields should either be completely unowned or owned by an opposing player
FindEnemyNodeWalkable::FindEnemyNodeWalkable(Widelands::Player* p, Widelands::Game& g)
   : player(p), game(g) {
}

bool FindEnemyNodeWalkable::accept(const Widelands::EditorGameBase&,
                                   const Widelands::FCoords& fc) const {
	return (((fc.field->nodecaps() & Widelands::MOVECAPS_WALK) != 0) &&
	        (fc.field->get_owned_by() > 0) &&
	        player->is_hostile(*game.get_player(fc.field->get_owned_by())));
}

// Sometimes we need to know how many nodes our allies owns
FindNodeAllyOwned::FindNodeAllyOwned(Widelands::Player* p,
                                     Widelands::Game& g,
                                     Widelands::PlayerNumber n)
   : player(p), game(g), player_number(n) {
}

bool FindNodeAllyOwned::accept(const Widelands::EditorGameBase&,
                               const Widelands::FCoords& fc) const {
	return ((fc.field->nodecaps() & Widelands::MOVECAPS_WALK) != 0) &&
	       (fc.field->get_owned_by() != 0) && (fc.field->get_owned_by() != player_number) &&
	       !player->is_hostile(*game.get_player(fc.field->get_owned_by()));
}

// When looking for unowned terrain to acquire, we must
// pay speciall attention to fields where mines can be built.
// Fields should be completely unowned
FindNodeUnownedMineable::FindNodeUnownedMineable(Widelands::Player* p,
                                                 Widelands::Game& g,
                                                 int32_t t)
   : player(p), game(g), ore_type(t) {
}

bool FindNodeUnownedMineable::accept(const Widelands::EditorGameBase&,
                                     const Widelands::FCoords& fc) const {
	if (ore_type == Widelands::INVALID_INDEX) {
		return ((fc.field->nodecaps() & Widelands::BUILDCAPS_MINE) != 0) &&
		       (fc.field->get_owned_by() == Widelands::neutral());
	}
	return ((fc.field->nodecaps() & Widelands::BUILDCAPS_MINE) != 0) &&
	       (fc.field->get_owned_by() == Widelands::neutral()) &&
	       fc.field->get_resources() == ore_type;
}

FindNodeUnownedBuildable::FindNodeUnownedBuildable(Widelands::Player* p, Widelands::Game& g)
   : player(p), game(g) {
}

bool FindNodeUnownedBuildable::accept(const Widelands::EditorGameBase&,
                                      const Widelands::FCoords& fc) const {
	return (((fc.field->nodecaps() & Widelands::BUILDCAPS_SIZEMASK) != 0) ||
	        ((fc.field->nodecaps() & Widelands::BUILDCAPS_MINE) != 0)) &&
	       (fc.field->get_owned_by() == Widelands::neutral());
}

// Unowned but walkable fields nearby
FindNodeUnownedWalkable::FindNodeUnownedWalkable(Widelands::Player* p, Widelands::Game& g)
   : player(p), game(g) {
}

bool FindNodeUnownedWalkable::accept(const Widelands::EditorGameBase&,
                                     const Widelands::FCoords& fc) const {
	return ((fc.field->nodecaps() & Widelands::MOVECAPS_WALK) != 0) &&
	       (fc.field->get_owned_by() == Widelands::neutral());
}

// Looking only for mines-capable fields nearby
// of specific type
FindNodeMineable::FindNodeMineable(Widelands::Game& g, Widelands::DescriptionIndex r)
   : game(g), res(r) {
}

bool FindNodeMineable::accept(const Widelands::EditorGameBase&,
                              const Widelands::FCoords& fc) const {

	return ((fc.field->nodecaps() & Widelands::BUILDCAPS_MINE) != 0) &&
	       (fc.field->get_resources() == res);
}

// Fishers and fishbreeders must be built near water
FindNodeWater::FindNodeWater(const Widelands::Descriptions& descriptions)
   : descriptions_(descriptions) {
}

bool FindNodeWater::accept(const Widelands::EditorGameBase& egbase,
                           const Widelands::FCoords& coord) const {
	return ((descriptions_.get_terrain_descr(coord.field->terrain_d())->get_is() &
	         Widelands::TerrainDescription::Is::kWater) != 0) ||
	       ((descriptions_
	            .get_terrain_descr(
	               egbase.map().get_neighbour(coord, Widelands::WALK_W).field->terrain_r())
	            ->get_is() &
	         Widelands::TerrainDescription::Is::kWater) != 0) ||
	       ((descriptions_
	            .get_terrain_descr(
	               egbase.map().get_neighbour(coord, Widelands::WALK_NW).field->terrain_r())
	            ->get_is() &
	         Widelands::TerrainDescription::Is::kWater) != 0);
}

bool FindNodeOpenWater::accept(const Widelands::EditorGameBase&,
                               const Widelands::FCoords& coord) const {
	return ((coord.field->nodecaps() & Widelands::MOVECAPS_WALK) == 0) &&
	       ((coord.field->nodecaps() & Widelands::MOVECAPS_SWIM) != 0);
}

// FindNodeWithFlagOrRoad
bool FindNodeWithFlagOrRoad::accept(const Widelands::EditorGameBase&, Widelands::FCoords fc) const {
	if (upcast(Widelands::PlayerImmovable const, pimm, fc.field->get_immovable())) {
		return ((dynamic_cast<Widelands::Flag const*>(pimm) != nullptr) ||
		        ((dynamic_cast<Widelands::Road const*>(pimm) != nullptr) &&
		         ((fc.field->nodecaps() & Widelands::BUILDCAPS_FLAG) != 0)));
	}
	return false;
}

NearFlag::NearFlag(const Widelands::Flag* f, int32_t const c) : flag(f), current_road_distance(c) {
	to_be_checked = true;
}

NearFlag::NearFlag() {
	flag = nullptr;
	current_road_distance = 0;
	to_be_checked = true;
}

void EventTimeQueue::push(const Time& production_time, const uint32_t additional_id) {
	queue.push_front(std::make_pair(production_time, additional_id));
}

// Return count of entries in log (deque), if id is provided, it counts corresponding
// members. id here can be index of building, f.e. it count how many soldiers were
// trained in particular type of training site
uint32_t EventTimeQueue::count(const Time& current_time, const uint32_t additional_id) {
	strip_old(current_time);
	if (additional_id == std::numeric_limits<uint32_t>::max()) {
		return queue.size();
	} else {
		uint32_t cnt = 0;
		for (const auto& item : queue) {
			if (item.second == additional_id) {
				++cnt;
			}
		}
		return cnt;
	}
}

void EventTimeQueue::strip_old(const Time& current_time) {
	while (!queue.empty() && queue.back().first + duration_ < current_time) {
		queue.pop_back();
	}
}

BuildableField::BuildableField(const Widelands::FCoords& fc)
   : coords(fc),
     field_info_expiration(20000),
     preferred(false),
     enemy_nearby(false),
     enemy_accessible_(false),
     enemy_wh_nearby(false),
     unowned_land_nearby(0),
     enemy_owned_land_nearby(0U),
     unowned_buildable_spots_nearby(0U),
     unowned_portspace_vicinity_nearby(0U),
     nearest_buildable_spot_nearby(0U),
     near_border(false),
     unowned_mines_spots_nearby(0),
     unowned_iron_mines_nearby(0u),
     // explanation of starting values
     // this is done to save some work for AI (CPU utilization)
     // base rules are:
     // count of water fields are stable, so if the current count is
     // non-negative, water is not recalculated
     water_nearby(-1),
     open_water_nearby(-1),
     distant_water(0),
     fish_nearby(-1),
     critters_nearby(-1),
     ground_water(1),
     space_consumers_nearby(0),
     rangers_nearby(0),
     area_military_capacity(0),
     military_loneliness(1000),
     military_in_constr_nearby(0),
     own_military_presence(0),
     enemy_military_presence(0),
     enemy_military_sites(0),
     ally_military_presence(0),
     military_stationed(0),
     unconnected_nearby(false),
     military_unstationed(0),
     own_non_military_nearby(0),
     defense_msite_allowed(false),
     is_portspace(ExtendedBool::kUnset),
     port_nearby(false),
     portspace_nearby(ExtendedBool::kUnset),
     max_buildcap_nearby(0),
     last_resources_check_time(0),
     military_score_(0),
     inland(false),
     local_soldier_capacity(0),
     is_militarysite(false) {
}

MineableField::MineableField(const Widelands::FCoords& fc)
   : coords(fc),
     field_info_expiration(20000),
     preferred(false),
     mines_nearby(0),
     same_mine_fields_nearby(0) {
}

EconomyObserver::EconomyObserver(Widelands::Economy& e)
   : economy(e), dismantle_grace_time(Time()), fields_block_last_time(Time(0)) {
}

int32_t BuildingObserver::total_count() const {
	return cnt_built + cnt_under_construction;
}

bool BuildingObserver::is(BuildingAttribute attribute) const {
	return is_what.count(attribute) == 1;
}

void BuildingObserver::set_is(const BuildingAttribute attribute) {
	is_what.insert(attribute);
}

void BuildingObserver::unset_is(const BuildingAttribute attribute) {
	is_what.erase(attribute);
	assert(!is(attribute));
}

AiModeBuildings BuildingObserver::aimode_limit_status() const {
	if (total_count() > cnt_limit_by_aimode) {
		return AiModeBuildings::kLimitExceeded;
	} else if (total_count() == cnt_limit_by_aimode) {
		return AiModeBuildings::kOnLimit;
	} else {
		return AiModeBuildings::kAnotherAllowed;
	}
}
bool BuildingObserver::buildable(const Widelands::Player& p) {
	return is(BuildingAttribute::kBuildable) && p.is_building_type_allowed(id) &&
	       p.tribe().has_building(id);
}

// as all mines have 3 levels, AI does not know total count of mines per mined material
// so this observer will be used for this
MineTypesObserver::MineTypesObserver()
   : in_construction(0), finished(0), is_critical(false), unoccupied(0) {
}

// Reset counter for all field types
void MineFieldsObserver::zero() {
	for (auto& material : stat) {
		material.second = 0;
	}
}

// Increase counter by one for specific ore/minefield type
void MineFieldsObserver::add(const Widelands::DescriptionIndex idx) {
	++stat[idx];
}

// Add ore into critical_ores
void MineFieldsObserver::add_critical_ore(const Widelands::DescriptionIndex idx) {
	critical_ores.insert(idx);
}

// Does the player has at least one mineable field with positive amount for each critical ore?
bool MineFieldsObserver::has_critical_ore_fields() {
	for (auto ore : critical_ores) {
		if (get(ore) == 0) {
			return false;
		}
	}
	return true;
}

// Returns count of fields with desired ore
uint16_t MineFieldsObserver::get(const Widelands::DescriptionIndex idx) {
	if (stat.count(idx) == 0) {
		return 0;
	}
	return stat[idx];
}

// Count of types of mineable fields, up to 4 currently
uint8_t MineFieldsObserver::count_types() {
	uint16_t count = 0;
	for (auto material : stat) {
		if (material.second > 0) {
			++count;
		}
	}
	return count;
}

ExpansionType::ExpansionType() {
	type = ExpansionMode::kResources;
}

void ExpansionType::set_expantion_type(const ExpansionMode etype) {
	type = etype;
}

// Initialization of neuron. Neuron is defined by curve (type) and weight [-kWeightRange,
// kWeightRange]
// third argument is just id
Neuron::Neuron(int8_t w, uint8_t f, uint16_t i) : weight(w), type(f), id(i) {
	assert(type < neuron_curves.size());
	assert(weight >= -kNeuronWeightLimit && weight <= kNeuronWeightLimit);
	recalculate();
}

// Weight, or rather value in range [-kWeightRange, kWeightRange]. Automatically adjusts the weight
// to the range in case of
// overflow.
void Neuron::set_weight(int8_t w) {
	weight = Neuron::clip_weight_to_range(w);
}

// Neuron stores calculated values in an array of size 21.
// This has to be recalculated when the weight or curve type change
void Neuron::recalculate() {
	assert(neuron_curves.size() > type);
	for (uint8_t i = 0; i <= kNeuronMaxPosition; ++i) {
		results[i] = weight * neuron_curves[type][i] / kNeuronWeightLimit;
	}
}

// The Following two functions return Neuron values on position
int8_t Neuron::get_result(const size_t pos) {
	assert(pos <= kNeuronMaxPosition);
	return results[pos];
}

// get value corresponding to input in range 0-20, if you are out of range
// the input will be cropped
int8_t Neuron::get_result_safe(int32_t pos, const bool absolute) {
	// pos has to be normalized into range 0 - 20(kNeuronMaxPosition)
	pos = std::max(0, std::min(static_cast<int>(kNeuronMaxPosition), pos));

	assert(pos <= static_cast<int32_t>(kNeuronMaxPosition));
	assert(pos >= 0);
	assert(results[pos] >= -kNeuronWeightLimit && results[pos] <= kNeuronWeightLimit);

	if (absolute) {
		return std::abs(results[pos]);
	}
	return results[pos];
}

// Setting the type of curve
void Neuron::set_type(uint8_t new_type) {
	assert(new_type < neuron_curves.size());
	type = new_type;
}

// FNeuron is basically a single uint32_t integer, and the AI can query every bit of that uint32_t
FNeuron::FNeuron(uint32_t c, uint16_t i) : core(c), id(i) {
}

// Returning a result depending on combinations of 5 bools
// Bools are completely anonymous, but can present any yes/no inputs, e.g. imagine the AI that is
// to figure out if it should attack from a militarysite. The inputs can be:
// bool1 - are we stronger than the enemy?
// bool2 - do we have a basic economy established?
// bool3 - do we have local predominance?
// bool4 - has our strength grown during the last 60 minutes?
// bool5 - are there mines in the vicinity?
// These five bools can create 32 combinations = yes/no answers.
// In fact this can be perceived as a complicated if..then structure, but one that can
// adjust automatically as a part of training.
// Or rather it is a 5-dimensional table with 2 columns in every dimension :)
// In fact this concept if very demanding for training so we don't use it much
bool FNeuron::get_result(
   const bool bool1, const bool bool2, const bool bool3, const bool bool4, const bool bool5) {
	return core.test(static_cast<int>(bool1) * 16 + static_cast<int>(bool2) * 8 +
	                 static_cast<int>(bool3) * 4 + static_cast<int>(bool4) * 2 +
	                 static_cast<int>(bool5));
}

// Returning bool on a position
bool FNeuron::get_position(const uint8_t pos) {
	assert(pos < kFNeuronBitSize);
	return core.test(pos);
}

// Returning numerical value of FNeuron. Used for saving and priting into log
uint32_t FNeuron::get_int() {
	return core.to_ulong();
}

// This is basically a mutation of FNeuron
void FNeuron::flip_bit(const uint8_t pos) {
	assert(pos < kFNeuronBitSize);
	core.flip(pos);
}

// Shifting the value in range -kWeightRange to kWeightRange, if zero_align is true, it is now
// allowed to shift
// from negative to positive and vice versa, 0 must be used.
int8_t ManagementData::shift_weight_value(const int8_t old_value, const bool aggressive) {

	int16_t halfVArRange = 50;
	if (aggressive) {
		halfVArRange = 200;
	}

	const int16_t upper_limit = std::min<int16_t>(old_value + halfVArRange, kNeuronWeightLimit);
	const int16_t bottom_limit = std::max<int16_t>(old_value - halfVArRange, -kNeuronWeightLimit);
	int16_t new_value = bottom_limit + RNG::static_rand(upper_limit - bottom_limit + 1);

	if (!aggressive && ((old_value > 0 && new_value < 0) || (old_value < 0 && new_value > 0))) {
		new_value = 0;
	}

	new_value = Neuron::clip_weight_to_range(new_value);
	return static_cast<int8_t>(new_value);
}

// Used to score performance of AI
// Should be disabled for "production"
void ManagementData::review(const Time& gametime,
                            Widelands::PlayerNumber pn,
                            const uint32_t land,
                            const uint32_t max_e_land,
                            const uint32_t old_land,
                            const uint16_t attackers,
                            const int16_t trained_soldiers,
                            const uint16_t strength,
                            const uint32_t existing_ps,
                            const Time& first_iron_mine_time,
                            const uint16_t ships_count,
                            const uint16_t finished_mine_types) {

	// bonuses (something or nothing)
	const uint16_t iron_mine_bonus = (first_iron_mine_time < Time(2 * 60 * 60 * 1000)) ? 1000 : 0;
	const uint16_t attack_bonus = (attackers > 0) ? kAttackBonus : 0;
	const uint16_t training_bonus = (trained_soldiers > 0) ? 1000 : 0;
	// For having at least one mine of each type (iron, coal, ...), so up to 1000 points
	const uint16_t finished_mine_type_bonus = finished_mine_types * 250;
	// Are this player best one in the game? Probably does not make sense on irregular maps
	const uint16_t best_player_bonus = (land > max_e_land) ? 100 : 0;

	// scores (numbers dependant on performance)
	// points for the size of territory
	const uint16_t land_score = land / kCurrentLandDivider;
	// points for the territory growth within last 60 minutes
	const int16_t territory_growth_bonus = (land - old_land) * kLandDeltaMultiplier;
	// score for what get_player_power() returns
	const uint16_t strength_score = std::min<uint16_t>(strength, 200) * kStrengthMultiplier;
	// score for soldiers that ever attacked (can repeat of course)
	const uint16_t attackers_score = std::min<uint16_t>(attackers, 200) * kAttackersBonus;
	const uint32_t ps_sites_score = kPSitesRatioMultiplier * std::pow(existing_ps, 3) / 1000 / 1000;
	// On most maps AI will not build ships of course
	const uint32_t ships_score = kShipBonus * ships_count;

	score = territory_growth_bonus + iron_mine_bonus + attack_bonus + training_bonus + land_score +
	        strength_score + ps_sites_score + attackers_score + ships_score +
	        finished_mine_type_bonus + best_player_bonus;

	verb_log_dbg_time(gametime,
	                  "AIPARSE %2d reviewing sc: %5d Pr.p: %d (Bonuses:Te:%s I:%s Tr:%s, "
	                  "Scores:Land:%5d+%4d Str:%4d PS:%4d, Att:%4d, Sh:%d, FinMns:%d\n",
	                  pn, score, primary_parent, (best_player_bonus) ? "Y" : "N",
	                  (iron_mine_bonus) ? "Y" : "N", (training_bonus) ? "Y" : "N", land_score,
	                  territory_growth_bonus, strength_score, ps_sites_score,
	                  attack_bonus + attackers_score, ships_count, finished_mine_types);

	if (score < -10000 || score > 30000) {
		verb_log_dbg_time(gametime, "%2d %s: reviewing AI mngm. data, score too extreme: %4d\n", pn,
		                  gamestring_with_leading_zeros(gametime.get()), score);
	}
	assert(score > -10000 && score < 100000);
}

// Here we generate new AI DNA (no mutation yet) and push them into persistent data
// this can cause inconsistency between local and persistent
void ManagementData::new_dna_for_persistent(const uint8_t pn, const AiType type) {

	ai_type = type;

	verb_log_dbg("%2d: DNA initialization... \n", pn);

	primary_parent = RNG::static_rand(4);
	const uint8_t parent2 = RNG::static_rand(4);

	std::vector<int16_t> AI_military_numbers_P1(
	   Widelands::Player::AiPersistentState::kMagicNumbersSize);
	std::vector<int8_t> input_weights_P1(Widelands::Player::AiPersistentState::kNeuronPoolSize);
	std::vector<int8_t> input_func_P1(Widelands::Player::AiPersistentState::kNeuronPoolSize);
	std::vector<uint32_t> f_neurons_P1(Widelands::Player::AiPersistentState::kFNeuronPoolSize);
	ai_dna_handler.fetch_dna(
	   AI_military_numbers_P1, input_weights_P1, input_func_P1, f_neurons_P1, primary_parent + 1);

	std::vector<int16_t> AI_military_numbers_P2(
	   Widelands::Player::AiPersistentState::kMagicNumbersSize);
	std::vector<int8_t> input_weights_P2(Widelands::Player::AiPersistentState::kNeuronPoolSize);
	std::vector<int8_t> input_func_P2(Widelands::Player::AiPersistentState::kNeuronPoolSize);
	std::vector<uint32_t> f_neurons_P2(Widelands::Player::AiPersistentState::kFNeuronPoolSize);
	ai_dna_handler.fetch_dna(
	   AI_military_numbers_P2, input_weights_P2, input_func_P2, f_neurons_P2, parent2 + 1);

	verb_log_dbg("    ... Primary parent: %d, secondary parent: %d\n", primary_parent, parent2);

	// First setting of military numbers, they go directly to persistent data
	for (uint16_t i = 0; i < Widelands::Player::AiPersistentState::kMagicNumbersSize; ++i) {
		// Child inherits DNA with probability 1/kSecondParentProbability from main parent
		DnaParent dna_donor = (RNG::static_rand(kSecondParentProbability) > 0) ?
                               DnaParent::kPrimary :
                               DnaParent::kSecondary;

		switch (dna_donor) {
		case DnaParent::kPrimary:
			set_military_number_at(i, AI_military_numbers_P1[i]);
			break;
		case DnaParent::kSecondary:
			set_military_number_at(i, AI_military_numbers_P2[i]);
			break;
		}
	}

	persistent_data->neuron_weights.clear();
	persistent_data->neuron_functs.clear();
	persistent_data->f_neurons.clear();

	for (uint16_t i = 0; i < Widelands::Player::AiPersistentState::kNeuronPoolSize; ++i) {
		const DnaParent dna_donor = (RNG::static_rand(kSecondParentProbability) > 0) ?
                                     DnaParent::kPrimary :
                                     DnaParent::kSecondary;

		switch (dna_donor) {
		case DnaParent::kPrimary:
			persistent_data->neuron_weights.push_back(input_weights_P1[i]);
			persistent_data->neuron_functs.push_back(input_func_P1[i]);
			break;
		case DnaParent::kSecondary:
			persistent_data->neuron_weights.push_back(input_weights_P2[i]);
			persistent_data->neuron_functs.push_back(input_func_P2[i]);
			break;
		}
	}

	for (uint16_t i = 0; i < Widelands::Player::AiPersistentState::kFNeuronPoolSize; ++i) {
		const DnaParent dna_donor = (RNG::static_rand(kSecondParentProbability) > 0) ?
                                     DnaParent::kPrimary :
                                     DnaParent::kSecondary;
		switch (dna_donor) {
		case DnaParent::kPrimary:
			persistent_data->f_neurons.push_back(f_neurons_P1[i]);
			break;
		case DnaParent::kSecondary:
			persistent_data->f_neurons.push_back(f_neurons_P2[i]);
			break;
		}
	}

	assert(persistent_data->magic_numbers.size() ==
	       Widelands::Player::AiPersistentState::kMagicNumbersSize);
}
// Decides if mutation takes place and how intensive it will be
MutatingIntensity ManagementData::do_mutate(const uint8_t is_preferred,
                                            const int16_t mutation_probability) {
	if (is_preferred > 0) {
		return MutatingIntensity::kAgressive;
	}
	if (RNG::static_rand(mutation_probability) == 0) {
		return MutatingIntensity::kNormal;
	}
	return MutatingIntensity::kNo;
}

// Mutating, but all done on persistent data
void ManagementData::mutate(const uint8_t pn) {

	// Below numbers are used to dictate intensity of mutation
	// Probability that a value will be mutated = 1 / probability
	// (lesser number means higher probability and higher mutation)
	int16_t mutation_intensity = (ai_training_mode_) ? kTrainingMutation : kNormalMutation;
	// Some of mutation will be agressive - over full range of values, the number below
	// say how many (aproximately) they will be
	uint16_t preferred_numbers_count = 0;
	// This is used to store status whether wild card was or was not used
	bool wild_card = false;

	// decreasing probability (or rather increasing probability of mutation) if weaker player
	// The reason is to make them play worse
	if (ai_type == AiType::kWeak) {
		mutation_intensity /= 15;
		preferred_numbers_count = 25;
	} else if (ai_type == AiType::kVeryWeak) {
		mutation_intensity /= 40;
		preferred_numbers_count = 50;
	}

	// Wildcard for ai trainingmode. This means that one of 8 AI players will mutate more agressively
	// sometimes such more agrassively mutated AI player surprises and have better results than
	// the rest
	// (number 8 is just arbitrary number)
	if (ai_training_mode_ && RNG::static_rand(8) == 0 && ai_type == AiType::kNormal) {
		mutation_intensity /= 3;
		preferred_numbers_count = 5;
		wild_card = true;
	}

	verb_log_dbg("AIPARSE %2d  mutating_probability 1 / %3d preffered numbers target %d %s\n", pn,
	             mutation_intensity, preferred_numbers_count, (wild_card) ? ", wild card" : "");

	// This statistics is not used in the game, but is printed and perhaps evaluated by a human
	// Helps to understand how aggressive the mutation was in each of category:
	// military numbers, neurons, f-neurons. So its length is 3
	uint16_t mutation_stat[3] = {};

	// Modifying pool of Military numbers
	{
		// Preferred numbers are ones that will be mutated agressively in full range
		// [-kWeightRange, kWeightRange]
		std::set<int32_t> preferred_numbers;
		for (int i = 0; i < preferred_numbers_count; i++) {
			preferred_numbers.insert(RNG::static_rand(pref_number_probability));
		}

		for (uint16_t i = 0; i < Widelands::Player::AiPersistentState::kMagicNumbersSize; ++i) {

			const MutatingIntensity mutating_intensity =
			   do_mutate(preferred_numbers.count(i) > 0, mutation_intensity);

<<<<<<< HEAD
				const MutatingIntensity mutating_intensity =
				   do_mutate(static_cast<uint8_t>(preferred_numbers.count(i) > 0), probability);

				if (mutating_intensity != MutatingIntensity::kNo) {
					const int16_t old_value = get_military_number_at(i);
					const int16_t new_value = shift_weight_value(
					   get_military_number_at(i), mutating_intensity == MutatingIntensity::kAgressive);
					set_military_number_at(i, new_value);
					verb_log_dbg(
					   "      Magic number %3d: value changed: %4d -> %4d  %s\n", i, old_value,
					   new_value,
					   (mutating_intensity == MutatingIntensity::kAgressive) ? "aggressive" : "");
				}
=======
			if (mutating_intensity != MutatingIntensity::kNo) {
				const int16_t old_value = get_military_number_at(i);
				const int16_t new_value = shift_weight_value(
				   get_military_number_at(i), mutating_intensity == MutatingIntensity::kAgressive);
				set_military_number_at(i, new_value);
				++mutation_stat[kMilitaryNumbersPos];
				verb_log_dbg("      Magic number %3d: value changed: %4d -> %4d  %s\n", i, old_value,
				             new_value,
				             (mutating_intensity == MutatingIntensity::kAgressive) ? "aggressive" : "");
>>>>>>> 626a59d9
			}
		}
	}

<<<<<<< HEAD
		// Modifying pool of neurons
		{
			// Neurons to be mutated more agressively
			std::set<int32_t> preferred_neurons;
			for (int i = 0; i < preferred_numbers_count; i++) {
				preferred_neurons.insert(RNG::static_rand(pref_number_probability));
			}
			for (auto& item : neuron_pool) {

				const MutatingIntensity mutating_intensity = do_mutate(
				   static_cast<uint8_t>(preferred_neurons.count(item.get_id()) > 0), probability);

				if (mutating_intensity != MutatingIntensity::kNo) {
					const int16_t old_value = item.get_weight();
					if (RNG::static_rand(4) == 0) {
						assert(!neuron_curves.empty());
						item.set_type(RNG::static_rand(neuron_curves.size()));
						persistent_data->neuron_functs[item.get_id()] = item.get_type();
					} else {
						int16_t new_value = shift_weight_value(
						   item.get_weight(), mutating_intensity == MutatingIntensity::kAgressive);
						item.set_weight(new_value);
						persistent_data->neuron_weights[item.get_id()] = item.get_weight();
					}
					verb_log_dbg(
					   "      Neuron %2d: weight: %4d -> %4d, new curve: %d   %s\n", item.get_id(),
					   old_value, item.get_weight(), item.get_type(),
					   (mutating_intensity == MutatingIntensity::kAgressive) ? "aggressive" : "");

					item.recalculate();
=======
	// Modifying pool of neurons
	{
		// Neurons to be mutated more agressively
		std::set<int32_t> preferred_neurons;
		for (int i = 0; i < preferred_numbers_count; i++) {
			preferred_neurons.insert(RNG::static_rand(pref_number_probability));
		}
		for (auto& item : neuron_pool) {

			const MutatingIntensity mutating_intensity =
			   do_mutate(preferred_neurons.count(item.get_id()) > 0, mutation_intensity);

			if (mutating_intensity != MutatingIntensity::kNo) {
				const int16_t old_value = item.get_weight();
				if (RNG::static_rand(4) == 0) {
					assert(!neuron_curves.empty());
					item.set_type(RNG::static_rand(neuron_curves.size()));
					persistent_data->neuron_functs[item.get_id()] = item.get_type();
				} else {
					int16_t new_value = shift_weight_value(
					   item.get_weight(), mutating_intensity == MutatingIntensity::kAgressive);
					item.set_weight(new_value);
					persistent_data->neuron_weights[item.get_id()] = item.get_weight();
>>>>>>> 626a59d9
				}
				++mutation_stat[kNeuronsPos];
				verb_log_dbg("      Neuron %2d: weight: %4d -> %4d, new curve: %d   %s\n",
				             item.get_id(), old_value, item.get_weight(), item.get_type(),
				             (mutating_intensity == MutatingIntensity::kAgressive) ? "aggressive" : "");

				item.recalculate();
			}
		}
	}

	// Modifying pool of f-neurons
	{
		// FNeurons to be mutated more agressively
		std::set<int32_t> preferred_f_neurons;
		// preferred_numbers_count is multiplied by 3 because FNeuron store more than
		// one value
		for (int i = 0; i < 3 * preferred_numbers_count; i++) {
			preferred_f_neurons.insert(RNG::static_rand(pref_number_probability));
		}

		for (auto& item : f_neuron_pool) {
			uint8_t changed_bits = 0;
			// is this a preferred neuron
			if (preferred_f_neurons.count(item.get_id()) > 0) {
				for (uint8_t i = 0; i < kFNeuronBitSize; ++i) {
					if (RNG::static_rand(5) == 0) {
						item.flip_bit(i);
						++changed_bits;
					}
				}
			} else {  // normal mutation
				for (uint8_t i = 0; i < kFNeuronBitSize; ++i) {
					if (RNG::static_rand(mutation_intensity * 3) == 0) {
						item.flip_bit(i);
						++changed_bits;
					}
				}
			}

<<<<<<< HEAD
				if (changed_bits != 0u) {
					persistent_data->f_neurons[item.get_id()] = item.get_int();
					verb_log_dbg("      F-Neuron %2d: new value: %13ul, changed bits: %2d   %s\n",
					             item.get_id(), item.get_int(), changed_bits,
					             (preferred_f_neurons.count(item.get_id()) > 0) ? "aggressive" : "");
				}
=======
			if (changed_bits) {  // -> the f-neuron was changed
				++mutation_stat[kFNeuronsPos];
				persistent_data->f_neurons[item.get_id()] = item.get_int();
				verb_log_dbg("      F-Neuron %2d: new value: %13ul, changed bits: %2d   %s\n",
				             item.get_id(), item.get_int(), changed_bits,
				             (preferred_f_neurons.count(item.get_id()) > 0) ? "aggressive" : "");
>>>>>>> 626a59d9
			}
		}
	}

	verb_log_dbg("AIPARSE %2d mutation_statistics %d %d %d\n", pn,
	             mutation_stat[kMilitaryNumbersPos], mutation_stat[kNeuronsPos],
	             mutation_stat[kFNeuronsPos]);

	test_consistency();
}

// Now we copy persistent to local
void ManagementData::copy_persistent_to_local() {

	assert(persistent_data->neuron_weights.size() ==
	       Widelands::Player::AiPersistentState::kNeuronPoolSize);
	assert(persistent_data->neuron_functs.size() ==
	       Widelands::Player::AiPersistentState::kNeuronPoolSize);
	neuron_pool.clear();
	for (uint32_t i = 0; i < Widelands::Player::AiPersistentState::kNeuronPoolSize; ++i) {
		neuron_pool.push_back(
		   Neuron(persistent_data->neuron_weights[i], persistent_data->neuron_functs[i], i));
	}

	assert(persistent_data->f_neurons.size() ==
	       Widelands::Player::AiPersistentState::kFNeuronPoolSize);
	f_neuron_pool.clear();
	for (uint32_t i = 0; i < Widelands::Player::AiPersistentState::kFNeuronPoolSize; ++i) {
		f_neuron_pool.push_back(FNeuron(persistent_data->f_neurons[i], i));
	}

	assert(persistent_data->magic_numbers.size() ==
	       Widelands::Player::AiPersistentState::kMagicNumbersSize);

	test_consistency();
	verb_log_dbg("    ... DNA initialized\n");
}

void ManagementData::test_consistency(bool itemized) {
	assert(persistent_data->magic_numbers.size() ==
	       Widelands::Player::AiPersistentState::kMagicNumbersSize);
	assert(persistent_data->neuron_weights.size() ==
	       Widelands::Player::AiPersistentState::kNeuronPoolSize);
	assert(persistent_data->neuron_functs.size() ==
	       Widelands::Player::AiPersistentState::kNeuronPoolSize);
	assert(neuron_pool.size() == Widelands::Player::AiPersistentState::kNeuronPoolSize);
	assert(f_neuron_pool.size() == Widelands::Player::AiPersistentState::kFNeuronPoolSize);

	if (itemized) {
		// comparing contents of neuron and fneuron pools
		for (uint16_t i = 0; i < Widelands::Player::AiPersistentState::kNeuronPoolSize; ++i) {
			assert(persistent_data->neuron_weights[i] == neuron_pool[i].get_weight());
			assert(persistent_data->neuron_functs[i] == neuron_pool[i].get_type());
			assert(neuron_pool[i].get_id() == i);
		}
		for (uint16_t i = 0; i < Widelands::Player::AiPersistentState::kFNeuronPoolSize; ++i) {
			assert(persistent_data->f_neurons[i] == f_neuron_pool[i].get_int());
			assert(f_neuron_pool[i].get_id() == i);
		}
	}
}

void ManagementData::dump_data(const Widelands::PlayerNumber pn) {
	ai_dna_handler.dump_output(persistent_data, pn);
}

// Querying military number at a possition
int16_t ManagementData::get_military_number_at(uint8_t pos) {
	assert(pos < Widelands::Player::AiPersistentState::kMagicNumbersSize);
	return persistent_data->magic_numbers.at(pos);
}

// Setting military number (persistent numbers are used also for local use)
void ManagementData::set_military_number_at(const uint8_t pos, int16_t value) {
	assert(pos < Widelands::Player::AiPersistentState::kMagicNumbersSize);
	assert(persistent_data->magic_numbers.size() ==
	       Widelands::Player::AiPersistentState::kMagicNumbersSize);
	persistent_data->magic_numbers.at(pos) = Neuron::clip_weight_to_range(value);
}

uint16_t MineTypesObserver::total_count() const {
	return in_construction + finished;
}

// this is used to count militarysites by their size
MilitarySiteSizeObserver::MilitarySiteSizeObserver() : in_construction(0), finished(0) {
}

// this represents a scheduler task
SchedulerTask::SchedulerTask(const Time& time,
                             const SchedulerTaskId t,
                             const uint8_t p,
                             const char* d)
   : due_time(time), id(t), priority(p), descr(d) {
	call_count = 0;
	total_exec_time_ms = 0;
	max_exec_time_ms = 0;
}

bool SchedulerTask::operator<(const SchedulerTask& other) const {
	return priority > other.priority;
}

// List of blocked fields with block time, with some accompanying functions
void BlockedFields::add(Widelands::Coords coords, const Time& till) {
	const uint32_t hash = coords.hash();
	if (blocked_fields_.count(hash) == 0) {
		blocked_fields_.insert(std::make_pair(hash, till));
	} else if (blocked_fields_[hash] < till) {
		blocked_fields_[hash] = till;
	}
	// The third possibility is that a field has been already blocked for longer time than 'till'
}

uint32_t BlockedFields::count() {
	return blocked_fields_.size();
}

void BlockedFields::remove_expired(const Time& gametime) {
	std::vector<uint32_t> fields_to_remove;
	for (const auto& field : blocked_fields_) {
		if (field.second < gametime) {
			fields_to_remove.push_back(field.first);
		}
	}
	while (!fields_to_remove.empty()) {
		blocked_fields_.erase(fields_to_remove.back());
		fields_to_remove.pop_back();
	}
}

bool BlockedFields::is_blocked(Widelands::Coords coords) {
	return (blocked_fields_.count(coords.hash()) != 0);
}

PlayersStrengths::PlayersStrengths() : update_time(0) {
}

// Constructor to be used
PlayersStrengths::PlayerStat::PlayerStat(Widelands::TeamNumber tc,
                                         uint32_t pp,
                                         uint32_t op,
                                         uint32_t o60p,
                                         uint32_t cs,
                                         uint32_t land,
                                         uint32_t oland,
                                         uint32_t o60l)
   : team_number(tc),
     players_power(pp),
     old_players_power(op),
     old60_players_power(o60p),
     players_casualities(cs),
     last_time_seen(Time()),
     players_land(land),
     old_players_land(oland),
     old60_players_land(o60l) {
}

// Inserting/updating data
// We keep information for
// - player strength / power
// - player casualties
// - player land
// We store actual values, but for some of them we store also
// - old = 15 mins ago
// - old60 = 60 mins ago
// e.g. players_power / old_players_power / old60_players_power
// we recieve also player and team numbers to figure out if we are enemies, or in the team
void PlayersStrengths::add(Widelands::PlayerNumber pn,
                           Widelands::PlayerNumber opn,
                           Widelands::TeamNumber mytn,
                           Widelands::TeamNumber pltn,
                           uint32_t pp,
                           uint32_t op,
                           uint32_t o60p,
                           uint32_t cs,
                           uint32_t land,
                           uint32_t oland,
                           uint32_t o60l) {
	if (all_stats.count(opn) == 0) {
		this_player_number = pn;
		this_player_team = mytn;
		all_stats.insert(std::make_pair(opn, PlayerStat(pltn, pp, op, o60p, cs, land, oland, o60l)));
	} else {
		all_stats[opn].players_power = pp;
		all_stats[opn].old_players_power = op;
		all_stats[opn].old60_players_power = o60p;
		all_stats[opn].players_casualities = cs;
		all_stats[opn].players_land = land;
		all_stats[opn].old_players_land = oland;
		all_stats[opn].old60_players_land = oland;
		assert(this_player_number == pn);
		if (this_player_team != mytn) {
			verb_log_dbg("%2d: Team changed %d -> %d\n", pn, this_player_team, mytn);
			this_player_team = mytn;
		}
		if (all_stats[opn].team_number != pltn) {
			verb_log_dbg("%2d: Team changed for player %d: %d -> %d\n", pn, opn,
			             all_stats[opn].team_number, pltn);
			all_stats[opn].team_number = pltn;
		}
	}
}

// Very tiny possibility that player that has a statistics info here
// does not exist anymore
void PlayersStrengths::remove_stat(const Widelands::PlayerNumber pn) {
	if (all_stats.count(pn) > 0) {
		verb_log_dbg("%d: AI: Erasing statistics for player %d\n", this_player_number, pn);
		all_stats.erase(pn);
	}
}

// After statistics for team members are updated, this calculation is needed
void PlayersStrengths::recalculate_team_power() {
	team_powers.clear();
	for (auto& item : all_stats) {
		if (item.second.team_number > 0) {  // is a member of a team
			if (team_powers.count(item.second.team_number) > 0) {
				team_powers[item.second.team_number] += item.second.players_power;
			} else {
				team_powers[item.second.team_number] = item.second.players_power;
			}
		}
	}
}

// This just goes over information about all enemies and where they were seen the last time
bool PlayersStrengths::any_enemy_seen_lately(const Time& gametime) {
	for (auto& item : all_stats) {
		if (get_is_enemy(item.first) && player_seen_lately(item.first, gametime)) {
			return true;
		}
	}
	return false;
}

// Returns count of nearby enemies
uint8_t PlayersStrengths::enemies_seen_lately_count(const Time& gametime) {
	uint8_t count = 0;
	for (auto& item : all_stats) {
		if (get_is_enemy(item.first) && player_seen_lately(item.first, gametime)) {
			++count;
		}
	}
	return count;
}

// When we see enemy, we use this to store the time
void PlayersStrengths::set_last_time_seen(const Time& seentime, Widelands::PlayerNumber pn) {
	if (all_stats.count(pn) == 0) {
		return;
	}
	all_stats[pn].last_time_seen = seentime;
}

bool PlayersStrengths::get_is_enemy(Widelands::PlayerNumber other_player_number) {
	// So this is me
	if (other_player_number == this_player_number) {
		return false;
	}
	// If we do not belong to any team, all others are our enemies
	if (this_player_team == 0) {
		return true;
	}
	if (all_stats.count(other_player_number) == 0) {
		// Should happen only rarely so we print a warning here
		verb_log_warn("AI %d: player has no statistics yet for player %d\n", this_player_number,
		              other_player_number);
		return false;
	}
	// finally we compare my team number of the other player team number
	return all_stats[other_player_number].team_number != this_player_team;
}

// Was the player seen less then 2 minutes ago
bool PlayersStrengths::player_seen_lately(Widelands::PlayerNumber pn, const Time& gametime) {
	if (all_stats.count(pn) == 0) {
		// Should happen only rarely so we print a warning here
		verb_log_warn("AI %d: player has no statistics yet\n", this_player_number);
		return false;
	}
	if (all_stats[pn].last_time_seen.is_invalid()) {
		return false;
	}
	return all_stats[pn].last_time_seen + Duration(2U * 60U * 1000U) > gametime;
}

// This is the strength of a player
uint32_t PlayersStrengths::get_player_power(Widelands::PlayerNumber pn) {
	if (all_stats.count(pn) > 0) {
		return all_stats[pn].players_power;
	}
	return 0;
}

// This is the land size owned by player
uint32_t PlayersStrengths::get_player_land(Widelands::PlayerNumber pn) {
	if (all_stats.count(pn) > 0) {
		return all_stats[pn].players_land;
	}
	return 0;
}

// Calculates the strength of the enemies seen within the last 2 minutes
uint32_t PlayersStrengths::get_visible_enemies_power(const Time& gametime) {
	uint32_t pw = 0;
	for (auto& item : all_stats) {
		if (get_is_enemy(item.first) && player_seen_lately(item.first, gametime)) {
			pw += item.second.players_power;
		}
	}
	return pw;
}

uint32_t PlayersStrengths::get_enemies_average_power() {
	uint32_t sum = 0;
	uint8_t count = 0;
	for (auto& item : all_stats) {
		if (get_is_enemy(item.first)) {
			sum += item.second.players_power;
			++count;
		}
	}
	if (count > 0) {
		return sum / count;
	}
	return 0;
}

uint32_t PlayersStrengths::get_enemies_average_land() {
	uint32_t sum = 0;
	uint8_t count = 0;
	for (auto& item : all_stats) {
		if (get_is_enemy(item.first)) {
			sum += item.second.players_land;
			++count;
		}
	}
	if (count > 0) {
		return sum / count;
	}
	return 0;
}

// Strength of stronger player
uint32_t PlayersStrengths::get_enemies_max_power() {
	uint32_t power = 0;
	for (auto& item : all_stats) {
		if (get_is_enemy(item.first)) {
			power = std::max<uint32_t>(power, item.second.players_power);
		}
	}
	return power;
}

uint32_t PlayersStrengths::get_enemies_max_land() {
	uint32_t land = 0;
	for (auto& item : all_stats) {
		if (get_is_enemy(item.first)) {
			land = std::max<uint32_t>(land, item.second.players_land);
		}
	}
	return land;
}

uint32_t PlayersStrengths::get_old_player_power(Widelands::PlayerNumber pn) {
	if (all_stats.count(pn) > 0) {
		return all_stats[pn].old_players_power;
	}
	return 0;
}

uint32_t PlayersStrengths::get_old60_player_power(Widelands::PlayerNumber pn) {
	if (all_stats.count(pn) > 0) {
		return all_stats[pn].old60_players_power;
	}
	return 0;
}

uint32_t PlayersStrengths::get_old_player_land(Widelands::PlayerNumber pn) {
	if (all_stats.count(pn) == 0) {
		verb_log_dbg(" AI %d: Players statistics are still empty\n", pn);
		return 0;
	}
	return all_stats[pn].old_players_land;
}

uint32_t PlayersStrengths::get_old60_player_land(Widelands::PlayerNumber pn) {
	if (all_stats.count(pn) == 0) {
		verb_log_dbg(" AI %d: Players statistics are still empty\n", pn);
		return 0;
	}
	return all_stats[pn].old60_players_land;
}

uint32_t PlayersStrengths::get_old_visible_enemies_power(const Time& gametime) {
	uint32_t pw = 0;
	for (auto& item : all_stats) {
		if (get_is_enemy(item.first) && player_seen_lately(item.first, gametime)) {
			pw += item.second.old_players_power;
		}
	}
	return pw;
}

// This is strength of player plus third of strength of other members of his team
uint32_t PlayersStrengths::get_modified_player_power(Widelands::PlayerNumber pn) {
	uint32_t result = 0;
	Widelands::TeamNumber team = 0;
	if (all_stats.count(pn) > 0) {
		result = all_stats[pn].players_power;
		team = all_stats[pn].team_number;
	}
	if (team > 0 && team_powers.count(team) > 0) {
		result = result + (team_powers[team] - result) / 3;
	}
	return result;
}

// Are the player in the same team
bool PlayersStrengths::players_in_same_team(Widelands::PlayerNumber pl1,
                                            Widelands::PlayerNumber pl2) {
	assert(all_stats.count(pl1) > 0);
	assert(all_stats.count(pl2) > 0);
	return pl1 != pl2 && all_stats.at(pl1).team_number > 0 &&
	       all_stats.at(pl1).team_number == all_stats.at(pl2).team_number;
}

bool PlayersStrengths::strong_enough(Widelands::PlayerNumber pl) {
	if (all_stats.count(pl) == 0) {
		return false;
	}
	uint32_t my_strength = all_stats[pl].players_power;
	uint32_t strongest_opponent_strength = 0;
	for (const auto& item : all_stats) {
		if (!players_in_same_team(item.first, pl) && pl != item.first) {
			if (get_modified_player_power(item.first) > strongest_opponent_strength) {
				strongest_opponent_strength = get_modified_player_power(item.first);
			}
		}
	}
	return my_strength > strongest_opponent_strength + 50;
}

// Update_time is used to prevent too frequent updates of statistics
void PlayersStrengths::set_update_time(const Time& gametime) {
	update_time = gametime;
}

const Time& PlayersStrengths::get_update_time() {
	return update_time;
}

FlagWarehouseDistances::FlagInfo::FlagInfo(const Time& gametime,
                                           const uint16_t dist,
                                           const uint32_t wh) {
	expiry_time = gametime + kFlagDistanceExpirationPeriod;
	soft_expiry_time = gametime + kFlagDistanceExpirationPeriod / 2;
	distance = dist;
	nearest_warehouse = wh;
	new_road_prohibited_till = Time(0);
}
FlagWarehouseDistances::FlagInfo::FlagInfo() {
	expiry_time = Time(0);
	distance = 1000;
	new_road_prohibited_till = Time(0);
}

// We are updating the distance info, but not all the time.
// Always if after soft expiration period, but
// if below expiration period only when the new value is lower than current one
// In both cases new expiration times are calculated
bool FlagWarehouseDistances::FlagInfo::update(const Time& gametime,
                                              const uint16_t new_distance,
                                              const uint32_t nearest_wh) {
	const Time new_expiry_time = gametime + kFlagDistanceExpirationPeriod;

	if (gametime > soft_expiry_time) {
		distance = new_distance;
		expiry_time = new_expiry_time;
		soft_expiry_time = gametime + kFlagDistanceExpirationPeriod / 2;
		nearest_warehouse = nearest_wh;
		return true;
	} else if (new_distance < distance ||
	           (new_distance == distance && expiry_time < new_expiry_time)) {
		distance = new_distance;
		expiry_time = new_expiry_time;
		nearest_warehouse = nearest_wh;
		return true;
	}
	return false;
}

uint16_t FlagWarehouseDistances::FlagInfo::get(const Time& gametime, uint32_t* nw) const {
	*nw = nearest_warehouse;
	if (gametime <= expiry_time) {
		return distance;
	}
	return kFarButReachable;
}

void FlagWarehouseDistances::FlagInfo::set_road_built(const Time& gametime) {
	// Prohibiting for next 60 seconds
	new_road_prohibited_till = gametime + Duration(60 * 1000);
}

bool FlagWarehouseDistances::FlagInfo::is_road_prohibited(const Time& gametime) const {
	return new_road_prohibited_till > gametime;
}

bool FlagWarehouseDistances::set_distance(const uint32_t flag_coords,
                                          const uint16_t distance,
                                          const Time& gametime,
                                          uint32_t const nearest_warehouse) {
	if (flags_map.count(flag_coords) == 0) {
		flags_map[flag_coords] =
		   FlagWarehouseDistances::FlagInfo(gametime, distance, nearest_warehouse);
		return true;
	}
	return flags_map[flag_coords].update(gametime, distance, nearest_warehouse);
}

uint16_t FlagWarehouseDistances::count() const {
	return flags_map.size();
}

int16_t FlagWarehouseDistances::get_distance(const uint32_t flag_coords,
                                             const Time& gametime,
                                             uint32_t* nw) {
	if (flags_map.count(flag_coords) == 0) {
		*nw = 0;
		return kFarButReachable;  // this is to discourage to build second road from brand new flag...
	} else {
		return flags_map[flag_coords].get(gametime, nw);
	}
}

void FlagWarehouseDistances::set_road_built(const uint32_t coords_hash, const Time& gametime) {
	if (flags_map.count(coords_hash) == 1) {
		flags_map[coords_hash].set_road_built(gametime);
	}
}

bool FlagWarehouseDistances::is_road_prohibited(const uint32_t coords_hash, const Time& gametime) {
	if (flags_map.count(coords_hash) == 1) {
		return flags_map[coords_hash].is_road_prohibited(gametime);
	}
	return false;
}

bool FlagWarehouseDistances::remove_old_flag(const Time& gametime) {
	for (std::map<uint32_t, FlagWarehouseDistances::FlagInfo>::iterator it = flags_map.begin();
	     it != flags_map.end(); it++) {
		if (it->second.expiry_time + kOldFlagRemoveTime < gametime) {
			it = flags_map.erase(it);
			return true;
		}
	}
	return false;
}

// Returns pointer to winning road, provided that the treshold is exceeded
FlagCandidates::Candidate* FlagCandidates::get_winner(const int16_t threshold) {
	if (flags_.empty()) {
		return nullptr;
	}
	sort();
	if (flags_[0].score() < threshold) {
		return nullptr;
	}
	if (!flags_[0].is_buildable()) {
		return nullptr;
	}
	return &flags_[0];
}

FlagCandidates::Candidate::Candidate(const uint32_t c_hash,
                                     bool different_eco,
                                     uint16_t start_f_dist,
                                     uint16_t act_dist_to_wh,
                                     uint16_t air_dst) {
	coords_hash = c_hash;
	different_economy = different_eco;
	start_flag_dist_to_wh = start_f_dist;
	flag_to_flag_road_distance = 0;
	possible_road_distance = kFarButReachable;
	cand_flag_distance_to_wh = act_dist_to_wh;
	air_distance = air_dst;
}

int16_t FlagCandidates::Candidate::score() const {
	return static_cast<int>(different_economy) * 2000 +
	       (start_flag_dist_to_wh - cand_flag_distance_to_wh) +
	       (flag_to_flag_road_distance - 2 * possible_road_distance);
}

bool FlagCandidates::set_road_possible(const uint32_t coords_hash, const uint16_t steps) {
	for (auto& item : flags_) {
		if (item.coords_hash == coords_hash) {
			item.possible_road_distance = steps;
			return true;
		}
	}
	return false;
}

bool FlagCandidates::set_cur_road_distance(const uint32_t coords, uint16_t dist) {
	for (auto& item : flags_) {
		if (item.coords_hash == coords) {
			item.flag_to_flag_road_distance = dist;
			return true;
		}
	}
	return false;
}
void FlagCandidates::sort() {
	std::sort(flags_.begin(), flags_.end());
}

void FlagCandidates::sort_by_air_distance() {
	std::sort(flags_.begin(), flags_.end(),
	          [](const FlagCandidates::Candidate& lf, const FlagCandidates::Candidate& rf) {
		          return lf.air_distance < rf.air_distance;
	          });
}

void FlagCandidates::add_flag(const uint32_t coords,
                              const bool different_economy,
                              const uint16_t act_dist_to_wh,
                              const uint16_t air_distance) {
	flags_.push_back(
	   Candidate(coords, different_economy, start_flag_dist_to_wh, act_dist_to_wh, air_distance));
}

bool FlagCandidates::has_candidate(const uint32_t coords_hash) const {
	for (const auto& item : flags_) {
		if (item.coords_hash == coords_hash) {
			return true;
		}
	}
	return false;
}

}  // namespace AI<|MERGE_RESOLUTION|>--- conflicted
+++ resolved
@@ -803,21 +803,6 @@
 			const MutatingIntensity mutating_intensity =
 			   do_mutate(preferred_numbers.count(i) > 0, mutation_intensity);
 
-<<<<<<< HEAD
-				const MutatingIntensity mutating_intensity =
-				   do_mutate(static_cast<uint8_t>(preferred_numbers.count(i) > 0), probability);
-
-				if (mutating_intensity != MutatingIntensity::kNo) {
-					const int16_t old_value = get_military_number_at(i);
-					const int16_t new_value = shift_weight_value(
-					   get_military_number_at(i), mutating_intensity == MutatingIntensity::kAgressive);
-					set_military_number_at(i, new_value);
-					verb_log_dbg(
-					   "      Magic number %3d: value changed: %4d -> %4d  %s\n", i, old_value,
-					   new_value,
-					   (mutating_intensity == MutatingIntensity::kAgressive) ? "aggressive" : "");
-				}
-=======
 			if (mutating_intensity != MutatingIntensity::kNo) {
 				const int16_t old_value = get_military_number_at(i);
 				const int16_t new_value = shift_weight_value(
@@ -827,43 +812,10 @@
 				verb_log_dbg("      Magic number %3d: value changed: %4d -> %4d  %s\n", i, old_value,
 				             new_value,
 				             (mutating_intensity == MutatingIntensity::kAgressive) ? "aggressive" : "");
->>>>>>> 626a59d9
 			}
 		}
 	}
 
-<<<<<<< HEAD
-		// Modifying pool of neurons
-		{
-			// Neurons to be mutated more agressively
-			std::set<int32_t> preferred_neurons;
-			for (int i = 0; i < preferred_numbers_count; i++) {
-				preferred_neurons.insert(RNG::static_rand(pref_number_probability));
-			}
-			for (auto& item : neuron_pool) {
-
-				const MutatingIntensity mutating_intensity = do_mutate(
-				   static_cast<uint8_t>(preferred_neurons.count(item.get_id()) > 0), probability);
-
-				if (mutating_intensity != MutatingIntensity::kNo) {
-					const int16_t old_value = item.get_weight();
-					if (RNG::static_rand(4) == 0) {
-						assert(!neuron_curves.empty());
-						item.set_type(RNG::static_rand(neuron_curves.size()));
-						persistent_data->neuron_functs[item.get_id()] = item.get_type();
-					} else {
-						int16_t new_value = shift_weight_value(
-						   item.get_weight(), mutating_intensity == MutatingIntensity::kAgressive);
-						item.set_weight(new_value);
-						persistent_data->neuron_weights[item.get_id()] = item.get_weight();
-					}
-					verb_log_dbg(
-					   "      Neuron %2d: weight: %4d -> %4d, new curve: %d   %s\n", item.get_id(),
-					   old_value, item.get_weight(), item.get_type(),
-					   (mutating_intensity == MutatingIntensity::kAgressive) ? "aggressive" : "");
-
-					item.recalculate();
-=======
 	// Modifying pool of neurons
 	{
 		// Neurons to be mutated more agressively
@@ -887,7 +839,6 @@
 					   item.get_weight(), mutating_intensity == MutatingIntensity::kAgressive);
 					item.set_weight(new_value);
 					persistent_data->neuron_weights[item.get_id()] = item.get_weight();
->>>>>>> 626a59d9
 				}
 				++mutation_stat[kNeuronsPos];
 				verb_log_dbg("      Neuron %2d: weight: %4d -> %4d, new curve: %d   %s\n",
@@ -928,21 +879,12 @@
 				}
 			}
 
-<<<<<<< HEAD
-				if (changed_bits != 0u) {
-					persistent_data->f_neurons[item.get_id()] = item.get_int();
-					verb_log_dbg("      F-Neuron %2d: new value: %13ul, changed bits: %2d   %s\n",
-					             item.get_id(), item.get_int(), changed_bits,
-					             (preferred_f_neurons.count(item.get_id()) > 0) ? "aggressive" : "");
-				}
-=======
-			if (changed_bits) {  // -> the f-neuron was changed
+			if (changed_bits != 0) {  // -> the f-neuron was changed
 				++mutation_stat[kFNeuronsPos];
 				persistent_data->f_neurons[item.get_id()] = item.get_int();
 				verb_log_dbg("      F-Neuron %2d: new value: %13ul, changed bits: %2d   %s\n",
 				             item.get_id(), item.get_int(), changed_bits,
 				             (preferred_f_neurons.count(item.get_id()) > 0) ? "aggressive" : "");
->>>>>>> 626a59d9
 			}
 		}
 	}
