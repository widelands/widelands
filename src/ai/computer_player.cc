/*
 * Copyright (C) 2004-2020 by the Widelands Development Team
 *
 * This program is free software; you can redistribute it and/or
 * modify it under the terms of the GNU General Public License
 * as published by the Free Software Foundation; either version 2
 * of the License, or (at your option) any later version.
 *
 * This program is distributed in the hope that it will be useful,
 * but WITHOUT ANY WARRANTY; without even the implied warranty of
 * MERCHANTABILITY or FITNESS FOR A PARTICULAR PURPOSE.  See the
 * GNU General Public License for more details.
 *
 * You should have received a copy of the GNU General Public License
 * along with this program; if not, write to the Free Software
 * Foundation, Inc., 51 Franklin Street, Fifth Floor, Boston, MA  02110-1301, USA.
 *
 */

#include "ai/computer_player.h"

#include <SDL_timer.h>

#include "ai/defaultai.h"
#include "base/multithreading.h"

namespace AI {

ComputerPlayer::ComputerPlayer(Widelands::Game& g, Widelands::PlayerNumber const pid)
   : game_(g), player_number_(pid) {
}

ComputerPlayer::~ComputerPlayer() {
}

struct EmptyAI : ComputerPlayer {
	EmptyAI(Widelands::Game& g, const Widelands::PlayerNumber pid) : ComputerPlayer(g, pid) {
	}

	void think() override {
	}
	void runthread() override {
		// Do nothing
	}

	struct EmptyAIImpl : Implementation {
		EmptyAIImpl()
		   : Implementation(
		        "empty",
		        /** TRANSLATORS: This is the name of an AI used in the game setup screens */
		        _("No AI"),
		        "images/ai/ai_empty.png",
		        Implementation::Type::kEmpty) {
		}
		ComputerPlayer* instantiate(Widelands::Game& g,
		                            Widelands::PlayerNumber const pid) const override {
			return new EmptyAI(g, pid);
		}
	};

	static EmptyAIImpl implementation;
};

EmptyAI::EmptyAIImpl EmptyAI::implementation;

const ComputerPlayer::ImplementationVector& ComputerPlayer::get_implementations() {
	static std::vector<ComputerPlayer::Implementation const*> impls;

	if (impls.empty()) {
		impls.push_back(&DefaultAI::normal_impl);
		impls.push_back(&DefaultAI::weak_impl);
		impls.push_back(&DefaultAI::very_weak_impl);
		impls.push_back(&EmptyAI::implementation);
	}

	return impls;
}

const ComputerPlayer::Implementation* ComputerPlayer::get_implementation(const std::string& name) {
	const ImplementationVector& vec = get_implementations();

	for (const ComputerPlayer::Implementation* implementation : vec) {
		if (implementation->name == name) {
			return implementation;
		}
	}
	return vec[0];
}
<<<<<<< HEAD

// The number of milliseconds realtime how frequently an AI wants to be allowed to think()
constexpr uint32_t kThinkDelay = 200;

void ComputerPlayer::runthread() {
	uint32_t next_time = SDL_GetTicks() + kThinkDelay;
	while (game().is_loaded()) {
		const uint32_t time = SDL_GetTicks();
		if (time >= next_time) {
			uint8_t patience = 10;
			for (;;) {
				if (!game().is_loaded()) {
					return;
				}
				MutexLock m(--patience > 0);
				if (m.is_valid()) {
					think();
					break;
				} else {
					SDL_Delay(10);
				}
			}
		}
		const int32_t delay = next_time - SDL_GetTicks();
		if (delay > 0) {
			SDL_Delay(delay);
		}
	}
}
=======
}  // namespace AI
>>>>>>> 42bdf446
<|MERGE_RESOLUTION|>--- conflicted
+++ resolved
@@ -86,7 +86,6 @@
 	}
 	return vec[0];
 }
-<<<<<<< HEAD
 
 // The number of milliseconds realtime how frequently an AI wants to be allowed to think()
 constexpr uint32_t kThinkDelay = 200;
@@ -116,6 +115,5 @@
 		}
 	}
 }
-=======
-}  // namespace AI
->>>>>>> 42bdf446
+
+}  // namespace AI