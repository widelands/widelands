--- conflicted
+++ resolved
@@ -36,30 +36,14 @@
  * Instances of actual AI implementation can be created via the
  * \ref Implementation interface.
  */
-<<<<<<< HEAD
-
-struct Computer_Player {
-	Computer_Player(Widelands::Game&, const Widelands::Player_Number);
-	virtual ~Computer_Player();
-=======
 struct ComputerPlayer {
 	ComputerPlayer(Widelands::Game &, const Widelands::PlayerNumber);
 	virtual ~ComputerPlayer();
->>>>>>> 41af0a41
 
-	virtual void think() = 0;
+	virtual void think () = 0;
 
-<<<<<<< HEAD
-	Widelands::Game& game() const {
-		return m_game;
-	}
-	Widelands::Player_Number player_number() {
-		return m_player_number;
-	}
-=======
 	Widelands::Game & game() const {return m_game;}
 	Widelands::PlayerNumber player_number() {return m_player_number;}
->>>>>>> 41af0a41
 
 	/**
 	 * Interface to a concrete implementation, used to instantiate AIs.
@@ -68,38 +52,25 @@
 	 */
 	struct Implementation {
 		std::string name;
-<<<<<<< HEAD
-		virtual ~Implementation() {
-		}
-		virtual Computer_Player* instantiate(Widelands::Game&, Widelands::Player_Number) const = 0;
-	};
-	typedef std::vector<Computer_Player::Implementation const*> ImplementationVector;
-=======
 		virtual ~Implementation() {}
 		virtual ComputerPlayer * instantiate
 			(Widelands::Game &, Widelands::PlayerNumber) const = 0;
 	};
 	using ImplementationVector = std::vector<ComputerPlayer::Implementation const *>;
->>>>>>> 41af0a41
 
 	/**
 	 * Get a list of available AI implementations.
 	 */
-	static const ImplementationVector& getImplementations();
+	static const ImplementationVector & getImplementations();
 
 	/**
 	 * Get the best matching implementation for this name.
 	 */
-	static const Implementation* getImplementation(const std::string& name);
+	static const Implementation * getImplementation(const std::string & name);
 
 private:
-<<<<<<< HEAD
-	Widelands::Game& m_game;
-	Widelands::Player_Number const m_player_number;
-=======
 	Widelands::Game & m_game;
 	Widelands::PlayerNumber const m_player_number;
->>>>>>> 41af0a41
 
 	DISALLOW_COPY_AND_ASSIGN(ComputerPlayer);
 };
