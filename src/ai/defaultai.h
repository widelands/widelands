/*
 * Copyright (C) 2008-2022 by the Widelands Development Team
 *
 * This program is free software; you can redistribute it and/or
 * modify it under the terms of the GNU General Public License
 * as published by the Free Software Foundation; either version 2
 * of the License, or (at your option) any later version.
 *
 * This program is distributed in the hope that it will be useful,
 * but WITHOUT ANY WARRANTY; without even the implied warranty of
 * MERCHANTABILITY or FITNESS FOR A PARTICULAR PURPOSE.  See the
 * GNU General Public License for more details.
 *
 * You should have received a copy of the GNU General Public License
 * along with this program; if not, see <https://www.gnu.org/licenses/>.
 *
 */

#ifndef WL_AI_DEFAULTAI_H
#define WL_AI_DEFAULTAI_H

#include <chrono>
#include <ctime>
#include <memory>

#include "ai/ai_help_structs.h"
#include "ai/computer_player.h"
#include "base/i18n.h"
#include "economy/economy.h"
#include "logic/map_objects/immovable.h"
#include "logic/map_objects/tribes/ship.h"
#include "logic/map_objects/tribes/soldier.h"
#include "logic/map_objects/tribes/trainingsite.h"

namespace Widelands {
struct Road;
}  // namespace Widelands

namespace AI {

/**
 * Default Widelands Computer Player (defaultAI)
 *
 * The behaviour of defaultAI is controlled via \ref DefaultAI::think() and all
 * functions called by \ref DefaultAI::think().
 * At the moment defaultAI should be able to build up a basic infrastructure
 * including food, mining and smithing infrastructure and a basic street net.
 * It should be able to expand it's territory and to recruit some soldiers from
 * the weapons made out of it's mined resources.
 * It does only construct buildable and allowed (scenario mode) buildings.
 * It behaves after preciousness_ of a ware, which can be defined in wares conf
 * file. The higher the preciousness_, the more will defaultAI care for that ware
 * and will try to build up an infrastructure to create that ware.
 *
 * \note Network safeness:
 * - The current implementation does not care about network safe randomness, as
 *   only the host is running the computer player code and sends it's player
 *   commands to all other players. If this network behaviour is changed,
 *   remember to change some time() in network save random functions.
 */
// TODO(unknown): Improvements:
// - Improve different initialization types (Strong, Normal, Weak)
// - Improve update code - currently the whole buildable area owned by defaultAI
//   is rechecked after construction of a building or a road. Instead it would
//   be better to write down the changed coordinates and only check those and
//   surrounding ones. Same applies for other parts of the code:
//   e.g. check_militarysite checks the whole visible area for enemy area, but
//   it would already be enough, if it checks the outer circle ring.
// - improvements and speedups in the whole defaultAI code.
// - handling of trainingsites (if supply line is broken - send some soldiers
//   out, to have some more forces. Reincrease the number of soldiers that
//   should be trained if inputs_ get filled again.).
struct DefaultAI : ComputerPlayer {

	DefaultAI(Widelands::Game&, Widelands::PlayerNumber, AiType);
	~DefaultAI() override;
	void think() override;

	enum class WalkSearch : uint8_t { kAnyPlayer, kOtherPlayers, kEnemy };
	enum class WoodPolicy : uint8_t { kDismantleRangers, kStopRangers, kAllowRangers };
	enum class NewShip : uint8_t { kBuilt, kFoundOnLoad };
	enum class FleetStatus : uint8_t { kNeedShip = 0, kEnoughShips = 1, kDoNothing = 2 };
	enum class PerfEvaluation : uint8_t { kForConstruction, kForDismantle };
	enum class BasicEconomyBuildingStatus : uint8_t { kEncouraged, kDiscouraged, kNeutral, kNone };

	enum class SoldiersStatus : uint8_t { kFull = 0, kEnough = 1, kShortage = 3, kBadShortage = 6 };

	enum class WareWorker : uint8_t { kWare, kWorker };

	/// Implementation for Strong
	struct NormalImpl : public ComputerPlayer::Implementation {
		NormalImpl()
		   : Implementation(
		        "normal",
		        /** TRANSLATORS: This is the name of an AI used in the game setup screens */
		        _("Normal AI"),
		        "images/ai/ai_normal.png",
		        Implementation::Type::kDefault) {
		}
		ComputerPlayer* instantiate(Widelands::Game& game,
		                            Widelands::PlayerNumber const p) const override {
			return new DefaultAI(game, p, AiType::kNormal);
		}
	};

	struct WeakImpl : public ComputerPlayer::Implementation {
		WeakImpl()
		   : Implementation(
		        "weak",
		        /** TRANSLATORS: This is the name of an AI used in the game setup screens */
		        _("Weak AI"),
		        "images/ai/ai_weak.png",
		        Implementation::Type::kDefault) {
		}
		ComputerPlayer* instantiate(Widelands::Game& game,
		                            Widelands::PlayerNumber const p) const override {
			return new DefaultAI(game, p, AiType::kWeak);
		}
	};

	struct VeryWeakImpl : public ComputerPlayer::Implementation {
		VeryWeakImpl()
		   : Implementation(
		        "very_weak",
		        /** TRANSLATORS: This is the name of an AI used in the game setup screens */
		        _("Very Weak AI"),
		        "images/ai/ai_very_weak.png",
		        Implementation::Type::kDefault) {
		}
		ComputerPlayer* instantiate(Widelands::Game& game,
		                            Widelands::PlayerNumber const p) const override {
			return new DefaultAI(game, p, AiType::kVeryWeak);
		}
	};

	static NormalImpl normal_impl;
	static WeakImpl weak_impl;
	static VeryWeakImpl very_weak_impl;

private:
	static constexpr int8_t kUncalculated = -1;
	static constexpr uint8_t kFalse = 0;
	static constexpr uint8_t kTrue = 1;

	static constexpr bool kAbsValue = true;
	static constexpr int32_t kSpotsTooLittle = 15;
	static constexpr Duration kManagementUpdateInterval{10 * 60 * 1000};
	static constexpr Duration kStatUpdateInterval{60 * 1000};
	static constexpr Duration kFlagWarehouseUpdInterval{15 * 1000};
	static constexpr Duration kDiplomacyInterval{30 * 1000};

	// common for defaultai.cc and defaultai_seafaring.cc
	static constexpr Duration kExpeditionMinDuration{60 * 60 * 1000};
	static constexpr Duration kExpeditionMaxDuration{210 * 60 * 1000};
	static constexpr Widelands::Serial kNoShip = Widelands::kInvalidSerial;
	static constexpr Duration kShipCheckInterval{5 * 1000};

	// used by defaultai_warfare.cc
	// duration of military campaign
	static constexpr Duration kCampaignDuration{15 * 60 * 1000};
	static constexpr Duration kTrainingSitesCheckInterval{15 * 1000};

	// Variables of default AI
	AiType type_;
	Widelands::Player* player_{nullptr};
	Widelands::TribeDescr const* tribe_{nullptr};

	// This points to persistent data stored in Player object
	Widelands::Player::AiPersistentState* persistent_data;

	void late_initialization();

	void update_all_buildable_fields(const Time&);
	void update_all_mineable_fields(const Time&);
	void update_all_not_buildable_fields(const Time&);
	void update_buildable_field(BuildableField&);
	void update_mineable_field(MineableField&);
	void update_productionsite_stats();
	unsigned find_immovables_nearby(
	   const std::set<std::pair<Widelands::MapObjectType,
	                            Widelands::MapObjectDescr::AttributeIndex>>& attribute_infos,
	   const Widelands::FCoords& position,
	   const WorkareaInfo& workarea_info) const;

	// for production sites
	BuildingNecessity
	check_building_necessity(BuildingObserver& bo, PerfEvaluation purpose, const Time&);
	BuildingNecessity check_warehouse_necessity(BuildingObserver&, const Time& gametime);
	void sort_task_pool();
	void set_taskpool_task_time(const Time&, SchedulerTaskId);
	const Time& get_taskpool_task_time(SchedulerTaskId);
	std::chrono::high_resolution_clock::time_point time_point;

	bool construct_building(const Time&);
	void update_avail_spots_stat();
	void calculate_target_m_score(const Time&);
	void set_rangers_policy(const Time&);
	void check_critical_material_of_ms();
	void pre_calculating_needness_of_buildings(const Time&);

	// all road management is invoked by function improve_roads()
	// if needed it calls create_shortcut_road() with a flag from which
	// new road should be considered (or is needed)
	bool improve_roads(const Time&);
	bool create_shortcut_road(const Widelands::Flag&, uint16_t maxcheckradius, const Time& gametime);
	// trying to identify roads that might be removed
	bool dispensable_road_test(const Widelands::Road&);
	bool dismantle_dead_ends();
	void collect_nearflags(std::map<uint32_t, NearFlag>&, const Widelands::Flag&, uint16_t);
	// calculating distances from local warehouse to flags
	void check_flag_distances(const Time&);
	void diplomacy_actions(const Time&);
	FlagWarehouseDistances flag_warehouse_distance;

	bool check_economies();
	bool check_productionsites(const Time&);
	bool check_mines_(const Time&);

	void print_stats(const Time&);

	uint32_t get_stocklevel(BuildingObserver&, const Time&, WareWorker = WareWorker::kWare) const;
	uint32_t
	   calculate_stocklevel(Widelands::DescriptionIndex,
	                        WareWorker = WareWorker::kWare) const;  // count all direct outputs_

	void review_wares_targets(const Time&);

	void update_player_stat(const Time&);

	// sometimes scanning an area in radius gives inappropriate results, so this is to verify that
	// other player is accessible
	// via walking
	bool other_player_accessible(uint32_t max_distance,
	                             uint32_t* tested_fields,
	                             uint16_t* mineable_fields_count,
	                             const Widelands::Coords& starting_spot,
	                             const WalkSearch& type);

	int32_t recalc_with_border_range(const BuildableField&, int32_t);

	void
	consider_productionsite_influence(BuildableField&, Widelands::Coords, const BuildingObserver&);

	void consider_own_psites(Widelands::FCoords, BuildableField&);
	void consider_enemy_sites(Widelands::FCoords, BuildableField&);
	void consider_ally_sites(Widelands::FCoords, BuildableField&);
	void consider_own_msites(Widelands::FCoords, BuildableField&, bool&);

	EconomyObserver* get_economy_observer(Widelands::Economy&);
	uint8_t count_buildings_with_attribute(BuildingAttribute);
	uint32_t count_productionsites_without_buildings();
	BuildingObserver& get_building_observer(char const*);
	bool has_building_observer(char const*);
	BuildingObserver& get_building_observer(BuildingAttribute);
	BuildingObserver& get_building_observer(Widelands::DescriptionIndex);

	void gain_immovable(Widelands::PlayerImmovable&, bool found_on_load = false);
	void lose_immovable(const Widelands::PlayerImmovable&);
	void gain_building(Widelands::Building&, bool found_on_load);
	void lose_building(const Widelands::Building&);
	void out_of_resources_site(const Widelands::ProductionSite&);
	bool check_supply(const BuildingObserver&);
	bool set_inputs_to_zero(const ProductionSiteObserver&);
	void set_inputs_to_max(const ProductionSiteObserver&);
	void stop_site(const ProductionSiteObserver&);
	void initiate_dismantling(ProductionSiteObserver&, const Time&);

	// Checks whether first value is in range, or lesser then...
	template <typename T> void check_range(T, T, T, const char*);
	template <typename T> void check_range(T, T, const char*);

	// Remove a member from std::deque
	template <typename T> bool remove_from_dqueue(std::deque<T const*>&, T const*);

	// Functions used for seafaring / defaultai_seafaring.cc
	Widelands::IslandExploreDirection randomExploreDirection();
	void gain_ship(Widelands::Ship&, NewShip);
	void check_ship_in_expedition(ShipObserver&, const Time&);
	void expedition_management(ShipObserver&);
	// considering trees, rocks, mines, water, fish for candidate for colonization (new port)
	uint8_t spot_scoring(Widelands::Coords candidate_spot);
	bool marine_main_decisions(const Time&);
	bool check_ships(const Time&);
	bool attempt_escape(ShipObserver& so);

	// finding and owner
	Widelands::PlayerNumber get_land_owner(const Widelands::Map&, uint32_t) const;

	// Functions used for war and training stuff / defaultai_warfare.cc
	bool check_militarysites(const Time& gametime);
	bool check_enemy_sites(const Time& gametime);
	void count_military_vacant_positions();
	bool check_trainingsites(const Time& gametime);
	// return single number of strength of vector of soldiers
	int32_t calculate_strength(const std::vector<Widelands::Soldier*>&);
	// for militarysites (overloading the function)
	BuildingNecessity check_building_necessity(BuildingObserver&, const Time&);
	void soldier_trained(const Widelands::TrainingSite&);
	bool critical_mine_unoccupied(const Time&);

	SoldiersStatus soldier_status_;
	int32_t vacant_mil_positions_average_;
<<<<<<< HEAD
	uint16_t attackers_count_{0};
=======
	uint16_t attackers_count_{0U};
>>>>>>> a9549ba2
	EventTimeQueue soldier_trained_log;
	EventTimeQueue soldier_attacks_log;

	// used by AI scheduler
	Time next_ai_think_;
	// this is helping counter to track how many scheduler tasks are too delayed
	// the purpose is to print out a warning that the game is pacing too fast
	int32_t scheduler_delay_counter_{0};

	std::map<Widelands::DescriptionIndex, WoodPolicy> wood_policy_;
	uint16_t trees_nearby_treshold_;

	std::vector<BuildingObserver> buildings_;
	std::vector<BuildingObserver> rangers_;
	std::deque<Widelands::FCoords> unusable_fields;
	std::deque<BuildableField*> buildable_fields;
	BlockedFields blocked_fields;
	std::unordered_set<uint32_t> ports_vicinity;
	std::unordered_set<uint32_t> ports_shipyard_region;
	PlayersStrengths player_statistics;
	ManagementData management_data;
	ExpansionType expansion_type;
	std::deque<MineableField*> mineable_fields;
	std::deque<Widelands::Flag const*> new_flags;
	std::deque<Widelands::Road const*> roads;
	std::deque<EconomyObserver*> economies;
	std::deque<ProductionSiteObserver> productionsites;
	std::deque<ProductionSiteObserver> mines_;
	std::deque<MilitarySiteObserver> militarysites;
	std::deque<WarehouseSiteObserver> warehousesites;
	std::deque<TrainingSiteObserver> trainingsites;
	std::deque<ShipObserver> allships;
	std::vector<WareObserver> wares;
	// This is a vector that is filled up on initiatlization
	// and no items are added/removed afterwards
	std::vector<std::shared_ptr<SchedulerTask>> taskPool;
	std::vector<std::shared_ptr<SchedulerTask>> current_task_queue;
	std::map<uint32_t, EnemySiteObserver> enemy_sites;
	std::set<uint32_t> enemy_warehouses;
	// it will map mined material to observer
	std::map<int32_t, MineTypesObserver> mines_per_type;
	std::vector<uint32_t> spots_avail;
	MineFieldsObserver mine_fields_stat;

	// used for statistics of buildings
<<<<<<< HEAD
	uint32_t numof_psites_in_constr{0};
	uint32_t num_ports{0};
	uint16_t numof_warehouses_{0};
	uint16_t numof_warehouses_in_const_{0};
=======
	uint32_t numof_psites_in_constr{0U};
	uint32_t num_ports{0U};
	uint16_t numof_warehouses_{0U};
	uint16_t numof_warehouses_in_const_{0U};
>>>>>>> a9549ba2
	uint32_t mines_in_constr() const;
	uint32_t mines_built() const;
	std::map<int32_t, MilitarySiteSizeObserver> msites_per_size;
	// for militarysites
	uint32_t msites_in_constr() const;
	uint32_t msites_built() const;
	Time military_last_dismantle_;
	Time military_last_build_;  // sometimes expansions just stops, this is time of last
	                            // military building built
	Time time_of_last_construction_;
	Time next_mine_construction_due_;
<<<<<<< HEAD
	uint16_t fishers_count_{0};
=======
	uint16_t fishers_count_{0U};
>>>>>>> a9549ba2
	uint16_t bakeries_count_;

	Time first_iron_mine_built;

	// for training sites per type
	int16_t ts_finished_count_{0};
	int16_t ts_in_const_count_{0};
	int16_t ts_without_trainers_{0};

	// for roads
	Time last_road_dismantled_;  // uses to prevent too frequent road dismantling
	bool dead_ends_check_;       // Do we need to check and dismantle dead ends?

	Time last_attack_time_;
	// check ms in this interval - will auto-adjust
	Duration enemysites_check_delay_;

	int32_t spots_{0};  // sum of buildable fields

	int16_t productionsites_ratio_;

	bool resource_necessity_water_needed_{false};  // unless atlanteans or amazons

	// This stores highest priority for new buildings except for militarysites
	int32_t highest_nonmil_prio_{0};

	// if the basic economy is not established, there must be a non-empty list of remaining basic
	// buildings
	bool basic_economy_established;

	// id of iron as resource to identify iron mines in mines_per_type map
	int32_t iron_resource_id = Widelands::INVALID_INDEX;

	// Record with immovable attribute is created or collected by which building names and attributes
	std::map<Widelands::MapObjectDescr::AttributeIndex, std::set<ImmovableAttribute>>
	   buildings_immovable_attributes_;

	// this is a bunch of patterns that have to identify weapons and armors for input queues of
	// trainingsites
	// TODO(GunChleoc): Get rid of this hard-coding
	std::vector<std::string> const armors_and_weapons = {
	   "ax",      "armor",  "boots",  "garment", "helm",  "padded", "sword",
	   "trident", "tabard", "shield", "mask",    "spear", "warrior"};

	// seafaring related
	enum { kReprioritize, kStopShipyard, kStartShipyard };
	static Time last_seafaring_check_;
	// False by default, until Map::allows_seafaring() is true
	static bool map_allows_seafaring_;
	bool potential_wrong_shipyard_ = false;
	uint32_t expedition_ship_;
	Duration expedition_max_duration;
	std::vector<int16_t> marine_task_queue;
	std::unordered_set<uint32_t> expedition_visited_spots;

	std::vector<std::vector<int16_t>> AI_military_matrix;
	std::vector<int16_t> AI_military_numbers;

	uint16_t buil_material_mines_count = 0;

	bool ai_training_mode_ = false;

	// Notification subscribers
	std::unique_ptr<Notifications::Subscriber<Widelands::NoteFieldPossession>>
	   field_possession_subscriber_;
	std::unique_ptr<Notifications::Subscriber<Widelands::NoteImmovable>> immovable_subscriber_;
	std::unique_ptr<Notifications::Subscriber<Widelands::NoteProductionSiteOutOfResources>>
	   outofresource_subscriber_;
	std::unique_ptr<Notifications::Subscriber<Widelands::NoteTrainingSiteSoldierTrained>>
	   soldiertrained_subscriber_;
	std::unique_ptr<Notifications::Subscriber<Widelands::NoteShip>> shipnotes_subscriber_;
};

}  // namespace AI
#endif  // end of include guard: WL_AI_DEFAULTAI_H<|MERGE_RESOLUTION|>--- conflicted
+++ resolved
@@ -300,11 +300,7 @@
 
 	SoldiersStatus soldier_status_;
 	int32_t vacant_mil_positions_average_;
-<<<<<<< HEAD
-	uint16_t attackers_count_{0};
-=======
 	uint16_t attackers_count_{0U};
->>>>>>> a9549ba2
 	EventTimeQueue soldier_trained_log;
 	EventTimeQueue soldier_attacks_log;
 
@@ -350,17 +346,10 @@
 	MineFieldsObserver mine_fields_stat;
 
 	// used for statistics of buildings
-<<<<<<< HEAD
-	uint32_t numof_psites_in_constr{0};
-	uint32_t num_ports{0};
-	uint16_t numof_warehouses_{0};
-	uint16_t numof_warehouses_in_const_{0};
-=======
 	uint32_t numof_psites_in_constr{0U};
 	uint32_t num_ports{0U};
 	uint16_t numof_warehouses_{0U};
 	uint16_t numof_warehouses_in_const_{0U};
->>>>>>> a9549ba2
 	uint32_t mines_in_constr() const;
 	uint32_t mines_built() const;
 	std::map<int32_t, MilitarySiteSizeObserver> msites_per_size;
@@ -372,11 +361,7 @@
 	                            // military building built
 	Time time_of_last_construction_;
 	Time next_mine_construction_due_;
-<<<<<<< HEAD
-	uint16_t fishers_count_{0};
-=======
 	uint16_t fishers_count_{0U};
->>>>>>> a9549ba2
 	uint16_t bakeries_count_;
 
 	Time first_iron_mine_built;
