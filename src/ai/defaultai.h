--- conflicted
+++ resolved
@@ -94,13 +94,8 @@
 		kAttackableVeryWeak
 	};
 
-<<<<<<< HEAD
-	enum class SoldiersStatus : uint8_t { kFull = 0, kEnough = 1, kShortage = 3, kBadShortage = 6 };
-
-	enum class Tribes : uint8_t { kNone, kBarbarians, kAtlanteans, kEmpire };
-
-=======
->>>>>>> ea473197
+	enum class SoldiersStatus : uint8_t { kFull = 0, kEnough = 1, kShortage = 3, kBadShortage = 6 }; //NOCOM needed?
+
 	/// Implementation for Strong
 	struct NormalImpl : public ComputerPlayer::Implementation {
 		NormalImpl() {
