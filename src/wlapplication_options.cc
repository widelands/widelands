--- conflicted
+++ resolved
@@ -960,15 +960,8 @@
 	}
 	i18n::Textdomain textdomain("widelands");
 
-<<<<<<< HEAD
-	std::string result = key_name(sym.sym);
-	for (const std::string& m : mods) {
-		result = bformat(_("%1$s+%2$s"), m, result);
-	}
-=======
 	std::string result =
-	   (boost::format(_("%1$s%2$s")) % keymod_string_for(sym.mod, false) % key_name(sym.sym)).str();
->>>>>>> 0253d64d
+	   bformat(_("%1$s%2$s"), keymod_string_for(sym.mod, false), key_name(sym.sym));
 
 	return rt_escape ? richtext_escape(result) : result;
 }
