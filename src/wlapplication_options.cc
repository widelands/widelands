--- conflicted
+++ resolved
@@ -417,18 +417,11 @@
                                                            keysym(SDLK_p),
                                                            "editor_players",
                                                            []() { return _("Players Menu"); })},
-<<<<<<< HEAD
-   {KeyboardShortcut::kEditorToolHistory, KeyboardShortcutInfo({KeyboardShortcutInfo::Scope::kEditor},
-                                                               keysym(SDLK_h, KMOD_SHIFT),
-                                                               "editor_tool_history",
-                                                               []() { return _("Tool History"); })},
-=======
    {KeyboardShortcut::kEditorToolHistory,
     KeyboardShortcutInfo({KeyboardShortcutInfo::Scope::kEditor},
                          keysym(SDLK_h, KMOD_SHIFT),
                          "editor_tool_history",
                          []() { return _("Tool History"); })},
->>>>>>> 22a4f0f1
    {KeyboardShortcut::kEditorShowhideGrid,
     KeyboardShortcutInfo({KeyboardShortcutInfo::Scope::kEditor},
                          keysym(SDLK_g),
