--- conflicted
+++ resolved
@@ -779,28 +779,19 @@
     KeyboardShortcutInfo({KeyboardShortcutInfo::Scope::kGame},
                          keysym(SDLK_5, KMOD_SHIFT),
                          "game_sfstats_filter_port",
-<<<<<<< HEAD
-                         []() { return _("Seafaring: Show Expeditions with Port Spaces"); })},
+                         gettext_noop("Show Expeditions with Port Spaces"))},
    {KeyboardShortcut::kInGameSeafaringstatsFilterWarship,
     KeyboardShortcutInfo({KeyboardShortcutInfo::Scope::kGame},
                          keysym(SDLK_6, KMOD_SHIFT),
                          "game_sfstats_filter_warship",
-                         []() { return _("Seafaring: Show Warships"); })},
+                         gettext_noop("Show Warships"))},
    {KeyboardShortcut::kInGameSeafaringstatsFilterRefitting,
     KeyboardShortcutInfo({KeyboardShortcutInfo::Scope::kGame},
                          keysym(SDLK_7, KMOD_SHIFT),
                          "game_sfstats_filter_refitting",
-                         []() { return _("Seafaring: Show Ships Being Refitted"); })},
-=======
-                         gettext_noop("Show Expeditions with Port Spaces"))},
-   {KeyboardShortcut::kInGameQuicknavGUI,
-    KeyboardShortcutInfo({KeyboardShortcutInfo::Scope::kGame},
-                         keysym(SDLK_v),
-                         "quicknav_gui",
-                         gettext_noop("Toggle Quick Navigation"))},
+                         gettext_noop("Show Ships Being Refitted"))},
 
 // quicknav_descr() uses these format strings and adds the landmark number
->>>>>>> 2d94dd6c
 #define QUICKNAV(i)                                                                                \
 	{KeyboardShortcut::kInGameQuicknavSet##i,                                                       \
 	 KeyboardShortcutInfo({KeyboardShortcutInfo::Scope::kGame},                                     \
