/*
 * Copyright (C) 2012-2024 by the Widelands Development Team
 *
 * This program is free software; you can redistribute it and/or
 * modify it under the terms of the GNU General Public License
 * as published by the Free Software Foundation; either version 2
 * of the License, or (at your option) any later version.
 *
 * This program is distributed in the hope that it will be useful,
 * but WITHOUT ANY WARRANTY; without even the implied warranty of
 * MERCHANTABILITY or FITNESS FOR A PARTICULAR PURPOSE.  See the
 * GNU General Public License for more details.
 *
 * You should have received a copy of the GNU General Public License
 * along with this program; if not, see <https://www.gnu.org/licenses/>.
 *
 */

#include "wlapplication_messages.h"

#include <algorithm>
#include <iostream>
#include <regex>

#include "base/i18n.h"
#include "base/string.h"

constexpr size_t kIndent = 23;
constexpr size_t kTextWidth = 50;

#ifndef _WIN32
#ifdef USE_XDG
static const std::string kDefaultHomedir = "~/.local/share/widelands";
#else
static const std::string kDefaultHomedir = "~/.widelands";
#endif
#else
static const std::string kDefaultHomedir = "%USERPROFILE%\\.widelands";
#endif

/// Command line help
/// Title: unindented text in the line above
/// Key: the actual parameter
/// Hint: text after =
/// Help: Full text help
/// Verbose: Filter some config options (--help vs. --help-all)
static std::vector<Parameter> parameters;
void fill_parameter_vector() {
	i18n::Textdomain textdomain("widelands_console");

	/** TRANSLATORS: Separator for alternative values for command line parameters */
	const std::string alternatives_format = _("%1$s|%2$s");

	// TODO(tothxa): Replace all uses and do this for true|false and others as well
	const std::string filename_placeholder = _("FILENAME");

	/** TRANSLATORS: Used instead of a file name indicating last savegame, replay or map.
	    Use '_' instead of spaces if you need multiple words and don't use punctuation marks
	 */
	const std::string lastused_word = _("last");

	const std::string file_or_last_placeholder =
	   format(alternatives_format, filename_placeholder, lastused_word);

<<<<<<< HEAD
	parameters =
	{ {_("Usage:"), _("widelands <option0>=<value0> ... <optionN>=<valueN>"), "--", "", false},
	  {"", _("widelands <save.wgf>/<replay.wry>"), "--", "", false},
	  /// Paths
	  {_("Options:"), "datadir", _("DIRNAME"),
		_("Use the specified directory for the Widelands data files."), false},
	  {"", "homedir", _("DIRNAME"),
		format(_("Use the specified directory for Widelands config files, savegames, and replays. "
		         "Default is `%s`."),
		       kDefaultHomedir),
		false},
	  {"", "localedir", _("DIRNAME"),
		_("Use the specified directory for the Widelands locale files."), false},
	  {"", "language",
		/** TRANSLATORS: The … is not used on purpose to increase readability on monospaced terminals
		 */
		_("[de_DE|sv_SE|...]"), _("Use the specified locale."), false},
	  {"", "skip_check_datadir_version", "",
		_("Do not check whether the data directory to use is "
		  "compatible with this Widelands version."),
		true},
	  /// Game setup
	  {"", "new_game_from_template", _("FILENAME"),
		format(_("Create a new game directly with the settings configured in the given file. "
		         "An example can be found in `%s`."),
		       "data/templates/new_game_template"),
		false},
	  {"", "scenario", _("FILENAME"),
		_("Start the map `FILENAME` directly as a singleplayer scenario."), false},
	  {"", "loadgame", file_or_last_placeholder,
		/** TRANSLATORS: %1 is translation for FILENAME,
		                 %2 is translation for "last" for last used file */
		format(_("Load the savegame `%1$s` directly or the last saved game if `=%2$s` is used."),
		       filename_placeholder, lastused_word),
		false},
	  {"", "replay", file_or_last_placeholder,
		/** TRANSLATORS: %1 is translation for FILENAME,
		                 %2 is translation for "last" for last used file */
		format(_("Load the replay `%1$s` directly or the last saved replay if `=%2$s` is used."),
		       filename_placeholder, lastused_word),
		false},
	  {"", "editor", "",
		/** TRANSLATORS: %1 is translation for FILENAME,
		                 %2 is translation for "last" for last used file */
		format(_("Start the Widelands map editor directly. You can add `=%1$s` to directly load the "
		         "map `FILENAME` in the editor or `=%2$s` to load the last edited map."),
		       filename_placeholder, lastused_word),
		false},
	  {"", "script", _("FILENAME"),
		_("Run the given Lua script after initialization. Only valid with --scenario, --loadgame, or "
		  "--editor."),
		false},
	  {"", "difficulty",
		/** TRANSLATORS: A placeholder for a numerical value */
		_("n"),
		/** TRANSLATORS: `n` references a numerical placeholder */
		_("Start the scenario with difficulty `n`. Only valid with --scenario."), false},
	  /// Misc
	  {"", "nosound", "", _("Start the game with sound disabled."), false},
	  /** TRANSLATORS: You may translate true/false, also as on/off or yes/no, but */
	  /** TRANSLATORS: it HAS TO BE CONSISTENT with the translation in the widelands textdomain. */
	  /** TRANSLATORS: * marks the default value */
	  {"", "play_intro_music", _("[true*|false]"),
		_("Play the intro music at startup and show splash image until it ends."), true},
	  {"", "fail-on-lua-error", "", _("Force Widelands to crash when a Lua error occurs."), false},
	  {"", "fail-on-errors", "",
		_("Force Widelands to crash when a game or the editor terminates with an error."), false},
	  {"", "messagebox-timeout",
		/** TRANSLATORS: Placeholder for a time value in seconds */
		_("<seconds>"),
		_("Automatically close modal message boxes after the given number of seconds time."), true},
	  {"", "replay_lifetime", _("n"), _("Delete replays automatically after `n` weeks."), true},
	  {"", "ai_training", "",
		_("Enable AI training mode. See https://www.widelands.org/wiki/Ai%20Training/ for a full "
		  "description of the AI training logic."),
		true},
	  {"", "auto_speed", "",
		_("Constantly adjust the game speed automatically depending on AI delay. "
		  "Only to be used for AI testing or training (in conjunction with --ai_training)."),
		true},
	  /* This is deliberately so long to discourage overusage */
	  {"", "enable_development_testing_tools", "", _("Enable the Script Console and Cheating Mode."),
		true},
	  /// Saving options
	  {_("Game options:"), _("Note: New values will be written to the config file."), "--", "",
		false},
	  {"", "autosave",
		/** TRANSLATORS: A placeholder for a numerical value */
		_("n"),
		/** TRANSLATORS: `n` references a numerical placeholder */
		_("Automatically save each `n` minutes."), false},
	  {"", "rolling_autosave", _("n"),
		/** TRANSLATORS: `n` references a numerical placeholder */
		_("Use `n` files for rolling autosaves."), true},
	  {"", "skip_autosave_on_inactivity", _("[true*|false]"),
		_("Do not create an autosave when the user has been inactive since the last autosave."),
		true},
	  {"", "nozip", "", _("Do not save files as binary zip archives."), false},
	  {"", "zip", "", _("Save files as binary zip archives."), false},
	  // The below comment is duplicated from above for the other case, when false is the default.
	  /** TRANSLATORS: You may translate true/false, also as on/off or yes/no, but */
	  /** TRANSLATORS: it HAS TO BE CONSISTENT with the translation in the widelands textdomain. */
	  /** TRANSLATORS: * marks the default value */
	  {"", "save_chat_history", _("[true|false*]"),
		_("Whether to save the history of sent chat messages to a file."), true},
	  {"", "display_replay_filenames", _("[true*|false]"), _("Show filenames in the replay screen."),
		true},
	  {"", "editor_player_menu_warn_too_many_players", _("[true*|false]"),
		_("Whether a warning should be shown in the editor if there are too many players."), true},
	  /// Game options
	  {"", "pause_game_on_inactivity", _("n"),
		/** TRANSLATORS: `n` references a numerical placeholder */
		_("Pause the game after `n` minutes of user inactivity."), true},
	  {"", "auto_roadbuild_mode", _("[true*|false]"),
		_("Start building a road after placing a flag."), true},
	  {"", "display_flags",
		/** TRANSLATORS: The … character is not used on purpose to increase readability on monospaced
		   terminals */
		_("[...]"), _("Bitmask of display flags to set for new games."), true},
=======
	parameters = {
	   {_("Usage:"), _("widelands <option0>=<value0> ... <optionN>=<valueN>"), "--", "", false},
	   {"", _("widelands <save.wgf>/<replay.wry>"), "--", "", false},
	   /// Paths
	   {_("Options:"), "datadir", _("DIRNAME"),
	    _("Use the specified directory for the Widelands data files."), false},
	   {"", "homedir", _("DIRNAME"),
	    format(_("Use the specified directory for Widelands config files, savegames, and replays. "
	             "Default is `%s`."),
	           kDefaultHomedir),
	    false},
	   {"", "localedir", _("DIRNAME"),
	    _("Use the specified directory for the Widelands locale files."), false},
	   {"", "language",
	    /** TRANSLATORS: The … is not used on purpose to increase readability on monospaced terminals
	     */
	    _("[de_DE|sv_SE|...]"), _("Use the specified locale."), false},
	   {"", "skip_check_datadir_version", "",
	    _("Do not check whether the data directory to use is "
	      "compatible with this Widelands version."),
	    true},
	   /// Game setup
	   {"", "new_game_from_template", _("FILENAME"),
	    format(_("Create a new game directly with the settings configured in the given file. "
	             "An example can be found in `%s`."),
	           "data/templates/new_game_template"),
	    false},
	   {"", "scenario", _("FILENAME"),
	    _("Start the map `FILENAME` directly as a singleplayer scenario."), false},
	   {"", "loadgame", file_or_last_placeholder,
	    /** TRANSLATORS: %1 is translation for FILENAME,
	                     %2 is translation for "last" for last used file */
	    format(_("Load the savegame `%1$s` directly or the last saved game if `=%2$s` is used."),
	           filename_placeholder, lastused_word),
	    false},
	   {"", "replay", file_or_last_placeholder,
	    /** TRANSLATORS: %1 is translation for FILENAME,
	                     %2 is translation for "last" for last used file */
	    format(_("Load the replay `%1$s` directly or the last saved replay if `=%2$s` is used."),
	           filename_placeholder, lastused_word),
	    false},
	   {"", "editor", "",
	    /** TRANSLATORS: %1 is translation for FILENAME,
	                     %2 is translation for "last" for last used file */
	    format(_("Start the Widelands map editor directly. You can add `=%1$s` to directly load the "
	             "map `FILENAME` in the editor or `=%2$s` to load the last edited map."),
	           filename_placeholder, lastused_word),
	    false},
	   {"", "script", _("FILENAME"),
	    _("Run the given Lua script after initialization. Only valid with --scenario, --loadgame, "
	      "or "
	      "--editor."),
	    false},
	   /// Misc
	   {"", "nosound", "", _("Start the game with sound disabled."), false},
	   /** TRANSLATORS: You may translate true/false, also as on/off or yes/no, but */
	   /** TRANSLATORS: it HAS TO BE CONSISTENT with the translation in the widelands textdomain. */
	   /** TRANSLATORS: * marks the default value */
	   {"", "play_intro_music", _("[true*|false]"),
	    _("Play the intro music at startup and show splash image until it ends."), true},
	   {"", "fail-on-lua-error", "", _("Force Widelands to crash when a Lua error occurs."), false},
	   {"", "replay_lifetime", _("n"), _("Delete replays automatically after `n` weeks."), true},
	   {"", "ai_training", "",
	    _("Enable AI training mode. See https://www.widelands.org/wiki/Ai%20Training/ for a full "
	      "description of the AI training logic."),
	    true},
	   {"", "auto_speed", "",
	    _("Constantly adjust the game speed automatically depending on AI delay. "
	      "Only to be used for AI testing or training (in conjunction with --ai_training)."),
	    true},
	   /* This is deliberately so long to discourage overusage */
	   {"", "enable_development_testing_tools", "",
	    _("Enable the Script Console and Cheating Mode."), true},
	   /// Saving options
	   {_("Game options:"), _("Note: New values will be written to the config file."), "--", "",
	    false},
	   {"", "autosave",
	    /** TRANSLATORS: A placeholder for a numerical value */
	    _("n"),
	    /** TRANSLATORS: `n` references a numerical placeholder */
	    _("Automatically save each `n` minutes."), false},
	   {"", "rolling_autosave", _("n"),
	    /** TRANSLATORS: `n` references a numerical placeholder */
	    _("Use `n` files for rolling autosaves."), true},
	   {"", "skip_autosave_on_inactivity", _("[true*|false]"),
	    _("Do not create an autosave when the user has been inactive since the last autosave."),
	    true},
	   {"", "nozip", "", _("Do not save files as binary zip archives."), false},
	   {"", "zip", "", _("Save files as binary zip archives."), false},
	   // The below comment is duplicated from above for the other case, when false is the default.
	   /** TRANSLATORS: You may translate true/false, also as on/off or yes/no, but */
	   /** TRANSLATORS: it HAS TO BE CONSISTENT with the translation in the widelands textdomain. */
	   /** TRANSLATORS: * marks the default value */
	   {"", "save_chat_history", _("[true|false*]"),
	    _("Whether to save the history of sent chat messages to a file."), true},
	   {"", "display_replay_filenames", _("[true*|false]"),
	    _("Show filenames in the replay screen."), true},
	   {"", "editor_player_menu_warn_too_many_players", _("[true*|false]"),
	    _("Whether a warning should be shown in the editor if there are too many players."), true},
	   /// Game options
	   {"", "pause_game_on_inactivity", _("n"),
	    /** TRANSLATORS: `n` references a numerical placeholder */
	    _("Pause the game after `n` minutes of user inactivity."), true},
	   {"", "auto_roadbuild_mode", _("[true*|false]"),
	    _("Start building a road after placing a flag."), true},
	   {"", "display_flags",
	    /** TRANSLATORS: The … character is not used on purpose to increase readability on monospaced
	       terminals */
	    _("[...]"), _("Bitmask of display flags to set for new games."), true},
>>>>>>> 0a9f5031
#if 0  // TODO(matthiakl): Re-add training wheels code after v1.0
	{"",
	 "training_wheels",
	 _("[true*|false]"),
	 "",
	 true
	},
#endif
	   {"", "edge_scrolling", _("[true|false*]"),
	    _("Scroll when the mouse cursor is near the screen edge."), true},
	   {"", "invert_movement", _("[true|false*]"),
	    _("Invert click-and-drag map movement direction."), true},
	   {"", "numpad_diagonalscrolling", _("[true|false*]"),
	    _("Allow diagonal scrolling with the numeric keypad."), true},
	   {"", "game_clock", _("[true|false*]"), _("Display system time in the info panel."), true},
	   {"", "single_watchwin", _("[true|false*]"), _("Use single watchwindow mode."), true},
	   {"", "transparent_chat", _("[true*|false]"),
	    _("Show in-game chat with transparent background."), true},
	   {"", "toolbar_pos", _("[...]"), _("Bitmask to set the toolbar location and mode."), true},
	   /// Networking
	   {_("Networking:"), "metaserver", _("URI"),
	    _("Connect to a different metaserver for internet gaming."), false},
	   {"", "metaserverport", _("n"),
	    /** TRANSLATORS: `n` references a numerical placeholder */
	    _("Port number `n` of the metaserver for internet gaming."), false},
	   {"", "servername", _("[...]"), _("The name of the last hosted game."), true},
	   {"", "nickname", _("[...]"), _("The nickname used for LAN and online games."), true},
	   {"", "realname", _("[...]"), _("Name of map author."), true},
	   {"", "lasthost", _("[...]"), _("The last host connected to."), true},
	   {"", "registered", _("[true|false*]"),
	    _("Whether the used metaserver login is for a registered user."), true},
	   {"", "password_sha1", _("[...]"), _("The hashed password for online logins."), true},
	   {"", "addon_server_ip", _("IP"),
	    _("Connect to a different server address from the add-ons manager."), false},
	   {"", "addon_server_port", _("n"),
	    _("Connect to a different server port from the add-ons manager."), false},
	   {"", "write_syncstreams", "",
	    /** TRANSLATORS: A syncstream is a synchronization stream. Syncstreams are used in
	     * multiplayer
	     */
	    /** TRANSLATORS: games to make sure that there is no mismatch between the players. */
	    _("Create syncstream dump files to help debug network games."), true},

	   /// Interface options
	   {_("Graphic options:"), "fullscreen", "", _("Use the whole display for the game screen."),
	    false},
	   {"", "maximized", "", _("Start the game in a maximized window."), false},
	   {"", "xres",
	    /** TRANSLATORS: A placeholder for window width */
	    _("x"),
	    /** TRANSLATORS: `x` references a window width placeholder */
	    _("Width `x` of the window in pixel."), false},
	   {"", "yres",
	    /** TRANSLATORS: A placeholder for window height */
	    _("y"),
	    /** TRANSLATORS: `y` references a window height placeholder */
	    _("Height `y` of the window in pixel."), false},
	   {"", "sdl_cursor", _("[true*|false]"),
	    _("Whether to let the system draw the mouse cursor. Disable it only if the cursor doesn't "
	      "appear right, or if you want it to be visible in screenshots or screencasts."),
	    true},
	   {"", "tooltip_accessibility_mode", _("[true|false*]"), _("Whether to use sticky tooltips."),
	    true},
	   {"", "theme", _("DIRNAME"),
	    _("The path to the active UI theme, relative to the Widelands home directory."), false},
	   /// Window options
	   {_("Options for the internal window manager:"), "animate_map_panning", _("[true*|false]"),
	    _("Whether automatic map movements should be animated."), true},
	   {"", "border_snap_distance", _("n"),
	    /** TRANSLATORS: `n` references a numerical placeholder */
	    _("Move a window to the edge of the screen when the edge of the window comes within a "
	      "distance `n` from the edge of the screen."),
	    true},
	   {"", "dock_windows_to_edges", _("[true|false*]"),
	    _("Eliminate a window’s border towards the edge of the screen when the edge of the window "
	      "is "
	      "next to the edge of the screen."),
	    true},
	   {"", "panel_snap_distance", _("n"),
	    /** TRANSLATORS: `n` references a numerical placeholder */
	    _("Move a window to the edge of the panel when the edge of the window comes within "
	      "a distance of `n` from the edge of the panel."),
	    true},
	   /// Others
	   {_("Others:"), "verbose", "", _("Enable verbose debug messages"), false},
	   {"", "verbose-i18n", "",
	    _("Print all strings as they are translated. "
	      "This helps with tracing down bugs with internationalization."),
	    true},
	   {"", "version", "", _("Only print version and exit."), false},
	   {"", "help", "", _("Show this help."), false},
	   {"", "help-all", "", _("Show this help with all available config options."), false},
	   {"", _("<save.wgf>/<replay.wry>"), "--",
	    _("Load the given savegame or replay directly. Useful for .wgf/.wry file extension "
	      "association. Does not work with other options. Also see --loadgame/--replay."),
	    false}};
}

const std::vector<std::string> get_all_parameters() {
	std::vector<std::string> result;
	for (const Parameter& param : parameters) {
		// Filter out special entries
		if (param.hint_ != "--") {
			result.emplace_back(param.key_);
		}
	}
	return result;
}

bool is_parameter(const std::string& name) {
	auto result = std::find_if(
	   parameters.begin(), parameters.end(), [name](const Parameter& p) { return p.key_ == name; });
	return result != parameters.end() && result->hint_ != "--";
}

bool use_last(const std::string& filename_arg) {
	return i18n::is_translation_of(filename_arg, "last", "widelands_console");
}

/**
 * Print usage information
 */
void show_usage(const std::string& build_ver_details, CmdLineVerbosity verbosity) {
	i18n::Textdomain textdomain("widelands_console");

	std::cout << std::string(kIndent + kTextWidth, '=')
	          << std::endl
	          /** TRANSLATORS: %s = version information */
	          << format(_("This is Widelands version %s"), build_ver_details) << std::endl;

	if (verbosity != CmdLineVerbosity::None) {
		std::string indent_string = std::string(kIndent, ' ');
		bool multiline = true;
		for (const Parameter& param : parameters) {
			if (verbosity != CmdLineVerbosity::All && param.is_verbose_) {
				continue;
			}

			if (!param.title_.empty()) {
				std::cout << std::endl << param.title_ << std::endl;
			} else if (!multiline) {
				// Space out single line entries
				std::cout << std::endl;
			}

			std::string column = " ";
			if (param.hint_ == "--") {
				// option without dashes
				column += param.key_;
			} else {
				column += std::string("--") + param.key_;
				if (!param.hint_.empty()) {
					column += std::string("=") + param.hint_;
				}
			}

			std::cout << column;
			if (param.help_.empty()) {
				std::cout << std::endl;
				continue;
			}

			multiline = column.size() >= kIndent;
			if (multiline) {
				std::cout << std::endl << indent_string;
			} else {
				std::cout << std::string(kIndent - column.size(), ' ');
			}

			std::string help = param.help_;
			multiline |= help.size() > kTextWidth;
			while (help.size() > kTextWidth) {
				// Auto wrap lines wider than text width
				size_t space_idx = help.rfind(' ', kTextWidth);
				if (space_idx != std::string::npos) {
					std::cout << help.substr(0, space_idx) << std::endl << indent_string;
					help = help.substr(space_idx + 1);
				} else {
					break;
				}
			}
			std::cout << help << std::endl;
		}
	}

	std::cout << std::endl
	          << _("Bug reports? Suggestions? Check out the project website:\n"
	               "        https://www.widelands.org/\n\n"
	               "Hope you enjoy this game!")
	          << std::endl;
}<|MERGE_RESOLUTION|>--- conflicted
+++ resolved
@@ -62,127 +62,6 @@
 	const std::string file_or_last_placeholder =
 	   format(alternatives_format, filename_placeholder, lastused_word);
 
-<<<<<<< HEAD
-	parameters =
-	{ {_("Usage:"), _("widelands <option0>=<value0> ... <optionN>=<valueN>"), "--", "", false},
-	  {"", _("widelands <save.wgf>/<replay.wry>"), "--", "", false},
-	  /// Paths
-	  {_("Options:"), "datadir", _("DIRNAME"),
-		_("Use the specified directory for the Widelands data files."), false},
-	  {"", "homedir", _("DIRNAME"),
-		format(_("Use the specified directory for Widelands config files, savegames, and replays. "
-		         "Default is `%s`."),
-		       kDefaultHomedir),
-		false},
-	  {"", "localedir", _("DIRNAME"),
-		_("Use the specified directory for the Widelands locale files."), false},
-	  {"", "language",
-		/** TRANSLATORS: The … is not used on purpose to increase readability on monospaced terminals
-		 */
-		_("[de_DE|sv_SE|...]"), _("Use the specified locale."), false},
-	  {"", "skip_check_datadir_version", "",
-		_("Do not check whether the data directory to use is "
-		  "compatible with this Widelands version."),
-		true},
-	  /// Game setup
-	  {"", "new_game_from_template", _("FILENAME"),
-		format(_("Create a new game directly with the settings configured in the given file. "
-		         "An example can be found in `%s`."),
-		       "data/templates/new_game_template"),
-		false},
-	  {"", "scenario", _("FILENAME"),
-		_("Start the map `FILENAME` directly as a singleplayer scenario."), false},
-	  {"", "loadgame", file_or_last_placeholder,
-		/** TRANSLATORS: %1 is translation for FILENAME,
-		                 %2 is translation for "last" for last used file */
-		format(_("Load the savegame `%1$s` directly or the last saved game if `=%2$s` is used."),
-		       filename_placeholder, lastused_word),
-		false},
-	  {"", "replay", file_or_last_placeholder,
-		/** TRANSLATORS: %1 is translation for FILENAME,
-		                 %2 is translation for "last" for last used file */
-		format(_("Load the replay `%1$s` directly or the last saved replay if `=%2$s` is used."),
-		       filename_placeholder, lastused_word),
-		false},
-	  {"", "editor", "",
-		/** TRANSLATORS: %1 is translation for FILENAME,
-		                 %2 is translation for "last" for last used file */
-		format(_("Start the Widelands map editor directly. You can add `=%1$s` to directly load the "
-		         "map `FILENAME` in the editor or `=%2$s` to load the last edited map."),
-		       filename_placeholder, lastused_word),
-		false},
-	  {"", "script", _("FILENAME"),
-		_("Run the given Lua script after initialization. Only valid with --scenario, --loadgame, or "
-		  "--editor."),
-		false},
-	  {"", "difficulty",
-		/** TRANSLATORS: A placeholder for a numerical value */
-		_("n"),
-		/** TRANSLATORS: `n` references a numerical placeholder */
-		_("Start the scenario with difficulty `n`. Only valid with --scenario."), false},
-	  /// Misc
-	  {"", "nosound", "", _("Start the game with sound disabled."), false},
-	  /** TRANSLATORS: You may translate true/false, also as on/off or yes/no, but */
-	  /** TRANSLATORS: it HAS TO BE CONSISTENT with the translation in the widelands textdomain. */
-	  /** TRANSLATORS: * marks the default value */
-	  {"", "play_intro_music", _("[true*|false]"),
-		_("Play the intro music at startup and show splash image until it ends."), true},
-	  {"", "fail-on-lua-error", "", _("Force Widelands to crash when a Lua error occurs."), false},
-	  {"", "fail-on-errors", "",
-		_("Force Widelands to crash when a game or the editor terminates with an error."), false},
-	  {"", "messagebox-timeout",
-		/** TRANSLATORS: Placeholder for a time value in seconds */
-		_("<seconds>"),
-		_("Automatically close modal message boxes after the given number of seconds time."), true},
-	  {"", "replay_lifetime", _("n"), _("Delete replays automatically after `n` weeks."), true},
-	  {"", "ai_training", "",
-		_("Enable AI training mode. See https://www.widelands.org/wiki/Ai%20Training/ for a full "
-		  "description of the AI training logic."),
-		true},
-	  {"", "auto_speed", "",
-		_("Constantly adjust the game speed automatically depending on AI delay. "
-		  "Only to be used for AI testing or training (in conjunction with --ai_training)."),
-		true},
-	  /* This is deliberately so long to discourage overusage */
-	  {"", "enable_development_testing_tools", "", _("Enable the Script Console and Cheating Mode."),
-		true},
-	  /// Saving options
-	  {_("Game options:"), _("Note: New values will be written to the config file."), "--", "",
-		false},
-	  {"", "autosave",
-		/** TRANSLATORS: A placeholder for a numerical value */
-		_("n"),
-		/** TRANSLATORS: `n` references a numerical placeholder */
-		_("Automatically save each `n` minutes."), false},
-	  {"", "rolling_autosave", _("n"),
-		/** TRANSLATORS: `n` references a numerical placeholder */
-		_("Use `n` files for rolling autosaves."), true},
-	  {"", "skip_autosave_on_inactivity", _("[true*|false]"),
-		_("Do not create an autosave when the user has been inactive since the last autosave."),
-		true},
-	  {"", "nozip", "", _("Do not save files as binary zip archives."), false},
-	  {"", "zip", "", _("Save files as binary zip archives."), false},
-	  // The below comment is duplicated from above for the other case, when false is the default.
-	  /** TRANSLATORS: You may translate true/false, also as on/off or yes/no, but */
-	  /** TRANSLATORS: it HAS TO BE CONSISTENT with the translation in the widelands textdomain. */
-	  /** TRANSLATORS: * marks the default value */
-	  {"", "save_chat_history", _("[true|false*]"),
-		_("Whether to save the history of sent chat messages to a file."), true},
-	  {"", "display_replay_filenames", _("[true*|false]"), _("Show filenames in the replay screen."),
-		true},
-	  {"", "editor_player_menu_warn_too_many_players", _("[true*|false]"),
-		_("Whether a warning should be shown in the editor if there are too many players."), true},
-	  /// Game options
-	  {"", "pause_game_on_inactivity", _("n"),
-		/** TRANSLATORS: `n` references a numerical placeholder */
-		_("Pause the game after `n` minutes of user inactivity."), true},
-	  {"", "auto_roadbuild_mode", _("[true*|false]"),
-		_("Start building a road after placing a flag."), true},
-	  {"", "display_flags",
-		/** TRANSLATORS: The … character is not used on purpose to increase readability on monospaced
-		   terminals */
-		_("[...]"), _("Bitmask of display flags to set for new games."), true},
-=======
 	parameters = {
 	   {_("Usage:"), _("widelands <option0>=<value0> ... <optionN>=<valueN>"), "--", "", false},
 	   {"", _("widelands <save.wgf>/<replay.wry>"), "--", "", false},
@@ -236,6 +115,11 @@
 	      "or "
 	      "--editor."),
 	    false},
+	   {"", "difficulty",
+	    /** TRANSLATORS: A placeholder for a numerical value */
+	    _("n"),
+	    /** TRANSLATORS: `n` references a numerical placeholder */
+	    _("Start the scenario with difficulty `n`. Only valid with --scenario."), false},
 	   /// Misc
 	   {"", "nosound", "", _("Start the game with sound disabled."), false},
 	   /** TRANSLATORS: You may translate true/false, also as on/off or yes/no, but */
@@ -244,6 +128,12 @@
 	   {"", "play_intro_music", _("[true*|false]"),
 	    _("Play the intro music at startup and show splash image until it ends."), true},
 	   {"", "fail-on-lua-error", "", _("Force Widelands to crash when a Lua error occurs."), false},
+	   {"", "fail-on-errors", "",
+	    _("Force Widelands to crash when a game or the editor terminates with an error."), false},
+	   {"", "messagebox-timeout",
+	    /** TRANSLATORS: Placeholder for a time value in seconds */
+	    _("<seconds>"),
+	    _("Automatically close modal message boxes after the given number of seconds time."), true},
 	   {"", "replay_lifetime", _("n"), _("Delete replays automatically after `n` weeks."), true},
 	   {"", "ai_training", "",
 	    _("Enable AI training mode. See https://www.widelands.org/wiki/Ai%20Training/ for a full "
@@ -292,7 +182,6 @@
 	    /** TRANSLATORS: The … character is not used on purpose to increase readability on monospaced
 	       terminals */
 	    _("[...]"), _("Bitmask of display flags to set for new games."), true},
->>>>>>> 0a9f5031
 #if 0  // TODO(matthiakl): Re-add training wheels code after v1.0
 	{"",
 	 "training_wheels",
