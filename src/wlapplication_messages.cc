--- conflicted
+++ resolved
@@ -156,8 +156,9 @@
 	  {"", "registered", _("[true|false*]"),
 		_("Whether the used metaserver login is for a registered user"), true},
 	  {"", "password_sha1", _("[...]"), _("The hashed password for online logins"), true},
-	  {"", "addon_server", _("URI"),
-		_("Connect to a different github repository and branch from the add-ons manager"), false},
+	  {"", "addon_server_ip", _("IP"), _("Connect to a different server address from the add-ons manager"), false},
+	  {"", "addon_server_port", _("n"), _("Connect to a different server port from the add-ons manager"), false},
+
 	  /// Interface options
 	  {_("Graphic options:"), "fullscreen", _("[true|false*]"),
 		_("Whether to use the whole display for the game screen"), false},
@@ -241,162 +242,6 @@
 	          << (boost::format(_("This is Widelands Version %s")) %
 	              (boost::format("%s(%s)") % build_id % build_type).str())
 	                .str()
-<<<<<<< HEAD
-	          << endl
-	          << endl;
-	std::cout << _("Usage: widelands <option0>=<value0> ... <optionN>=<valueN>") << endl;
-	std::cout << _("       widelands <save.wgf>/<replay.wrpl>") << endl << endl;
-	std::cout << _("Options:") << endl << endl;
-	std::cout << _(" --<config-entry-name>=value overwrites any config file setting") << endl
-	          << _("                      Note: New value will be written to config file") << endl
-	          << endl
-	          << _(" --datadir=DIRNAME    Use specified directory for the widelands\n"
-	               "                      data files")
-	          << endl
-	          << _(" --homedir=DIRNAME    Use specified directory for widelands config\n"
-	               "                      files, savegames and replays")
-	          << endl
-#ifndef _WIN32
-	          << _("                      Default is ~/.widelands") << endl
-#else
-	          << _("                      Default is %USERPROFILE%\\.widelands") << endl
-#endif
-	          << _(" --localedir=DIRNAME  Use specified directory for the widelands\n"
-	               "                      locale files")
-	          << endl
-	          << endl
-	          /** TRANSLATORS: You may translate true/false, also as on/off or yes/no, but */
-	          /** TRANSLATORS: it HAS TO BE CONSISTENT with the translation in the widelands
-	             textdomain */
-	          << _(" --coredump=[true|false]\n"
-	               "                      Generates a core dump on segfaults instead of\n"
-	               "                      using the SDL")
-	          << endl
-	          << _(" --language=[de_DE|sv_SE|...]\n"
-	               "                      The locale to use.")
-	          << endl
-	          /** TRANSLATORS: You may translate true/false, also as on/off or yes/no, but */
-	          /** TRANSLATORS: it HAS TO BE CONSISTENT with the translation in the widelands
-	             textdomain. */
-	          /** TRANSLATORS: A syncstream is a synchronization stream. Syncstreams are used in
-	             multiplayer */
-	          /** TRANSLATORS: games to make sure that there is no mismatch between the players. */
-	          << _(" --write_syncstreams=[true|false]\n"
-	               "                      Create syncstream dump files to help debug network games.")
-	          << endl
-	          << _(" --autosave=[...]     Automatically save each n minutes") << endl
-	          << _(" --rolling_autosave=[...]\n"
-	               "                      Use this many files for rolling autosaves")
-	          << endl
-	          << _(" --metaserver=[...]\n"
-	               "                      Connect to a different metaserver for internet gaming.")
-	          << endl
-	          << _(" --metaserverport=[...]\n"
-	               "                      Port number of the metaserver for internet gaming.")
-	          << endl
-	          << _(" --addon_server_ip=[...]\n"
-	               " --addon_server_port=[...]\n"
-	               "                      Connect to a different server or port\n"
-	               "                      from the add-ons manager.") << endl
-	          << endl
-	          << endl
-	          << _(" --nosound            Starts the game with sound disabled.") << endl
-	          << endl
-	          << _(" --fail-on-lua-error  Force Widelands to crash when a Lua error occurs.") << endl
-	          << endl
-	          << _(" --nozip              Do not save files as binary zip archives.") << endl
-	          << endl
-	          << _(" --editor             Directly starts the Widelands editor.\n"
-	               "                      You can add a =FILENAME to directly load\n"
-	               "                      the map FILENAME in editor.")
-	          << endl
-	          << _(" --ai_training        Enables AI training mode. See\n"
-	               "                      https://www.widelands.org/wiki/Ai%20Training/\n"
-	               "                      for a full description of the AI training logic.")
-	          << endl
-	          << _(" --auto_speed         In multiplayer games only, this will keep\n"
-	               "                      adjusting the game speed automatically,\n"
-	               "                      depending on FPS. Useful in conjunction with\n"
-	               "                      --ai_training.")
-	          << endl
-	          << _(" --new_game_from_template=FILENAME\n"
-	               "                      Directly create a new singleplayer game\n"
-	               "                      configured in the given file. An example can\n"
-	               "                      be found in `data/templates/new_game_template`.")
-	          << endl
-	          << endl
-	          << _(" --scenario=FILENAME  Directly starts the map FILENAME as scenario\n"
-	               "                      map.")
-	          << endl
-	          << _(" --loadgame=FILENAME  Directly loads the savegame FILENAME.") << endl
-	          << _(" --replay=FILENAME    Directly loads the replay FILENAME.") << endl
-	          << _(" --script=FILENAME    Run the given Lua script after initialization.\n"
-	               "                      Only valid with --scenario, --loadgame, or --editor.")
-	          << endl
-	          /** TRANSLATORS: You may translate true/false, also as on/off or yes/no, but */
-	          /** TRANSLATORS: it HAS TO BE CONSISTENT with the translation in the widelands
-	             textdomain */
-	          << _(" --auto_roadbuild_mode=[true|false]\n"
-	               "                      Whether to enter roadbuilding mode\n"
-	               "                      automatically after placing a flag that is\n"
-	               "                      not connected to a road.")
-	          << endl
-	          << endl
-	          << _("Graphic options:")
-	          << endl
-	          /** TRANSLATORS: You may translate true/false, also as on/off or yes/no, but */
-	          /** TRANSLATORS: it HAS TO BE CONSISTENT with the translation in the widelands
-	             textdomain */
-	          << _(" --fullscreen=[true|false]\n"
-	               "                      Whether to use the whole display for the\n"
-	               "                      game screen.")
-	          << endl
-	          << _(" --xres=[...]         Width of the window in pixel.") << endl
-	          << _(" --yres=[...]         Height of the window in pixel.") << endl
-	          << _(" --maxfps=[5 ...]     Maximal optical framerate of the game.") << endl
-	          << endl
-	          /** TRANSLATORS: You may translate true/false, also as on/off or yes/no, but */
-	          /** TRANSLATORS: it HAS TO BE CONSISTENT with the translation in the widelands
-	             textdomain */
-	          << _("Options for the internal window manager:") << endl
-	          << _(" --animate_map_panning=[yes|no]\n"
-	               "                      Should automatic map movements be animated.")
-	          << endl
-	          << _(" --border_snap_distance=[0 ...]\n"
-	               "                      Move a window to the edge of the screen\n"
-	               "                      when the edge of the window comes within\n"
-	               "                      this distance from the edge of the screen.")
-	          << endl
-	          /** TRANSLATORS: You may translate true/false, also as on/off or yes/no, but */
-	          /** TRANSLATORS: it HAS TO BE CONSISTENT with the translation in the widelands
-	             textdomain */
-	          << _(" --dock_windows_to_edges=[true|false]\n"
-	               "                      Eliminate a window’s border towards the\n"
-	               "                      edge of the screen when the edge of the\n"
-	               "                      window is next to the edge of the screen.")
-	          << endl
-	          << _(" --panel_snap_distance=[0 ...]\n"
-	               "                      Move a window to the edge of the panel when\n"
-	               "                      the edge of the window comes within this\n"
-	               "                      distance from the edge of the panel.")
-	          << endl
-	          << _(" --snap_windows_only_when_overlapping=[yes|no]\n"
-	               "                      Only move a window to the edge of a panel\n"
-	               "                      if the window is overlapping with the\n"
-	               "                      panel.")
-	          << endl
-	          << endl;
-	std::cout << _(" --verbose            Enable verbose debug messages") << endl << endl;
-	std::cout << _(" --help               Show this help") << endl << endl;
-	std::cout
-	   << _(" <save.wgf>/<replay.wrpl> \n"
-	        "                      Directly loads the given savegame or replay. Useful for\n"
-	        "                      .wgf/.wrpl file extension association. Does not work with\n"
-	        "                      other options. Also see --loadgame/--replay.")
-	   << endl
-	   << endl;
-	std::cout << _("Bug reports? Suggestions? Check out the project website:\n"
-=======
 	          << std::endl;
 
 	if (verbosity != CmdLineVerbosity::None) {
@@ -456,7 +301,6 @@
 
 	std::cout << std::endl
 	          << _("Bug reports? Suggestions? Check out the project website:\n"
->>>>>>> 99258816
 	               "        https://www.widelands.org/\n\n"
 	               "Hope you enjoy this game!")
 	          << std::endl;
