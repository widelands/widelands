/*
 * Copyright (C) 2002-2023 by the Widelands Development Team
 *
 * This program is free software; you can redistribute it and/or
 * modify it under the terms of the GNU General Public License
 * as published by the Free Software Foundation; either version 2
 * of the License, or (at your option) any later version.
 *
 * This program is distributed in the hope that it will be useful,
 * but WITHOUT ANY WARRANTY; without even the implied warranty of
 * MERCHANTABILITY or FITNESS FOR A PARTICULAR PURPOSE.  See the
 * GNU General Public License for more details.
 *
 * You should have received a copy of the GNU General Public License
 * along with this program; if not, see <https://www.gnu.org/licenses/>.
 *
 */

#include "wui/general_statistics_menu.h"

#include <memory>

#include "base/i18n.h"
#include "logic/editor_game_base.h"
#include "logic/game.h"
#include "logic/game_data_error.h"
#include "logic/map_objects/tribes/tribe_descr.h"
#include "logic/map_objects/tribes/warelist.h"
#include "scripting/lua_interface.h"
#include "scripting/lua_table.h"
#include "ui_basic/button.h"
#include "ui_basic/checkbox.h"
#include "ui_basic/slider.h"
#include "wui/interactive_player.h"

constexpr int kPlotHeight = 145;
constexpr int kNrBaseDatasets = 15;

GeneralStatisticsMenu::GeneralStatisticsMenu(InteractiveGameBase& parent,
                                             GeneralStatisticsMenu::Registry& registry)
   : UI::UniqueWindow(&parent,
                      UI::WindowStyle::kWui,
                      "statistics_menu",
                      &registry,
                      440,
                      400,
                      _("General Statistics")),
     my_registry_(&registry),
     box_(this, UI::PanelStyle::kWui, "main_box", 0, 0, UI::Box::Vertical, 0, 0, 5),
     player_buttons_box_(
        &box_, UI::PanelStyle::kWui, "buttons_box", 0, 0, UI::Box::Horizontal, 0, 0, 1),
     plot_(&box_,
           "plot",
           0,
           0,
           430,
           kPlotHeight,
           Widelands::kStatisticsSampleTime.get(),
           WuiPlotArea::Plotmode::kAbsolute),

     game_(*parent.get_game()),
     subscriber_(Notifications::subscribe<Widelands::NotePlayerDetailsEvent>(
        [this](const Widelands::NotePlayerDetailsEvent& note) {
	        if (note.event ==
	            Widelands::NotePlayerDetailsEvent::Event::kGeneralStatisticsVisibilityChanged) {
		        save_state_to_registry();
		        create_player_buttons();
		        initialization_complete();
	        }
        })) {
	assert(my_registry_);

	selected_information_ = my_registry_->selected_information;

	set_center_panel(&box_);
	box_.set_border(5, 5, 5, 5);

	// Setup plot data
	const Widelands::Game::GeneralStatsVector& genstats = game_.get_general_statistics();
	const Widelands::Game::GeneralStatsVector::size_type general_statistics_size =
	   game_.map().get_nrplayers();
	if (genstats.size() != general_statistics_size) {
		// Create first data point
		game_.sample_statistics();
	}

	// Is there a hook dataset?
	ndatasets_ = kNrBaseDatasets;
	std::unique_ptr<LuaTable> hook = game_.lua().get_hook("custom_statistic");
	std::string cs_name;
	std::string cs_pic;
	if (hook) {
		i18n::Textdomain td("win_conditions");
		hook->do_not_warn_about_unaccessed_keys();
		cs_name = _(hook->get_string("name"));
		cs_pic = hook->get_string("pic");
		ndatasets_++;
	}

	for (Widelands::Game::GeneralStatsVector::size_type i = 0; i < general_statistics_size; ++i) {
		const Widelands::Player* p = parent.game().get_player(i + 1);
		const RGBColor& color = p != nullptr ? p->get_playercolor() :
                                             // The plot is always invisible if this player doesn't
                                             // exist, but we need to assign a color anyway
                                             kPlayerColors[i];

		unsigned o = 0;
		plot_.register_plot_data(i * ndatasets_ + o++, &genstats[i].land_size, color);
		plot_.register_plot_data(i * ndatasets_ + o++, &genstats[i].nr_workers, color);
		plot_.register_plot_data(i * ndatasets_ + o++, &genstats[i].nr_buildings, color);
		plot_.register_plot_data(i * ndatasets_ + o++, &genstats[i].nr_wares, color);
		plot_.register_plot_data(i * ndatasets_ + o++, &genstats[i].productivity, color);
		plot_.register_plot_data(i * ndatasets_ + o++, &genstats[i].nr_ships, color);
		plot_.register_plot_data(i * ndatasets_ + o++, &genstats[i].nr_naval_losses, color);
		plot_.register_plot_data(i * ndatasets_ + o++, &genstats[i].nr_naval_victories, color);
		plot_.register_plot_data(i * ndatasets_ + o++, &genstats[i].nr_casualties, color);
		plot_.register_plot_data(i * ndatasets_ + o++, &genstats[i].nr_kills, color);
		plot_.register_plot_data(i * ndatasets_ + o++, &genstats[i].nr_msites_lost, color);
		plot_.register_plot_data(i * ndatasets_ + o++, &genstats[i].nr_msites_defeated, color);
		plot_.register_plot_data(i * ndatasets_ + o++, &genstats[i].nr_civil_blds_lost, color);
		plot_.register_plot_data(i * ndatasets_ + o++, &genstats[i].nr_civil_blds_defeated, color);
		plot_.register_plot_data(i * ndatasets_ + o++, &genstats[i].miltary_strength, color);
		if (hook) {
			plot_.register_plot_data(i * ndatasets_ + o++, &genstats[i].custom_statistic, color);
		}

		assert(o == ndatasets_);

		if (game_.get_player(i + 1) != nullptr) {  // Show area plot
			plot_.show_plot(i * ndatasets_ + selected_information_, my_registry_->selected_players[i]);
		}
	}

	plot_.set_time(my_registry_->time);

	// Setup Widgets
	box_.add(&plot_);

	create_player_buttons();
	box_.add(&player_buttons_box_, UI::Box::Resizing::kFullSize);

	UI::Box* hbox2 =
	   new UI::Box(&box_, UI::PanelStyle::kWui, "hbox", 0, 0, UI::Box::Horizontal, 0, 0, 1);

	UI::Radiobutton* btn;

	const Vector2i zero = Vector2i::zero();

	radiogroup_.add_button(hbox2, UI::PanelStyle::kWui, "landsize", zero,
	                       g_image_cache->get("images/wui/stats/genstats_landsize.png"), _("Land"),
	                       &btn);
	hbox2->add(btn, UI::Box::Resizing::kFillSpace);

	radiogroup_.add_button(hbox2, UI::PanelStyle::kWui, "workers", zero,
	                       g_image_cache->get("images/wui/stats/genstats_nrworkers.png"),
	                       _("Workers"), &btn);
	hbox2->add(btn, UI::Box::Resizing::kFillSpace);

	radiogroup_.add_button(hbox2, UI::PanelStyle::kWui, "buildings", zero,
	                       g_image_cache->get("images/wui/stats/genstats_nrbuildings.png"),
	                       _("Buildings"), &btn);
	hbox2->add(btn, UI::Box::Resizing::kFillSpace);

	radiogroup_.add_button(hbox2, UI::PanelStyle::kWui, "wares", zero,
	                       g_image_cache->get("images/wui/stats/genstats_nrwares.png"), _("Wares"),
	                       &btn);
	hbox2->add(btn, UI::Box::Resizing::kFillSpace);

	radiogroup_.add_button(hbox2, UI::PanelStyle::kWui, "productivity", zero,
	                       g_image_cache->get("images/wui/stats/genstats_productivity.png"),
	                       _("Productivity"), &btn);
	hbox2->add(btn, UI::Box::Resizing::kFillSpace);

<<<<<<< HEAD
	radiogroup_.add_button(hbox2, UI::PanelStyle::kWui, zero,
	                       g_image_cache->get("images/wui/stats/genstats_ships.png"), _("Ships"),
	                       &btn);
	if (parent.egbase().map().allows_seafaring()) {
		hbox2->add(btn, UI::Box::Resizing::kFillSpace);
	} else {
		btn->set_visible(false);
	}

	radiogroup_.add_button(hbox2, UI::PanelStyle::kWui, zero,
	                       g_image_cache->get("images/wui/stats/genstats_naval_losses.png"),
	                       _("Warships lost"), &btn);
	if (parent.egbase().map().allows_seafaring()) {
		hbox2->add(btn, UI::Box::Resizing::kFillSpace);
	} else {
		btn->set_visible(false);
	}

	radiogroup_.add_button(hbox2, UI::PanelStyle::kWui, zero,
	                       g_image_cache->get("images/wui/stats/genstats_naval_victories.png"),
	                       _("Warships defeated"), &btn);
	if (parent.egbase().map().allows_seafaring()) {
		hbox2->add(btn, UI::Box::Resizing::kFillSpace);
	} else {
		btn->set_visible(false);
	}

	radiogroup_.add_button(hbox2, UI::PanelStyle::kWui, zero,
=======
	radiogroup_.add_button(hbox2, UI::PanelStyle::kWui, "casualties", zero,
>>>>>>> d77b0745
	                       g_image_cache->get("images/wui/stats/genstats_casualties.png"),
	                       _("Casualties"), &btn);
	hbox2->add(btn, UI::Box::Resizing::kFillSpace);

	radiogroup_.add_button(hbox2, UI::PanelStyle::kWui, "kills", zero,
	                       g_image_cache->get("images/wui/stats/genstats_kills.png"), _("Kills"),
	                       &btn);
	hbox2->add(btn, UI::Box::Resizing::kFillSpace);

	radiogroup_.add_button(hbox2, UI::PanelStyle::kWui, "military_lost", zero,
	                       g_image_cache->get("images/wui/stats/genstats_msites_lost.png"),
	                       _("Military buildings lost"), &btn);
	hbox2->add(btn, UI::Box::Resizing::kFillSpace);

	radiogroup_.add_button(hbox2, UI::PanelStyle::kWui, "military_defeated", zero,
	                       g_image_cache->get("images/wui/stats/genstats_msites_defeated.png"),
	                       _("Military buildings defeated"), &btn);
	hbox2->add(btn, UI::Box::Resizing::kFillSpace);

	radiogroup_.add_button(hbox2, UI::PanelStyle::kWui, "civil_lost", zero,
	                       g_image_cache->get("images/wui/stats/genstats_civil_blds_lost.png"),
	                       _("Civilian buildings lost"), &btn);
	hbox2->add(btn, UI::Box::Resizing::kFillSpace);

	radiogroup_.add_button(hbox2, UI::PanelStyle::kWui, "civil_defeated", zero,
	                       g_image_cache->get("images/wui/stats/genstats_civil_blds_defeated.png"),
	                       _("Civilian buildings destroyed"), &btn);
	hbox2->add(btn, UI::Box::Resizing::kFillSpace);

	radiogroup_.add_button(hbox2, UI::PanelStyle::kWui, "strength", zero,
	                       g_image_cache->get("images/wui/stats/genstats_militarystrength.png"),
	                       _("Military"), &btn);
	hbox2->add(btn, UI::Box::Resizing::kFillSpace);

	if (hook) {
		radiogroup_.add_button(
		   hbox2, UI::PanelStyle::kWui, "hook", zero, g_image_cache->get(cs_pic), cs_name, &btn);
		hbox2->add(btn, UI::Box::Resizing::kFillSpace);
	}

	radiogroup_.set_state(selected_information_, false);
	radiogroup_.changedto.connect([this](int32_t i) { radiogroup_changed(i); });

	box_.add(hbox2, UI::Box::Resizing::kFullSize);

	slider_ = new WuiPlotAreaSlider(&box_, "slider", plot_, 0, 0, 100, 45);
	slider_->changedto.connect([this](int32_t i) { plot_.set_time_id(i); });
	box_.add(slider_, UI::Box::Resizing::kFullSize);

	initialization_complete();
}

void GeneralStatisticsMenu::create_player_buttons() {
	// Delete existing buttons, if any
	player_buttons_box_.clear();
	player_buttons_box_.free_children();

	Widelands::PlayerNumber const nr_players = game_.map().get_nrplayers();

	bool show_all_players = true;
	const Widelands::Player* self = nullptr;
	if (upcast(InteractivePlayer, ipl, get_parent())) {
		show_all_players = ipl->player().see_all() || ipl->omnipotent();
		self = &ipl->player();
	}

	for (UI::Button*& c : cbs_) {
		c = nullptr;
	}
	iterate_players_existing_const(p, nr_players, game_, player) {
		if (player != self && !show_all_players && player->is_hidden_from_general_statistics()) {
			// Hide player from stats
			cbs_[p - 1] = nullptr;
			// Also hide the plot for this player if it was previously visible
			show_or_hide_plot(p, false);
			continue;
		}

		const Image* player_image = THREADSAFE_T(
		   const Image*, const Image* (*)(const RGBColor&, const std::string&), playercolor_image,
		   player->get_playercolor(), "images/players/genstats_player.png");
		assert(player_image);
		UI::Button& cb = *new UI::Button(&player_buttons_box_, "playerbutton", 0, 0, 25, 25,
		                                 UI::ButtonStyle::kWuiMenu, player_image, player->get_name());
		cb.sigclicked.connect([this, p]() { cb_changed_to(p); });
		cb.set_perm_pressed(my_registry_->selected_players[p - 1]);

		cbs_[p - 1] = &cb;
		show_or_hide_plot(p, my_registry_->selected_players[p - 1]);

		player_buttons_box_.add(&cb, UI::Box::Resizing::kFillSpace);
	}
}

GeneralStatisticsMenu::~GeneralStatisticsMenu() {
	save_state_to_registry();
}

void GeneralStatisticsMenu::save_state_to_registry() {
	if (game_.is_loaded()) {
		// Save information for recreation, if window is reopened
		my_registry_->selected_information = selected_information_;
		my_registry_->time = plot_.get_time();
		Widelands::PlayerNumber const nr_players = game_.map().get_nrplayers();
		iterate_players_existing_novar(p, nr_players, game_) {
			my_registry_->selected_players[p - 1] =
			   (cbs_[p - 1] == nullptr) ||
			   cbs_[p - 1]->style() == UI::Button::VisualState::kPermpressed;
		}
	}
}

/*
 * Cb has been changed to this state
 */
void GeneralStatisticsMenu::cb_changed_to(int32_t const id) {
	// This represents our player number
	cbs_[id - 1]->toggle();
	show_or_hide_plot(id, cbs_[id - 1]->style() == UI::Button::VisualState::kPermpressed);
}

void GeneralStatisticsMenu::show_or_hide_plot(const int32_t id, const bool show) {
	plot_.show_plot((id - 1) * ndatasets_ + selected_information_, show);
}

/*
 * The radiogroup has changed
 */
void GeneralStatisticsMenu::radiogroup_changed(int32_t const id) {
	size_t const statistics_size = game_.get_general_statistics().size();
	for (uint32_t i = 0; i < statistics_size; ++i) {
		if (cbs_[i] != nullptr) {
			plot_.show_plot(
			   i * ndatasets_ + id, cbs_[i]->style() == UI::Button::VisualState::kPermpressed);
			plot_.show_plot(i * ndatasets_ + selected_information_, false);
		}
	}
	selected_information_ = id;
}

constexpr uint16_t kCurrentPacketVersion = 1;
UI::Window& GeneralStatisticsMenu::load(FileRead& fr, InteractiveBase& ib) {
	try {
		const uint16_t packet_version = fr.unsigned_16();
		if (packet_version == kCurrentPacketVersion) {
			UI::UniqueWindow::Registry& r =
			   dynamic_cast<InteractivePlayer&>(ib).menu_windows_.stats_general;
			r.create();
			assert(r.window);
			GeneralStatisticsMenu& m = dynamic_cast<GeneralStatisticsMenu&>(*r.window);
			m.radiogroup_.set_state(fr.unsigned_8(), true);
			for (unsigned i = 0; i < kMaxPlayers; ++i) {
				if (fr.unsigned_8() != 0u) {
					m.cb_changed_to(i + 1);
				}
			}
			m.slider_->get_slider().set_value(fr.signed_32());
			return m;
		}
		throw Widelands::UnhandledVersionError(
		   "General Statistics Menu", packet_version, kCurrentPacketVersion);

	} catch (const WException& e) {
		throw Widelands::GameDataError("general statistics menu: %s", e.what());
	}
}
void GeneralStatisticsMenu::save(FileWrite& fw, Widelands::MapObjectSaver& /* mos */) const {
	fw.unsigned_16(kCurrentPacketVersion);
	fw.unsigned_8(radiogroup_.get_state());
	for (UI::Button* c : cbs_) {
		// The saved value indicates whether we explicitly need to toggle this button
		fw.unsigned_8(((c != nullptr) && c->style() != UI::Button::VisualState::kPermpressed) ? 1 :
                                                                                              0);
	}
	fw.signed_32(slider_->get_slider().get_value());
}<|MERGE_RESOLUTION|>--- conflicted
+++ resolved
@@ -171,8 +171,7 @@
 	                       _("Productivity"), &btn);
 	hbox2->add(btn, UI::Box::Resizing::kFillSpace);
 
-<<<<<<< HEAD
-	radiogroup_.add_button(hbox2, UI::PanelStyle::kWui, zero,
+	radiogroup_.add_button(hbox2, UI::PanelStyle::kWui, "ships", zero,
 	                       g_image_cache->get("images/wui/stats/genstats_ships.png"), _("Ships"),
 	                       &btn);
 	if (parent.egbase().map().allows_seafaring()) {
@@ -181,7 +180,7 @@
 		btn->set_visible(false);
 	}
 
-	radiogroup_.add_button(hbox2, UI::PanelStyle::kWui, zero,
+	radiogroup_.add_button(hbox2, UI::PanelStyle::kWui, "naval_losses", zero,
 	                       g_image_cache->get("images/wui/stats/genstats_naval_losses.png"),
 	                       _("Warships lost"), &btn);
 	if (parent.egbase().map().allows_seafaring()) {
@@ -190,7 +189,7 @@
 		btn->set_visible(false);
 	}
 
-	radiogroup_.add_button(hbox2, UI::PanelStyle::kWui, zero,
+	radiogroup_.add_button(hbox2, UI::PanelStyle::kWui, "naval_victories", zero,
 	                       g_image_cache->get("images/wui/stats/genstats_naval_victories.png"),
 	                       _("Warships defeated"), &btn);
 	if (parent.egbase().map().allows_seafaring()) {
@@ -199,10 +198,7 @@
 		btn->set_visible(false);
 	}
 
-	radiogroup_.add_button(hbox2, UI::PanelStyle::kWui, zero,
-=======
 	radiogroup_.add_button(hbox2, UI::PanelStyle::kWui, "casualties", zero,
->>>>>>> d77b0745
 	                       g_image_cache->get("images/wui/stats/genstats_casualties.png"),
 	                       _("Casualties"), &btn);
 	hbox2->add(btn, UI::Box::Resizing::kFillSpace);
