--- conflicted
+++ resolved
@@ -290,13 +290,8 @@
 
 	box_.add
 		(new WuiPlotAreaSlider
-<<<<<<< HEAD
-			(&m_box, m_plot, 0, 0, 100, 45,
+			(&box_, plot_, 0, 0, 100, 45,
 			 g_gr->images().get("images/ui_basic/but1.png"))
-=======
-			(&box_, plot_, 0, 0, 100, 45,
-			 g_gr->images().get("pics/but1.png"))
->>>>>>> 4750c32a
 		, UI::Box::AlignTop
 		, true);
 
