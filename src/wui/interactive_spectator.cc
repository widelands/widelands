/*
 * Copyright (C) 2007-2019 by the Widelands Development Team
 *
 * This program is free software; you can redistribute it and/or
 * modify it under the terms of the GNU General Public License
 * as published by the Free Software Foundation; either version 2
 * of the License, or (at your option) any later version.
 *
 * This program is distributed in the hope that it will be useful,
 * but WITHOUT ANY WARRANTY; without even the implied warranty of
 * MERCHANTABILITY or FITNESS FOR A PARTICULAR PURPOSE.  See the
 * GNU General Public License for more details.
 *
 * You should have received a copy of the GNU General Public License
 * along with this program; if not, write to the Free Software
 * Foundation, Inc., 51 Franklin Street, Fifth Floor, Boston, MA  02110-1301, USA.
 *
 */

#include "wui/interactive_spectator.h"

#include "base/i18n.h"
#include "base/macros.h"
#include "chat/chat.h"
#include "logic/game_controller.h"
#include "logic/player.h"
#include "profile/profile.h"
#include "ui_basic/textarea.h"
#include "ui_basic/unique_window.h"
#include "wui/fieldaction.h"
#include "wui/game_chat_menu.h"
#include "wui/game_main_menu_save_game.h"
#include "wui/game_options_menu.h"
#include "wui/general_statistics_menu.h"

/**
 * Setup the replay UI for the given game.
 */
InteractiveSpectator::InteractiveSpectator(Widelands::Game& g,
                                           Section& global_s,
                                           bool const multiplayer,
                                           ChatProvider* chat_provider)
   : InteractiveGameBase(g, global_s, OBSERVER, multiplayer, chat_provider) {
	if (is_multiplayer()) {
		add_toolbar_button(
		   "wui/menus/menu_options_menu", "options_menu", _("Main menu"), &options_, true);
		options_.open_window = [this] { new GameOptionsMenu(*this, options_, main_windows_); };

	} else {
		UI::Button* button =
		   add_toolbar_button("wui/menus/menu_exit_game", "exit_replay", _("Exit replay"));
		button->sigclicked.connect(boost::bind(&InteractiveSpectator::exit_btn, this));

		add_toolbar_button("wui/menus/menu_save_game", "save_game",
		                   /** TRANSLATORS: When watching a replay, one can save it as a playable
		                      game. This is the button tooltip. */
		                   _("Save as game"),
		                   &main_windows_.savegame, true);
		main_windows_.savegame.open_window = [this] {
			new GameMainMenuSaveGame(*this, main_windows_.savegame);
		};
	}
	add_toolbar_button("wui/menus/menu_general_stats", "general_stats", _("Statistics"),
	                   &main_windows_.general_stats, true);
	main_windows_.general_stats.open_window = [this] {
		new GeneralStatisticsMenu(*this, main_windows_.general_stats);
	};

	toolbar()->add_space(15);

	add_toolbar_button(
	   "wui/menus/menu_toggle_minimap", "minimap", _("Minimap"), &minimap_registry(), true);
	minimap_registry().open_window = [this] { toggle_minimap(); };

	toggle_buildhelp_ = add_toolbar_button(
	   "wui/menus/menu_toggle_buildhelp", "buildhelp", _("Show building spaces (on/off)"));
	toggle_buildhelp_->sigclicked.connect(boost::bind(&InteractiveBase::toggle_buildhelp, this));

	reset_zoom_ = add_toolbar_button("wui/menus/menu_reset_zoom", "reset_zoom", _("Reset zoom"));
	reset_zoom_->sigclicked.connect([this] {
		map_view()->zoom_around(
		   1.f, Vector2f(get_w() / 2.f, get_h() / 2.f), MapView::Transition::Smooth);
	});

	toolbar()->add_space(15);

	if (is_multiplayer()) {
		add_toolbar_button("wui/menus/menu_chat", "chat", _("Chat"), &chat_, true);
		chat_.open_window = [this] {
			if (chat_provider_) {
				GameChatMenu::create_chat_console(this, chat_, *chat_provider_);
			}
		};
	}

	adjust_toolbar_position();

	// Setup all screen elements
	map_view()->field_clicked.connect([this](const Widelands::NodeAndTriangle<>& node_and_triangle) {
		node_action(node_and_triangle);
	});
}

void InteractiveSpectator::draw(RenderTarget& dst) {
	// This fixes a crash with displaying an error dialog during loading.
	if (!game().is_loaded())
		return;

	draw_map_view(map_view(), &dst);
}

void InteractiveSpectator::draw_map_view(MapView* given_map_view, RenderTarget* dst) {
	// A spectator cannot build roads.
	assert(road_building_overlays().steepness_indicators.empty());
	assert(road_building_overlays().road_previews.empty());

	// In-game, selection can never be on triangles or have a radius.
	assert(get_sel_radius() == 0);
	assert(!get_sel_triangles());

	const Widelands::Game& the_game = game();
	const Widelands::Map& map = the_game.map();
	auto* fields_to_draw =
	   given_map_view->draw_terrain(the_game, get_workarea_overlays(map), false, dst);
	const float scale = 1.f / given_map_view->view().zoom;
	const uint32_t gametime = the_game.get_gametime();

<<<<<<< HEAD
	const auto info_to_draw = get_info_to_draw(!given_map_view->is_animating());
	const std::map<Widelands::Coords, const Image*> workarea_overlays = get_workarea_overlays(map);

=======
	const auto text_to_draw = get_text_to_draw();
>>>>>>> c9085f42
	for (size_t idx = 0; idx < fields_to_draw->size(); ++idx) {
		const FieldsToDraw::Field& field = fields_to_draw->at(idx);

		draw_border_markers(field, scale, *fields_to_draw, dst);

		Widelands::BaseImmovable* const imm = field.fcoords.field->get_immovable();
		if (imm != nullptr && imm->get_positions(the_game).front() == field.fcoords) {
<<<<<<< HEAD
			imm->draw(gametime, info_to_draw, field.rendertarget_pixel, scale, dst);
=======
			imm->draw(gametime, text_to_draw, field.rendertarget_pixel, field.fcoords, scale, dst);
>>>>>>> c9085f42
		}

		for (Widelands::Bob* bob = field.fcoords.field->get_first_bob(); bob;
		     bob = bob->get_next_bob()) {
<<<<<<< HEAD
			bob->draw(the_game, info_to_draw, field.rendertarget_pixel, scale, dst);
		}

		// Draw work area previews.
		const auto it = workarea_overlays.find(field.fcoords);
		if (it != workarea_overlays.end()) {
			const Image* pic = it->second;
			blit_field_overlay(dst, field, pic, Vector2i(pic->width() / 2, pic->height() / 2), scale);
=======
			bob->draw(the_game, text_to_draw, field.rendertarget_pixel, field.fcoords, scale, dst);
>>>>>>> c9085f42
		}

		// Draw build help.
		if (buildhelp()) {
			auto caps = Widelands::NodeCaps::CAPS_NONE;
			const Widelands::PlayerNumber nr_players = map.get_nrplayers();
			iterate_players_existing(p, nr_players, the_game, player) {
				const Widelands::NodeCaps nc = player->get_buildcaps(field.fcoords);
				if (nc > Widelands::NodeCaps::CAPS_NONE) {
					caps = nc;
					break;
				}
			}
			const auto* overlay = get_buildhelp_overlay(caps);
			if (overlay != nullptr) {
				blit_field_overlay(dst, field, overlay->pic, overlay->hotspot, scale);
			}
		}

		// Blit the selection marker.
		if (field.fcoords == get_sel_pos().node) {
			const Image* pic = get_sel_picture();
			blit_field_overlay(dst, field, pic, Vector2i(pic->width() / 2, pic->height() / 2), scale);
		}
	}
}

/**
 * \return "our" player.
 *
 * \note We might want to implement a feature to watch a specific player,
 * including their vision. Then this should be changed.
 */
Widelands::Player* InteractiveSpectator::get_player() const {
	return nullptr;
}

bool InteractiveSpectator::player_hears_field(const Widelands::Coords&) const {
	return true;
}

// Toolbar button callback functions.
void InteractiveSpectator::exit_btn() {
	if (is_multiplayer()) {
		return;
	}
	end_modal<UI::Panel::Returncodes>(UI::Panel::Returncodes::kBack);
}

bool InteractiveSpectator::can_see(Widelands::PlayerNumber) const {
	return true;
}
bool InteractiveSpectator::can_act(Widelands::PlayerNumber) const {
	return false;
}
Widelands::PlayerNumber InteractiveSpectator::player_number() const {
	return 0;
}

/**
 * Observer has clicked on the given node; bring up the context menu.
 */
void InteractiveSpectator::node_action(const Widelands::NodeAndTriangle<>& node_and_triangle) {
	// Special case for buildings
	if (is_a(Widelands::Building, egbase().map().get_immovable(node_and_triangle.node))) {
		show_building_window(node_and_triangle.node, false, false);
		return;
	}

	if (try_show_ship_window()) {
		return;
	}

	//  everything else can bring up the temporary dialog
	show_field_action(this, nullptr, &fieldaction_);
}

/**
 * Global in-game keypresses:
 */
bool InteractiveSpectator::handle_key(bool const down, SDL_Keysym const code) {
	if (down) {
		switch (code.sym) {

		case SDLK_RETURN:
		case SDLK_KP_ENTER:
			if (chat_provider_) {
				if (!chat_.window) {
					GameChatMenu::create_chat_console(this, chat_, *chat_provider_);
				}
				return dynamic_cast<GameChatMenu*>(chat_.window)->enter_chat_message();
			}
			break;
		default:
			break;
		}
	}

	return InteractiveGameBase::handle_key(down, code);
}<|MERGE_RESOLUTION|>--- conflicted
+++ resolved
@@ -125,13 +125,7 @@
 	const float scale = 1.f / given_map_view->view().zoom;
 	const uint32_t gametime = the_game.get_gametime();
 
-<<<<<<< HEAD
 	const auto info_to_draw = get_info_to_draw(!given_map_view->is_animating());
-	const std::map<Widelands::Coords, const Image*> workarea_overlays = get_workarea_overlays(map);
-
-=======
-	const auto text_to_draw = get_text_to_draw();
->>>>>>> c9085f42
 	for (size_t idx = 0; idx < fields_to_draw->size(); ++idx) {
 		const FieldsToDraw::Field& field = fields_to_draw->at(idx);
 
@@ -139,27 +133,12 @@
 
 		Widelands::BaseImmovable* const imm = field.fcoords.field->get_immovable();
 		if (imm != nullptr && imm->get_positions(the_game).front() == field.fcoords) {
-<<<<<<< HEAD
-			imm->draw(gametime, info_to_draw, field.rendertarget_pixel, scale, dst);
-=======
-			imm->draw(gametime, text_to_draw, field.rendertarget_pixel, field.fcoords, scale, dst);
->>>>>>> c9085f42
+			imm->draw(gametime, info_to_draw, field.rendertarget_pixel, field.fcoords, scale, dst);
 		}
 
 		for (Widelands::Bob* bob = field.fcoords.field->get_first_bob(); bob;
 		     bob = bob->get_next_bob()) {
-<<<<<<< HEAD
-			bob->draw(the_game, info_to_draw, field.rendertarget_pixel, scale, dst);
-		}
-
-		// Draw work area previews.
-		const auto it = workarea_overlays.find(field.fcoords);
-		if (it != workarea_overlays.end()) {
-			const Image* pic = it->second;
-			blit_field_overlay(dst, field, pic, Vector2i(pic->width() / 2, pic->height() / 2), scale);
-=======
-			bob->draw(the_game, text_to_draw, field.rendertarget_pixel, field.fcoords, scale, dst);
->>>>>>> c9085f42
+			bob->draw(the_game, info_to_draw, field.rendertarget_pixel, field.fcoords, scale, dst);
 		}
 
 		// Draw build help.
