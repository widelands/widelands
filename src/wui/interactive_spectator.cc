/*
 * Copyright (C) 2007-2017 by the Widelands Development Team
 *
 * This program is free software; you can redistribute it and/or
 * modify it under the terms of the GNU General Public License
 * as published by the Free Software Foundation; either version 2
 * of the License, or (at your option) any later version.
 *
 * This program is distributed in the hope that it will be useful,
 * but WITHOUT ANY WARRANTY; without even the implied warranty of
 * MERCHANTABILITY or FITNESS FOR A PARTICULAR PURPOSE.  See the
 * GNU General Public License for more details.
 *
 * You should have received a copy of the GNU General Public License
 * along with this program; if not, write to the Free Software
 * Foundation, Inc., 51 Franklin Street, Fifth Floor, Boston, MA  02110-1301, USA.
 *
 */

#include "wui/interactive_spectator.h"

#include "base/i18n.h"
#include "base/macros.h"
#include "chat/chat.h"
#include "graphic/graphic.h"
#include "logic/game_controller.h"
#include "logic/player.h"
#include "profile/profile.h"
#include "ui_basic/editbox.h"
#include "ui_basic/multilinetextarea.h"
#include "ui_basic/textarea.h"
#include "ui_basic/unique_window.h"
#include "wui/fieldaction.h"
#include "wui/game_chat_menu.h"
#include "wui/game_main_menu_save_game.h"
#include "wui/game_options_menu.h"
#include "wui/general_statistics_menu.h"

/**
 * Setup the replay UI for the given game.
 */
InteractiveSpectator::InteractiveSpectator(Widelands::Game& g,
                                           Section& global_s,
                                           bool const multiplayer)
   : InteractiveGameBase(g, global_s, OBSERVER, multiplayer) {
	if (is_multiplayer()) {
		add_toolbar_button(
		   "wui/menus/menu_options_menu", "options_menu", _("Main Menu"), &options_, true);
		options_.open_window = [this] { new GameOptionsMenu(*this, options_, main_windows_); };

	} else {
		UI::Button* button =
		   add_toolbar_button("wui/menus/menu_exit_game", "exit_replay", _("Exit Replay"));
		button->sigclicked.connect(boost::bind(&InteractiveSpectator::exit_btn, this));

		add_toolbar_button(
		   "wui/menus/menu_save_game", "save_game", _("Save Game"), &main_windows_.savegame, true);
		main_windows_.savegame.open_window = [this] {
			new GameMainMenuSaveGame(*this, main_windows_.savegame);
		};
	}
	add_toolbar_button("wui/menus/menu_general_stats", "general_stats", _("Statistics"),
	                   &main_windows_.general_stats, true);
	main_windows_.general_stats.open_window = [this] {
		new GeneralStatisticsMenu(*this, main_windows_.general_stats);
	};

	toolbar()->add_space(15);

	add_toolbar_button(
	   "wui/menus/menu_toggle_minimap", "minimap", _("Minimap"), &minimap_registry(), true);
	minimap_registry().open_window = [this] { toggle_minimap(); };

	toggle_buildhelp_ = add_toolbar_button(
	   "wui/menus/menu_toggle_buildhelp", "buildhelp", _("Show Building Spaces (on/off)"));
	toggle_buildhelp_->sigclicked.connect(boost::bind(&InteractiveBase::toggle_buildhelp, this));

	reset_zoom_ = add_toolbar_button("wui/menus/menu_reset_zoom", "reset_zoom", _("Reset zoom"));
	reset_zoom_->sigclicked.connect([this] {
		map_view()->zoom_around(
		   1.f, Vector2f(get_w() / 2.f, get_h() / 2.f), MapView::Transition::Smooth);
	});

	toolbar()->add_space(15);

	if (is_multiplayer()) {
		add_toolbar_button("wui/menus/menu_chat", "chat", _("Chat"), &chat_, true);
		chat_.open_window = [this] {
			if (chat_provider_) {
				GameChatMenu::create_chat_console(this, chat_, *chat_provider_);
			}
		};
	}

	adjust_toolbar_position();

	// Setup all screen elements
	map_view()->field_clicked.connect([this](const Widelands::NodeAndTriangle<>& node_and_triangle) {
		node_action(node_and_triangle);
	});
}

void InteractiveSpectator::draw(RenderTarget& dst) {
	// This fixes a crash with displaying an error dialog during loading.
	if (!game().is_loaded())
		return;

	draw_map_view(map_view(), &dst);
}

<<<<<<< HEAD
void InteractiveSpectator::draw_map_view(MapView* map_view, RenderTarget* dst) {
	// A spectator cannot build roads.
	assert(road_building_preview().empty());

	const auto& gbase = egbase();
	auto* fields_to_draw = map_view->draw_terrain(gbase, dst);
	const float scale = 1.f / map_view->view().zoom;
	const uint32_t gametime = gbase.get_gametime();

	const auto text_to_draw = get_text_to_draw();
	for (size_t idx = 0; idx < fields_to_draw->size(); ++idx) {
		const FieldsToDraw::Field& field = fields_to_draw->at(idx);

		draw_border_markers(field, scale, *fields_to_draw, dst);

		Widelands::BaseImmovable* const imm = field.fcoords.field->get_immovable();
		if (imm != nullptr && imm->get_positions(gbase).front() == field.fcoords) {
			imm->draw(gametime, text_to_draw, field.rendertarget_pixel, scale, dst);
		}

		for (Widelands::Bob* bob = field.fcoords.field->get_first_bob(); bob;
		     bob = bob->get_next_bob()) {
			bob->draw(gbase, text_to_draw, field.rendertarget_pixel, scale, dst);
		}

		// TODO(sirver): Do not use the field_overlay_manager, instead draw the
		// overlays we are interested in here directly.
		field_overlay_manager().foreach_overlay(
		   field.fcoords, [dst, &field, scale](const Image* pic, const Vector2i& hotspot) {
			   dst->blitrect_scale(Rectf(field.rendertarget_pixel - hotspot.cast<float>() * scale,
			                             pic->width() * scale, pic->height() * scale),
			                       pic, Recti(0, 0, pic->width(), pic->height()), 1.f,
			                       BlendMode::UseAlpha);
			});
	}
=======
void InteractiveSpectator::draw_map_view(MapView* given_map_view, RenderTarget* dst) {
	const GameRenderer::Overlays overlays{get_text_to_draw(), road_building_preview()};
	given_map_view->draw_map_view(egbase(), overlays, GameRenderer::DrawImmovables::kYes,
	                              GameRenderer::DrawBobs::kYes, nullptr, dst);
>>>>>>> c5946520
}

/**
 * \return "our" player.
 *
 * \note We might want to implement a feature to watch a specific player,
 * including their vision. Then this should be changed.
 */
Widelands::Player* InteractiveSpectator::get_player() const {
	return nullptr;
}

int32_t InteractiveSpectator::calculate_buildcaps(const Widelands::FCoords& c) {
	const Widelands::PlayerNumber nr_players = game().map().get_nrplayers();
	iterate_players_existing(p, nr_players, game(), player) {
		const Widelands::NodeCaps nc = player->get_buildcaps(c);
		if (nc > Widelands::NodeCaps::CAPS_NONE) {
			return nc;
		}
	}
	return Widelands::NodeCaps::CAPS_NONE;
}

// Toolbar button callback functions.
void InteractiveSpectator::exit_btn() {
	if (is_multiplayer()) {
		return;
	}
	end_modal<UI::Panel::Returncodes>(UI::Panel::Returncodes::kBack);
}

bool InteractiveSpectator::can_see(Widelands::PlayerNumber) const {
	return true;
}
bool InteractiveSpectator::can_act(Widelands::PlayerNumber) const {
	return false;
}
Widelands::PlayerNumber InteractiveSpectator::player_number() const {
	return 0;
}

/**
 * Observer has clicked on the given node; bring up the context menu.
 */
void InteractiveSpectator::node_action(const Widelands::NodeAndTriangle<>& node_and_triangle) {
	// Special case for buildings
	if (is_a(Widelands::Building, egbase().map().get_immovable(node_and_triangle.node))) {
		show_building_window(node_and_triangle.node, false);
		return;
	}

	if (try_show_ship_window()) {
		return;
	}

	//  everything else can bring up the temporary dialog
	show_field_action(this, nullptr, &fieldaction_);
}

/**
 * Global in-game keypresses:
 */
bool InteractiveSpectator::handle_key(bool const down, SDL_Keysym const code) {
	if (down)
		switch (code.sym) {
		case SDLK_SPACE:
			toggle_buildhelp();
			return true;

		case SDLK_m:
			minimap_registry().toggle();
			return true;

		case SDLK_c:
			set_display_flag(dfShowCensus, !get_display_flag(dfShowCensus));
			return true;

		case SDLK_s:
			if (code.mod & (KMOD_LCTRL | KMOD_RCTRL)) {
				new GameMainMenuSaveGame(*this, main_windows_.savegame);
			} else
				set_display_flag(dfShowStatistics, !get_display_flag(dfShowStatistics));
			return true;

		case SDLK_RETURN:
		case SDLK_KP_ENTER:
			if (chat_provider_) {
				if (!chat_.window) {
					GameChatMenu::create_chat_console(this, chat_, *chat_provider_);
				}
				dynamic_cast<GameChatMenu*>(chat_.window)->enter_chat_message();
			}
			return true;
		default:
			break;
		}

	return InteractiveGameBase::handle_key(down, code);
}<|MERGE_RESOLUTION|>--- conflicted
+++ resolved
@@ -108,14 +108,13 @@
 	draw_map_view(map_view(), &dst);
 }
 
-<<<<<<< HEAD
-void InteractiveSpectator::draw_map_view(MapView* map_view, RenderTarget* dst) {
+void InteractiveSpectator::draw_map_view(MapView* given_map_view, RenderTarget* dst) {
 	// A spectator cannot build roads.
 	assert(road_building_preview().empty());
 
 	const auto& gbase = egbase();
-	auto* fields_to_draw = map_view->draw_terrain(gbase, dst);
-	const float scale = 1.f / map_view->view().zoom;
+	auto* fields_to_draw = given_map_view->draw_terrain(gbase, dst);
+	const float scale = 1.f / given_map_view->view().zoom;
 	const uint32_t gametime = gbase.get_gametime();
 
 	const auto text_to_draw = get_text_to_draw();
@@ -144,12 +143,6 @@
 			                       BlendMode::UseAlpha);
 			});
 	}
-=======
-void InteractiveSpectator::draw_map_view(MapView* given_map_view, RenderTarget* dst) {
-	const GameRenderer::Overlays overlays{get_text_to_draw(), road_building_preview()};
-	given_map_view->draw_map_view(egbase(), overlays, GameRenderer::DrawImmovables::kYes,
-	                              GameRenderer::DrawBobs::kYes, nullptr, dst);
->>>>>>> c5946520
 }
 
 /**
