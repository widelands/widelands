/*
 * Copyright (C) 2007-2019 by the Widelands Development Team
 *
 * This program is free software; you can redistribute it and/or
 * modify it under the terms of the GNU General Public License
 * as published by the Free Software Foundation; either version 2
 * of the License, or (at your option) any later version.
 *
 * This program is distributed in the hope that it will be useful,
 * but WITHOUT ANY WARRANTY; without even the implied warranty of
 * MERCHANTABILITY or FITNESS FOR A PARTICULAR PURPOSE.  See the
 * GNU General Public License for more details.
 *
 * You should have received a copy of the GNU General Public License
 * along with this program; if not, write to the Free Software
 * Foundation, Inc., 51 Franklin Street, Fifth Floor, Boston, MA  02110-1301, USA.
 *
 */

#include "wui/interactive_spectator.h"

#include "base/i18n.h"
#include "base/macros.h"
#include "chat/chat.h"
#include "logic/game_controller.h"
#include "logic/player.h"
#include "ui_basic/textarea.h"
#include "ui_basic/unique_window.h"
#include "wui/fieldaction.h"
#include "wui/game_chat_menu.h"
#include "wui/game_main_menu_save_game.h"
#include "wui/general_statistics_menu.h"

/**
 * Setup the replay UI for the given game.
 */
InteractiveSpectator::InteractiveSpectator(Widelands::Game& g,
                                           Section& global_s,
                                           bool const multiplayer,
                                           ChatProvider* chat_provider)
   : InteractiveGameBase(g, global_s, OBSERVER, multiplayer, chat_provider) {
	add_main_menu();

	add_toolbar_button("wui/menus/statistics_general", "general_stats", _("Statistics"),
	                   &menu_windows_.stats_general, true);
	menu_windows_.stats_general.open_window = [this] {
		new GeneralStatisticsMenu(*this, menu_windows_.stats_general);
	};

	toolbar()->add_space(15);

	add_mapview_menu(MiniMapType::kStaticViewWindow);
	add_showhide_menu();
	add_gamespeed_menu();

	toolbar()->add_space(15);

	if (is_multiplayer()) {
		add_chat_ui();
	}

	finalize_toolbar();

	// Setup all screen elements
	map_view()->field_clicked.connect([this](const Widelands::NodeAndTriangle<>& node_and_triangle) {
		node_action(node_and_triangle);
	});
}

void InteractiveSpectator::draw(RenderTarget& dst) {
	// This fixes a crash with displaying an error dialog during loading.
	if (!game().is_loaded())
		return;

	draw_map_view(map_view(), &dst);
}

void InteractiveSpectator::draw_map_view(MapView* given_map_view, RenderTarget* dst) {
	// A spectator cannot build roads.
	assert(road_building_overlays().steepness_indicators.empty());
	assert(road_building_overlays().road_previews.empty());
	assert(waterway_building_overlays().steepness_indicators.empty());
	assert(waterway_building_overlays().road_previews.empty());

	// In-game, selection can never be on triangles or have a radius.
	assert(get_sel_radius() == 0);
	assert(!get_sel_triangles());

	const Widelands::Game& the_game = game();
	const Widelands::Map& map = the_game.map();
	auto* fields_to_draw =
	   given_map_view->draw_terrain(the_game, get_workarea_overlays(map), false, dst);
	const float scale = 1.f / given_map_view->view().zoom;
	const uint32_t gametime = the_game.get_gametime();

	const auto info_to_draw = get_info_to_draw(!given_map_view->is_animating());
	for (size_t idx = 0; idx < fields_to_draw->size(); ++idx) {
		const FieldsToDraw::Field& field = fields_to_draw->at(idx);

		draw_border_markers(field, scale, *fields_to_draw, dst);

		Widelands::BaseImmovable* const imm = field.fcoords.field->get_immovable();
		if (imm != nullptr && imm->get_positions(the_game).front() == field.fcoords) {
			imm->draw(gametime, info_to_draw, field.rendertarget_pixel, field.fcoords, scale, dst);
		}

		for (Widelands::Bob* bob = field.fcoords.field->get_first_bob(); bob;
		     bob = bob->get_next_bob()) {
			bob->draw(the_game, info_to_draw, field.rendertarget_pixel, field.fcoords, scale, dst);
		}

		// Draw build help.
		if (buildhelp()) {
			auto caps = Widelands::NodeCaps::CAPS_NONE;
			const Widelands::PlayerNumber nr_players = map.get_nrplayers();
			iterate_players_existing(p, nr_players, the_game, player) {
				const Widelands::NodeCaps nc = player->get_buildcaps(field.fcoords);
				if (nc > Widelands::NodeCaps::CAPS_NONE) {
					caps = nc;
					break;
				}
			}
			const auto* overlay = get_buildhelp_overlay(caps);
			if (overlay != nullptr) {
				blit_field_overlay(dst, field, overlay->pic, overlay->hotspot, scale);
			}
		}

		// Blit the selection marker.
		if (field.fcoords == get_sel_pos().node) {
			const Image* pic = get_sel_picture();
			blit_field_overlay(dst, field, pic, Vector2i(pic->width() / 2, pic->height() / 2), scale);
		}
	}
}

/**
 * \return "our" player.
 *
 * \note We might want to implement a feature to watch a specific player,
 * including their vision. Then this should be changed.
 */
Widelands::Player* InteractiveSpectator::get_player() const {
	return nullptr;
}

bool InteractiveSpectator::player_hears_field(const Widelands::Coords&) const {
	return true;
}

// Toolbar button callback functions.
void InteractiveSpectator::exit_btn() {
	if (is_multiplayer()) {
		return;
	}
	end_modal<UI::Panel::Returncodes>(UI::Panel::Returncodes::kBack);
}

bool InteractiveSpectator::can_see(Widelands::PlayerNumber) const {
	return true;
}
bool InteractiveSpectator::can_act(Widelands::PlayerNumber) const {
	return false;
}
Widelands::PlayerNumber InteractiveSpectator::player_number() const {
	return 0;
}

/**
 * Observer has clicked on the given node; bring up the context menu.
 */
void InteractiveSpectator::node_action(const Widelands::NodeAndTriangle<>& node_and_triangle) {
	// Special case for buildings
	if (is_a(Widelands::Building, egbase().map().get_immovable(node_and_triangle.node))) {
		show_building_window(node_and_triangle.node, false, false);
		return;
	}

	if (try_show_ship_window()) {
		return;
	}

	//  everything else can bring up the temporary dialog
	show_field_action(this, nullptr, &fieldaction_);
}

/**
 * Global in-game keypresses:
 */
bool InteractiveSpectator::handle_key(bool const down, SDL_Keysym const code) {
	if (down) {
		switch (code.sym) {
<<<<<<< HEAD
=======
		case SDLK_SPACE:
			toggle_buildhelp();
			return true;

		case SDLK_c:
			set_display_flag(dfShowCensus, !get_display_flag(dfShowCensus));
			return true;

		case SDLK_g:
			menu_windows_.stats_general.toggle();
			return true;

		case SDLK_s:
			if (code.mod & (KMOD_LCTRL | KMOD_RCTRL)) {
				new GameMainMenuSaveGame(*this, menu_windows_.savegame);
			} else
				set_display_flag(dfShowStatistics, !get_display_flag(dfShowStatistics));
			return true;

>>>>>>> 92692761
		case SDLK_RETURN:
		case SDLK_KP_ENTER:
			if (chat_provider_) {
				if (!chat_.window) {
					GameChatMenu::create_chat_console(this, chat_, *chat_provider_);
				}
				return dynamic_cast<GameChatMenu*>(chat_.window)->enter_chat_message();
			}
			break;
		default:
			break;
		}
	}

	return InteractiveGameBase::handle_key(down, code);
}<|MERGE_RESOLUTION|>--- conflicted
+++ resolved
@@ -188,43 +188,5 @@
  * Global in-game keypresses:
  */
 bool InteractiveSpectator::handle_key(bool const down, SDL_Keysym const code) {
-	if (down) {
-		switch (code.sym) {
-<<<<<<< HEAD
-=======
-		case SDLK_SPACE:
-			toggle_buildhelp();
-			return true;
-
-		case SDLK_c:
-			set_display_flag(dfShowCensus, !get_display_flag(dfShowCensus));
-			return true;
-
-		case SDLK_g:
-			menu_windows_.stats_general.toggle();
-			return true;
-
-		case SDLK_s:
-			if (code.mod & (KMOD_LCTRL | KMOD_RCTRL)) {
-				new GameMainMenuSaveGame(*this, menu_windows_.savegame);
-			} else
-				set_display_flag(dfShowStatistics, !get_display_flag(dfShowStatistics));
-			return true;
-
->>>>>>> 92692761
-		case SDLK_RETURN:
-		case SDLK_KP_ENTER:
-			if (chat_provider_) {
-				if (!chat_.window) {
-					GameChatMenu::create_chat_console(this, chat_, *chat_provider_);
-				}
-				return dynamic_cast<GameChatMenu*>(chat_.window)->enter_chat_message();
-			}
-			break;
-		default:
-			break;
-		}
-	}
-
 	return InteractiveGameBase::handle_key(down, code);
 }