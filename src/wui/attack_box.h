--- conflicted
+++ resolved
@@ -68,13 +68,7 @@
 	UI::Textarea& add_text(UI::Box& parent,
 								  std::string str,
 								  UI::Align alignment = UI::Align::kTop,
-<<<<<<< HEAD
-								  const std::string& fontname = UI::g_fh1->fontset()->serif(),
-								  uint32_t fontsize = UI_FONT_SIZE_SMALL);
-
-=======
 								  int fontsize = UI_FONT_SIZE_SMALL);
->>>>>>> c192b8fd
 	std::unique_ptr<UI::Button> add_button(UI::Box& parent,
 	                                       const std::string& text,
 	                                       void (AttackBox::*fn)(),
