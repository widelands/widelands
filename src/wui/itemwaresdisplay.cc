/*
 * Copyright (C) 2011-2019 by the Widelands Development Team
 *
 * This program is free software; you can redistribute it and/or
 * modify it under the terms of the GNU General Public License
 * as published by the Free Software Foundation; either version 2
 * of the License, or (at your option) any later version.
 *
 * This program is distributed in the hope that it will be useful,
 * but WITHOUT ANY WARRANTY; without even the implied warranty of
 * MERCHANTABILITY or FITNESS FOR A PARTICULAR PURPOSE.  See the
 * GNU General Public License for more details.
 *
 * You should have received a copy of the GNU General Public License
 * along with this program; if not, write to the Free Software
 * Foundation, Inc., 51 Franklin Street, Fifth Floor, Boston, MA  02110-1301, USA.
 *
 */

#include "wui/itemwaresdisplay.h"

#include "graphic/rendertarget.h"
#include "logic/map_objects/tribes/tribe_descr.h"
#include "logic/player.h"
#include "ui_basic/mouse_constants.h"

namespace {

constexpr int kMargin = 4;
static const uint32_t IWD_HBorder = 10;
static const uint32_t IWD_VBorder = 10;
static const uint32_t IWD_DefaultItemsPerRow = 9;
static const uint32_t IWD_ItemWidth = 14;
static const uint32_t IWD_ItemHeight = 26;
static const uint32_t IWD_WorkerBaseline =
   2;  ///< Offset of anim center from bottom border of item rect
static const uint32_t IWD_WareBaseLine = -6;

}  // anonymous namespace

/**
 * Create an ItemWaresDisplay with no items and zero capacity.
 */
ItemWaresDisplay::ItemWaresDisplay(Panel* parent, const Widelands::Player& gplayer)
   : Panel(parent, 0, 0, 0, 0),
     player_(gplayer),
     capacity_(0),
     items_per_row_(IWD_DefaultItemsPerRow) {
	recalc_desired_size();
}

/**
 * Remove all items from the internal list of items.
 */
void ItemWaresDisplay::clear() {
	items_.clear();
}

/**
 * Set the nominal capacity of the display.
 *
 * This does not actually affect the number of items that can be added to the internal list,
 * but it does affect the desired size for this panel.
 */
void ItemWaresDisplay::set_capacity(uint32_t cap) {
	if (cap != capacity_) {
		capacity_ = cap;
		recalc_desired_size();
	}
}

void ItemWaresDisplay::recalc_desired_size() {
	uint32_t nrrows = (capacity_ + items_per_row_ - 1) / items_per_row_;
	uint32_t rowitems = capacity_ >= items_per_row_ ? items_per_row_ : capacity_;

	set_desired_size(2 * (IWD_HBorder + kMargin) + rowitems * IWD_ItemWidth,
	                 2 * (IWD_VBorder + kMargin) + nrrows * IWD_ItemHeight);
}

/**
 * Add an item to the end of the internal list.
 */
void ItemWaresDisplay::add(bool worker, Widelands::DescriptionIndex index) {
	Item it;
	it.worker = worker;
	it.index = index;
	items_.push_back(it);
}

void ItemWaresDisplay::draw(RenderTarget& dst) {
	const Widelands::TribeDescr& tribe(player().tribe());

	// Snazzy background
	const int width = get_w() - 2 * kMargin;
	const int height = get_h() - 2 * kMargin;
	RGBAColor black(0, 0, 0, 255);
	dst.brighten_rect(
	   Recti(kMargin, kMargin, width - 1, height - 1), -BUTTON_EDGE_BRIGHT_FACTOR / 2);
	//  bottom edge
	dst.brighten_rect(Recti(kMargin, height + 2, width, 2), 1.5 * BUTTON_EDGE_BRIGHT_FACTOR);
	//  right edge
	dst.brighten_rect(
	   Recti(kMargin + width - 2, kMargin, 2, height - 2), 1.5 * BUTTON_EDGE_BRIGHT_FACTOR);
	//  top edge
	dst.fill_rect(Recti(kMargin, kMargin, width - 1, 1), black);
	dst.fill_rect(Recti(kMargin, kMargin + 1, width - 2, 1), black);
	//  left edge
	dst.fill_rect(Recti(kMargin, kMargin, 1, height - 1), black);
	dst.fill_rect(Recti(kMargin + 1, kMargin, 1, height - 2), black);

	for (uint32_t idx = 0; idx < items_.size(); ++idx) {
		const Item& it = items_[idx];
		uint32_t row = idx / items_per_row_;
		uint32_t col = idx % items_per_row_;

		uint32_t x = IWD_HBorder / 2 + col * IWD_ItemWidth + kMargin;
		uint32_t y = IWD_VBorder + row * IWD_ItemHeight + kMargin;

		if (it.worker) {
			y += IWD_WorkerBaseline;
			constexpr float kZoom = 1.f;
<<<<<<< HEAD
			dst.blit_animation(Vector2f(x + (IWD_ItemWidth / 2.f), y + (IWD_ItemHeight / 2.f)), Widelands::Coords::null(), kZoom,
=======
			dst.blit_animation(Vector2f(x + (IWD_ItemWidth / 2.f), y + (IWD_ItemHeight / 2.f)),
			                   Widelands::Coords::null(), kZoom,
>>>>>>> 22e40e0f
			                   tribe.get_worker_descr(it.index)->main_animation(), 0,
			                   &player().get_playercolor());
		} else {
			y += IWD_WareBaseLine;
			if (tribe.get_ware_descr(it.index)->icon())
				dst.blit(Vector2i(x, y), tribe.get_ware_descr(it.index)->icon());
		}
	}
}<|MERGE_RESOLUTION|>--- conflicted
+++ resolved
@@ -119,12 +119,8 @@
 		if (it.worker) {
 			y += IWD_WorkerBaseline;
 			constexpr float kZoom = 1.f;
-<<<<<<< HEAD
-			dst.blit_animation(Vector2f(x + (IWD_ItemWidth / 2.f), y + (IWD_ItemHeight / 2.f)), Widelands::Coords::null(), kZoom,
-=======
 			dst.blit_animation(Vector2f(x + (IWD_ItemWidth / 2.f), y + (IWD_ItemHeight / 2.f)),
 			                   Widelands::Coords::null(), kZoom,
->>>>>>> 22e40e0f
 			                   tribe.get_worker_descr(it.index)->main_animation(), 0,
 			                   &player().get_playercolor());
 		} else {
