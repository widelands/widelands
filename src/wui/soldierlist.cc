/*
 * Copyright (C) 2002-2019 by the Widelands Development Team
 *
 * This program is free software; you can redistribute it and/or
 * modify it under the terms of the GNU General Public License
 * as published by the Free Software Foundation; either version 2
 * of the License, or (at your option) any later version.
 *
 * This program is distributed in the hope that it will be useful,
 * but WITHOUT ANY WARRANTY; without even the implied warranty of
 * MERCHANTABILITY or FITNESS FOR A PARTICULAR PURPOSE.  See the
 * GNU General Public License for more details.
 *
 * You should have received a copy of the GNU General Public License
 * along with this program; if not, write to the Free Software
 * Foundation, Inc., 51 Franklin Street, Fifth Floor, Boston, MA  02110-1301, USA.
 *
 */

#include "wui/soldierlist.h"

<<<<<<< HEAD
#include <memory>

#include <boost/bind.hpp>
#include <boost/format.hpp>
=======
#include <functional>
>>>>>>> 82ab4495

#include "base/macros.h"
#include "graphic/font_handler.h"
#include "graphic/graphic.h"
#include "graphic/rendertarget.h"
#include "graphic/text_layout.h"
#include "logic/map_objects/tribes/building.h"
#include "logic/map_objects/tribes/militarysite.h"
#include "logic/map_objects/tribes/soldier.h"
#include "logic/map_objects/tribes/soldiercontrol.h"
#include "logic/player.h"
#include "ui_basic/box.h"
#include "ui_basic/button.h"
#include "ui_basic/textarea.h"
#include "wui/interactive_gamebase.h"
#include "wui/soldiercapacitycontrol.h"

using Widelands::Soldier;
using Widelands::SoldierControl;

namespace {

constexpr uint32_t kMaxColumns = 6;
constexpr uint32_t kAnimateSpeed = 300;  ///< in pixels per second
constexpr int kIconBorder = 2;

}  // namespace

/**
 * Iconic representation of soldiers, including their levels and current health.
 */
struct SoldierPanel : UI::Panel {
<<<<<<< HEAD
	using SoldierFn = boost::function<void(Soldier*)>;
=======
	using SoldierFn = std::function<void(const Soldier*)>;
>>>>>>> 82ab4495

	SoldierPanel(UI::Panel& parent,
	             Widelands::EditorGameBase& egbase,
	             Widelands::Building& building);

	Widelands::EditorGameBase& egbase() const {
		return egbase_;
	}

	void think() override;
	void draw(RenderTarget&) override;

	void set_mouseover(const SoldierFn& fn);
	void set_click(const SoldierFn& fn);

protected:
	void handle_mousein(bool inside) override;
	bool
	handle_mousemove(uint8_t state, int32_t x, int32_t y, int32_t xdiff, int32_t ydiff) override;
	bool handle_mousepress(uint8_t btn, int32_t x, int32_t y) override;

private:
	Vector2i calc_pos(uint32_t row, uint32_t col) const;
	Soldier* find_soldier(int32_t x, int32_t y) const;

	struct Icon {
		Widelands::OPtr<Soldier> soldier;
		uint32_t row;
		uint32_t col;
		Vector2i pos = Vector2i::zero();

		/**
		 * Keep track of how we last rendered this soldier,
		 * so that we can update when its status changes.
		 */
		/*@{*/
		uint32_t cache_level = 0;
		uint32_t cache_health = 0;
		/*@}*/
	};

	Widelands::EditorGameBase& egbase_;
	const SoldierControl* soldier_control_;

	SoldierFn mouseover_fn_;
	SoldierFn click_fn_;

	std::vector<Icon> icons_;

	uint32_t rows_;
	uint32_t cols_;

	int icon_width_;
	int icon_height_;

	int32_t last_animate_time_;
};

SoldierPanel::SoldierPanel(UI::Panel& parent,
                           Widelands::EditorGameBase& gegbase,
                           Widelands::Building& building)
   : Panel(&parent, 0, 0, 0, 0),
     egbase_(gegbase),
     soldier_control_(building.soldier_control()),
     last_animate_time_(0) {
	assert(soldier_control_ != nullptr);
	Soldier::calc_info_icon_size(building.owner().tribe(), icon_width_, icon_height_);
	icon_width_ += 2 * kIconBorder;
	icon_height_ += 2 * kIconBorder;

	Widelands::Quantity maxcapacity = soldier_control_->max_soldier_capacity();
	if (maxcapacity <= kMaxColumns) {
		cols_ = maxcapacity;
		rows_ = 1;
	} else {
		cols_ = kMaxColumns;
		rows_ = (maxcapacity + cols_ - 1) / cols_;
	}

	set_size(cols_ * icon_width_, rows_ * icon_height_);
	set_desired_size(cols_ * icon_width_, rows_ * icon_height_);
	set_thinks(true);

	// Initialize the icons
	uint32_t row = 0;
	uint32_t col = 0;
	for (Soldier* soldier : soldier_control_->present_soldiers()) {
		Icon icon;
		icon.soldier = soldier;
		icon.row = row;
		icon.col = col;
		icon.pos = calc_pos(row, col);
		icon.cache_health = 0;
		icon.cache_level = 0;
		icons_.push_back(icon);

		if (++col >= cols_) {
			col = 0;
			row++;
		}
	}
}

/**
 * Set the callback function that indicates which soldier the mouse is over.
 */
void SoldierPanel::set_mouseover(const SoldierPanel::SoldierFn& fn) {
	mouseover_fn_ = fn;
}

/**
 * Set the callback function that is called when a soldier is clicked.
 */
void SoldierPanel::set_click(const SoldierPanel::SoldierFn& fn) {
	click_fn_ = fn;
}

void SoldierPanel::think() {
	bool changes = false;
	uint32_t capacity = soldier_control_->soldier_capacity();

	// Update soldier list and target row/col:
	std::vector<Soldier*> soldierlist = soldier_control_->present_soldiers();
	std::vector<uint32_t> row_occupancy;
	row_occupancy.resize(rows_);

	// First pass: check whether existing icons are still valid, and compact them
	for (uint32_t idx = 0; idx < icons_.size(); ++idx) {
		Icon& icon = icons_[idx];
		Soldier* soldier = icon.soldier.get(egbase());
		if (soldier) {
			std::vector<Soldier*>::iterator it =
			   std::find(soldierlist.begin(), soldierlist.end(), soldier);
			if (it != soldierlist.end())
				soldierlist.erase(it);
			else
				soldier = nullptr;
		}

		if (!soldier) {
			icons_.erase(icons_.begin() + idx);
			idx--;
			changes = true;
			continue;
		}

		while (icon.row && (row_occupancy[icon.row] >= kMaxColumns ||
		                    icon.row * kMaxColumns + row_occupancy[icon.row] >= capacity))
			icon.row--;

		icon.col = row_occupancy[icon.row]++;
	}

	// Second pass: add new soldiers
	while (!soldierlist.empty()) {
		Icon icon;
		icon.soldier = soldierlist.back();
		soldierlist.pop_back();
		icon.row = 0;
		while (row_occupancy[icon.row] >= kMaxColumns)
			icon.row++;
		icon.col = row_occupancy[icon.row]++;
		icon.pos = calc_pos(icon.row, icon.col);

		// Let soldiers slide in from the right border
		icon.pos.x = get_w();

		std::vector<Icon>::iterator insertpos = icons_.begin();

		for (std::vector<Icon>::iterator icon_iter = icons_.begin(); icon_iter != icons_.end();
		     ++icon_iter) {

			if (icon_iter->row <= icon.row)
				insertpos = icon_iter + 1;

			icon.pos.x = std::max<int32_t>(icon.pos.x, icon_iter->pos.x + icon_width_);
		}

		icons_.insert(insertpos, icon);
		changes = true;
	}

	// Third pass: animate icons
	int32_t curtime = SDL_GetTicks();
	int32_t dt = std::min(std::max(curtime - last_animate_time_, 0), 1000);
	int32_t maxdist = dt * kAnimateSpeed / 1000;
	last_animate_time_ = curtime;

	for (Icon& icon : icons_) {
		Vector2i goal = calc_pos(icon.row, icon.col);
		Vector2i dp = goal - icon.pos;

		dp.x = std::min(std::max(dp.x, -maxdist), maxdist);
		dp.y = std::min(std::max(dp.y, -maxdist), maxdist);

		if (dp.x != 0 || dp.y != 0)
			changes = true;

		icon.pos += dp;

		// Check whether health and/or level of the soldier has changed
		Soldier* soldier = icon.soldier.get(egbase());
		uint32_t level = soldier->get_attack_level();
		level = level * (soldier->descr().get_max_defense_level() + 1) + soldier->get_defense_level();
		level = level * (soldier->descr().get_max_evade_level() + 1) + soldier->get_evade_level();
		level = level * (soldier->descr().get_max_health_level() + 1) + soldier->get_health_level();

		uint32_t health = soldier->get_current_health();

		if (health != icon.cache_health || level != icon.cache_level) {
			icon.cache_level = level;
			icon.cache_health = health;
			changes = true;
		}
	}

	if (changes) {
		Vector2i mousepos = get_mouse_position();
		mouseover_fn_(find_soldier(mousepos.x, mousepos.y));
	}
}

void SoldierPanel::draw(RenderTarget& dst) {
	// Fill a region matching the current site capacity with black
	uint32_t capacity = soldier_control_->soldier_capacity();
	uint32_t fullrows = capacity / kMaxColumns;

	if (fullrows) {
		dst.fill_rect(Recti(0, 0, get_w(), icon_height_ * fullrows), RGBAColor(0, 0, 0, 0));
	}
	if (capacity % kMaxColumns) {
		dst.fill_rect(
		   Recti(0, icon_height_ * fullrows, icon_width_ * (capacity % kMaxColumns), icon_height_),
		   RGBAColor(0, 0, 0, 0));
	}

	// Draw icons
	for (const Icon& icon : icons_) {
		const Soldier* soldier = icon.soldier.get(egbase());
		if (!soldier)
			continue;

		constexpr float kNoZoom = 1.f;
		soldier->draw_info_icon(icon.pos + Vector2i(kIconBorder, kIconBorder), kNoZoom,
		                        Soldier::InfoMode::kInBuilding, InfoToDraw::kSoldierLevels, &dst);
	}
}

Vector2i SoldierPanel::calc_pos(uint32_t row, uint32_t col) const {
	return Vector2i(col * icon_width_, row * icon_height_);
}

/**
 * Return the soldier (if any) at the given coordinates.
 */
Soldier* SoldierPanel::find_soldier(int32_t x, int32_t y) const {
	for (const Icon& icon : icons_) {
		Recti r(icon.pos, icon_width_, icon_height_);
		if (r.contains(Vector2i(x, y))) {
			return icon.soldier.get(egbase());
		}
	}

	return nullptr;
}

void SoldierPanel::handle_mousein(bool inside) {
	if (!inside && mouseover_fn_)
		mouseover_fn_(nullptr);
}

bool SoldierPanel::handle_mousemove(
   uint8_t /* state */, int32_t x, int32_t y, int32_t /* xdiff */, int32_t /* ydiff */) {
	if (mouseover_fn_)
		mouseover_fn_(find_soldier(x, y));
	return true;
}

bool SoldierPanel::handle_mousepress(uint8_t btn, int32_t x, int32_t y) {
	if (btn == SDL_BUTTON_LEFT) {
		if (click_fn_) {
			if (Soldier* soldier = find_soldier(x, y))
				click_fn_(soldier);
		}
		return true;
	}

	return false;
}

/**
 * List of soldiers \ref MilitarySiteWindow and \ref TrainingSiteWindow
 */
struct SoldierList : UI::Box {
	SoldierList(UI::Panel& parent, InteractiveBase& ib, Widelands::Building& building);

	const SoldierControl* soldiers() const;

private:
	void mouseover(const Soldier* soldier);
	void eject(Soldier* soldier);
	void show_soldier_options(Soldier* soldier);
	void set_soldier_preference(int32_t changed_to);
	void think() override;
	bool check_can_act() const;

	InteractiveBase& ibase_;
	Widelands::Building& building_;
	const UI::FontStyle font_style_;
	SoldierPanel soldierpanel_;
	UI::Radiogroup soldier_preference_;
	UI::Textarea infotext_;
	std::unique_ptr<UI::Button> create_new_soldier_;
};

SoldierList::SoldierList(UI::Panel& parent, InteractiveBase& ib, Widelands::Building& building)
   : UI::Box(&parent, 0, 0, UI::Box::Vertical),
     ibase_(ib),
     building_(building),
     font_style_(UI::FontStyle::kLabel),
     soldierpanel_(*this, ib.egbase(), building),
     infotext_(
        this,
        ib.omnipotent() ? _("Click soldier to configure levels") : _("Click soldier to send away")),
     create_new_soldier_(nullptr) {
	add(&soldierpanel_, UI::Box::Resizing::kAlign, UI::Align::kCenter);

	add_space(2);

	add(&infotext_, UI::Box::Resizing::kAlign, UI::Align::kCenter);

	soldierpanel_.set_mouseover(boost::bind(&SoldierList::mouseover, this, _1));
	soldierpanel_.set_click(boost::bind(
	   ibase_.omnipotent() ? &SoldierList::show_soldier_options : &SoldierList::eject, this, _1));

	// We don't want translators to translate this twice, so it's a bit involved.
	int w = UI::g_fh
	           ->render(as_richtext_paragraph(
	              (boost::format("%s ")  // We need some extra space to fix bug 724169
	               % (boost::format(
	                     /** TRANSLATORS: Health, Attack, Defense, Evade */
	                     _("HP: %1$u/%2$u  AT: %3$u/%4$u  DE: %5$u/%6$u  EV: %7$u/%8$u")) %
	                  8 % 8 % 8 % 8 % 8 % 8 % 8 % 8))
	                 .str(),
	              font_style_))
	           ->width();
	uint32_t maxtextwidth = std::max(
	   w,
	   UI::g_fh->render(as_richtext_paragraph(_("Click soldier to configure levels"), font_style_))
	      ->width());
	set_min_desired_breadth(maxtextwidth + 4);

	UI::Box* buttons = new UI::Box(this, 0, 0, UI::Box::Horizontal);

	const bool can_act = check_can_act();
	if (upcast(Widelands::MilitarySite, ms, &building)) {
		soldier_preference_.add_button(buttons, Vector2i::zero(),
		                               g_gr->images().get("images/wui/buildings/prefer_rookies.png"),
		                               _("Prefer rookies"));
		soldier_preference_.add_button(buttons, Vector2i(32, 0),
		                               g_gr->images().get("images/wui/buildings/prefer_heroes.png"),
		                               _("Prefer heroes"));
		UI::Radiobutton* button = soldier_preference_.get_first_button();
		while (button) {
			buttons->add(button);
			button = button->next_button();
		}

		soldier_preference_.set_state(0);
		if (ms->get_soldier_preference() == Widelands::SoldierPreference::kHeroes) {
			soldier_preference_.set_state(1);
		}
		if (can_act) {
			soldier_preference_.changedto.connect(
			   boost::bind(&SoldierList::set_soldier_preference, this, _1));
		} else {
			soldier_preference_.set_enabled(false);
		}
	}
	if (ib.omnipotent()) {
		buttons->add_inf_space();
		create_new_soldier_.reset(new UI::Button(
		   buttons, "", 0, 0, 32, 32, UI::ButtonStyle::kWuiSecondary,
		   building.owner().tribe().get_worker_descr(building.owner().tribe().soldier())->icon(),
		   _("Create and add a new soldier")));
		buttons->add(create_new_soldier_.get());
		create_new_soldier_->sigclicked.connect([this]() {
			building_.mutable_soldier_control()->incorporate_soldier(
			   ibase_.egbase(), dynamic_cast<Widelands::Soldier&>(
			                       building_.owner()
			                          .tribe()
			                          .get_worker_descr(building_.owner().tribe().soldier())
			                          ->create(ibase_.egbase(), building_.get_owner(), &building_,
			                                   building_.get_position())));
		});
	}
	buttons->add_inf_space();
	buttons->add(create_soldier_capacity_control(*buttons, ib, building));
	add(buttons, UI::Box::Resizing::kFullSize);
}

bool SoldierList::check_can_act() const {
	return ibase_.omnipotent() || ibase_.can_act(building_.owner().player_number());
}

const SoldierControl* SoldierList::soldiers() const {
	return building_.soldier_control();
}

void SoldierList::think() {
	if (create_new_soldier_) {
		create_new_soldier_->set_enabled(building_.soldier_control()->soldier_capacity() >
		                                 building_.soldier_control()->stationed_soldiers().size());
	}
	// Only update the soldiers pref radio if player is spectator
	if (check_can_act()) {
		return;
	}
	if (upcast(Widelands::MilitarySite, ms, &building_)) {
		switch (ms->get_soldier_preference()) {
		case Widelands::SoldierPreference::kRookies:
			soldier_preference_.set_state(0);
			break;
		case Widelands::SoldierPreference::kHeroes:
			soldier_preference_.set_state(1);
			break;
		}
	}
}

void SoldierList::mouseover(const Soldier* soldier) {
	if (!soldier) {
		infotext_.set_text(ibase_.omnipotent() ? _("Click soldier to configure levels") :
		                                         _("Click soldier to send away"));
		return;
	}

	infotext_.set_text(
	   (boost::format(_("HP: %1$u/%2$u  AT: %3$u/%4$u  DE: %5$u/%6$u  EV: %7$u/%8$u")) %
	    soldier->get_health_level() % soldier->descr().get_max_health_level() %
	    soldier->get_attack_level() % soldier->descr().get_max_attack_level() %
	    soldier->get_defense_level() % soldier->descr().get_max_defense_level() %
	    soldier->get_evade_level() % soldier->descr().get_max_evade_level())
	      .str());
}

void SoldierList::eject(Soldier* soldier) {
	uint32_t const capacity_min = soldiers()->min_soldier_capacity();
	bool over_min = capacity_min < soldiers()->present_soldiers().size();

	if (check_can_act() && over_min) {
		assert(ibase_.get_game());
		ibase_.game().send_player_drop_soldier(building_, soldier->serial());
	}
}

void SoldierList::set_soldier_preference(int32_t changed_to) {
	assert(is_a(Widelands::MilitarySite, &building_));
	if (ibase_.get_game()) {
		ibase_.game().send_player_militarysite_set_soldier_preference(
		   building_, changed_to == 0 ? Widelands::SoldierPreference::kRookies :
		                                Widelands::SoldierPreference::kHeroes);
	} else {
		building_.get_owner()->military_site_set_soldier_preference(
		   building_, changed_to == 0 ? Widelands::SoldierPreference::kRookies :
		                                Widelands::SoldierPreference::kHeroes);
	}
}

void SoldierList::show_soldier_options(Soldier* soldier) {
	assert(ibase_.omnipotent());
	SoldierSettings s(ibase_, *soldier, true);
	s.run<UI::Panel::Returncodes>();
}

constexpr uint16_t kSliderWidth = 250;
constexpr uint16_t kSliderHeight = 24;
constexpr uint16_t kSpacing = 4;

SoldierSettings::SoldierSettings(InteractiveBase& ib, Widelands::Soldier& s, bool allow_delete)
   : UI::Window(&ib,
                "soldier_settings_" + std::to_string(s.serial()),
                0,
                0,
                200,
                200,
                (boost::format(_("Soldier %u")) % s.serial()).str()),
     egbase_(ib.egbase()),
     soldier_(s),
     main_box_(this, 0, 0, UI::Box::Vertical),
     upper_box_(&main_box_, 0, 0, UI::Box::Horizontal),
     label_box_(&upper_box_, 0, 0, UI::Box::Vertical),
     slider_box_(&upper_box_, 0, 0, UI::Box::Vertical),
     health_(&slider_box_,
             0,
             0,
             kSliderWidth,
             kSliderHeight,
             0,
             s.descr().get_max_health_level(),
             s.get_health_level(),
             UI::SliderStyle::kWuiDark,
             _("The soldier’s health level")),
     attack_(&slider_box_,
             0,
             0,
             kSliderWidth,
             kSliderHeight,
             0,
             s.descr().get_max_attack_level(),
             s.get_attack_level(),
             UI::SliderStyle::kWuiDark,
             _("The soldier’s attack level")),
     defense_(&slider_box_,
              0,
              0,
              kSliderWidth,
              kSliderHeight,
              0,
              s.descr().get_max_defense_level(),
              s.get_defense_level(),
              UI::SliderStyle::kWuiDark,
              _("The soldier’s defense level")),
     evade_(&slider_box_,
            0,
            0,
            kSliderWidth,
            kSliderHeight,
            0,
            s.descr().get_max_evade_level(),
            s.get_evade_level(),
            UI::SliderStyle::kWuiDark,
            _("The soldier’s evade level")),
     current_health_(&slider_box_,
                     0,
                     0,
                     kSliderWidth,
                     kSliderHeight,
                     1,
                     1,
                     1,
                     UI::SliderStyle::kWuiDark,
                     _("The soldier’s current hitpoints")),
     delete_(&main_box_,
             "delete",
             0,
             0,
             100,
             30,
             UI::ButtonStyle::kWuiSecondary,
             _("Delete"),
             _("Delete this soldier")),
     cancel_(&main_box_,
             "cancel",
             0,
             0,
             100,
             30,
             UI::ButtonStyle::kWuiSecondary,
             _("Cancel"),
             _("Discard all changes")),
     ok_(
        &main_box_, "ok", 0, 0, 100, 30, UI::ButtonStyle::kWuiPrimary, _("OK"), _("Apply changes")),
     hlabel_(&label_box_, "", UI::Align::kRight),
     alabel_(&label_box_, "", UI::Align::kRight),
     dlabel_(&label_box_, "", UI::Align::kRight),
     elabel_(&label_box_, "", UI::Align::kRight),
     clabel_(&label_box_, "", UI::Align::kRight) {
	assert(ib.omnipotent());

	label_box_.add(&hlabel_, UI::Box::Resizing::kFullSize);
	label_box_.add_inf_space();
	label_box_.add(&alabel_, UI::Box::Resizing::kFullSize);
	label_box_.add_inf_space();
	label_box_.add(&dlabel_, UI::Box::Resizing::kFullSize);
	label_box_.add_inf_space();
	label_box_.add(&elabel_, UI::Box::Resizing::kFullSize);
	label_box_.add_inf_space();
	label_box_.add(&clabel_, UI::Box::Resizing::kFullSize);
	slider_box_.add(&health_, UI::Box::Resizing::kFullSize);
	slider_box_.add_space(kSpacing);
	slider_box_.add(&attack_, UI::Box::Resizing::kFullSize);
	slider_box_.add_space(kSpacing);
	slider_box_.add(&defense_, UI::Box::Resizing::kFullSize);
	slider_box_.add_space(kSpacing);
	slider_box_.add(&evade_, UI::Box::Resizing::kFullSize);
	slider_box_.add_space(kSpacing);
	slider_box_.add(&current_health_, UI::Box::Resizing::kFullSize);

	upper_box_.add(&label_box_, UI::Box::Resizing::kFullSize);
	upper_box_.add_space(kSpacing);
	upper_box_.add(&slider_box_, UI::Box::Resizing::kFullSize);
	main_box_.add(&upper_box_, UI::Box::Resizing::kFullSize);
	main_box_.add(&delete_, UI::Box::Resizing::kFullSize);
	main_box_.add(&cancel_, UI::Box::Resizing::kFullSize);
	main_box_.add(&ok_, UI::Box::Resizing::kFullSize);

	health_.set_enabled(health_.get_max_value() > 0);
	attack_.set_enabled(attack_.get_max_value() > 0);
	defense_.set_enabled(defense_.get_max_value() > 0);
	evade_.set_enabled(evade_.get_max_value() > 0);

	health_.changed.connect(boost::bind(&SoldierSettings::health_slider_changed, this));
	attack_.changed.connect(boost::bind(&SoldierSettings::update_label_a, this));
	defense_.changed.connect(boost::bind(&SoldierSettings::update_label_d, this));
	evade_.changed.connect(boost::bind(&SoldierSettings::update_label_e, this));
	current_health_.changed.connect(boost::bind(&SoldierSettings::update_label_c, this));
	delete_.sigclicked.connect(boost::bind(&SoldierSettings::clicked_delete, this));
	cancel_.sigclicked.connect(boost::bind(&SoldierSettings::die, this));
	ok_.sigclicked.connect(boost::bind(&SoldierSettings::clicked_ok, this));

	health_slider_changed();
	current_health_.set_value(soldier_.get_current_health());
	update_label_a();
	update_label_d();
	update_label_e();

	hlabel_.set_fixed_width(kSliderWidth);
	alabel_.set_fixed_width(kSliderWidth);
	dlabel_.set_fixed_width(kSliderWidth);
	elabel_.set_fixed_width(kSliderWidth);
	clabel_.set_fixed_width(kSliderWidth);

	if (!allow_delete) {
		delete_.set_enabled(false);
		delete_.set_tooltip(_("Use the Delete Workers tool if you wish to delete this soldier."));
	}

	set_center_panel(&main_box_);
	center_to_parent();
}

inline static void update_label(UI::Textarea& l, const UI::Slider& s, const std::string& prefix) {
	l.set_text(
	   /** TRANSLATORS: "XYZ level: 1 / 5" */
	   (boost::format(_("%1$s: %2$d / %3$d")) % prefix % s.get_value() % s.get_max_value()).str());
}
void SoldierSettings::update_label_h() {
	/** TRANSLATORS: Part of a string: "Health level: 1 / 5" */
	update_label(hlabel_, health_, _("Health level"));
}
void SoldierSettings::update_label_a() {
	/** TRANSLATORS: Part of a string: "Attack level: 1 / 5" */
	update_label(alabel_, attack_, _("Attack level"));
}
void SoldierSettings::update_label_d() {
	/** TRANSLATORS: Part of a string: "Defense level: 1 / 5" */
	update_label(dlabel_, defense_, _("Defense level"));
}
void SoldierSettings::update_label_e() {
	/** TRANSLATORS: Part of a string: "Evade level: 1 / 5" */
	update_label(elabel_, evade_, _("Evade level"));
}
void SoldierSettings::update_label_c() {
	/** TRANSLATORS: Part of a string: "Hitpoints: 12345 / 20000" */
	update_label(clabel_, current_health_, _("Hitpoints"));
}

void SoldierSettings::health_slider_changed() {
	current_health_.set_max_value(soldier_.descr().get_base_health() +
	                              health_.get_value() *
	                                 soldier_.descr().get_health_incr_per_level());
	update_label_h();
	update_label_c();
}

void SoldierSettings::clicked_ok() {
	soldier_.set_level(
	   health_.get_value(), attack_.get_value(), defense_.get_value(), evade_.get_value());
	soldier_.set_current_health(current_health_.get_value());
	die();
}
void SoldierSettings::clicked_delete() {
	dynamic_cast<Widelands::Building*>(soldier_.get_location(egbase_))
	   ->mutable_soldier_control()
	   ->outcorporate_soldier(soldier_);
	soldier_.remove(egbase_);
	die();
}

UI::Panel*
create_soldier_list(UI::Panel& parent, InteractiveBase& ib, Widelands::Building& building) {
	return new SoldierList(parent, ib, building);
}<|MERGE_RESOLUTION|>--- conflicted
+++ resolved
@@ -19,14 +19,8 @@
 
 #include "wui/soldierlist.h"
 
-<<<<<<< HEAD
+#include <functional>
 #include <memory>
-
-#include <boost/bind.hpp>
-#include <boost/format.hpp>
-=======
-#include <functional>
->>>>>>> 82ab4495
 
 #include "base/macros.h"
 #include "graphic/font_handler.h"
@@ -59,11 +53,7 @@
  * Iconic representation of soldiers, including their levels and current health.
  */
 struct SoldierPanel : UI::Panel {
-<<<<<<< HEAD
-	using SoldierFn = boost::function<void(Soldier*)>;
-=======
-	using SoldierFn = std::function<void(const Soldier*)>;
->>>>>>> 82ab4495
+	using SoldierFn = std::function<void(Soldier*)>;
 
 	SoldierPanel(UI::Panel& parent,
 	             Widelands::EditorGameBase& egbase,
