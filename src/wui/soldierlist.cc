/*
 * Copyright (C) 2002-2023 by the Widelands Development Team
 *
 * This program is free software; you can redistribute it and/or
 * modify it under the terms of the GNU General Public License
 * as published by the Free Software Foundation; either version 2
 * of the License, or (at your option) any later version.
 *
 * This program is distributed in the hope that it will be useful,
 * but WITHOUT ANY WARRANTY; without even the implied warranty of
 * MERCHANTABILITY or FITNESS FOR A PARTICULAR PURPOSE.  See the
 * GNU General Public License for more details.
 *
 * You should have received a copy of the GNU General Public License
 * along with this program; if not, see <https://www.gnu.org/licenses/>.
 *
 */

#include "wui/soldierlist.h"

#include <functional>

#include <SDL_mouse.h>
#include <SDL_timer.h>

#include "base/macros.h"
#include "graphic/font_handler.h"
#include "graphic/rendertarget.h"
#include "graphic/text_layout.h"
#include "logic/map_objects/tribes/building.h"
#include "logic/map_objects/tribes/militarysite.h"
#include "logic/map_objects/tribes/ship.h"
#include "logic/map_objects/tribes/soldier.h"
#include "logic/map_objects/tribes/soldiercontrol.h"
#include "logic/player.h"
#include "ui_basic/box.h"
#include "ui_basic/radiobutton.h"
#include "ui_basic/textarea.h"
#include "wui/interactive_base.h"
#include "wui/soldiercapacitycontrol.h"

namespace {

constexpr uint32_t kMaxColumns = 6;
constexpr uint32_t kAnimateSpeed = 300;  ///< in pixels per second
constexpr int kIconBorder = 2;

}  // namespace

/**
 * Iconic representation of soldiers, including their levels and current health.
 */
struct SoldierPanel : UI::Panel {
	using SoldierFn = std::function<void(const Widelands::Soldier*)>;

	SoldierPanel(UI::Panel& parent,
	             Widelands::EditorGameBase& egbase,
	             Widelands::MapObject& building_or_ship);

	Widelands::EditorGameBase& egbase() const {
		return egbase_;
	}

	void think() override;
	void draw(RenderTarget& /*dst*/) override;

	void set_mouseover(const SoldierFn& fn);
	void set_click(const SoldierFn& fn);

	const Widelands::Ship* get_ship() const {
		assert(is_ship_);
		return dynamic_cast<const Widelands::Ship*>(building_or_ship_.get(egbase_));
	}
	Widelands::Ship* get_ship() {
		assert(is_ship_);
		return dynamic_cast<Widelands::Ship*>(building_or_ship_.get(egbase_));
	}
	const Widelands::Building* get_building() const {
		assert(!is_ship_);
		return dynamic_cast<const Widelands::Building*>(building_or_ship_.get(egbase_));
	}
	Widelands::Building* get_building() {
		assert(!is_ship_);
		return dynamic_cast<Widelands::Building*>(building_or_ship_.get(egbase_));
	}

	uint32_t get_max_capacity() const {
		if (is_ship_) {
			return get_ship()->get_capacity();
		}
		return get_building()->soldier_control()->max_soldier_capacity();
	}
	uint32_t get_cur_capacity() const {
		if (is_ship_) {
			return get_ship()->get_warship_soldier_capacity();
		}
		return get_building()->soldier_control()->soldier_capacity();
	}
	std::vector<Widelands::Soldier*> associated_soldiers() const {
		if (is_ship_) {
			return get_ship()->associated_soldiers();
		}
		return get_building()->soldier_control()->associated_soldiers();
	}

protected:
	void handle_mousein(bool inside) override;
	bool
	handle_mousemove(uint8_t state, int32_t x, int32_t y, int32_t xdiff, int32_t ydiff) override;
	bool handle_mousepress(uint8_t btn, int32_t x, int32_t y) override;

private:
	Vector2i calc_pos(uint32_t row, uint32_t col) const;
	const Widelands::Soldier* find_soldier(int32_t x, int32_t y) const;

	struct Icon {
		Widelands::OPtr<Widelands::Soldier> soldier;
		uint32_t row;
		uint32_t col;
		Vector2i pos = Vector2i::zero();

		/**
		 * Keep track of how we last rendered this soldier,
		 * so that we can update when its status changes.
		 */
		/*@{*/
		uint32_t cache_level = 0;
		uint32_t cache_health = 0;
		bool cache_is_present = false;
		/*@}*/
	};

	Widelands::EditorGameBase& egbase_;
	Widelands::OPtr<Widelands::MapObject> building_or_ship_;
	bool is_ship_;

	SoldierFn mouseover_fn_;
	SoldierFn click_fn_;

	std::vector<Icon> icons_;

	uint32_t rows_;
	uint32_t cols_;

	int icon_width_;
	int icon_height_;

	int32_t last_animate_time_{0};
};

SoldierPanel::SoldierPanel(UI::Panel& parent,
                           Widelands::EditorGameBase& gegbase,
<<<<<<< HEAD
                           Widelands::MapObject& building_or_ship)
   : Panel(&parent, UI::PanelStyle::kWui, 0, 0, 0, 0),
     egbase_(gegbase),
     building_or_ship_(&building_or_ship),
     is_ship_(building_or_ship.descr().type() == Widelands::MapObjectType::SHIP) {
	Widelands::Soldier::calc_info_icon_size(
	   building_or_ship.owner().tribe(), icon_width_, icon_height_);
=======
                           Widelands::Building& building)
   : Panel(&parent, UI::PanelStyle::kWui, "soldier_panel", 0, 0, 0, 0),
     egbase_(gegbase),
     building_(&building) {
	assert(building.soldier_control() != nullptr);
	Soldier::calc_info_icon_size(building.owner().tribe(), icon_width_, icon_height_);
>>>>>>> d77b0745
	icon_width_ += 2 * kIconBorder;
	icon_height_ += 2 * kIconBorder;

	if (building_or_ship.descr().type() == Widelands::MapObjectType::WAREHOUSE) {
		rows_ = 0;
		cols_ = 0;
		set_visible(false);
		set_thinks(false);
		return;
	}

	/* The +1 is because up to 1 additional soldier may be coming
	 * to the building for the hero/rookie exchange. */
	const Widelands::Quantity maxcapacity = get_max_capacity() + 1;
	if (maxcapacity <= kMaxColumns) {
		cols_ = maxcapacity;
		rows_ = 1;
	} else {
		cols_ = kMaxColumns;
		rows_ = (maxcapacity + cols_ - 1) / cols_;
	}

	set_size(cols_ * icon_width_, rows_ * icon_height_);
	set_desired_size(cols_ * icon_width_, rows_ * icon_height_);
	set_thinks(true);

	// Initialize the icons
	uint32_t row = 0;
	uint32_t col = 0;
	Widelands::Building* building = is_ship_ ? nullptr : get_building();
	std::vector<Widelands::Soldier*> onboard_soldiers;
	if (is_ship_) {
		onboard_soldiers = get_ship()->onboard_soldiers();
	}
	for (Widelands::Soldier* soldier : associated_soldiers()) {
		Icon icon;
		icon.soldier = soldier;
		icon.row = row;
		icon.col = col;
		icon.pos = calc_pos(row, col);
		icon.cache_health = 0;
		icon.cache_level = 0;
		icon.cache_is_present = is_ship_ ?
                                 (std::find(onboard_soldiers.begin(), onboard_soldiers.end(),
		                                      soldier) != onboard_soldiers.end()) :
                                 building->is_present(*soldier);
		icons_.push_back(icon);

		if (++col >= cols_) {
			col = 0;
			row++;
		}
	}
}

/**
 * Set the callback function that indicates which soldier the mouse is over.
 */
void SoldierPanel::set_mouseover(const SoldierPanel::SoldierFn& fn) {
	mouseover_fn_ = fn;
}

/**
 * Set the callback function that is called when a soldier is clicked.
 */
void SoldierPanel::set_click(const SoldierPanel::SoldierFn& fn) {
	click_fn_ = fn;
}

void SoldierPanel::think() {
	Widelands::Building* building = is_ship_ ? nullptr : get_building();
	Widelands::Ship* ship = is_ship_ ? get_ship() : nullptr;
	if (building == nullptr && ship == nullptr) {
		return;
	}

	bool changes = false;

	// Update soldier list and target row/col:
	std::vector<Widelands::Soldier*> soldierlist = associated_soldiers();
	uint32_t capacity = std::max<uint32_t>(get_cur_capacity(), soldierlist.size());
	std::vector<uint32_t> row_occupancy;
	row_occupancy.resize(rows_);

	// First pass: check whether existing icons are still valid, and compact them
	for (uint32_t idx = 0; idx < icons_.size(); ++idx) {
		Icon& icon = icons_[idx];
		Widelands::Soldier* soldier = icon.soldier.get(egbase());
		if (soldier != nullptr) {
			std::vector<Widelands::Soldier*>::iterator it =
			   std::find(soldierlist.begin(), soldierlist.end(), soldier);
			if (it != soldierlist.end()) {
				soldierlist.erase(it);
			} else {
				soldier = nullptr;
			}
		}

		if (soldier == nullptr) {
			icons_.erase(icons_.begin() + idx);
			idx--;
			changes = true;
			continue;
		}

		while ((icon.row != 0u) && (row_occupancy[icon.row] >= kMaxColumns ||
		                            icon.row * kMaxColumns + row_occupancy[icon.row] >= capacity)) {
			icon.row--;
		}

		icon.col = row_occupancy[icon.row]++;
	}

	// Second pass: add new soldiers
	while (!soldierlist.empty()) {
		Icon icon;
		icon.soldier = soldierlist.back();
		soldierlist.pop_back();
		icon.row = 0;
		while (row_occupancy[icon.row] >= kMaxColumns) {
			icon.row++;
		}
		icon.col = row_occupancy[icon.row]++;
		icon.pos = calc_pos(icon.row, icon.col);

		// Let soldiers slide in from the right border
		icon.pos.x = get_w();

		std::vector<Icon>::iterator insertpos = icons_.begin();

		for (std::vector<Icon>::iterator icon_iter = icons_.begin(); icon_iter != icons_.end();
		     ++icon_iter) {

			if (icon_iter->row <= icon.row) {
				insertpos = icon_iter + 1;
			}

			icon.pos.x = std::max<int32_t>(icon.pos.x, icon_iter->pos.x + icon_width_);
		}

		icons_.insert(insertpos, icon);
		changes = true;
	}

	// Third pass: animate icons
	int32_t curtime = SDL_GetTicks();
	int32_t dt = std::min(std::max(curtime - last_animate_time_, 0), 1000);
	int32_t maxdist = dt * kAnimateSpeed / 1000;
	last_animate_time_ = curtime;

	std::vector<Widelands::Soldier*> onboard_soldiers;
	if (is_ship_) {
		onboard_soldiers = get_ship()->onboard_soldiers();
	}
	for (Icon& icon : icons_) {
		Vector2i goal = calc_pos(icon.row, icon.col);
		Vector2i dp = goal - icon.pos;

		dp.x = std::min(std::max(dp.x, -maxdist), maxdist);
		dp.y = std::min(std::max(dp.y, -maxdist), maxdist);

		if (dp.x != 0 || dp.y != 0) {
			changes = true;
		}

		icon.pos += dp;

		// Check whether health and/or level of the soldier has changed
		Widelands::Soldier* soldier = icon.soldier.get(egbase());
		uint32_t level = soldier->get_attack_level();
		level = level * (soldier->descr().get_max_defense_level() + 1) + soldier->get_defense_level();
		level = level * (soldier->descr().get_max_evade_level() + 1) + soldier->get_evade_level();
		level = level * (soldier->descr().get_max_health_level() + 1) + soldier->get_health_level();

		uint32_t health = soldier->get_current_health();
		bool present = is_ship_ ? (std::find(onboard_soldiers.begin(), onboard_soldiers.end(),
		                                     soldier) != onboard_soldiers.end()) :
                                building->is_present(*soldier);

		if (health != icon.cache_health || level != icon.cache_level ||
		    present != icon.cache_is_present) {
			icon.cache_level = level;
			icon.cache_health = health;
			icon.cache_is_present = present;
			changes = true;
		}
	}

	if (changes) {
		Vector2i mousepos = get_mouse_position();
		mouseover_fn_(find_soldier(mousepos.x, mousepos.y));
	}
}

void SoldierPanel::draw(RenderTarget& dst) {
	Widelands::Building* building = is_ship_ ? nullptr : get_building();
	Widelands::Ship* ship = is_ship_ ? get_ship() : nullptr;
	if (building == nullptr && ship == nullptr) {
		return;
	}

	// Fill a region matching the current site capacity with black
	uint32_t capacity = std::max<uint32_t>(get_cur_capacity(), associated_soldiers().size());
	uint32_t fullrows = capacity / kMaxColumns;

	if (fullrows != 0u) {
		dst.fill_rect(Recti(0, 0, get_w(), icon_height_ * fullrows), RGBAColor(0, 0, 0, 0));
	}
	if ((capacity % kMaxColumns) != 0u) {
		dst.fill_rect(
		   Recti(0, icon_height_ * fullrows, icon_width_ * (capacity % kMaxColumns), icon_height_),
		   RGBAColor(0, 0, 0, 0));
	}

	// Draw icons
	for (const Icon& icon : icons_) {
		const Widelands::Soldier* soldier = icon.soldier.get(egbase());
		if (soldier == nullptr) {
			continue;
		}

		constexpr float kNoZoom = 1.f;
		soldier->draw_info_icon(icon.pos + Vector2i(kIconBorder, kIconBorder), kNoZoom,
		                        Widelands::Soldier::InfoMode::kInBuilding, InfoToDraw::kSoldierLevels,
		                        &dst);

		if (!icon.cache_is_present) {
			// Since the background is black, darkening the icon has the same effect
			// as drawing it with partial transparency but is easier to achieve.
			dst.brighten_rect(Recti(icon.pos, icon_width_, icon_height_), -128);
		}
	}
}

Vector2i SoldierPanel::calc_pos(uint32_t row, uint32_t col) const {
	return Vector2i(col * icon_width_, row * icon_height_);
}

/**
 * Return the soldier (if any) at the given coordinates.
 */
const Widelands::Soldier* SoldierPanel::find_soldier(int32_t x, int32_t y) const {
	for (const Icon& icon : icons_) {
		Recti r(icon.pos, icon_width_, icon_height_);
		if (r.contains(Vector2i(x, y))) {
			return icon.soldier.get(egbase());
		}
	}

	return nullptr;
}

void SoldierPanel::handle_mousein(bool inside) {
	if (!inside && mouseover_fn_) {
		mouseover_fn_(nullptr);
	}
}

bool SoldierPanel::handle_mousemove(
   uint8_t /* state */, int32_t x, int32_t y, int32_t /* xdiff */, int32_t /* ydiff */) {
	if (mouseover_fn_) {
		mouseover_fn_(find_soldier(x, y));
	}
	return true;
}

bool SoldierPanel::handle_mousepress(uint8_t btn, int32_t x, int32_t y) {
	if (btn == SDL_BUTTON_LEFT) {
		if (click_fn_) {
			if (const Widelands::Soldier* soldier = find_soldier(x, y)) {
				click_fn_(soldier);
			}
		}
		return true;
	}

	return false;
}

/**
 * List of soldiers \ref MilitarySiteWindow and \ref TrainingSiteWindow
 */
struct SoldierList : UI::Box {
	SoldierList(UI::Panel& parent, InteractiveBase& ib, Widelands::MapObject& building_or_ship);

protected:
	bool handle_mousewheel(int32_t x, int32_t y, uint16_t modstate) override;

private:
	void mouseover(const Widelands::Soldier* soldier);
	void eject(const Widelands::Soldier* soldier);
	void set_soldier_preference(int32_t changed_to);
	void think() override;
	bool can_eject() const;
	void unset_infotext();

	InteractiveBase& ibase_;
	Widelands::MapObject& building_or_ship_;
	const UI::FontStyle font_style_{UI::FontStyle::kWuiLabel};
	SoldierPanel soldierpanel_;
	UI::Radiogroup soldier_preference_;
	UI::Textarea infotext_;

	UI::Panel* soldier_capacity_control_;
};

<<<<<<< HEAD
SoldierList::SoldierList(UI::Panel& parent,
                         InteractiveBase& ib,
                         Widelands::MapObject& building_or_ship)
   : UI::Box(&parent, UI::PanelStyle::kWui, 0, 0, UI::Box::Vertical),
=======
SoldierList::SoldierList(UI::Panel& parent, InteractiveBase& ib, Widelands::Building& building)
   : UI::Box(&parent, UI::PanelStyle::kWui, "soldier_list", 0, 0, UI::Box::Vertical),
>>>>>>> d77b0745

     ibase_(ib),
     building_or_ship_(building_or_ship),

     soldierpanel_(*this, ib.egbase(), building_or_ship),
     infotext_(this, UI::PanelStyle::kWui, UI::FontStyle::kWuiLabel) {
	upcast(Widelands::MilitarySite, ms, &building_or_ship);
	upcast(Widelands::Warehouse, wh, &building_or_ship);
	upcast(Widelands::Ship, ship, &building_or_ship);

<<<<<<< HEAD
	unset_infotext();
=======
     soldierpanel_(*this, ib.egbase(), building),
     infotext_(this,
               UI::PanelStyle::kWui,
               "infotext",
               UI::FontStyle::kWuiLabel,
               _("Click soldier to send away")) {
>>>>>>> d77b0745
	add(&soldierpanel_, UI::Box::Resizing::kAlign, UI::Align::kCenter);

	add_space(2);

	add(&infotext_, UI::Box::Resizing::kAlign, UI::Align::kCenter);

	soldierpanel_.set_mouseover([this](const Widelands::Soldier* s) { mouseover(s); });
	soldierpanel_.set_click([this](const Widelands::Soldier* s) { eject(s); });

	// We don't want translators to translate this twice, so it's a bit involved.
	int w = UI::g_fh
	           ->render(as_richtext_paragraph(
	              format("%s "  // We need some extra space to fix bug 724169
	                     ,
	                     format(
	                        /** TRANSLATORS: Health, Attack, Defense, Evade */
	                        _("HP: %1$u/%2$u  AT: %3$u/%4$u  DE: %5$u/%6$u  EV: %7$u/%8$u"), 8, 8, 8,
	                        8, 8, 8, 8, 8)),
	              font_style_))
	           ->width();
	uint32_t maxtextwidth = std::max(
	   w, UI::g_fh->render(as_richtext_paragraph(_("Click soldier to send away"), font_style_))
	         ->width());
	set_min_desired_breadth(maxtextwidth + 4);

	UI::Box* buttons =
	   new UI::Box(this, UI::PanelStyle::kWui, "buttons_box", 0, 0, UI::Box::Horizontal);

<<<<<<< HEAD
	bool can_act = ibase_.can_act(building_or_ship_.owner().player_number());
	if (building_or_ship.descr().type() != Widelands::MapObjectType::TRAININGSITE) {
		// Make sure the creation order is consistent with enum SoldierPreference!
		soldier_preference_.add_button(buttons, UI::PanelStyle::kWui, Vector2i::zero(),
		                               g_image_cache->get("images/wui/buildings/prefer_rookies.png"),
		                               _("Prefer rookies"));
		soldier_preference_.add_button(buttons, UI::PanelStyle::kWui, Vector2i::zero(),
		                               g_image_cache->get("images/wui/buildings/prefer_heroes.png"),
		                               _("Prefer heroes"));
		soldier_preference_.add_button(buttons, UI::PanelStyle::kWui, Vector2i::zero(),
		                               g_image_cache->get("images/wui/buildings/prefer_any.png"),
		                               _("No preference"));
=======
	bool can_act = ibase_.can_act(building_.owner().player_number());
	if (upcast(Widelands::MilitarySite, ms, &building)) {
		soldier_preference_.add_button(
		   buttons, UI::PanelStyle::kWui, "prefer_rookies", Vector2i::zero(),
		   g_image_cache->get("images/wui/buildings/prefer_rookies.png"), _("Prefer rookies"));
		soldier_preference_.add_button(
		   buttons, UI::PanelStyle::kWui, "prefer_heroes", Vector2i(32, 0),
		   g_image_cache->get("images/wui/buildings/prefer_heroes.png"), _("Prefer heroes"));
>>>>>>> d77b0745
		UI::Radiobutton* button = soldier_preference_.get_first_button();
		while (button != nullptr) {
			buttons->add(button);
			button = button->next_button();
		}

		soldier_preference_.set_state(
		   static_cast<uint8_t>(ms != nullptr ? ms->get_soldier_preference() :
		                        wh != nullptr ? wh->get_soldier_preference() :
                                              ship->get_soldier_preference()),
		   false);
		if (can_act) {
			soldier_preference_.changedto.connect([this](int32_t a) { set_soldier_preference(a); });
		} else {
			soldier_preference_.set_enabled(false);
		}
	}
	buttons->add_inf_space();
	soldier_capacity_control_ = create_soldier_capacity_control(*buttons, ib, building_or_ship);
	buttons->add(soldier_capacity_control_);
	add(buttons, UI::Box::Resizing::kFullSize);
}

void SoldierList::think() {
	switch (building_or_ship_.descr().type()) {
	case Widelands::MapObjectType::MILITARYSITE: {
		upcast(Widelands::MilitarySite, ms, &building_or_ship_);
		soldier_preference_.set_state(static_cast<uint8_t>(ms->get_soldier_preference()), false);
		break;
	}
	case Widelands::MapObjectType::WAREHOUSE: {
		upcast(Widelands::Warehouse, wh, &building_or_ship_);
		soldier_preference_.set_state(static_cast<uint8_t>(wh->get_soldier_preference()), false);
		break;
	}
	case Widelands::MapObjectType::SHIP: {
		upcast(Widelands::Ship, ship, &building_or_ship_);
		soldier_preference_.set_state(static_cast<uint8_t>(ship->get_soldier_preference()), false);
		break;
	}
	case Widelands::MapObjectType::TRAININGSITE:
		break;
	default:
		NEVER_HERE();
	}
}

void SoldierList::mouseover(const Widelands::Soldier* soldier) {
	if (soldier == nullptr) {
		unset_infotext();
		return;
	}

	infotext_.set_text(format(_("HP: %1$u/%2$u  AT: %3$u/%4$u  DE: %5$u/%6$u  EV: %7$u/%8$u"),
	                          soldier->get_health_level(), soldier->descr().get_max_health_level(),
	                          soldier->get_attack_level(), soldier->descr().get_max_attack_level(),
	                          soldier->get_defense_level(), soldier->descr().get_max_defense_level(),
	                          soldier->get_evade_level(), soldier->descr().get_max_evade_level()));
}

void SoldierList::unset_infotext() {
	infotext_.set_text(can_eject() ? _("Click soldier to send away") : "");
}

bool SoldierList::can_eject() const {
	if (!ibase_.can_act(building_or_ship_.owner().player_number())) {
		return false;
	}
	if (building_or_ship_.descr().type() == Widelands::MapObjectType::WAREHOUSE) {
		return false;
	}

	const bool is_ship = building_or_ship_.descr().type() == Widelands::MapObjectType::SHIP;
	const Widelands::Building* building = is_ship ? nullptr : soldierpanel_.get_building();
	const Widelands::Ship* ship = is_ship ? soldierpanel_.get_ship() : nullptr;

	uint32_t const capacity_min = is_ship ? ship->min_warship_soldier_capacity() :
                                           building->soldier_control()->min_soldier_capacity();
	bool over_min =
	   capacity_min < (is_ship ? ship->onboard_soldiers().size() :
                                building->soldier_control()->present_soldiers().size());

	return over_min;
}

void SoldierList::eject(const Widelands::Soldier* soldier) {
	if (can_eject()) {
		if (Widelands::Game* game = ibase_.get_game(); game != nullptr) {
			game->send_player_drop_soldier(building_or_ship_, soldier->serial());
		} else {
			NEVER_HERE();  // TODO(Nordfriese / Scenario Editor): implement
		}
	}
}

void SoldierList::set_soldier_preference(int32_t changed_to) {
	if (Widelands::Game* game = ibase_.get_game()) {
		game->send_player_set_soldier_preference(
		   building_or_ship_, static_cast<Widelands::SoldierPreference>(changed_to));
	} else {
		NEVER_HERE();  // TODO(Nordfriese / Scenario Editor): implement
	}
}

bool SoldierList::handle_mousewheel(int32_t x, int32_t y, uint16_t modstate) {
	return soldier_capacity_control_->handle_mousewheel(x, y, modstate);
}

UI::Panel* create_soldier_list(UI::Panel& parent,
                               InteractiveBase& ib,
                               Widelands::MapObject& building_or_ship) {
	return new SoldierList(parent, ib, building_or_ship);
}<|MERGE_RESOLUTION|>--- conflicted
+++ resolved
@@ -150,22 +150,13 @@
 
 SoldierPanel::SoldierPanel(UI::Panel& parent,
                            Widelands::EditorGameBase& gegbase,
-<<<<<<< HEAD
                            Widelands::MapObject& building_or_ship)
-   : Panel(&parent, UI::PanelStyle::kWui, 0, 0, 0, 0),
+   : Panel(&parent, UI::PanelStyle::kWui, "soldier_panel", 0, 0, 0, 0),
      egbase_(gegbase),
      building_or_ship_(&building_or_ship),
      is_ship_(building_or_ship.descr().type() == Widelands::MapObjectType::SHIP) {
 	Widelands::Soldier::calc_info_icon_size(
 	   building_or_ship.owner().tribe(), icon_width_, icon_height_);
-=======
-                           Widelands::Building& building)
-   : Panel(&parent, UI::PanelStyle::kWui, "soldier_panel", 0, 0, 0, 0),
-     egbase_(gegbase),
-     building_(&building) {
-	assert(building.soldier_control() != nullptr);
-	Soldier::calc_info_icon_size(building.owner().tribe(), icon_width_, icon_height_);
->>>>>>> d77b0745
 	icon_width_ += 2 * kIconBorder;
 	icon_height_ += 2 * kIconBorder;
 
@@ -472,35 +463,21 @@
 	UI::Panel* soldier_capacity_control_;
 };
 
-<<<<<<< HEAD
 SoldierList::SoldierList(UI::Panel& parent,
                          InteractiveBase& ib,
                          Widelands::MapObject& building_or_ship)
-   : UI::Box(&parent, UI::PanelStyle::kWui, 0, 0, UI::Box::Vertical),
-=======
-SoldierList::SoldierList(UI::Panel& parent, InteractiveBase& ib, Widelands::Building& building)
    : UI::Box(&parent, UI::PanelStyle::kWui, "soldier_list", 0, 0, UI::Box::Vertical),
->>>>>>> d77b0745
 
      ibase_(ib),
      building_or_ship_(building_or_ship),
 
      soldierpanel_(*this, ib.egbase(), building_or_ship),
-     infotext_(this, UI::PanelStyle::kWui, UI::FontStyle::kWuiLabel) {
+     infotext_(this, UI::PanelStyle::kWui, "infotext", UI::FontStyle::kWuiLabel) {
 	upcast(Widelands::MilitarySite, ms, &building_or_ship);
 	upcast(Widelands::Warehouse, wh, &building_or_ship);
 	upcast(Widelands::Ship, ship, &building_or_ship);
 
-<<<<<<< HEAD
 	unset_infotext();
-=======
-     soldierpanel_(*this, ib.egbase(), building),
-     infotext_(this,
-               UI::PanelStyle::kWui,
-               "infotext",
-               UI::FontStyle::kWuiLabel,
-               _("Click soldier to send away")) {
->>>>>>> d77b0745
 	add(&soldierpanel_, UI::Box::Resizing::kAlign, UI::Align::kCenter);
 
 	add_space(2);
@@ -529,29 +506,18 @@
 	UI::Box* buttons =
 	   new UI::Box(this, UI::PanelStyle::kWui, "buttons_box", 0, 0, UI::Box::Horizontal);
 
-<<<<<<< HEAD
 	bool can_act = ibase_.can_act(building_or_ship_.owner().player_number());
 	if (building_or_ship.descr().type() != Widelands::MapObjectType::TRAININGSITE) {
 		// Make sure the creation order is consistent with enum SoldierPreference!
-		soldier_preference_.add_button(buttons, UI::PanelStyle::kWui, Vector2i::zero(),
+		soldier_preference_.add_button(buttons, UI::PanelStyle::kWui, "prefer_rookies", Vector2i::zero(),
 		                               g_image_cache->get("images/wui/buildings/prefer_rookies.png"),
 		                               _("Prefer rookies"));
-		soldier_preference_.add_button(buttons, UI::PanelStyle::kWui, Vector2i::zero(),
+		soldier_preference_.add_button(buttons, UI::PanelStyle::kWui, "prefer_heroes", Vector2i::zero(),
 		                               g_image_cache->get("images/wui/buildings/prefer_heroes.png"),
 		                               _("Prefer heroes"));
-		soldier_preference_.add_button(buttons, UI::PanelStyle::kWui, Vector2i::zero(),
+		soldier_preference_.add_button(buttons, UI::PanelStyle::kWui, "prefer_any", Vector2i::zero(),
 		                               g_image_cache->get("images/wui/buildings/prefer_any.png"),
 		                               _("No preference"));
-=======
-	bool can_act = ibase_.can_act(building_.owner().player_number());
-	if (upcast(Widelands::MilitarySite, ms, &building)) {
-		soldier_preference_.add_button(
-		   buttons, UI::PanelStyle::kWui, "prefer_rookies", Vector2i::zero(),
-		   g_image_cache->get("images/wui/buildings/prefer_rookies.png"), _("Prefer rookies"));
-		soldier_preference_.add_button(
-		   buttons, UI::PanelStyle::kWui, "prefer_heroes", Vector2i(32, 0),
-		   g_image_cache->get("images/wui/buildings/prefer_heroes.png"), _("Prefer heroes"));
->>>>>>> d77b0745
 		UI::Radiobutton* button = soldier_preference_.get_first_button();
 		while (button != nullptr) {
 			buttons->add(button);
