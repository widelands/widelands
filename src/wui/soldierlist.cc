/*
 * Copyright (C) 2002-2020 by the Widelands Development Team
 *
 * This program is free software; you can redistribute it and/or
 * modify it under the terms of the GNU General Public License
 * as published by the Free Software Foundation; either version 2
 * of the License, or (at your option) any later version.
 *
 * This program is distributed in the hope that it will be useful,
 * but WITHOUT ANY WARRANTY; without even the implied warranty of
 * MERCHANTABILITY or FITNESS FOR A PARTICULAR PURPOSE.  See the
 * GNU General Public License for more details.
 *
 * You should have received a copy of the GNU General Public License
 * along with this program; if not, write to the Free Software
 * Foundation, Inc., 51 Franklin Street, Fifth Floor, Boston, MA  02110-1301, USA.
 *
 */

#include "wui/soldierlist.h"

#include <functional>

#include <SDL_mouse.h>
#include <SDL_timer.h>

#include "base/macros.h"
#include "graphic/font_handler.h"
#include "graphic/rendertarget.h"
#include "graphic/text_layout.h"
#include "logic/map_objects/tribes/building.h"
#include "logic/map_objects/tribes/militarysite.h"
#include "logic/map_objects/tribes/soldier.h"
#include "logic/map_objects/tribes/soldiercontrol.h"
#include "logic/player.h"
#include "ui_basic/box.h"
#include "ui_basic/radiobutton.h"
#include "ui_basic/textarea.h"
#include "wui/interactive_base.h"
#include "wui/soldiercapacitycontrol.h"

using Widelands::Soldier;
using Widelands::SoldierControl;

namespace {

constexpr uint32_t kMaxColumns = 6;
constexpr uint32_t kAnimateSpeed = 300;  ///< in pixels per second
constexpr int kIconBorder = 2;

}  // namespace

/**
 * Iconic representation of soldiers, including their levels and current health.
 */
struct SoldierPanel : UI::Panel {
	using SoldierFn = std::function<void(const Soldier*)>;

	SoldierPanel(UI::Panel& parent,
	             Widelands::EditorGameBase& egbase,
	             Widelands::Building& building);

	Widelands::EditorGameBase& egbase() const {
		return egbase_;
	}

	void think() override;
	void draw(RenderTarget&) override;

	void set_mouseover(const SoldierFn& fn);
	void set_click(const SoldierFn& fn);

protected:
	void handle_mousein(bool inside) override;
	bool
	handle_mousemove(uint8_t state, int32_t x, int32_t y, int32_t xdiff, int32_t ydiff) override;
	bool handle_mousepress(uint8_t btn, int32_t x, int32_t y) override;

private:
	Vector2i calc_pos(uint32_t row, uint32_t col) const;
	const Soldier* find_soldier(int32_t x, int32_t y) const;

	struct Icon {
		Widelands::OPtr<Soldier> soldier;
		uint32_t row;
		uint32_t col;
		Vector2i pos = Vector2i::zero();

		/**
		 * Keep track of how we last rendered this soldier,
		 * so that we can update when its status changes.
		 */
		/*@{*/
		uint32_t cache_level = 0;
		uint32_t cache_health = 0;
		/*@}*/
	};

	Widelands::EditorGameBase& egbase_;
	Widelands::OPtr<Widelands::Building> building_;

	SoldierFn mouseover_fn_;
	SoldierFn click_fn_;

	std::vector<Icon> icons_;

	uint32_t rows_;
	uint32_t cols_;

	int icon_width_;
	int icon_height_;

	int32_t last_animate_time_;
};

SoldierPanel::SoldierPanel(UI::Panel& parent,
                           Widelands::EditorGameBase& gegbase,
                           Widelands::Building& building)
<<<<<<< HEAD
   : Panel(&parent, 0, 0, 0, 0), egbase_(gegbase), building_(&building), last_animate_time_(0) {
	assert(building.soldier_control() != nullptr);
=======
   : Panel(&parent, UI::PanelStyle::kWui, 0, 0, 0, 0),
     egbase_(gegbase),
     soldier_control_(building.soldier_control()),
     last_animate_time_(0) {
	assert(soldier_control_ != nullptr);
>>>>>>> dc1a860c
	Soldier::calc_info_icon_size(building.owner().tribe(), icon_width_, icon_height_);
	icon_width_ += 2 * kIconBorder;
	icon_height_ += 2 * kIconBorder;

	Widelands::Quantity maxcapacity = building.soldier_control()->max_soldier_capacity();
	if (maxcapacity <= kMaxColumns) {
		cols_ = maxcapacity;
		rows_ = 1;
	} else {
		cols_ = kMaxColumns;
		rows_ = (maxcapacity + cols_ - 1) / cols_;
	}

	set_size(cols_ * icon_width_, rows_ * icon_height_);
	set_desired_size(cols_ * icon_width_, rows_ * icon_height_);
	set_thinks(true);

	// Initialize the icons
	uint32_t row = 0;
	uint32_t col = 0;
	for (Soldier* soldier : building.soldier_control()->present_soldiers()) {
		Icon icon;
		icon.soldier = soldier;
		icon.row = row;
		icon.col = col;
		icon.pos = calc_pos(row, col);
		icon.cache_health = 0;
		icon.cache_level = 0;
		icons_.push_back(icon);

		if (++col >= cols_) {
			col = 0;
			row++;
		}
	}
}

/**
 * Set the callback function that indicates which soldier the mouse is over.
 */
void SoldierPanel::set_mouseover(const SoldierPanel::SoldierFn& fn) {
	mouseover_fn_ = fn;
}

/**
 * Set the callback function that is called when a soldier is clicked.
 */
void SoldierPanel::set_click(const SoldierPanel::SoldierFn& fn) {
	click_fn_ = fn;
}

void SoldierPanel::think() {
	Widelands::Building* b = building_.get(egbase_);
	if (!b) {
		return;
	}

	bool changes = false;
	uint32_t capacity = b->soldier_control()->soldier_capacity();

	// Update soldier list and target row/col:
	std::vector<Soldier*> soldierlist = b->soldier_control()->present_soldiers();
	std::vector<uint32_t> row_occupancy;
	row_occupancy.resize(rows_);

	// First pass: check whether existing icons are still valid, and compact them
	for (uint32_t idx = 0; idx < icons_.size(); ++idx) {
		Icon& icon = icons_[idx];
		Soldier* soldier = icon.soldier.get(egbase());
		if (soldier) {
			std::vector<Soldier*>::iterator it =
			   std::find(soldierlist.begin(), soldierlist.end(), soldier);
			if (it != soldierlist.end()) {
				soldierlist.erase(it);
			} else {
				soldier = nullptr;
			}
		}

		if (!soldier) {
			icons_.erase(icons_.begin() + idx);
			idx--;
			changes = true;
			continue;
		}

		while (icon.row && (row_occupancy[icon.row] >= kMaxColumns ||
		                    icon.row * kMaxColumns + row_occupancy[icon.row] >= capacity)) {
			icon.row--;
		}

		icon.col = row_occupancy[icon.row]++;
	}

	// Second pass: add new soldiers
	while (!soldierlist.empty()) {
		Icon icon;
		icon.soldier = soldierlist.back();
		soldierlist.pop_back();
		icon.row = 0;
		while (row_occupancy[icon.row] >= kMaxColumns) {
			icon.row++;
		}
		icon.col = row_occupancy[icon.row]++;
		icon.pos = calc_pos(icon.row, icon.col);

		// Let soldiers slide in from the right border
		icon.pos.x = get_w();

		std::vector<Icon>::iterator insertpos = icons_.begin();

		for (std::vector<Icon>::iterator icon_iter = icons_.begin(); icon_iter != icons_.end();
		     ++icon_iter) {

			if (icon_iter->row <= icon.row) {
				insertpos = icon_iter + 1;
			}

			icon.pos.x = std::max<int32_t>(icon.pos.x, icon_iter->pos.x + icon_width_);
		}

		icons_.insert(insertpos, icon);
		changes = true;
	}

	// Third pass: animate icons
	int32_t curtime = SDL_GetTicks();
	int32_t dt = std::min(std::max(curtime - last_animate_time_, 0), 1000);
	int32_t maxdist = dt * kAnimateSpeed / 1000;
	last_animate_time_ = curtime;

	for (Icon& icon : icons_) {
		Vector2i goal = calc_pos(icon.row, icon.col);
		Vector2i dp = goal - icon.pos;

		dp.x = std::min(std::max(dp.x, -maxdist), maxdist);
		dp.y = std::min(std::max(dp.y, -maxdist), maxdist);

		if (dp.x != 0 || dp.y != 0) {
			changes = true;
		}

		icon.pos += dp;

		// Check whether health and/or level of the soldier has changed
		Soldier* soldier = icon.soldier.get(egbase());
		uint32_t level = soldier->get_attack_level();
		level = level * (soldier->descr().get_max_defense_level() + 1) + soldier->get_defense_level();
		level = level * (soldier->descr().get_max_evade_level() + 1) + soldier->get_evade_level();
		level = level * (soldier->descr().get_max_health_level() + 1) + soldier->get_health_level();

		uint32_t health = soldier->get_current_health();

		if (health != icon.cache_health || level != icon.cache_level) {
			icon.cache_level = level;
			icon.cache_health = health;
			changes = true;
		}
	}

	if (changes) {
		Vector2i mousepos = get_mouse_position();
		mouseover_fn_(find_soldier(mousepos.x, mousepos.y));
	}
}

void SoldierPanel::draw(RenderTarget& dst) {
	Widelands::Building* b = building_.get(egbase_);
	if (!b) {
		return;
	}

	// Fill a region matching the current site capacity with black
	uint32_t capacity = b->soldier_control()->soldier_capacity();
	uint32_t fullrows = capacity / kMaxColumns;

	if (fullrows) {
		dst.fill_rect(Recti(0, 0, get_w(), icon_height_ * fullrows), RGBAColor(0, 0, 0, 0));
	}
	if (capacity % kMaxColumns) {
		dst.fill_rect(
		   Recti(0, icon_height_ * fullrows, icon_width_ * (capacity % kMaxColumns), icon_height_),
		   RGBAColor(0, 0, 0, 0));
	}

	// Draw icons
	for (const Icon& icon : icons_) {
		const Soldier* soldier = icon.soldier.get(egbase());
		if (!soldier) {
			continue;
		}

		constexpr float kNoZoom = 1.f;
		soldier->draw_info_icon(icon.pos + Vector2i(kIconBorder, kIconBorder), kNoZoom,
		                        Soldier::InfoMode::kInBuilding, InfoToDraw::kSoldierLevels, &dst);
	}
}

Vector2i SoldierPanel::calc_pos(uint32_t row, uint32_t col) const {
	return Vector2i(col * icon_width_, row * icon_height_);
}

/**
 * Return the soldier (if any) at the given coordinates.
 */
const Soldier* SoldierPanel::find_soldier(int32_t x, int32_t y) const {
	for (const Icon& icon : icons_) {
		Recti r(icon.pos, icon_width_, icon_height_);
		if (r.contains(Vector2i(x, y))) {
			return icon.soldier.get(egbase());
		}
	}

	return nullptr;
}

void SoldierPanel::handle_mousein(bool inside) {
	if (!inside && mouseover_fn_) {
		mouseover_fn_(nullptr);
	}
}

bool SoldierPanel::handle_mousemove(
   uint8_t /* state */, int32_t x, int32_t y, int32_t /* xdiff */, int32_t /* ydiff */) {
	if (mouseover_fn_) {
		mouseover_fn_(find_soldier(x, y));
	}
	return true;
}

bool SoldierPanel::handle_mousepress(uint8_t btn, int32_t x, int32_t y) {
	if (btn == SDL_BUTTON_LEFT) {
		if (click_fn_) {
			if (const Soldier* soldier = find_soldier(x, y)) {
				click_fn_(soldier);
			}
		}
		return true;
	}

	return false;
}

/**
 * List of soldiers \ref MilitarySiteWindow and \ref TrainingSiteWindow
 */
struct SoldierList : UI::Box {
	SoldierList(UI::Panel& parent, InteractiveBase& ib, Widelands::Building& building);

	const SoldierControl* soldiers() const;

private:
	void mouseover(const Soldier* soldier);
	void eject(const Soldier* soldier);
	void set_soldier_preference(int32_t changed_to);
	void think() override;

	InteractiveBase& ibase_;
	Widelands::Building& building_;
	const UI::FontStyle font_style_;
	SoldierPanel soldierpanel_;
	UI::Radiogroup soldier_preference_;
	UI::Textarea infotext_;
};

SoldierList::SoldierList(UI::Panel& parent, InteractiveBase& ib, Widelands::Building& building)
   : UI::Box(&parent, UI::PanelStyle::kWui, 0, 0, UI::Box::Vertical),

     ibase_(ib),
     building_(building),
     font_style_(UI::FontStyle::kWuiLabel),
     soldierpanel_(*this, ib.egbase(), building),
     infotext_(
        this, UI::PanelStyle::kWui, UI::FontStyle::kWuiLabel, _("Click soldier to send away")) {
	add(&soldierpanel_, UI::Box::Resizing::kAlign, UI::Align::kCenter);

	add_space(2);

	add(&infotext_, UI::Box::Resizing::kAlign, UI::Align::kCenter);

	soldierpanel_.set_mouseover([this](const Soldier* s) { mouseover(s); });
	soldierpanel_.set_click([this](const Soldier* s) { eject(s); });

	// We don't want translators to translate this twice, so it's a bit involved.
	int w = UI::g_fh
	           ->render(as_richtext_paragraph(
	              (boost::format("%s ")  // We need some extra space to fix bug 724169
	               % (boost::format(
	                     /** TRANSLATORS: Health, Attack, Defense, Evade */
	                     _("HP: %1$u/%2$u  AT: %3$u/%4$u  DE: %5$u/%6$u  EV: %7$u/%8$u")) %
	                  8 % 8 % 8 % 8 % 8 % 8 % 8 % 8))
	                 .str(),
	              font_style_))
	           ->width();
	uint32_t maxtextwidth = std::max(
	   w, UI::g_fh->render(as_richtext_paragraph(_("Click soldier to send away"), font_style_))
	         ->width());
	set_min_desired_breadth(maxtextwidth + 4);

	UI::Box* buttons = new UI::Box(this, UI::PanelStyle::kWui, 0, 0, UI::Box::Horizontal);

	bool can_act = ibase_.can_act(building_.owner().player_number());
	if (upcast(Widelands::MilitarySite, ms, &building)) {
		soldier_preference_.add_button(buttons, UI::PanelStyle::kWui, Vector2i::zero(),
		                               g_image_cache->get("images/wui/buildings/prefer_rookies.png"),
		                               _("Prefer rookies"));
		soldier_preference_.add_button(buttons, UI::PanelStyle::kWui, Vector2i(32, 0),
		                               g_image_cache->get("images/wui/buildings/prefer_heroes.png"),
		                               _("Prefer heroes"));
		UI::Radiobutton* button = soldier_preference_.get_first_button();
		while (button) {
			buttons->add(button);
			button = button->next_button();
		}

		soldier_preference_.set_state(0);
		if (ms->get_soldier_preference() == Widelands::SoldierPreference::kHeroes) {
			soldier_preference_.set_state(1);
		}
		if (can_act) {
			soldier_preference_.changedto.connect([this](int32_t a) { set_soldier_preference(a); });
		} else {
			soldier_preference_.set_enabled(false);
		}
	}
	buttons->add_inf_space();
	buttons->add(create_soldier_capacity_control(*buttons, ib, building));
	add(buttons, UI::Box::Resizing::kFullSize);
}

const SoldierControl* SoldierList::soldiers() const {
	return building_.soldier_control();
}

void SoldierList::think() {
	// Only update the soldiers pref radio if player is spectator
	if (ibase_.can_act(building_.owner().player_number())) {
		return;
	}
	if (upcast(Widelands::MilitarySite, ms, &building_)) {
		switch (ms->get_soldier_preference()) {
		case Widelands::SoldierPreference::kRookies:
			soldier_preference_.set_state(0);
			break;
		case Widelands::SoldierPreference::kHeroes:
			soldier_preference_.set_state(1);
			break;
		}
	}
}

void SoldierList::mouseover(const Soldier* soldier) {
	if (!soldier) {
		infotext_.set_text(_("Click soldier to send away"));
		return;
	}

	infotext_.set_text(
	   (boost::format(_("HP: %1$u/%2$u  AT: %3$u/%4$u  DE: %5$u/%6$u  EV: %7$u/%8$u")) %
	    soldier->get_health_level() % soldier->descr().get_max_health_level() %
	    soldier->get_attack_level() % soldier->descr().get_max_attack_level() %
	    soldier->get_defense_level() % soldier->descr().get_max_defense_level() %
	    soldier->get_evade_level() % soldier->descr().get_max_evade_level())
	      .str());
}

void SoldierList::eject(const Soldier* soldier) {
	uint32_t const capacity_min = soldiers()->min_soldier_capacity();
	bool can_act = ibase_.can_act(building_.owner().player_number());
	bool over_min = capacity_min < soldiers()->present_soldiers().size();

	if (can_act && over_min) {
		if (Widelands::Game* game = ibase_.get_game()) {
			game->send_player_drop_soldier(building_, soldier->serial());
		} else {
			NEVER_HERE();  // TODO(Nordfriese / Scenario Editor): implement
		}
	}
}

void SoldierList::set_soldier_preference(int32_t changed_to) {
	assert(building_.descr().type() == Widelands::MapObjectType::MILITARYSITE);
	if (Widelands::Game* game = ibase_.get_game()) {
		game->send_player_militarysite_set_soldier_preference(
		   building_, changed_to == 0 ? Widelands::SoldierPreference::kRookies :
		                                Widelands::SoldierPreference::kHeroes);
	} else {
		NEVER_HERE();  // TODO(Nordfriese / Scenario Editor): implement
	}
}

UI::Panel*
create_soldier_list(UI::Panel& parent, InteractiveBase& ib, Widelands::Building& building) {
	return new SoldierList(parent, ib, building);
}<|MERGE_RESOLUTION|>--- conflicted
+++ resolved
@@ -116,16 +116,8 @@
 SoldierPanel::SoldierPanel(UI::Panel& parent,
                            Widelands::EditorGameBase& gegbase,
                            Widelands::Building& building)
-<<<<<<< HEAD
-   : Panel(&parent, 0, 0, 0, 0), egbase_(gegbase), building_(&building), last_animate_time_(0) {
+   : Panel(&parent, UI::PanelStyle::kWui, 0, 0, 0, 0), egbase_(gegbase), building_(&building), last_animate_time_(0) {
 	assert(building.soldier_control() != nullptr);
-=======
-   : Panel(&parent, UI::PanelStyle::kWui, 0, 0, 0, 0),
-     egbase_(gegbase),
-     soldier_control_(building.soldier_control()),
-     last_animate_time_(0) {
-	assert(soldier_control_ != nullptr);
->>>>>>> dc1a860c
 	Soldier::calc_info_icon_size(building.owner().tribe(), icon_width_, icon_height_);
 	icon_width_ += 2 * kIconBorder;
 	icon_height_ += 2 * kIconBorder;
