/*
 * Copyright (C) 2002-2016 by the Widelands Development Team
 *
 * This program is free software; you can redistribute it and/or
 * modify it under the terms of the GNU General Public License
 * as published by the Free Software Foundation; either version 2
 * of the License, or (at your option) any later version.
 *
 * This program is distributed in the hope that it will be useful,
 * but WITHOUT ANY WARRANTY; without even the implied warranty of
 * MERCHANTABILITY or FITNESS FOR A PARTICULAR PURPOSE.  See the
 * GNU General Public License for more details.
 *
 * You should have received a copy of the GNU General Public License
 * along with this program; if not, write to the Free Software
 * Foundation, Inc., 51 Franklin Street, Fifth Floor, Boston, MA  02110-1301, USA.
 *
 */

#include "wui/soldierlist.h"

#include <boost/bind.hpp>
#include <boost/format.hpp>

#include "base/macros.h"
#include "graphic/font_handler1.h"
#include "graphic/graphic.h"
#include "graphic/rendertarget.h"
#include "logic/map_objects/tribes/building.h"
#include "logic/map_objects/tribes/militarysite.h"
#include "logic/map_objects/tribes/soldier.h"
#include "logic/map_objects/tribes/soldiercontrol.h"
#include "logic/player.h"
#include "ui_basic/box.h"
#include "ui_basic/button.h"
#include "wlapplication.h"
#include "wui/interactive_gamebase.h"
#include "wui/soldiercapacitycontrol.h"

using Widelands::Soldier;
using Widelands::SoldierControl;

namespace {

constexpr uint32_t kMaxColumns = 6;
constexpr uint32_t kAnimateSpeed = 300; ///< in pixels per second
constexpr uint32_t kIconBorder = 2;

} // namespace

/**
 * Iconic representation of soldiers, including their levels and current health.
 */
struct SoldierPanel : UI::Panel {
	using SoldierFn = boost::function<void (const Soldier *)>;

	SoldierPanel(UI::Panel & parent, Widelands::EditorGameBase & egbase, Widelands::Building & building);

	Widelands::EditorGameBase & egbase() const {return egbase_;}

	void think() override;
	void draw(RenderTarget &) override;

	void set_mouseover(const SoldierFn & fn);
	void set_click(const SoldierFn & fn);

protected:
	void handle_mousein(bool inside) override;
	bool handle_mousemove(uint8_t state, int32_t x, int32_t y, int32_t xdiff, int32_t ydiff) override;
	bool handle_mousepress(uint8_t btn, int32_t x, int32_t y) override;

private:
	Point calc_pos(uint32_t row, uint32_t col) const;
	const Soldier * find_soldier(int32_t x, int32_t y) const;

	struct Icon {
		Widelands::OPtr<Soldier> soldier;
		uint32_t row;
		uint32_t col;
		Point pos;

		/**
		 * Keep track of how we last rendered this soldier,
		 * so that we can update when its status changes.
		 */
		/*@{*/
		uint32_t cache_level;
		uint32_t cache_health;
		/*@}*/
	};

	Widelands::EditorGameBase & egbase_;
	SoldierControl& soldiers_;

	SoldierFn mouseover_fn_;
	SoldierFn click_fn_;

	std::vector<Icon> icons_;

	uint32_t rows_;
	uint32_t cols_;

	uint32_t icon_width_;
	uint32_t icon_height_;

	int32_t last_animate_time_;
};

SoldierPanel::SoldierPanel
	(UI::Panel & parent,
	 Widelands::EditorGameBase & gegbase,
	 Widelands::Building & building)
:
Panel(&parent, 0, 0, 0, 0),
egbase_(gegbase),
soldiers_(*dynamic_cast<SoldierControl *>(&building)),
last_animate_time_(0)
{
<<<<<<< HEAD
	Soldier::calc_info_icon_size(building.owner().tribe(), m_icon_width, m_icon_height);
	m_icon_width += 2 * IconBorder;
	m_icon_height += 2 * IconBorder;

	Widelands::Quantity maxcapacity = m_soldiers.max_soldier_capacity();
	if (maxcapacity <= MaxColumns) {
		m_cols = maxcapacity;
		m_rows = 1;
=======
	Soldier::calc_info_icon_size(building.owner().tribe(), icon_width_, icon_height_);
	icon_width_ += 2 * kIconBorder;
	icon_height_ += 2 * kIconBorder;

	uint32_t maxcapacity = soldiers_.max_soldier_capacity();
	if (maxcapacity <= kMaxColumns) {
		cols_ = maxcapacity;
		rows_ = 1;
>>>>>>> bb350397
	} else {
		cols_ = kMaxColumns;
		rows_ = (maxcapacity + cols_ - 1) / cols_;
	}

	set_size(cols_ * icon_width_, rows_ * icon_height_);
	set_desired_size(cols_ * icon_width_, rows_ * icon_height_);
	set_thinks(true);

	// Initialize the icons
	uint32_t row = 0;
	uint32_t col = 0;
	for (Soldier * soldier : soldiers_.present_soldiers()) {
		Icon icon;
		icon.soldier = soldier;
		icon.row = row;
		icon.col = col;
		icon.pos = calc_pos(row, col);
		icons_.push_back(icon);

		if (++col >= cols_) {
			col = 0;
			row++;
		}
	}
}

/**
 * Set the callback function that indicates which soldier the mouse is over.
 */
void SoldierPanel::set_mouseover(const SoldierPanel::SoldierFn & fn)
{
	mouseover_fn_ = fn;
}

/**
 * Set the callback function that is called when a soldier is clicked.
 */
void SoldierPanel::set_click(const SoldierPanel::SoldierFn & fn)
{
	click_fn_ = fn;
}

void SoldierPanel::think()
{
	bool changes = false;
	uint32_t capacity = soldiers_.soldier_capacity();

	// Update soldier list and target row/col:
	std::vector<Soldier *> soldierlist = soldiers_.present_soldiers();
	std::vector<uint32_t> row_occupancy;
	row_occupancy.resize(rows_);

	// First pass: check whether existing icons are still valid, and compact them
	for (uint32_t idx = 0; idx < icons_.size(); ++idx) {
		Icon & icon = icons_[idx];
		Soldier * soldier = icon.soldier.get(egbase());
		if (soldier) {
			std::vector<Soldier *>::iterator it = std::find(soldierlist.begin(), soldierlist.end(), soldier);
			if (it != soldierlist.end())
				soldierlist.erase(it);
			else
				soldier = nullptr;
		}

		if (!soldier) {
			icons_.erase(icons_.begin() + idx);
			idx--;
			changes = true;
			continue;
		}

		while
			(icon.row &&
			 (row_occupancy[icon.row] >= kMaxColumns ||
			  icon.row * kMaxColumns + row_occupancy[icon.row] >= capacity))
			icon.row--;

		icon.col = row_occupancy[icon.row]++;
	}

	// Second pass: add new soldiers
	while (!soldierlist.empty()) {
		Icon icon;
		icon.soldier = soldierlist.back();
		soldierlist.pop_back();
		icon.row = 0;
		while (row_occupancy[icon.row] >= kMaxColumns)
			icon.row++;
		icon.col = row_occupancy[icon.row]++;
		icon.pos = calc_pos(icon.row, icon.col);

		// Let soldiers slide in from the right border
		icon.pos.x = get_w();

		std::vector<Icon>::iterator insertpos = icons_.begin();

		for (std::vector<Icon>::iterator icon_iter = icons_.begin();
			  icon_iter != icons_.end();
			  ++icon_iter) {

			if (icon_iter->row <= icon.row)
				insertpos = icon_iter + 1;

			icon.pos.x = std::max<int32_t>(icon.pos.x, icon_iter->pos.x + icon_width_);
		}

		icon.cache_health = 0;
		icon.cache_level = 0;

		icons_.insert(insertpos, icon);
		changes = true;
	}

	// Third pass: animate icons
	int32_t curtime = SDL_GetTicks();
	int32_t dt = std::min(std::max(curtime - last_animate_time_, 0), 1000);
	int32_t maxdist = dt * kAnimateSpeed / 1000;
	last_animate_time_ = curtime;

	for (Icon& icon : icons_) {
		Point goal = calc_pos(icon.row, icon.col);
		Point dp = goal - icon.pos;

		dp.x = std::min(std::max(dp.x, -maxdist), maxdist);
		dp.y = std::min(std::max(dp.y, -maxdist), maxdist);

		if (dp.x != 0 || dp.y != 0)
			changes = true;

		icon.pos += dp;

		// Check whether health and/or level of the soldier has changed
		Soldier * soldier = icon.soldier.get(egbase());
		uint32_t level = soldier->get_attack_level();
		level = level * (soldier->descr().get_max_defense_level() + 1) + soldier->get_defense_level();
		level = level * (soldier->descr().get_max_evade_level() + 1) + soldier->get_evade_level();
		level = level * (soldier->descr().get_max_health_level() + 1) + soldier->get_health_level();

		uint32_t health = soldier->get_current_health();

		if (health != icon.cache_health || level != icon.cache_level) {
			icon.cache_level = level;
			icon.cache_health = health;
			changes = true;
		}
	}

	if (changes) {
		Point mousepos = get_mouse_position();
		mouseover_fn_(find_soldier(mousepos.x, mousepos.y));
	}
}

void SoldierPanel::draw(RenderTarget & dst)
{
	// Fill a region matching the current site capacity with black
	uint32_t capacity = soldiers_.soldier_capacity();
	uint32_t fullrows = capacity / kMaxColumns;

	if (fullrows)
		dst.fill_rect
			(Rect(Point(0, 0), get_w(), icon_height_ * fullrows),
			 RGBAColor(0, 0, 0, 0));
	if (capacity % kMaxColumns)
		dst.fill_rect
			(Rect
				(Point(0, icon_height_ * fullrows),
				 icon_width_ * (capacity % kMaxColumns),
				 icon_height_),
			 RGBAColor(0, 0, 0, 0));

	// Draw icons
	for (const Icon& icon : icons_) {
		const Soldier * soldier = icon.soldier.get(egbase());
		if (!soldier)
			continue;

		soldier->draw_info_icon(dst, icon.pos + Point(kIconBorder, kIconBorder), false);
	}
}

Point SoldierPanel::calc_pos(uint32_t row, uint32_t col) const
{
	return Point(col * icon_width_, row * icon_height_);
}

/**
 * Return the soldier (if any) at the given coordinates.
 */
const Soldier * SoldierPanel::find_soldier(int32_t x, int32_t y) const
{
	for (const Icon& icon : icons_) {
		Rect r(icon.pos, icon_width_, icon_height_);
		if (r.contains(Point(x, y))) {
			return icon.soldier.get(egbase());
		}
	}

	return nullptr;
}

void SoldierPanel::handle_mousein(bool inside)
{
	if (!inside && mouseover_fn_)
		mouseover_fn_(nullptr);
}

bool SoldierPanel::handle_mousemove
	(uint8_t /* state */,
	 int32_t x,
	 int32_t y,
	 int32_t /* xdiff */,
	 int32_t /* ydiff */)
{
	if (mouseover_fn_)
		mouseover_fn_(find_soldier(x, y));
	return true;
}

bool SoldierPanel::handle_mousepress(uint8_t btn, int32_t x, int32_t y)
{
	if (btn == SDL_BUTTON_LEFT) {
		if (click_fn_) {
			if (const Soldier * soldier = find_soldier(x, y))
				click_fn_(soldier);
		}
		return true;
	}

	return false;
}

/**
 * List of soldiers \ref MilitarySiteWindow and \ref TrainingSiteWindow
 */
struct SoldierList : UI::Box {
	SoldierList
		(UI::Panel & parent,
		 InteractiveGameBase & igb,
		 Widelands::Building & building);

	SoldierControl & soldiers() const;

private:
	void mouseover(const Soldier * soldier);
	void eject(const Soldier * soldier);
	void set_soldier_preference(int32_t changed_to);
	void think() override;

	InteractiveGameBase& igbase_;
	Widelands::Building& building_;
	SoldierPanel soldierpanel_;
	UI::Radiogroup soldier_preference_;
	UI::Textarea infotext_;
};

SoldierList::SoldierList
	(UI::Panel & parent,
	 InteractiveGameBase & igb,
	 Widelands::Building & building)
:
UI::Box(&parent, 0, 0, UI::Box::Vertical),

igbase_(igb),
building_(building),
soldierpanel_(*this, igb.egbase(), building),
infotext_(this, _("Click soldier to send away"))
{
	add(&soldierpanel_, UI::Align::kHCenter);

	add_space(2);

	add(&infotext_, UI::Align::kHCenter);

	soldierpanel_.set_mouseover(boost::bind(&SoldierList::mouseover, this, _1));
	soldierpanel_.set_click(boost::bind(&SoldierList::eject, this, _1));

	// We don't want translators to translate this twice, so it's a bit involved.
	int w = UI::g_fh1->render(
				  as_uifont((boost::format("%s ") // We need some extra space to fix bug 724169
								 /** TRANSLATORS: Health, Attack, Defense, Evade */
								 % (boost::format(_("HP: %1$u/%2$u  AT: %3$u/%4$u  DE: %5$u/%6$u  EV: %7$u/%8$u"))
									 % 8 % 8
									 % 8 % 8
									 % 8 % 8
									 % 8 % 8)).str()))->width();
	uint32_t maxtextwidth = std::max(w,
												UI::g_fh1->render(as_uifont(_("Click soldier to send away")))->width());
	set_min_desired_breadth(maxtextwidth + 4);

	UI::Box * buttons = new UI::Box(this, 0, 0, UI::Box::Horizontal);

	bool can_act = igbase_.can_act(building_.owner().player_number());
	if (upcast(Widelands::MilitarySite, ms, &building)) {
		soldier_preference_.add_button
			(buttons, Point(0, 0),
			 g_gr->images().get("images/wui/buildings/prefer_rookies.png"),
			 _("Prefer Rookies"));
		soldier_preference_.add_button
			(buttons, Point(32, 0),
			 g_gr->images().get("images/wui/buildings/prefer_heroes.png"),
			 _("Prefer Heroes"));
		UI::Radiobutton* button = soldier_preference_.get_first_button();
		while (button) {
			buttons->add(button, UI::Align::kLeft);
			button = button->next_button();
		}

		soldier_preference_.set_state(0);
		if (ms->get_soldier_preference() == Widelands::MilitarySite::kPrefersHeroes) {
			soldier_preference_.set_state(1);
		}
		if (can_act) {
			soldier_preference_.changedto.connect
				(boost::bind(&SoldierList::set_soldier_preference, this, _1));
		} else {
			soldier_preference_.set_enabled(false);
		}
	}
	buttons->add_inf_space();
	buttons->add
		(create_soldier_capacity_control(*buttons, igb, building),
		 UI::Align::kRight);

	add(buttons, UI::Align::kHCenter, true);
}

SoldierControl & SoldierList::soldiers() const
{
	return *dynamic_cast<SoldierControl *>(&building_);
}

void SoldierList::think()
{
	// Only update the soldiers pref radio if player is spectator
	if (igbase_.can_act(building_.owner().player_number())) {
		return;
	}
	if (upcast(Widelands::MilitarySite, ms, &building_)) {
		switch (ms->get_soldier_preference()) {
			case Widelands::MilitarySite::kPrefersRookies:
				soldier_preference_.set_state(0);
				break;
			case Widelands::MilitarySite::kPrefersHeroes:
				soldier_preference_.set_state(1);
				break;
			case Widelands::MilitarySite::kNoPreference:
				soldier_preference_.set_state(-1);
				break;
		}
	}
}


void SoldierList::mouseover(const Soldier * soldier)
{
	if (!soldier) {
		infotext_.set_text(_("Click soldier to send away"));
		return;
	}

	infotext_.set_text(
		(boost::format(_("HP: %1$u/%2$u  AT: %3$u/%4$u  DE: %5$u/%6$u  EV: %7$u/%8$u"))
			% soldier->get_health_level() % soldier->descr().get_max_health_level()
			% soldier->get_attack_level() % soldier->descr().get_max_attack_level()
			% soldier->get_defense_level() % soldier->descr().get_max_defense_level()
			% soldier->get_evade_level() % soldier->descr().get_max_evade_level()
		).str()
	);
}

void SoldierList::eject(const Soldier * soldier)
{
	uint32_t const capacity_min = soldiers().min_soldier_capacity();
	bool can_act = igbase_.can_act(building_.owner().player_number());
	bool over_min = capacity_min < soldiers().present_soldiers().size();

	if (can_act && over_min)
		igbase_.game().send_player_drop_soldier(building_, soldier->serial());
}

void SoldierList::set_soldier_preference(int32_t changed_to) {
#ifndef NDEBUG
	upcast(Widelands::MilitarySite, ms, &building_);
	assert(ms);
#endif
	igbase_.game().send_player_militarysite_set_soldier_preference
		(building_, changed_to == 0 ?
			Widelands::MilitarySite::kPrefersRookies:
			Widelands::MilitarySite::kPrefersHeroes);
}

UI::Panel * create_soldier_list
	(UI::Panel & parent,
	 InteractiveGameBase & igb,
	 Widelands::Building & building)
{
	return new SoldierList(parent, igb, building);
}<|MERGE_RESOLUTION|>--- conflicted
+++ resolved
@@ -116,25 +116,14 @@
 soldiers_(*dynamic_cast<SoldierControl *>(&building)),
 last_animate_time_(0)
 {
-<<<<<<< HEAD
-	Soldier::calc_info_icon_size(building.owner().tribe(), m_icon_width, m_icon_height);
-	m_icon_width += 2 * IconBorder;
-	m_icon_height += 2 * IconBorder;
-
-	Widelands::Quantity maxcapacity = m_soldiers.max_soldier_capacity();
-	if (maxcapacity <= MaxColumns) {
-		m_cols = maxcapacity;
-		m_rows = 1;
-=======
 	Soldier::calc_info_icon_size(building.owner().tribe(), icon_width_, icon_height_);
 	icon_width_ += 2 * kIconBorder;
 	icon_height_ += 2 * kIconBorder;
 
-	uint32_t maxcapacity = soldiers_.max_soldier_capacity();
+	Widelands::Quantity maxcapacity = soldiers_.max_soldier_capacity();
 	if (maxcapacity <= kMaxColumns) {
 		cols_ = maxcapacity;
 		rows_ = 1;
->>>>>>> bb350397
 	} else {
 		cols_ = kMaxColumns;
 		rows_ = (maxcapacity + cols_ - 1) / cols_;
