--- conflicted
+++ resolved
@@ -37,11 +37,7 @@
 	                  int32_t indent,
 	                  int32_t max_x = 0,
 	                  int32_t max_y = 0);
-<<<<<<< HEAD
-	~SuggestedTeamsBox() = default;
-=======
-	~SuggestedTeamsBox() override;
->>>>>>> dc1a860c
+	~SuggestedTeamsBox() override = default;
 
 	void hide();
 	void show(const std::vector<Widelands::SuggestedTeamLineup>& suggested_teams);
