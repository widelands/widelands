/*
 * Copyright (C) 2007-2021 by the Widelands Development Team
 *
 * This program is free software; you can redistribute it and/or
 * modify it under the terms of the GNU General Public License
 * as published by the Free Software Foundation; either version 2
 * of the License, or (at your option) any later version.
 *
 * This program is distributed in the hope that it will be useful,
 * but WITHOUT ANY WARRANTY; without even the implied warranty of
 * MERCHANTABILITY or FITNESS FOR A PARTICULAR PURPOSE.  See the
 * GNU General Public License for more details.
 *
 * You should have received a copy of the GNU General Public License
 * along with this program; if not, write to the Free Software
 * Foundation, Inc., 51 Franklin Street, Fifth Floor, Boston, MA  02110-1301, USA.
 *
 */

#include "wui/game_tips.h"

#include <cstdlib>
#include <memory>

#include <SDL_timer.h>

#include "base/i18n.h"
#include "base/log.h"
#include "graphic/font_handler.h"
#include "graphic/graphic.h"
#include "graphic/graphic_functions.h"
#include "graphic/rendertarget.h"
#include "io/filesystem/filesystem.h"
#include "logic/filesystem_constants.h"
#include "scripting/lua_interface.h"
#include "scripting/lua_table.h"

<<<<<<< HEAD
GameTips::GameTips(UI::ProgressWindow& progressWindow, const std::vector<std::string>& names)
=======
constexpr int kTextPadding = 48;

GameTips::GameTips(UI::ProgressWindow& progressWindow,
                   const std::vector<std::string>& names,
                   const Widelands::AllTribes& t)
>>>>>>> 0acf3061
   : last_updated_(0),
     update_after_(0),
     progressWindow_(progressWindow),
     registered_(false),
     last_tip_(0) {
	// Loading the "texts" locale for translating the tips
	i18n::Textdomain textdomain("texts");

	for (const std::string& name : names) {
		load_tips(name, t);
	}

	if (!tips_.empty()) {
		// add visualization only if any tips are loaded
		progressWindow_.add_visualization(this);
		registered_ = true;
		last_tip_ = tips_.size();
	}
}

GameTips::~GameTips() {
	stop();
}

/// Loads tips out of \var name
void GameTips::load_tips(const std::string& name, const Widelands::AllTribes& t) {
	try {
		LuaInterface lua;
		std::string filename = "txts/tips/";
		filename += name;
		filename += ".lua";
		for (const Widelands::TribeBasicInfo& tribe : t) {
			if (tribe.name == name) {
				if (tribe.script.compare(0, kAddOnDir.size(), kAddOnDir) == 0) {
					filename = FileSystem::fs_dirname(tribe.script);
					filename += FileSystem::file_separator();
					filename += "tips.lua";
				}
				break;
			}
		}
		std::unique_ptr<LuaTable> table(lua.run_script(filename));
		std::unique_ptr<LuaTable> tip_table;
		for (const int key : table->keys<int>()) {
			tip_table = table->get_table(key);
			Tip tip;
			tip.text = tip_table->get_string("text");
			tip.interval = tip_table->get_int("seconds");
			tips_.push_back(tip);
		}
	} catch (LuaError& err) {
		log_err("Error loading tips script for %s:\n%s\n", name.c_str(), err.what());
		// No further handling necessary - tips do not impact game
	}
}

void GameTips::update(RenderTarget& rt, const Recti& bounds) {
	uint32_t ticks = SDL_GetTicks();
	if (ticks >= (last_updated_ + update_after_)) {
		const uint32_t next = std::rand() % tips_.size();  // NOLINT
		if (next == last_tip_) {
			last_tip_ = (next + 1) % tips_.size();
		} else {
			last_tip_ = next;
		}
		last_updated_ = SDL_GetTicks();
		update_after_ = tips_[next].interval * 1000;
	}
	show_tip(rt, bounds, last_tip_);
}

void GameTips::stop() {
	if (registered_) {
		progressWindow_.remove_visualization(this);
		registered_ = false;
	}
}

void GameTips::show_tip(RenderTarget& rt, const Recti& bounds, int32_t index) {
	draw_game_tip(rt, bounds, tips_[index].text);
}<|MERGE_RESOLUTION|>--- conflicted
+++ resolved
@@ -35,15 +35,9 @@
 #include "scripting/lua_interface.h"
 #include "scripting/lua_table.h"
 
-<<<<<<< HEAD
-GameTips::GameTips(UI::ProgressWindow& progressWindow, const std::vector<std::string>& names)
-=======
-constexpr int kTextPadding = 48;
-
 GameTips::GameTips(UI::ProgressWindow& progressWindow,
                    const std::vector<std::string>& names,
                    const Widelands::AllTribes& t)
->>>>>>> 0acf3061
    : last_updated_(0),
      update_after_(0),
      progressWindow_(progressWindow),
