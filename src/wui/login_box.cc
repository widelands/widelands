/*
 * Copyright (C) 2002-2004, 2006-2008, 2010 by the Widelands Development Team
 *
 * This program is free software; you can redistribute it and/or
 * modify it under the terms of the GNU General Public License
 * as published by the Free Software Foundation; either version 2
 * of the License, or (at your option) any later version.
 *
 * This program is distributed in the hope that it will be useful,
 * but WITHOUT ANY WARRANTY; without even the implied warranty of
 * MERCHANTABILITY or FITNESS FOR A PARTICULAR PURPOSE.  See the
 * GNU General Public License for more details.
 *
 * You should have received a copy of the GNU General Public License
 * along with this program; if not, write to the Free Software
 * Foundation, Inc., 51 Franklin Street, Fifth Floor, Boston, MA  02110-1301, USA.
 *
 */

#include "wui/login_box.h"

#include "base/i18n.h"
#include "profile/profile.h"
#include "ui_basic/button.h"
#include "ui_basic/messagebox.h"

LoginBox::LoginBox(Panel & parent)
:
Window(&parent, "login_box", 0, 0, 500, 220, _("Metaserver login"))
{
	center_to_parent();

	int32_t margin = 10;

	ta_nickname = new UI::Textarea(this, margin, margin, _("Nickname:"));
	eb_nickname =
		new UI::EditBox
			(this, 150, margin, 330, 20,
<<<<<<< HEAD
			 g_gr->images().get("images/ui_basic/but2.png"), UI::Align_Left);
=======
			 g_gr->images().get("pics/but2.png"), UI::Align::kLeft);
>>>>>>> ba14f0a3

	ta_password = new UI::Textarea(this, margin, 40, _("Password:"));
	eb_password =
		new UI::EditBox
			(this, 150, 40, 330, 20,
<<<<<<< HEAD
			 g_gr->images().get("images/ui_basic/but2.png"), UI::Align_Left);
=======
			 g_gr->images().get("pics/but2.png"), UI::Align::kLeft);
>>>>>>> ba14f0a3

	pwd_warning =
		new UI::MultilineTextarea
			(this, margin, 65, 505, 50,
			 _("WARNING: Password will be shown and saved readable!"),
			 UI::Align::kLeft);

	cb_register = new UI::Checkbox(this, Point(margin, 110),
											 _("Log in to a registered account"),
											 "", get_inner_w() - 2 * margin);

	cb_auto_log = new UI::Checkbox(this, Point(margin, 135),
											 _("Automatically use this login information from now on."),
											 "", get_inner_w() - 2 * margin);

	UI::Button * loginbtn = new UI::Button
		(this, "login",
		 (get_inner_w() / 2 - 200) / 2, get_inner_h() - 20 - margin,
		 200, 20,
		 g_gr->images().get("images/ui_basic/but5.png"),
		 _("Login"));
	loginbtn->sigclicked.connect(boost::bind(&LoginBox::clicked_ok, boost::ref(*this)));
	UI::Button * cancelbtn = new UI::Button
		(this, "cancel",
		 (get_inner_w() / 2 - 200) / 2 + get_inner_w() / 2, loginbtn->get_y(), 200, 20,
		 g_gr->images().get("images/ui_basic/but1.png"),
		 _("Cancel"));
	cancelbtn->sigclicked.connect(boost::bind(&LoginBox::clicked_back, boost::ref(*this)));

	Section & s = g_options.pull_section("global");
	eb_nickname->set_text(s.get_string("nickname", _("nobody")));
	eb_password->set_text(s.get_string("password", ""));
	cb_register->set_state(s.get_bool("registered", false));
}


/// called, if "login" is pressed
void LoginBox::clicked_ok()
{
	// Check if all needed input fields are valid
	if (eb_nickname->text().empty()) {
		UI::WLMessageBox mb
			(this, _("Empty Nickname"), _("Please enter a nickname!"),
			 UI::WLMessageBox::MBoxType::kOk);
		mb.run<UI::Panel::Returncodes>();
		return;
	}
	if (eb_nickname->text().find(' ') <= eb_nickname->text().size()) {
		UI::WLMessageBox mb
			(this, _("Space in Nickname"),
			 _("Sorry, but spaces are not allowed in nicknames!"),
			 UI::WLMessageBox::MBoxType::kOk);
		mb.run<UI::Panel::Returncodes>();
		return;
	}
	if (eb_password->text().empty() && cb_register->get_state()) {
		UI::WLMessageBox mb
			(this, _("Empty Password"), _("Please enter your password!"),
			 UI::WLMessageBox::MBoxType::kOk);
		mb.run<UI::Panel::Returncodes>();
		return;
	}
	end_modal<UI::Panel::Returncodes>(UI::Panel::Returncodes::kOk);
}


/// Called if "cancel" was pressed
void LoginBox::clicked_back() {
	end_modal<UI::Panel::Returncodes>(UI::Panel::Returncodes::kBack);
}

bool LoginBox::handle_key(bool down, SDL_Keysym code)
{
	if (down) {
		switch (code.sym) {
			case SDLK_KP_ENTER:
			case SDLK_RETURN:
				clicked_ok();
				return true;
			case SDLK_ESCAPE:
				clicked_back();
				return true;
			default:
				break; // not handled
		}
	}
	return UI::Panel::handle_key(down, code);
}<|MERGE_RESOLUTION|>--- conflicted
+++ resolved
@@ -36,21 +36,13 @@
 	eb_nickname =
 		new UI::EditBox
 			(this, 150, margin, 330, 20,
-<<<<<<< HEAD
-			 g_gr->images().get("images/ui_basic/but2.png"), UI::Align_Left);
-=======
-			 g_gr->images().get("pics/but2.png"), UI::Align::kLeft);
->>>>>>> ba14f0a3
+			 g_gr->images().get("images/ui_basic/but2.png"), UI::Align::kLeft);
 
 	ta_password = new UI::Textarea(this, margin, 40, _("Password:"));
 	eb_password =
 		new UI::EditBox
 			(this, 150, 40, 330, 20,
-<<<<<<< HEAD
-			 g_gr->images().get("images/ui_basic/but2.png"), UI::Align_Left);
-=======
-			 g_gr->images().get("pics/but2.png"), UI::Align::kLeft);
->>>>>>> ba14f0a3
+			 g_gr->images().get("images/ui_basic/but2.png"), UI::Align::kLeft);
 
 	pwd_warning =
 		new UI::MultilineTextarea
