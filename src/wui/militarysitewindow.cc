--- conflicted
+++ resolved
@@ -38,10 +38,6 @@
 	assert(military_site != nullptr);
 	BuildingWindow::init(avoid_fastclick, workarea_preview_wanted);
 	get_tabs()->add("soldiers", g_image_cache->get(pic_tab_military),
-<<<<<<< HEAD
-	                create_soldier_list(*get_tabs(), *igbase(), *military_site), _("Soldiers"));
-=======
 	                create_soldier_list(*get_tabs(), *ibase(), *military_site), _("Soldiers"));
 	think();
->>>>>>> 216ca73a
 }