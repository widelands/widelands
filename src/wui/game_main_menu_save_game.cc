--- conflicted
+++ resolved
@@ -34,10 +34,7 @@
 #include "logic/game.h"
 #include "profile/profile.h"
 #include "interactive_player.h"
-<<<<<<< HEAD
-=======
 #include "timestring.h"
->>>>>>> da4de49f
 
 using boost::format;
 
@@ -61,23 +58,9 @@
 #define DELETE_Y                          (CANCEL_Y - BUTTON_HEIGHT - VSPACING)
 #define OK_Y                              (DELETE_Y - BUTTON_HEIGHT - VSPACING)
 
-#define SPLIT_GAMETIME(unit, factor) \
-   uint32_t const unit = gametime / factor; gametime %= factor;
-
-#define PARSE_GAMETIME(buf, gametime)                     \
-	SPLIT_GAMETIME(days, 86400000);                      \
-	SPLIT_GAMETIME(hours, 3600000);                      \
-	SPLIT_GAMETIME(minutes, 60000);                      \
-	SPLIT_GAMETIME(seconds,  1000);                      \
-	sprintf                                              \
-		(buf,                                            \
-		 _("%02ud%02uh%02u'%02u\"%03u"),                 \
-		 days, hours, minutes, seconds, gametime);       \
-
 Game_Main_Menu_Save_Game::Game_Main_Menu_Save_Game
 	(Interactive_GameBase & parent, UI::UniqueWindow::Registry & registry)
 :
-
 	UI::UniqueWindow
 		(&parent, "save_game", &registry,
 		 WINDOW_WIDTH, WINDOW_HEIGHT, _("Save Game")),
@@ -146,10 +129,9 @@
 		// Display current game infos
 		m_mapname.set_text(parent.game().get_map()->get_name());
 		uint32_t gametime = parent.game().get_gametime();
+		m_gametime.set_text(gametimestring(gametime));
+
 		char buf[200];
-		PARSE_GAMETIME(buf, gametime);
-		m_gametime.set_text(buf);
-		// NOCOM(#Sirver): the old comment didn't apply anymore with this function call
 		uint8_t player_nr = parent.game().get_number_of_players();
 		sprintf(buf, "%i %s", player_nr, ngettext(_("player"), _("players"),  player_nr));
 		m_players_label.set_text(buf);
@@ -179,30 +161,19 @@
 	}
 	m_button_ok->set_enabled(true);
 
-<<<<<<< HEAD
 	m_mapname.set_text(gpdp.get_mapname());
+
+	uint32_t gametime = gpdp.get_gametime();
+	m_gametime.set_text(gametimestring(gametime));
+
 	char buf[200];
-	uint32_t gametime = gpdp.get_gametime();
-	PARSE_GAMETIME(buf, gametime);
-	m_gametime.set_text(buf);
 	if (gpdp.get_number_of_players() > 0) {
 		sprintf
 			(buf, "%i %s", gpdp.get_number_of_players(),
 			ngettext(_("player"), _("players"), gpdp.get_number_of_players()));
 	} else {
-		sprintf(buf, "%s", _("Unknown"));
-	}
-=======
-	m_name.set_text(gpdp.get_mapname());
-
-	uint32_t gametime = gpdp.get_gametime();
-	m_gametime.set_text(gametimestring(gametime));
-
-	char buf[200];
-	sprintf
-		(buf, "%i %s", gpdp.get_player_nr(),
-		 ngettext(_("player"), _("players"), gpdp.get_player_nr()));
->>>>>>> da4de49f
+		// Keep label empty
+	}
 	m_players_label.set_text(buf);
 	m_win_condition.set_text(gpdp.get_win_condition());
 }
