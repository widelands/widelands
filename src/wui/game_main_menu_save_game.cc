/*
 * Copyright (C) 2002-2019 by the Widelands Development Team
 *
 * This program is free software; you can redistribute it and/or
 * modify it under the terms of the GNU General Public License
 * as published by the Free Software Foundation; either version 2
 * of the License, or (at your option) any later version.
 *
 * This program is distributed in the hope that it will be useful,
 * but WITHOUT ANY WARRANTY; without even the implied warranty of
 * MERCHANTABILITY or FITNESS FOR A PARTICULAR PURPOSE.  See the
 * GNU General Public License for more details.
 *
 * You should have received a copy of the GNU General Public License
 * along with this program; if not, write to the Free Software
 * Foundation, Inc., 51 Franklin Street, Fifth Floor, Boston, MA  02110-1301, USA.
 *
 */

#include "wui/game_main_menu_save_game.h"

#include <memory>

#include <boost/algorithm/string.hpp>
#include <boost/format.hpp>

#include "base/i18n.h"
#include "game_io/game_loader.h"
#include "game_io/game_preload_packet.h"
#include "game_io/game_saver.h"
#include "io/filesystem/filesystem.h"
#include "io/filesystem/layered_filesystem.h"
#include "logic/filesystem_constants.h"
#include "logic/game.h"
#include "logic/game_controller.h"
#include "logic/generic_save_handler.h"
#include "logic/playersmanager.h"
#include "ui_basic/messagebox.h"
#include "wlapplication_options.h"
#include "wui/interactive_gamebase.h"

InteractiveGameBase& GameMainMenuSaveGame::igbase() {
	return dynamic_cast<InteractiveGameBase&>(*get_parent());
}

GameMainMenuSaveGame::GameMainMenuSaveGame(InteractiveGameBase& parent,
                                           UI::UniqueWindow::Registry& registry)
   : UI::UniqueWindow(&parent,
                      "save_game",
                      &registry,
                      parent.get_inner_w() - 40,
                      parent.get_inner_h() - 40,
                      _("Save Game")),
     // Values for alignment and size
     padding_(4),

     main_box_(this, 0, 0, UI::Box::Vertical),
     info_box_(&main_box_, 0, 0, UI::Box::Horizontal),

     load_or_save_(&info_box_,
                   igbase().game(),
                   LoadOrSaveGame::FileType::kShowAll,
                   UI::PanelStyle::kWui,
                   false),

     filename_box_(load_or_save_.table_box(), 0, 0, UI::Box::Horizontal),
     filename_label_(&filename_box_, 0, 0, 0, 0, _("Filename:"), UI::Align::kLeft),
     filename_editbox_(&filename_box_, 0, 0, 0, UI::PanelStyle::kWui),

     buttons_box_(load_or_save_.game_details()->button_box(), 0, 0, UI::Box::Horizontal),
     cancel_(&buttons_box_, "cancel", 0, 0, 0, 0, UI::ButtonStyle::kWuiSecondary, _("Cancel")),
     ok_(&buttons_box_, "ok", 0, 0, 0, 0, UI::ButtonStyle::kWuiPrimary, _("OK")),

     curdir_(kSaveDir),
     illegal_filename_tooltip_(FileSystem::illegal_filename_tooltip()) {

	layout();

	main_box_.add_space(padding_);
	main_box_.set_inner_spacing(padding_);
	main_box_.add(&info_box_, UI::Box::Resizing::kExpandBoth);

	info_box_.set_inner_spacing(padding_);
	info_box_.add_space(padding_);
	info_box_.add(load_or_save_.table_box(), UI::Box::Resizing::kFullSize);
	info_box_.add(load_or_save_.game_details(), UI::Box::Resizing::kExpandBoth);

	load_or_save_.table_box()->add_space(padding_);
	load_or_save_.table_box()->add(&filename_box_, UI::Box::Resizing::kFullSize);

	filename_box_.set_inner_spacing(padding_);
	filename_box_.add(&filename_label_, UI::Box::Resizing::kAlign, UI::Align::kCenter);
	filename_box_.add(&filename_editbox_, UI::Box::Resizing::kFillSpace);

	load_or_save_.game_details()->button_box()->add_space(padding_);
	load_or_save_.game_details()->button_box()->add(&buttons_box_, UI::Box::Resizing::kFullSize);
	buttons_box_.set_inner_spacing(padding_);
	buttons_box_.add(&cancel_, UI::Box::Resizing::kFillSpace);
	buttons_box_.add(&ok_, UI::Box::Resizing::kFillSpace);

	ok_.set_enabled(false);

	filename_editbox_.changed.connect(boost::bind(&GameMainMenuSaveGame::edit_box_changed, this));
	filename_editbox_.ok.connect(boost::bind(&GameMainMenuSaveGame::ok, this));
	filename_editbox_.cancel.connect(boost::bind(&GameMainMenuSaveGame::reset_editbox_or_die, this,
	                                             parent.game().save_handler().get_cur_filename()));

	ok_.sigclicked.connect(boost::bind(&GameMainMenuSaveGame::ok, this));
	cancel_.sigclicked.connect(boost::bind(&GameMainMenuSaveGame::die, this));

	load_or_save_.table().selected.connect(boost::bind(&GameMainMenuSaveGame::entry_selected, this));
	load_or_save_.table().double_clicked.connect(boost::bind(&GameMainMenuSaveGame::ok, this));
	load_or_save_.table().cancel.connect(boost::bind(&GameMainMenuSaveGame::die, this));

	load_or_save_.fill_table();
	load_or_save_.select_by_name(parent.game().save_handler().get_cur_filename());

	center_to_parent();
	move_to_top();

	filename_editbox_.focus();
	pause_game(true);
	set_thinks(false);
	layout();
}

void GameMainMenuSaveGame::layout() {
	main_box_.set_size(get_inner_w() - 2 * padding_, get_inner_h() - 2 * padding_);
	load_or_save_.table().set_desired_size(get_inner_w() * 7 / 12, load_or_save_.table().get_h());
	load_or_save_.delete_button()->set_desired_size(ok_.get_w(), ok_.get_h());
}

void GameMainMenuSaveGame::entry_selected() {
	ok_.set_enabled(load_or_save_.table().selections().size() == 1);
	load_or_save_.delete_button()->set_enabled(load_or_save_.has_selection());
	if (load_or_save_.has_selection()) {
		std::unique_ptr<SavegameData> gamedata = load_or_save_.entry_selected();
		if (!gamedata->is_directory()) {
			filename_editbox_.set_text(FileSystem::filename_without_ext(gamedata->filename.c_str()));
		}
	}
}

void GameMainMenuSaveGame::edit_box_changed() {
	// Prevent the user from creating nonsense directory names, like e.g. ".." or "...".
	const bool is_legal_filename = FileSystem::is_legal_filename(filename_editbox_.text());
	ok_.set_enabled(is_legal_filename);
	filename_editbox_.set_tooltip(is_legal_filename ? "" : illegal_filename_tooltip_);
	load_or_save_.delete_button()->set_enabled(false);
	load_or_save_.clear_selections();
}

void GameMainMenuSaveGame::reset_editbox_or_die(const std::string& current_filename) {
	if (filename_editbox_.text() == current_filename) {
		die();
	} else {
		filename_editbox_.set_text(current_filename);
		load_or_save_.select_by_name(current_filename);
	}
}

void GameMainMenuSaveGame::ok() {
	if (!ok_.enabled()) {
		return;
	}
	if (load_or_save_.has_selection() && load_or_save_.entry_selected()->is_directory()) {
		std::unique_ptr<SavegameData> gamedata = load_or_save_.entry_selected();
		load_or_save_.change_directory_to(gamedata->filename);
		curdir_ = gamedata->filename;
		filename_editbox_.focus();
	} else {
		std::string filename = filename_editbox_.text();
		if (save_game(filename, !get_config_bool("nozip", false))) {
			die();
		} else {
			load_or_save_.table().focus();
		}
	}
}

void GameMainMenuSaveGame::die() {
	pause_game(false);
	UI::UniqueWindow::die();
}

bool GameMainMenuSaveGame::handle_key(bool down, SDL_Keysym code) {
	if (down) {
		switch (code.sym) {
		case SDLK_KP_ENTER:
		case SDLK_RETURN:
			ok();
			return true;
		case SDLK_ESCAPE:
			die();
			return true;
		case SDLK_DELETE:
			load_or_save_.clicked_delete();
			return true;
		default:
			break;  // not handled
		}
	}
	return UI::Panel::handle_key(down, code);
}

void GameMainMenuSaveGame::pause_game(bool paused) {
	if (igbase().is_multiplayer()) {
		return;
	}
	igbase().game().game_controller()->set_paused(paused);
}

/**
 * Save the game in the Savegame directory with
 * the given filename
 *
 * returns true if dialog should close, false if it
 * should stay open
 */
bool GameMainMenuSaveGame::save_game(std::string filename, bool binary) {
	// Trim it for preceding/trailing whitespaces in user input
	boost::trim(filename);

	//  OK, first check if the extension matches (ignoring case).
	if (!boost::iends_with(filename, kSavegameExtension)) {
		filename += kSavegameExtension;
	}

	//  Append directory name.
	const std::string complete_filename = curdir_ + g_fs->file_separator() + filename;

	//  Check if file exists. If so, show a warning.
	if (g_fs->file_exists(complete_filename)) {
		const std::string s =
		   (boost::format(_("A file with the name ‘%s’ already exists. Overwrite?")) %
		    FileSystem::fs_filename(filename.c_str()))
		      .str();
		UI::WLMessageBox mbox(
		   this, _("Error Saving Game!"), s, UI::WLMessageBox::MBoxType::kOkCancel);
		if (mbox.run<UI::Panel::Returncodes>() == UI::Panel::Returncodes::kBack) {
			return false;
		}
	}

	// Try saving the game.
	Widelands::Game& game = igbase().game();

<<<<<<< HEAD
	game.create_loader_ui({"general_game"});
=======
	game.create_loader_ui({"general_game"}, true);
>>>>>>> 93acc664

	GenericSaveHandler gsh(
	   [&game](FileSystem& fs) {
		   Widelands::GameSaver gs(fs, game);
		   gs.save();
		},
	   complete_filename, binary ? FileSystem::ZIP : FileSystem::DIR);
	GenericSaveHandler::Error error = gsh.save();

	game.remove_loader_ui();

	// If only the temporary backup couldn't be deleted, we still treat it as
	// success. Automatic cleanup will deal with later. No need to bother the
	// player with it.
	if (error == GenericSaveHandler::Error::kSuccess ||
	    error == GenericSaveHandler::Error::kDeletingBackupFailed) {
		game.save_handler().set_current_filename(complete_filename);
		igbase().log_message(_("Game saved"));
		return true;
	}

	// Show player an error message.
	std::string msg = gsh.localized_formatted_result_message();
	UI::WLMessageBox mbox(this, _("Error Saving Game!"), msg, UI::WLMessageBox::MBoxType::kOk);
	mbox.run<UI::Panel::Returncodes>();

	// If only the backup failed (likely just because of a file lock),
	// then leave the dialog open for the player to try with a new filename.
	if (error == GenericSaveHandler::Error::kBackupFailed) {
		return false;
	}

	// In the other error cases close the dialog.
	igbase().log_message(_("Saving failed!"));
	return true;
}<|MERGE_RESOLUTION|>--- conflicted
+++ resolved
@@ -245,11 +245,7 @@
 	// Try saving the game.
 	Widelands::Game& game = igbase().game();
 
-<<<<<<< HEAD
-	game.create_loader_ui({"general_game"});
-=======
 	game.create_loader_ui({"general_game"}, true);
->>>>>>> 93acc664
 
 	GenericSaveHandler gsh(
 	   [&game](FileSystem& fs) {
