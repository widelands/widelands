--- conflicted
+++ resolved
@@ -77,11 +77,7 @@
 	MapView map_view_;
 	Time last_visit_;
 	bool single_window_;
-<<<<<<< HEAD
-	uint8_t cur_index_{0};
-=======
 	uint8_t cur_index_{0U};
->>>>>>> a9549ba2
 	UI::Button* view_btns_[kViews];
 	std::vector<WatchWindow::View> views_;
 };
