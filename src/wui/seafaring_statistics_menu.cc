--- conflicted
+++ resolved
@@ -310,7 +310,6 @@
 SeafaringStatisticsMenu::create_shipinfo(const Widelands::Ship& ship) const {
 	const Widelands::ShipStates state = ship.get_ship_state();
 	ShipFilterStatus status = ShipFilterStatus::kAll;
-<<<<<<< HEAD
 	if (ship.is_refitting()) {
 		status = ShipFilterStatus::kRefitting;
 	} else {
@@ -321,7 +320,7 @@
 		case Widelands::ShipType::kTransport:
 			switch (state) {
 			case Widelands::ShipStates::kTransport:
-				if (ship.get_destination(iplayer().egbase()) && ship.get_fleet()->get_schedule().is_busy(ship)) {
+				if (ship.get_destination(iplayer().egbase()) != nullptr && ship.get_fleet()->get_schedule().is_busy(ship)) {
 					status = ShipFilterStatus::kShipping;
 				} else {
 					status = ShipFilterStatus::kIdle;
@@ -344,14 +343,6 @@
 				break;
 			}
 			break;
-=======
-	switch (state) {
-	case Widelands::Ship::ShipStates::kTransport:
-		if ((ship.get_destination() != nullptr) && ship.get_fleet()->get_schedule().is_busy(ship)) {
-			status = ShipFilterStatus::kShipping;
-		} else {
-			status = ShipFilterStatus::kIdle;
->>>>>>> b8bea72d
 		}
 	}
 	return std::unique_ptr<const ShipInfo>(new ShipInfo(ship.get_shipname(), status, ship.serial()));
