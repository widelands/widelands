/*
 * Copyright (C) 2017-2019 by the Widelands Development Team
 *
 * This program is free software; you can redistribute it and/or
 * modify it under the terms of the GNU General Public License
 * as published by the Free Software Foundation; either version 2
 * of the License, or (at your option) any later version.
 *
 * This program is distributed in the hope that it will be useful,
 * but WITHOUT ANY WARRANTY; without even the implied warranty of
 * MERCHANTABILITY or FITNESS FOR A PARTICULAR PURPOSE.  See the
 * GNU General Public License for more details.
 *
 * You should have received a copy of the GNU General Public License
 * along with this program; if not, write to the Free Software
 * Foundation, Inc., 51 Franklin Street, Fifth Floor, Boston, MA  02110-1301, USA.
 *
 */

#include "wui/seafaring_statistics_menu.h"

#include <memory>

#include <boost/bind.hpp>
#include <boost/format.hpp>

#include "economy/fleet.h"
#include "graphic/graphic.h"
#include "graphic/text_layout.h"
#include "logic/game.h"
#include "logic/player.h"
#include "logic/playercommand.h"
#include "ui_basic/box.h"
#include "wui/interactive_player.h"
#include "wui/shipwindow.h"
#include "wui/watchwindow.h"

inline InteractivePlayer& SeafaringStatisticsMenu::iplayer() const {
	return dynamic_cast<InteractivePlayer&>(*get_parent());
}

constexpr int kPadding = 5;
constexpr int kButtonSize = 34;

SeafaringStatisticsMenu::SeafaringStatisticsMenu(InteractivePlayer& plr,
                                                 UI::UniqueWindow::Registry& registry)
   : UI::UniqueWindow(&plr, "seafaring_statistics", &registry, 355, 375, _("Seafaring Statistics")),
     main_box_(this, kPadding, kPadding, UI::Box::Vertical, get_inner_w(), get_inner_h(), kPadding),
     filter_box_(
        &main_box_, 0, 0, UI::Box::Horizontal, get_inner_w() - 2 * kPadding, kButtonSize, kPadding),
     idle_btn_(&filter_box_,
               "filter_ship_idle",
               0,
               0,
               kButtonSize,
               kButtonSize,
               UI::ButtonStyle::kWuiSecondary,
               status_to_image(ShipFilterStatus::kIdle)),
     waiting_btn_(&filter_box_,
                  "filter_ship_waiting",
                  0,
                  0,
                  kButtonSize,
                  kButtonSize,
                  UI::ButtonStyle::kWuiSecondary,
                  status_to_image(ShipFilterStatus::kExpeditionWaiting)),
     scouting_btn_(&filter_box_,
                   "filter_ship_scouting",
                   0,
                   0,
                   kButtonSize,
                   kButtonSize,
                   UI::ButtonStyle::kWuiSecondary,
                   status_to_image(ShipFilterStatus::kExpeditionScouting)),
     portspace_btn_(&filter_box_,
                    "filter_ship_portspace",
                    0,
                    0,
                    kButtonSize,
                    kButtonSize,
                    UI::ButtonStyle::kWuiSecondary,
                    status_to_image(ShipFilterStatus::kExpeditionPortspaceFound)),
     shipping_btn_(&filter_box_,
                   "filter_ship_transporting",
                   0,
                   0,
                   kButtonSize,
                   kButtonSize,
                   UI::ButtonStyle::kWuiSecondary,
                   status_to_image(ShipFilterStatus::kShipping)),
     ship_filter_(ShipFilterStatus::kAll),
     navigation_box_(
        &main_box_, 0, 0, UI::Box::Horizontal, get_inner_w() - 2 * kPadding, kButtonSize, kPadding),
     watchbtn_(&navigation_box_,
               "seafaring_stats_watch_button",
               0,
               0,
               kButtonSize,
               kButtonSize,
               UI::ButtonStyle::kWuiPrimary,
<<<<<<< HEAD
               g_gr->images().get("images/wui/menus/watch_follow.png"),
                /** TRANSLATORS: Tooltip in the seafaring statistics window */
                as_tooltip_text_with_hotkey(_("Watch the selected ship"), "w")),
     openwindowbtn_(
        &navigation_box_,
        "seafaring_stats_watch_button",
        0,
        0,
        kButtonSize,
        kButtonSize,
        UI::ButtonStyle::kWuiPrimary,
        g_gr->images().get("images/ui_basic/fsel.png"),
        (boost::format("%s<br>%s") %
		  as_tooltip_text_with_hotkey(
          /** TRANSLATORS: Tooltip in the seafaring statistics window */
          _("Open the selected ship’s window"), "o") %
		  as_tooltip_text_with_hotkey(
          /** TRANSLATORS: Tooltip in the seafaring statistics window */
          _("Go to the selected ship and open its window"), pgettext("hotkey", "CTRL+o")))
           .str()),
=======
               g_gr->images().get("images/wui/menus/menu_watch_follow.png"),
               /** TRANSLATORS: Tooltip in the seafaring statistics window */
               as_tooltip_text_with_hotkey(_("Watch the selected ship"), "w")),
     openwindowbtn_(&navigation_box_,
                    "seafaring_stats_watch_button",
                    0,
                    0,
                    kButtonSize,
                    kButtonSize,
                    UI::ButtonStyle::kWuiPrimary,
                    g_gr->images().get("images/ui_basic/fsel.png"),
                    (boost::format("%s<br>%s") %
                     as_tooltip_text_with_hotkey(
                        /** TRANSLATORS: Tooltip in the seafaring statistics window */
                        _("Open the selected ship’s window"),
                        "o") %
                     as_tooltip_text_with_hotkey(
                        /** TRANSLATORS: Tooltip in the seafaring statistics window */
                        _("Go to the selected ship and open its window"),
                        pgettext("hotkey", "CTRL+o")))
                       .str()),
>>>>>>> c3b6f5f5
     centerviewbtn_(&navigation_box_,
                    "seafaring_stats_center_main_mapview_button",
                    0,
                    0,
                    kButtonSize,
                    kButtonSize,
                    UI::ButtonStyle::kWuiPrimary,
                    g_gr->images().get("images/wui/ship/menu_ship_goto.png"),
                    as_tooltip_text_with_hotkey(
                       /** TRANSLATORS: Tooltip in the seafaring statistics window */
                       _("Center the map on the selected ship"),
                       "g")),
     table_(&main_box_, 0, 0, get_inner_w() - 2 * kPadding, 100, UI::PanelStyle::kWui) {

	const Widelands::TribeDescr& tribe = iplayer().player().tribe();
	colony_icon_ = tribe.get_worker_descr(tribe.builder())->icon();

	// Buttons for ship states
	main_box_.add(&filter_box_, UI::Box::Resizing::kFullSize);
	filter_box_.add(&idle_btn_);
	filter_box_.add(&shipping_btn_);
	filter_box_.add(&waiting_btn_);
	filter_box_.add(&scouting_btn_);
	filter_box_.add(&portspace_btn_);

	main_box_.add(&table_, UI::Box::Resizing::kExpandBoth);

	// Navigation buttons
	main_box_.add(&navigation_box_, UI::Box::Resizing::kFullSize);
	navigation_box_.add(&watchbtn_);
	navigation_box_.add_inf_space();
	navigation_box_.add(&openwindowbtn_);
	navigation_box_.add(&centerviewbtn_);
	main_box_.set_size(get_inner_w() - 2 * kPadding, get_inner_h() - 2 * kPadding);

	// Configure actions
	idle_btn_.sigclicked.connect(
	   boost::bind(&SeafaringStatisticsMenu::filter_ships, this, ShipFilterStatus::kIdle));
	shipping_btn_.sigclicked.connect(
	   boost::bind(&SeafaringStatisticsMenu::filter_ships, this, ShipFilterStatus::kShipping));
	waiting_btn_.sigclicked.connect(boost::bind(
	   &SeafaringStatisticsMenu::filter_ships, this, ShipFilterStatus::kExpeditionWaiting));
	scouting_btn_.sigclicked.connect(boost::bind(
	   &SeafaringStatisticsMenu::filter_ships, this, ShipFilterStatus::kExpeditionScouting));
	portspace_btn_.sigclicked.connect(boost::bind(
	   &SeafaringStatisticsMenu::filter_ships, this, ShipFilterStatus::kExpeditionPortspaceFound));
	ship_filter_ = ShipFilterStatus::kAll;
	set_filter_ships_tooltips();

	watchbtn_.sigclicked.connect(boost::bind(&SeafaringStatisticsMenu::watch_ship, this));
	openwindowbtn_.sigclicked.connect(boost::bind(&SeafaringStatisticsMenu::open_ship_window, this));
	centerviewbtn_.sigclicked.connect(boost::bind(&SeafaringStatisticsMenu::center_view, this));

	// Configure table
	table_.selected.connect(boost::bind(&SeafaringStatisticsMenu::selected, this));
	table_.double_clicked.connect(boost::bind(&SeafaringStatisticsMenu::double_clicked, this));
	table_.add_column(
	   0, pgettext("ship", "Name"), "", UI::Align::kLeft, UI::TableColumnType::kFlexible);
	table_.add_column(200, pgettext("ship", "Status"));
	table_.set_sort_column(ColName);
	fill_table();

	set_can_focus(true);
	set_thinks(false);
	table_.focus();

	shipnotes_subscriber_ =
	   Notifications::subscribe<Widelands::NoteShip>([this](const Widelands::NoteShip& note) {
		   if (iplayer().get_player() == note.ship->get_owner()) {
			   switch (note.action) {
			   case Widelands::NoteShip::Action::kDestinationChanged:
			   case Widelands::NoteShip::Action::kWaitingForCommand:
			   case Widelands::NoteShip::Action::kGained:
				   assert(note.ship != nullptr);
				   update_ship(*note.ship);
				   break;
			   case Widelands::NoteShip::Action::kLost:
				   remove_ship(note.ship->serial());
				   break;
			   default:
				   NEVER_HERE();
			   }
		   }
	   });
}

const std::string
SeafaringStatisticsMenu::status_to_string(SeafaringStatisticsMenu::ShipFilterStatus status) const {
	switch (status) {
	case SeafaringStatisticsMenu::ShipFilterStatus::kIdle:
		return pgettext("ship_state", "Idle");
	case SeafaringStatisticsMenu::ShipFilterStatus::kShipping:
		return pgettext("ship_state", "Shipping");
	case SeafaringStatisticsMenu::ShipFilterStatus::kExpeditionWaiting:
		return pgettext("ship_state", "Waiting");
	case SeafaringStatisticsMenu::ShipFilterStatus::kExpeditionScouting:
		return pgettext("ship_state", "Scouting");
	case SeafaringStatisticsMenu::ShipFilterStatus::kExpeditionPortspaceFound:
		return pgettext("ship_state", "Port Space Found");
	case SeafaringStatisticsMenu::ShipFilterStatus::kExpeditionColonizing:
		return pgettext("ship_state", "Founding a Colony");
	case SeafaringStatisticsMenu::ShipFilterStatus::kAll:
		return "All";  // The user shouldn't see this, so we don't localize
	}
	NEVER_HERE();
}

const Image*
SeafaringStatisticsMenu::status_to_image(SeafaringStatisticsMenu::ShipFilterStatus status) const {
	std::string filename = "";
	switch (status) {
	case SeafaringStatisticsMenu::ShipFilterStatus::kIdle:
		filename = "images/wui/stats/ship_stats_idle.png";
		break;
	case SeafaringStatisticsMenu::ShipFilterStatus::kShipping:
		filename = "images/wui/stats/ship_stats_shipping.png";
		break;
	case SeafaringStatisticsMenu::ShipFilterStatus::kExpeditionWaiting:
		filename = "images/wui/buildings/start_expedition.png";
		break;
	case SeafaringStatisticsMenu::ShipFilterStatus::kExpeditionScouting:
		filename = "images/wui/ship/ship_explore_island_cw.png";
		break;
	case SeafaringStatisticsMenu::ShipFilterStatus::kExpeditionPortspaceFound:
		filename = "images/wui/ship/ship_construct_port_space.png";
		break;
	case SeafaringStatisticsMenu::ShipFilterStatus::kExpeditionColonizing:
		return colony_icon_;
	case SeafaringStatisticsMenu::ShipFilterStatus::kAll:
		filename = "images/wui/ship/ship_scout_ne.png";
		break;
	}
	return g_gr->images().get(filename);
}

std::unique_ptr<const SeafaringStatisticsMenu::ShipInfo>
SeafaringStatisticsMenu::create_shipinfo(const Widelands::Ship& ship) const {
	const Widelands::Ship::ShipStates state = ship.get_ship_state();
	ShipFilterStatus status = ShipFilterStatus::kAll;
	switch (state) {
	case Widelands::Ship::ShipStates::kTransport:
		if (ship.get_destination(iplayer().game()) != nullptr) {
			status = ShipFilterStatus::kShipping;
		} else {
			status = ShipFilterStatus::kIdle;
		}
		break;
	case Widelands::Ship::ShipStates::kExpeditionWaiting:
		status = ShipFilterStatus::kExpeditionWaiting;
		break;
	case Widelands::Ship::ShipStates::kExpeditionScouting:
		status = ShipFilterStatus::kExpeditionScouting;
		break;
	case Widelands::Ship::ShipStates::kExpeditionPortspaceFound:
		status = ShipFilterStatus::kExpeditionPortspaceFound;
		break;
	case Widelands::Ship::ShipStates::kExpeditionColonizing:
		status = ShipFilterStatus::kExpeditionColonizing;
		break;
	case Widelands::Ship::ShipStates::kSinkRequest:
	case Widelands::Ship::ShipStates::kSinkAnimation:
		status = ShipFilterStatus::kAll;
	}
	return std::unique_ptr<const ShipInfo>(new ShipInfo(ship.get_shipname(), status, ship.serial()));
}

void SeafaringStatisticsMenu::set_entry_record(UI::Table<uintptr_t>::EntryRecord* er,
                                               const ShipInfo& info) {
	if (info.status != ShipFilterStatus::kAll) {
		er->set_string(ColName, info.name);
		er->set_picture(ColStatus, status_to_image(info.status), status_to_string(info.status));
	}
}

Widelands::Ship* SeafaringStatisticsMenu::serial_to_ship(Widelands::Serial serial) const {
	Widelands::MapObject* obj = iplayer().game().objects().get_object(serial);
	assert(obj->descr().type() == Widelands::MapObjectType::SHIP);
	upcast(Widelands::Ship, ship, obj);
	return ship;
}

void SeafaringStatisticsMenu::update_ship(const Widelands::Ship& ship) {
	assert(iplayer().get_player() == ship.get_owner());
	std::unique_ptr<const ShipInfo> info = create_shipinfo(ship);
	// Remove ships that don't satisfy the filter
	if (ship_filter_ != ShipFilterStatus::kAll && !satisfies_filter(*info, ship_filter_)) {
		remove_ship(info->serial);
		return;
	}
	// Try to find the ship in the table
	if (data_.count(info->serial) == 1) {
		const ShipInfo* old_info = data_[info->serial].get();
		if (info->status != old_info->status) {
			// The status has changed - we need an update
			UI::Table<uintptr_t>::EntryRecord* er = table_.find(info->serial);
			set_entry_record(er, *info);
			data_[info->serial] = std::move(info);
		}
	} else {
		// This is a new ship or it was filtered away before
		UI::Table<uintptr_t>::EntryRecord& er = table_.add(info->serial);
		set_entry_record(&er, *info);
		data_.insert(std::make_pair(info->serial, std::move(info)));
	}
	table_.sort();
	update_button_states();
}

void SeafaringStatisticsMenu::remove_ship(Widelands::Serial serial) {
	if (data_.count(serial) == 1) {
		table_.remove_entry(serial);
		data_.erase(data_.find(serial));
		if (!table_.empty() && !table_.has_selection()) {
			table_.select(0);
		}
		update_button_states();
	}
}

void SeafaringStatisticsMenu::update_entry_record(UI::Table<uintptr_t>::EntryRecord& er,
                                                  const ShipInfo& info) {
	er.set_picture(ColStatus, status_to_image(info.status), status_to_string(info.status));
}

void SeafaringStatisticsMenu::selected() {
	update_button_states();
}

void SeafaringStatisticsMenu::double_clicked() {
	if (table_.has_selection()) {
		center_view();
	}
}

void SeafaringStatisticsMenu::update_button_states() {
	centerviewbtn_.set_enabled(table_.has_selection());
	openwindowbtn_.set_enabled(table_.has_selection());
	watchbtn_.set_enabled(table_.has_selection());
}

bool SeafaringStatisticsMenu::handle_key(bool down, SDL_Keysym code) {
	if (down) {
		switch (code.sym) {
		// Don't forget to change the tooltips if any of these get reassigned
		case SDLK_g:
			center_view();
			return true;
		case SDLK_o:
			open_ship_window();
			return true;
		case SDLK_w:
			watch_ship();
			return true;
		case SDLK_0:
			if (code.mod & KMOD_ALT) {
				filter_ships(ShipFilterStatus::kAll);
				return true;
			}
			return false;
		case SDLK_1:
			if (code.mod & KMOD_ALT) {
				filter_ships(ShipFilterStatus::kIdle);
				return true;
			}
			return false;
		case SDLK_2:
			if (code.mod & KMOD_ALT) {
				filter_ships(ShipFilterStatus::kShipping);
				return true;
			}
			return false;
		case SDLK_3:
			if (code.mod & KMOD_ALT) {
				filter_ships(ShipFilterStatus::kExpeditionWaiting);
				return true;
			}
			return false;
		case SDLK_4:
			if (code.mod & KMOD_ALT) {
				filter_ships(ShipFilterStatus::kExpeditionScouting);
				return true;
			}
			return false;
		case SDLK_5:
			if (code.mod & KMOD_ALT) {
				filter_ships(ShipFilterStatus::kExpeditionPortspaceFound);
				return true;
			}
			return false;
		case SDL_SCANCODE_KP_PERIOD:
		case SDLK_KP_PERIOD:
			if (code.mod & KMOD_NUM)
				break;
			FALLS_THROUGH;
		default:
			break;  // not handled
		}
	}

	return table_.handle_key(down, code);
}

void SeafaringStatisticsMenu::center_view() {
	if (table_.has_selection()) {
		Widelands::Ship* ship = serial_to_ship(table_.get_selected());
		iplayer().map_view()->scroll_to_field(ship->get_position(), MapView::Transition::Smooth);
	}
}

void SeafaringStatisticsMenu::watch_ship() {
	if (table_.has_selection()) {
		Widelands::Ship* ship = serial_to_ship(table_.get_selected());
		WatchWindow* window = show_watch_window(iplayer(), ship->get_position());
		window->follow(ship);
	}
}

void SeafaringStatisticsMenu::open_ship_window() {
	if (table_.has_selection()) {
		// Move to ship if CTRL is prssed
		if (SDL_GetModState() & KMOD_CTRL) {
			center_view();
		}
		Widelands::Ship* ship = serial_to_ship(table_.get_selected());
		iplayer().show_ship_window(ship);
	}
}

void SeafaringStatisticsMenu::filter_ships(ShipFilterStatus status) {
	switch (status) {
	case ShipFilterStatus::kExpeditionWaiting:
		toggle_filter_ships_button(waiting_btn_, status);
		break;
	case ShipFilterStatus::kExpeditionScouting:
		toggle_filter_ships_button(scouting_btn_, status);
		break;
	// We're grouping the "colonizing" status with the port space.
	case ShipFilterStatus::kExpeditionColonizing:
	case ShipFilterStatus::kExpeditionPortspaceFound:
		toggle_filter_ships_button(portspace_btn_, status);
		break;
	case ShipFilterStatus::kShipping:
		toggle_filter_ships_button(shipping_btn_, status);
		break;
	case ShipFilterStatus::kIdle:
		toggle_filter_ships_button(idle_btn_, status);
		break;
	case ShipFilterStatus::kAll:
		set_filter_ships_tooltips();
		ship_filter_ = ShipFilterStatus::kAll;
		waiting_btn_.set_perm_pressed(false);
		scouting_btn_.set_perm_pressed(false);
		portspace_btn_.set_perm_pressed(false);
		shipping_btn_.set_perm_pressed(false);
		idle_btn_.set_perm_pressed(false);
		break;
	}
	fill_table();
}

void SeafaringStatisticsMenu::toggle_filter_ships_button(UI::Button& button,
                                                         ShipFilterStatus status) {
	set_filter_ships_tooltips();
	if (button.style() == UI::Button::VisualState::kPermpressed) {
		button.set_perm_pressed(false);
		ship_filter_ = ShipFilterStatus::kAll;
	} else {
		waiting_btn_.set_perm_pressed(false);
		scouting_btn_.set_perm_pressed(false);
		portspace_btn_.set_perm_pressed(false);
		shipping_btn_.set_perm_pressed(false);
		idle_btn_.set_perm_pressed(false);
		button.set_perm_pressed(true);
		ship_filter_ = status;

		button.set_tooltip(as_tooltip_text_with_hotkey(
		   /** TRANSLATORS: Tooltip in the ship statistics window */
		   _("Show all ships"), pgettext("hotkey", "Alt+0")));
	}
}

void SeafaringStatisticsMenu::set_filter_ships_tooltips() {

	idle_btn_.set_tooltip(as_tooltip_text_with_hotkey(
	   /** TRANSLATORS: Tooltip in the ship statistics window */
	   _("Show idle ships"), pgettext("hotkey", "Alt+1")));
	shipping_btn_.set_tooltip(as_tooltip_text_with_hotkey(
	   /** TRANSLATORS: Tooltip in the ship statistics window */
	   _("Show ships shipping wares and workers"), pgettext("hotkey", "Alt+2")));
	waiting_btn_.set_tooltip(as_tooltip_text_with_hotkey(
	   /** TRANSLATORS: Tooltip in the ship statistics window */
	   _("Show waiting expeditions"), pgettext("hotkey", "Alt+3")));
	scouting_btn_.set_tooltip(as_tooltip_text_with_hotkey(
	   /** TRANSLATORS: Tooltip in the ship statistics window */
	   _("Show scouting expeditions"), pgettext("hotkey", "Alt+4")));
	portspace_btn_.set_tooltip(as_tooltip_text_with_hotkey(
	   /** TRANSLATORS: Tooltip in the ship statistics window */
	   _("Show expeditions that have found a port space or are founding a colony"),
	   pgettext("hotkey", "Alt+5")));
}

bool SeafaringStatisticsMenu::satisfies_filter(const ShipInfo& info, ShipFilterStatus filter) {
	return filter == info.status || (filter == ShipFilterStatus::kExpeditionPortspaceFound &&
	                                 info.status == ShipFilterStatus::kExpeditionColonizing);
}

void SeafaringStatisticsMenu::fill_table() {
	const Widelands::Serial last_selection =
	   table_.has_selection() ? table_.get_selected() : Widelands::INVALID_INDEX;
	table_.clear();
	data_.clear();
	// Disable buttons while we update the data
	update_button_states();
	for (const auto& serial : iplayer().player().ships()) {
		Widelands::Ship* ship = serial_to_ship(serial);
		assert(ship != nullptr);
		assert(iplayer().get_player() == ship->get_owner());
		std::unique_ptr<const ShipInfo> info = create_shipinfo(*ship);
		if (info->status != ShipFilterStatus::kAll) {
			if (ship_filter_ == ShipFilterStatus::kAll || satisfies_filter(*info, ship_filter_)) {
				UI::Table<uintptr_t const>::EntryRecord& er =
				   table_.add(serial, serial == last_selection);
				set_entry_record(&er, *info);
				data_.insert(std::make_pair(serial, std::move(info)));
			}
		}
	}

	if (!table_.empty()) {
		table_.sort();
		if (!table_.has_selection()) {
			// This will take care of the button state too
			table_.select(0);
		}
	} else {
		// Fix column width. Because no entries were added, the table didn't layout itself
		table_.layout();
	}
}<|MERGE_RESOLUTION|>--- conflicted
+++ resolved
@@ -98,28 +98,6 @@
                kButtonSize,
                kButtonSize,
                UI::ButtonStyle::kWuiPrimary,
-<<<<<<< HEAD
-               g_gr->images().get("images/wui/menus/watch_follow.png"),
-                /** TRANSLATORS: Tooltip in the seafaring statistics window */
-                as_tooltip_text_with_hotkey(_("Watch the selected ship"), "w")),
-     openwindowbtn_(
-        &navigation_box_,
-        "seafaring_stats_watch_button",
-        0,
-        0,
-        kButtonSize,
-        kButtonSize,
-        UI::ButtonStyle::kWuiPrimary,
-        g_gr->images().get("images/ui_basic/fsel.png"),
-        (boost::format("%s<br>%s") %
-		  as_tooltip_text_with_hotkey(
-          /** TRANSLATORS: Tooltip in the seafaring statistics window */
-          _("Open the selected ship’s window"), "o") %
-		  as_tooltip_text_with_hotkey(
-          /** TRANSLATORS: Tooltip in the seafaring statistics window */
-          _("Go to the selected ship and open its window"), pgettext("hotkey", "CTRL+o")))
-           .str()),
-=======
                g_gr->images().get("images/wui/menus/menu_watch_follow.png"),
                /** TRANSLATORS: Tooltip in the seafaring statistics window */
                as_tooltip_text_with_hotkey(_("Watch the selected ship"), "w")),
@@ -141,7 +119,6 @@
                         _("Go to the selected ship and open its window"),
                         pgettext("hotkey", "CTRL+o")))
                        .str()),
->>>>>>> c3b6f5f5
      centerviewbtn_(&navigation_box_,
                     "seafaring_stats_center_main_mapview_button",
                     0,
