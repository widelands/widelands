--- conflicted
+++ resolved
@@ -113,15 +113,6 @@
 	   kButtonSize, UI::ButtonStyle::kWuiPrimary,
 	   g_image_cache->get("images/wui/messages/message_archived.png"), _("Show Archive"));
 
-<<<<<<< HEAD
-	centerviewbtn_ =
-	   new UI::Button(this, "center_main_mapview_on_location", kWindowWidth - kPadding - kButtonSize,
-	                  archivebtn_->get_y(), kButtonSize, kButtonSize, UI::ButtonStyle::kWuiPrimary,
-	                  g_image_cache->get("images/wui/menus/goto.png"),
-	                  as_tooltip_text_with_hotkey(
-	                     /** TRANSLATORS: Tooltip in the messages window */
-	                     _("Center main mapview on location"), "g", UI::PanelStyle::kWui));
-=======
 	centerviewbtn_ = new UI::Button(
 	   this, "center_main_mapview_on_location", kWindowWidth - kPadding - kButtonSize,
 	   archivebtn_->get_y(), kButtonSize, kButtonSize, UI::ButtonStyle::kWuiPrimary,
@@ -130,8 +121,6 @@
 	      /** TRANSLATORS: Tooltip in the messages window */
 	      _("Center main mapview on location"),
 	      shortcut_string_for(KeyboardShortcut::kInGameMessagesGoto), UI::PanelStyle::kWui));
-	centerviewbtn_->sigclicked.connect([this]() { center_view(); });
->>>>>>> e9624ea1
 	centerviewbtn_->set_enabled(false);
 
 	if (get_usedefaultpos()) {
