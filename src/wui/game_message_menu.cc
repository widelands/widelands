/*
 * Copyright (C) 2002-2020 by the Widelands Development Team
 *
 * This program is free software; you can redistribute it and/or
 * modify it under the terms of the GNU General Public License
 * as published by the Free Software Foundation; either version 2
 * of the License, or (at your option) any later version.
 *
 * This program is distributed in the hope that it will be useful,
 * but WITHOUT ANY WARRANTY; without even the implied warranty of
 * MERCHANTABILITY or FITNESS FOR A PARTICULAR PURPOSE.  See the
 * GNU General Public License for more details.
 *
 * You should have received a copy of the GNU General Public License
 * along with this program; if not, write to the Free Software
 * Foundation, Inc., 51 Franklin Street, Fifth Floor, Boston, MA  02110-1301, USA.
 *
 */

#include "wui/game_message_menu.h"

#include "base/time_string.h"
#include "base/wexception.h"
#include "graphic/text_layout.h"
#include "logic/message_queue.h"
#include "logic/player.h"
#include "logic/playercommand.h"
#include "wui/interactive_player.h"

using Widelands::Message;
using Widelands::MessageId;
using Widelands::MessageQueue;

inline InteractivePlayer& GameMessageMenu::iplayer() const {
	return dynamic_cast<InteractivePlayer&>(*get_parent());
}

constexpr int kWindowWidth = 355;
constexpr int kWindowHeight = 375;
constexpr int kTableHeight = 125;
constexpr int kPadding = 5;
constexpr int kButtonSize = 34;
constexpr int kMessageBodyY = kButtonSize + 3 * kPadding + kTableHeight;

GameMessageMenu::GameMessageMenu(InteractivePlayer& plr, UI::UniqueWindow::Registry& registry)
   : UI::UniqueWindow(
        &plr, "messages", &registry, kWindowWidth, kWindowHeight, _("Messages: Inbox")),
     message_body(this,
                  kPadding,
                  kMessageBodyY,
                  kWindowWidth - 2 * kPadding,
                  get_inner_h() - kMessageBodyY - 2 * kPadding - kButtonSize,
                  UI::PanelStyle::kWui,
                  "",
                  UI::Align::kLeft,
                  UI::MultilineTextarea::ScrollMode::kScrollNormalForced),
     mode(Mode::kInbox) {

	list = new UI::Table<uintptr_t>(this, kPadding, kButtonSize + 2 * kPadding,
	                                kWindowWidth - 2 * kPadding, kTableHeight, UI::PanelStyle::kWui,
	                                UI::TableRows::kMulti);
	list->selected.connect([this](uint32_t a) { selected(a); });
	list->double_clicked.connect([this](uint32_t a) { double_clicked(a); });
	list->add_column(kWindowWidth - 2 * kPadding - 60 - 60 - 75, _("Title"));
	list->add_column(60, pgettext("message", "Type"), "", UI::Align::kCenter);
	list->add_column(60, _("Status"), "", UI::Align::kCenter);
	/** TRANSLATORS: We have very little space here. You can also translate this as "Time" or "Time
	 * Sent" */
	/** TRANSLATORS: This is used in the game messages menu - please open an issue if you need more
	 * space. */
	list->add_column(75, pgettext("message", "Sent"), "", UI::Align::kRight);
	list->focus();

	// Buttons for message types
	geologistsbtn_ = new UI::Button(this, "filter_geologists_messages", kPadding, kPadding,
	                                kButtonSize, kButtonSize, UI::ButtonStyle::kWuiSecondary,
	                                g_image_cache->get("images/wui/fieldaction/menu_geologist.png"));
	geologistsbtn_->sigclicked.connect(
	   [this]() { filter_messages(Widelands::Message::Type::kGeologists); });

	economybtn_ = new UI::Button(this, "filter_economy_messages", 2 * kPadding + kButtonSize,
	                             kPadding, kButtonSize, kButtonSize, UI::ButtonStyle::kWuiSecondary,
	                             g_image_cache->get("images/wui/stats/genstats_nrwares.png"));
	economybtn_->sigclicked.connect(
	   [this]() { filter_messages(Widelands::Message::Type::kEconomy); });

	seafaringbtn_ =
	   new UI::Button(this, "filter_seafaring_messages", 3 * kPadding + 2 * kButtonSize, kPadding,
	                  kButtonSize, kButtonSize, UI::ButtonStyle::kWuiSecondary,
	                  g_image_cache->get("images/wui/buildings/start_expedition.png"));
	seafaringbtn_->sigclicked.connect(
	   [this]() { filter_messages(Widelands::Message::Type::kSeafaring); });

	warfarebtn_ = new UI::Button(this, "filter_warfare_messages", 4 * kPadding + 3 * kButtonSize,
	                             kPadding, kButtonSize, kButtonSize, UI::ButtonStyle::kWuiSecondary,
	                             g_image_cache->get("images/wui/messages/messages_warfare.png"));
	warfarebtn_->sigclicked.connect(
	   [this]() { filter_messages(Widelands::Message::Type::kWarfare); });

	scenariobtn_ = new UI::Button(this, "filter_scenario_messages", 5 * kPadding + 4 * kButtonSize,
	                              kPadding, kButtonSize, kButtonSize, UI::ButtonStyle::kWuiSecondary,
	                              g_image_cache->get("images/wui/menus/objectives.png"));
	scenariobtn_->sigclicked.connect(
	   [this]() { filter_messages(Widelands::Message::Type::kScenario); });

	message_filter_ = Widelands::Message::Type::kAllMessages;
	set_filter_messages_tooltips();
	// End: Buttons for message types

	archivebtn_ = new UI::Button(this, "archive_or_restore_selected_messages", kPadding,
	                             kWindowHeight - kPadding - kButtonSize, kButtonSize, kButtonSize,
	                             UI::ButtonStyle::kWuiPrimary,
	                             g_image_cache->get("images/wui/messages/message_archive.png"));
	update_archive_button_tooltip();
	archivebtn_->sigclicked.connect([this]() { archive_or_restore(); });

	togglemodebtn_ = new UI::Button(
	   this, "toggle_between_inbox_or_archive",
	   archivebtn_->get_x() + archivebtn_->get_w() + kPadding, archivebtn_->get_y(), kButtonSize,
	   kButtonSize, UI::ButtonStyle::kWuiPrimary,
	   g_image_cache->get("images/wui/messages/message_archived.png"), _("Show Archive"));
	togglemodebtn_->sigclicked.connect([this]() { toggle_mode(); });

	centerviewbtn_ =
	   new UI::Button(this, "center_main_mapview_on_location", kWindowWidth - kPadding - kButtonSize,
	                  archivebtn_->get_y(), kButtonSize, kButtonSize, UI::ButtonStyle::kWuiPrimary,
	                  g_image_cache->get("images/wui/menus/goto.png"),
	                  as_tooltip_text_with_hotkey(
	                     /** TRANSLATORS: Tooltip in the messages window */
	                     _("Center main mapview on location"), "g"));
	centerviewbtn_->sigclicked.connect([this]() { center_view(); });
	centerviewbtn_->set_enabled(false);

	if (get_usedefaultpos()) {
		center_to_parent();
	}

	list->set_column_compare(
	   ColTitle, [this](uint32_t a, uint32_t b) { return compare_title(a, b); });
	list->set_column_compare(
	   ColStatus, [this](uint32_t a, uint32_t b) { return compare_status(a, b); });
	list->set_column_compare(ColType, [this](uint32_t a, uint32_t b) { return compare_type(a, b); });
	list->set_column_compare(
	   ColTimeSent, [this](uint32_t a, uint32_t b) { return compare_time_sent(a, b); });

	list->set_sort_column(ColTimeSent);
	list->layout();

	set_can_focus(true);
	focus();
}

/**
 * When comparing messages by title, order is alphabetical.
 * If both are identical, sort by time sent.
 */
bool GameMessageMenu::compare_title(uint32_t a, uint32_t b) {
	const MessageQueue& mq = iplayer().player().messages();
	const Message* msga = mq[MessageId((*list)[a])];
	const Message* msgb = mq[MessageId((*list)[b])];

	if (msga && msgb) {
		if (msga->title() == msgb->title()) {
			return compare_time_sent(a, b);
		}
		return msga->title() < msgb->title();
	}
	return false;  // shouldn't happen
}

/**
 * When comparing messages by status, new messages come before others.
 * If both are identical, sort by time sent.
 */
bool GameMessageMenu::compare_status(uint32_t a, uint32_t b) {
	const MessageQueue& mq = iplayer().player().messages();
	const Message* msga = mq[MessageId((*list)[a])];
	const Message* msgb = mq[MessageId((*list)[b])];

	if (msga && msgb) {
		if (msga->status() == msgb->status()) {
			return compare_time_sent(a, b);
		}
		return msga->status() == Message::Status::kNew && msgb->status() != Message::Status::kNew;
	}
	return false;  // shouldn't happen
}

/**
 * When comparing messages by type, order is the same as in the enum class.
 * If both are identical, sort by time sent.
 */
bool GameMessageMenu::compare_type(uint32_t a, uint32_t b) {
	const MessageQueue& mq = iplayer().player().messages();
	const Message* msga = mq[MessageId((*list)[a])];
	const Message* msgb = mq[MessageId((*list)[b])];

	if (msga && msgb) {
		const Widelands::Message::Type cat_a = msga->message_type_category();
		const Widelands::Message::Type cat_b = msgb->message_type_category();
		if (cat_a == cat_b) {
			return compare_time_sent(a, b);
		}
		return static_cast<int>(cat_a) < static_cast<int>(cat_b);
	}
	return false;  // shouldn't happen
}

/**
 * When comparing messages by time sent, older messages come before others.
 */
bool GameMessageMenu::compare_time_sent(uint32_t a, uint32_t b) {
	const MessageQueue& mq = iplayer().player().messages();
	const Message* msga = mq[MessageId((*list)[a])];
	const Message* msgb = mq[MessageId((*list)[b])];

	if (msga && msgb) {
		return msga->sent() > msgb->sent();
	}
	return false;  // shouldn't happen
}

bool GameMessageMenu::should_be_hidden(const Widelands::Message& message) {
	// Wrong box
	return ((mode == Mode::kArchive) != (message.status() == Message::Status::kArchived)) ||
	       // Filtered out
	       (message_filter_ != Message::Type::kAllMessages &&
	        message.message_type_category() != message_filter_);
}

static char const* const status_picture_filename[] = {"images/wui/messages/message_new.png",
                                                      "images/wui/messages/message_read.png",
                                                      "images/wui/messages/message_archived.png"};

void GameMessageMenu::show_new_message(MessageId const id, const Widelands::Message& message) {
	// Do not disturb the user while multiselecting.
	if (list->selections().size() > 1) {
		return;
	}

	assert(iplayer().player().messages()[id] == &message);
	assert(!list->find(id.value()));
	Message::Status const status = message.status();
	if ((mode == Mode::kArchive) != (status == Message::Status::kArchived)) {
		toggle_mode();
	}
	UI::Table<uintptr_t>::EntryRecord& te = list->add(id.value());
	update_record(te, message);
	list->sort();
	list->clear_selections();
	list->select(0);
	list->scroll_to_top();
}

void GameMessageMenu::think() {
	const MessageQueue& mq = iplayer().player().messages();
	size_t no_selections = list->selections().size();
	size_t list_size = list->size();

	// Update messages in the list and remove messages
	// that should no longer be shown
	uint32_t removed = 0;
	const auto& sel = list->selections();
	const uint32_t max_index = (sel.empty() ? 0 : *sel.rbegin());
	for (uint32_t j = list->size(); j; --j) {
		MessageId id_((*list)[j - 1]);
		if (Message const* const message = mq[id_]) {
			if (should_be_hidden(*message)) {
				removed++;
				list->remove(j - 1);
			} else {
				update_record(list->get_record(j - 1), *message);
			}
		} else {
			removed++;
			list->remove(j - 1);
		}
	}
	if (removed > 0) {
		// If something was removed, select entry below lowest removed entry
		uint32_t index = 0;
		if (removed <= max_index) {
			index = std::min(max_index - removed + 1, list->size() - 1);
		}
		list->select(index);
		list->scroll_to_item(index);
	}

	// Add new messages to the list
	for (const auto& temp_message : mq) {
		MessageId const id = temp_message.first;
		const Message& message = *temp_message.second;
		if (!should_be_hidden(message) && !list->find(id.value())) {
			UI::Table<uintptr_t>::EntryRecord& er = list->add(id.value());
			update_record(er, message);
			list->sort();
		}
	}

	if (list->size()) {
		if (!list->has_selection()) {
			list->select(0);
		}
	} else {
		centerviewbtn_->set_enabled(false);
		message_body.set_text(std::string());
	}

	if (list_size != list->size() || no_selections != list->selections().size()) {
		update_archive_button_tooltip();
	}
}

void GameMessageMenu::update_record(UI::Table<uintptr_t>::EntryRecord& er,
                                    const Widelands::Message& message) {
<<<<<<< HEAD
	const std::string img1 = display_message_type_icon(message);
	const std::string img2 = status_picture_filename[static_cast<int>(message.status())];
	const std::string& img3 = message.icon_filename();
	er.set_picture(ColType, FN_GET_IMAGE_(img1, img1));
	er.set_picture(ColStatus, FN_GET_IMAGE_(img2, img2));
	er.set_picture(ColTitle, FN_GET_IMAGE_(img3, img3), message.title());
=======
	er.set_picture(ColType, g_image_cache->get(display_message_type_icon(message)));
	er.set_picture(
	   ColStatus, g_image_cache->get(status_picture_filename[static_cast<int>(message.status())]));
	er.set_picture(ColTitle, message.icon(), message.title());
>>>>>>> 7f72ddfd

	const uint32_t time = message.sent();
	er.set_string(ColTimeSent, gametimestring(time));
}

/*
 * Something has been selected
 */
void GameMessageMenu::selected(uint32_t const t) {
	const Widelands::Player& player = iplayer().player();
	const MessageQueue& mq = player.messages();
	if (t != UI::Table<uintptr_t>::no_selection_index()) {
		MessageId const id = MessageId((*list)[t]);
		if (Message const* const message = mq[id]) {
			//  Maybe the message was removed since think?
			if (message->status() == Message::Status::kNew) {
				Widelands::Game& game = iplayer().game();
				game.send_player_command(new Widelands::CmdMessageSetStatusRead(
				   game.get_gametime(), player.player_number(), id));
			}
			centerviewbtn_->set_enabled(message->position());
			message_body.set_text(as_message(message->heading(), message->body()));
			update_archive_button_tooltip();
			return;
		}
	}
	centerviewbtn_->set_enabled(false);
	message_body.set_text(std::string());
}

/**
 * a message was double clicked
 */
void GameMessageMenu::double_clicked(uint32_t const /* t */) {
	if (centerviewbtn_->enabled()) {
		center_view();
	}
}

/**
 * Handle message menu hotkeys.
 */
bool GameMessageMenu::handle_key(bool down, SDL_Keysym code) {
	// Special ESCAPE handling
	// When ESCAPE is pressed down is false
	if (code.sym == SDLK_ESCAPE) {
		return UI::Window::handle_key(true, code);
	}
	if (down) {
		switch (code.sym) {
		// Don't forget to change the tooltips if any of these get reassigned
		case SDLK_g:
			if (centerviewbtn_->enabled()) {
				center_view();
			}
			return true;

		case SDLK_KP_0:
			if (!(code.mod & KMOD_NUM)) {
				return false;
			}
			FALLS_THROUGH;
		case SDLK_0:
			if (code.mod & KMOD_ALT) {
				filter_messages(Widelands::Message::Type::kAllMessages);
				return true;
			}
			return false;

		case SDLK_KP_1:
			if (!(code.mod & KMOD_NUM)) {
				return false;
			}
			FALLS_THROUGH;
		case SDLK_1:
			if (code.mod & KMOD_ALT) {
				filter_messages(Widelands::Message::Type::kGeologists);
				return true;
			}
			return false;

		case SDLK_KP_2:
			if (!(code.mod & KMOD_NUM)) {
				return false;
			}
			FALLS_THROUGH;
		case SDLK_2:
			if (code.mod & KMOD_ALT) {
				filter_messages(Widelands::Message::Type::kEconomy);
				return true;
			}
			return false;

		case SDLK_KP_3:
			if (!(code.mod & KMOD_NUM)) {
				return false;
			}
			FALLS_THROUGH;
		case SDLK_3:
			if (code.mod & KMOD_ALT) {
				filter_messages(Widelands::Message::Type::kSeafaring);
				return true;
			}
			return false;

		case SDLK_KP_4:
			if (!(code.mod & KMOD_NUM)) {
				return false;
			}
			FALLS_THROUGH;
		case SDLK_4:
			if (code.mod & KMOD_ALT) {
				filter_messages(Widelands::Message::Type::kWarfare);
				return true;
			}
			return false;

		case SDLK_KP_5:
			if (!(code.mod & KMOD_NUM)) {
				return false;
			}
			FALLS_THROUGH;
		case SDLK_5:
			if (code.mod & KMOD_ALT) {
				filter_messages(Widelands::Message::Type::kScenario);
				return true;
			}
			return false;

		case SDLK_DELETE:
			archive_or_restore();
			return true;
		case SDLK_TAB:
			// trigger some default handling here to avoid an endless loop
			// (if not handled here then handling is passed down to the table 'list',
			// but tables pass tab key handling back to their parents)
			return UI::Panel::handle_key(down, code);
		case SDL_SCANCODE_KP_PERIOD:
		case SDLK_KP_PERIOD:
			if (code.mod & KMOD_NUM) {
				break;
			}
			FALLS_THROUGH;
		default:
			break;  // not handled
		}
	}

	return list->handle_key(down, code);
}

void GameMessageMenu::archive_or_restore() {
	if (!list->has_selection()) {
		return;
	}
	Widelands::Game& game = iplayer().game();
	const Widelands::PlayerNumber plnum = iplayer().player().player_number();

	std::set<uint32_t> selections = list->selections();
	for (const uint32_t index : selections) {
		const uintptr_t selected_record = list->get(list->get_record(index));
		switch (mode) {
		case Mode::kInbox:
			// Archive highlighted message
			game.send_player_command(new Widelands::CmdMessageSetStatusArchived(
			   game.get_gametime(), plnum, MessageId(selected_record)));
			break;
		case Mode::kArchive:
			// Restore highlighted message
			game.send_player_command(new Widelands::CmdMessageSetStatusRead(
			   game.get_gametime(), plnum, MessageId(selected_record)));
			break;
		}
	}
}

void GameMessageMenu::center_view() {
	size_t const selection = list->selection_index();
	assert(selection < list->size());
	if (Message const* const message =
	       iplayer().player().messages()[MessageId((*list)[selection])]) {
		assert(message->position());
		iplayer().map_view()->scroll_to_field(message->position(), MapView::Transition::Smooth);
	}
}

/**
 * Show only messages of a certain type
 * @param msgtype the types of messages to show
 */
void GameMessageMenu::filter_messages(Widelands::Message::Type const msgtype) {
	list->clear_selections();
	switch (msgtype) {
	case Widelands::Message::Type::kGeologists:
		toggle_filter_messages_button(*geologistsbtn_, msgtype);
		break;
	case Widelands::Message::Type::kEconomy:
		toggle_filter_messages_button(*economybtn_, msgtype);
		break;
	case Widelands::Message::Type::kSeafaring:
		toggle_filter_messages_button(*seafaringbtn_, msgtype);
		break;
	case Widelands::Message::Type::kWarfare:
		toggle_filter_messages_button(*warfarebtn_, msgtype);
		break;
	case Widelands::Message::Type::kScenario:
		toggle_filter_messages_button(*scenariobtn_, msgtype);
		break;

	case Widelands::Message::Type::kNoMessages:
	case Widelands::Message::Type::kAllMessages:
	case Widelands::Message::Type::kGameLogic:
	case Widelands::Message::Type::kEconomySiteOccupied:
	case Widelands::Message::Type::kWarfareSiteDefeated:
	case Widelands::Message::Type::kWarfareSiteLost:
	case Widelands::Message::Type::kWarfareUnderAttack:
	case Widelands::Message::Type::kTradeOfferReceived:
		set_filter_messages_tooltips();
		message_filter_ = Widelands::Message::Type::kAllMessages;
		geologistsbtn_->set_perm_pressed(false);
		economybtn_->set_perm_pressed(false);
		seafaringbtn_->set_perm_pressed(false);
		warfarebtn_->set_perm_pressed(false);
		scenariobtn_->set_perm_pressed(false);
		break;
	}
	think();
}

/**
 * Helper for filter_messages
 */
void GameMessageMenu::toggle_filter_messages_button(UI::Button& button,
                                                    Widelands::Message::Type msgtype) {
	set_filter_messages_tooltips();
	if (button.style() == UI::Button::VisualState::kPermpressed) {
		button.set_perm_pressed(false);
		message_filter_ = Widelands::Message::Type::kAllMessages;
	} else {
		geologistsbtn_->set_perm_pressed(false);
		economybtn_->set_perm_pressed(false);
		seafaringbtn_->set_perm_pressed(false);
		warfarebtn_->set_perm_pressed(false);
		scenariobtn_->set_perm_pressed(false);
		button.set_perm_pressed(true);
		message_filter_ = msgtype;

		/** TRANSLATORS: %1% is a tooltip, %2% is the corresponding hotkey */
		button.set_tooltip(as_tooltip_text_with_hotkey(
		   /** TRANSLATORS: Tooltip in the messages window */
		   _("Show all messages"), pgettext("hotkey", "Alt+0")));
	}
}

/**
 * Helper for filter_messages
 */
void GameMessageMenu::set_filter_messages_tooltips() {
	geologistsbtn_->set_tooltip(as_tooltip_text_with_hotkey(
	   /** TRANSLATORS: Tooltip in the messages window */
	   _("Show geologists' messages only"), pgettext("hotkey", "Alt+1")));
	economybtn_->set_tooltip(as_tooltip_text_with_hotkey(
	   /** TRANSLATORS: Tooltip in the messages window */
	   _("Show economy messages only"), pgettext("hotkey", "Alt+2")));
	seafaringbtn_->set_tooltip(as_tooltip_text_with_hotkey(
	   /** TRANSLATORS: Tooltip in the messages window */
	   _("Show seafaring messages only"), pgettext("hotkey", "Alt+3")));
	warfarebtn_->set_tooltip(as_tooltip_text_with_hotkey(
	   /** TRANSLATORS: Tooltip in the messages window */
	   _("Show warfare messages only"), pgettext("hotkey", "Alt+4")));
	scenariobtn_->set_tooltip(as_tooltip_text_with_hotkey(
	   /** TRANSLATORS: Tooltip in the messages window */
	   _("Show scenario messages only"), pgettext("hotkey", "Alt+5")));
}

/**
 * Get the filename for a message category's icon
 */
std::string GameMessageMenu::display_message_type_icon(const Widelands::Message& message) {
	switch (message.message_type_category()) {
	case Widelands::Message::Type::kGeologists:
		return "images/wui/fieldaction/menu_geologist.png";
	case Widelands::Message::Type::kEconomy:
		return "images/wui/stats/genstats_nrwares.png";
	case Widelands::Message::Type::kSeafaring:
		return "images/wui/buildings/start_expedition.png";
	case Widelands::Message::Type::kWarfare:
		return "images/wui/messages/messages_warfare.png";
	case Widelands::Message::Type::kScenario:
		return "images/wui/menus/objectives.png";
	case Widelands::Message::Type::kGameLogic:
		return "images/ui_basic/menu_help.png";
	case Widelands::Message::Type::kNoMessages:
	case Widelands::Message::Type::kAllMessages:
	case Widelands::Message::Type::kEconomySiteOccupied:
	case Widelands::Message::Type::kWarfareSiteDefeated:
	case Widelands::Message::Type::kWarfareSiteLost:
	case Widelands::Message::Type::kWarfareUnderAttack:
	case Widelands::Message::Type::kTradeOfferReceived:
		return "images/wui/messages/message_new.png";
	}
	NEVER_HERE();
}

void GameMessageMenu::toggle_mode() {
	list->clear();
	switch (mode) {
	case Mode::kInbox:
		mode = Mode::kArchive;
		set_title(_("Messages: Archive"));
		archivebtn_->set_pic(g_image_cache->get("images/wui/messages/message_restore.png"));
		togglemodebtn_->set_pic(g_image_cache->get("images/wui/messages/message_new.png"));
		togglemodebtn_->set_tooltip(_("Show Inbox"));
		break;
	case Mode::kArchive:
		mode = Mode::kInbox;
		set_title(_("Messages: Inbox"));
		archivebtn_->set_pic(g_image_cache->get("images/wui/messages/message_archive.png"));
		togglemodebtn_->set_pic(g_image_cache->get("images/wui/messages/message_archived.png"));
		togglemodebtn_->set_tooltip(_("Show Archive"));
		break;
	}
	update_archive_button_tooltip();
}

void GameMessageMenu::update_archive_button_tooltip() {
	if (list->empty() || !list->has_selection()) {
		archivebtn_->set_tooltip("");
		archivebtn_->set_enabled(false);
		return;
	}
	archivebtn_->set_enabled(true);
	std::string button_tooltip;
	size_t no_selections = list->selections().size();
	switch (mode) {
	case Mode::kArchive:
		if (no_selections > 1) {
			button_tooltip =
			   /** TRANSLATORS: Tooltip in the messages window. There is a separate string for 1
			    * message.
			    * DO NOT omit the placeholder in your translation.
			    */
			   (boost::format(ngettext("Restore the selected %d message",
			                           "Restore the selected %d messages", no_selections)) %
			    no_selections)
			      .str();
		} else {
			/** TRANSLATORS: Tooltip in the messages window */
			button_tooltip = _("Restore selected message");
		}
		break;
	case Mode::kInbox:
		if (no_selections > 1) {
			button_tooltip =
			   /** TRANSLATORS: Tooltip in the messages window. There is a separate string for 1
			    * message.
			    * DO NOT omit the placeholder in your translation.
			    */
			   (boost::format(ngettext("Archive the selected %d message",
			                           "Archive the selected %d messages", no_selections)) %
			    no_selections)
			      .str();
		} else {
			/** TRANSLATORS: Tooltip in the messages window */
			button_tooltip = _("Archive selected message");
		}
		break;
	}
	/** TRANSLATORS: Del is the "Delete" key on the keyboard */
	archivebtn_->set_tooltip(as_tooltip_text_with_hotkey(button_tooltip, pgettext("hotkey", "Del")));
}<|MERGE_RESOLUTION|>--- conflicted
+++ resolved
@@ -313,19 +313,12 @@
 
 void GameMessageMenu::update_record(UI::Table<uintptr_t>::EntryRecord& er,
                                     const Widelands::Message& message) {
-<<<<<<< HEAD
 	const std::string img1 = display_message_type_icon(message);
 	const std::string img2 = status_picture_filename[static_cast<int>(message.status())];
 	const std::string& img3 = message.icon_filename();
 	er.set_picture(ColType, FN_GET_IMAGE_(img1, img1));
 	er.set_picture(ColStatus, FN_GET_IMAGE_(img2, img2));
 	er.set_picture(ColTitle, FN_GET_IMAGE_(img3, img3), message.title());
-=======
-	er.set_picture(ColType, g_image_cache->get(display_message_type_icon(message)));
-	er.set_picture(
-	   ColStatus, g_image_cache->get(status_picture_filename[static_cast<int>(message.status())]));
-	er.set_picture(ColTitle, message.icon(), message.title());
->>>>>>> 7f72ddfd
 
 	const uint32_t time = message.sent();
 	er.set_string(ColTimeSent, gametimestring(time));
