/*
 * Copyright (C) 2002-2017 by the Widelands Development Team
 *
 * This program is free software; you can redistribute it and/or
 * modify it under the terms of the GNU General Public License
 * as published by the Free Software Foundation; either version 2
 * of the License, or (at your option) any later version.
 *
 * This program is distributed in the hope that it will be useful,
 * but WITHOUT ANY WARRANTY; without even the implied warranty of
 * MERCHANTABILITY or FITNESS FOR A PARTICULAR PURPOSE.  See the
 * GNU General Public License for more details.
 *
 * You should have received a copy of the GNU General Public License
 * along with this program; if not, write to the Free Software
 * Foundation, Inc., 51 Franklin Street, Fifth Floor, Boston, MA  02110-1301, USA.
 *
 */

#include "wui/game_message_menu.h"

#include <boost/bind.hpp>
#include <boost/format.hpp>

#include "base/time_string.h"
#include "base/wexception.h"
#include "graphic/graphic.h"
#include "logic/map_objects/map_object.h"
#include "logic/message_queue.h"
#include "logic/player.h"
#include "logic/playercommand.h"
#include "wui/interactive_player.h"

using Widelands::Message;
using Widelands::MessageId;
using Widelands::MessageQueue;

inline InteractivePlayer& GameMessageMenu::iplayer() const {
	return dynamic_cast<InteractivePlayer&>(*get_parent());
}

constexpr int kWindowWidth = 355;
constexpr int kWindowHeight = 375;
constexpr int kTableHeight = 125;
constexpr int kPadding = 5;
constexpr int kButtonSize = 34;
constexpr int kMessageBodyY = kButtonSize + 3 * kPadding + kTableHeight;

GameMessageMenu::GameMessageMenu(InteractivePlayer& plr, UI::UniqueWindow::Registry& registry)
   : UI::UniqueWindow(
        &plr, "messages", &registry, kWindowWidth, kWindowHeight, _("Messages: Inbox")),
     message_body(this,
                  kPadding,
                  kMessageBodyY,
                  kWindowWidth - 2 * kPadding,
                  get_inner_h() - kMessageBodyY - 2 * kPadding - kButtonSize,
                  "",
                  UI::Align::kLeft,
                  g_gr->images().get("images/ui_basic/but1.png"),
                  UI::MultilineTextarea::ScrollMode::kScrollNormalForced),
     mode(Inbox) {

	list = new UI::Table<uintptr_t>(
	   this, kPadding, kButtonSize + 2 * kPadding, kWindowWidth - 2 * kPadding, kTableHeight,
	   g_gr->images().get("images/ui_basic/but1.png"), UI::TableRows::kMulti);
	list->selected.connect(boost::bind(&GameMessageMenu::selected, this, _1));
	list->double_clicked.connect(boost::bind(&GameMessageMenu::double_clicked, this, _1));
	list->add_column(kWindowWidth - 2 * kPadding - 60 - 60 - 75, _("Title"));
	list->add_column(60, pgettext("message", "Type"), "", UI::Align::kCenter);
	list->add_column(60, _("Status"), "", UI::Align::kCenter);
	/** TRANSLATORS: We have very little space here. You can also translate this as "Time" or "Time
	 * Sent" */
	/** TRANSLATORS: This is used in the game messages menu - please open an issue if you need more
	 * space. */
	list->add_column(75, pgettext("message", "Sent"), "", UI::Align::kRight);
	list->focus();

	// Buttons for message types
	geologistsbtn_ =
	   new UI::Button(this, "filter_geologists_messages", kPadding, kPadding, kButtonSize,
	                  kButtonSize, g_gr->images().get("images/ui_basic/but0.png"),
	                  g_gr->images().get("images/wui/fieldaction/menu_geologist.png"));
	geologistsbtn_->sigclicked.connect(
	   boost::bind(&GameMessageMenu::filter_messages, this, Widelands::Message::Type::kGeologists));

	economybtn_ =
	   new UI::Button(this, "filter_economy_messages", 2 * kPadding + kButtonSize, kPadding,
	                  kButtonSize, kButtonSize, g_gr->images().get("images/ui_basic/but0.png"),
	                  g_gr->images().get("images/wui/stats/genstats_nrwares.png"));
	economybtn_->sigclicked.connect(
	   boost::bind(&GameMessageMenu::filter_messages, this, Widelands::Message::Type::kEconomy));

	seafaringbtn_ =
	   new UI::Button(this, "filter_seafaring_messages", 3 * kPadding + 2 * kButtonSize, kPadding,
	                  kButtonSize, kButtonSize, g_gr->images().get("images/ui_basic/but0.png"),
	                  g_gr->images().get("images/wui/buildings/start_expedition.png"));
	seafaringbtn_->sigclicked.connect(
	   boost::bind(&GameMessageMenu::filter_messages, this, Widelands::Message::Type::kSeafaring));

	warfarebtn_ =
	   new UI::Button(this, "filter_warfare_messages", 4 * kPadding + 3 * kButtonSize, kPadding,
	                  kButtonSize, kButtonSize, g_gr->images().get("images/ui_basic/but0.png"),
	                  g_gr->images().get("images/wui/messages/messages_warfare.png"));
	warfarebtn_->sigclicked.connect(
	   boost::bind(&GameMessageMenu::filter_messages, this, Widelands::Message::Type::kWarfare));

	scenariobtn_ =
	   new UI::Button(this, "filter_scenario_messages", 5 * kPadding + 4 * kButtonSize, kPadding,
	                  kButtonSize, kButtonSize, g_gr->images().get("images/ui_basic/but0.png"),
	                  g_gr->images().get("images/wui/menus/menu_objectives.png"));
	scenariobtn_->sigclicked.connect(
	   boost::bind(&GameMessageMenu::filter_messages, this, Widelands::Message::Type::kScenario));

	message_filter_ = Widelands::Message::Type::kAllMessages;
	set_filter_messages_tooltips();
	// End: Buttons for message types

	archivebtn_ = new UI::Button(this, "archive_or_restore_selected_messages", kPadding,
	                             kWindowHeight - kPadding - kButtonSize, kButtonSize, kButtonSize,
	                             g_gr->images().get("images/ui_basic/but2.png"),
	                             g_gr->images().get("images/wui/messages/message_archive.png"));
	update_archive_button_tooltip();
	archivebtn_->sigclicked.connect(boost::bind(&GameMessageMenu::archive_or_restore, this));

	togglemodebtn_ = new UI::Button(
	   this, "toggle_between_inbox_or_archive",
	   archivebtn_->get_x() + archivebtn_->get_w() + kPadding, archivebtn_->get_y(), kButtonSize,
	   kButtonSize, g_gr->images().get("images/ui_basic/but2.png"),
	   g_gr->images().get("images/wui/messages/message_archived.png"), _("Show Archive"));
	togglemodebtn_->sigclicked.connect(boost::bind(&GameMessageMenu::toggle_mode, this));

	centerviewbtn_ =
	   new UI::Button(this, "center_main_mapview_on_location", kWindowWidth - kPadding - kButtonSize,
	                  archivebtn_->get_y(), kButtonSize, kButtonSize,
	                  g_gr->images().get("images/ui_basic/but2.png"),
	                  g_gr->images().get("images/wui/menus/menu_goto.png"),
	                  /** TRANSLATORS: %s is a tooltip, G is the corresponding hotkey */
	                  (boost::format(_("G: %s"))
	                   /** TRANSLATORS: Tooltip in the messages window */
	                   % _("Center main mapview on location"))
	                     .str());
	centerviewbtn_->sigclicked.connect(boost::bind(&GameMessageMenu::center_view, this));
	centerviewbtn_->set_enabled(false);

	if (get_usedefaultpos())
		center_to_parent();

	list->set_column_compare(ColTitle, boost::bind(&GameMessageMenu::compare_title, this, _1, _2));
	list->set_column_compare(ColStatus, boost::bind(&GameMessageMenu::compare_status, this, _1, _2));
	list->set_column_compare(ColType, boost::bind(&GameMessageMenu::compare_type, this, _1, _2));
	list->set_column_compare(
	   ColTimeSent, boost::bind(&GameMessageMenu::compare_time_sent, this, _1, _2));

	list->set_sort_column(ColTimeSent);

	set_can_focus(true);
	focus();
}

/**
 * When comparing messages by title, order is alphabetical.
 * If both are identical, sort by time sent.
 */
bool GameMessageMenu::compare_title(uint32_t a, uint32_t b) {
	MessageQueue& mq = iplayer().player().messages();
	const Message* msga = mq[MessageId((*list)[a])];
	const Message* msgb = mq[MessageId((*list)[b])];

	if (msga && msgb) {
		if (msga->title() == msgb->title()) {
			return compare_time_sent(a, b);
		}
		return msga->title() < msgb->title();
	}
	return false;  // shouldn't happen
}

/**
 * When comparing messages by status, new messages come before others.
 * If both are identical, sort by time sent.
 */
bool GameMessageMenu::compare_status(uint32_t a, uint32_t b) {
	MessageQueue& mq = iplayer().player().messages();
	const Message* msga = mq[MessageId((*list)[a])];
	const Message* msgb = mq[MessageId((*list)[b])];

	if (msga && msgb) {
		if (msga->status() == msgb->status()) {
			return compare_time_sent(a, b);
		}
		return msga->status() == Message::Status::kNew && msgb->status() != Message::Status::kNew;
	}
	return false;  // shouldn't happen
}

/**
 * When comparing messages by type, order is the same as in the enum class.
 * If both are identical, sort by time sent.
 */
bool GameMessageMenu::compare_type(uint32_t a, uint32_t b) {
	MessageQueue& mq = iplayer().player().messages();
	const Message* msga = mq[MessageId((*list)[a])];
	const Message* msgb = mq[MessageId((*list)[b])];

	if (msga && msgb) {
		const Widelands::Message::Type cat_a = msga->message_type_category();
		const Widelands::Message::Type cat_b = msgb->message_type_category();
		if (cat_a == cat_b) {
			return compare_time_sent(a, b);
		}
		return static_cast<int>(cat_a) < static_cast<int>(cat_b);
	}
	return false;  // shouldn't happen
}

/**
 * When comparing messages by time sent, older messages come before others.
 */
bool GameMessageMenu::compare_time_sent(uint32_t a, uint32_t b) {
	MessageQueue& mq = iplayer().player().messages();
	const Message* msga = mq[MessageId((*list)[a])];
	const Message* msgb = mq[MessageId((*list)[b])];

	if (msga && msgb) {
		return msga->sent() > msgb->sent();
	}
	return false;  // shouldn't happen
}

bool GameMessageMenu::should_be_hidden(const Widelands::Message& message) {
	// Wrong box
	return ((mode == Archive) != (message.status() == Message::Status::kArchived)) ||
	       // Filtered out
	       (message_filter_ != Message::Type::kAllMessages &&
	        message.message_type_category() != message_filter_);
}

static char const* const status_picture_filename[] = {"images/wui/messages/message_new.png",
                                                      "images/wui/messages/message_read.png",
                                                      "images/wui/messages/message_archived.png"};

void GameMessageMenu::show_new_message(MessageId const id, const Widelands::Message& message) {
	assert(iplayer().player().messages()[id] == &message);
	assert(!list->find(id.value()));
	Message::Status const status = message.status();
	if ((mode == Archive) != (status == Message::Status::kArchived))
		toggle_mode();
	UI::Table<uintptr_t>::EntryRecord& te = list->add(id.value(), true);
	update_record(te, message);
	list->sort();
}

void GameMessageMenu::think() {
	MessageQueue& mq = iplayer().player().messages();
	size_t no_selections = list->selections().size();
	size_t list_size = list->size();

	// Update messages in the list and remove messages
	// that should no longer be shown
	for (uint32_t j = list->size(); j; --j) {
		MessageId id_((*list)[j - 1]);
		if (Message const* const message = mq[id_]) {
			if (should_be_hidden(*message)) {
				list->remove(j - 1);
			} else {
				update_record(list->get_record(j - 1), *message);
			}
		} else {
			list->remove(j - 1);
		}
	}

	// Add new messages to the list
	for (const auto& temp_message : mq) {
		MessageId const id = temp_message.first;
		const Message& message = *temp_message.second;
		if (!should_be_hidden(message) && !list->find(id.value())) {
			UI::Table<uintptr_t>::EntryRecord& er = list->add(id.value());
			update_record(er, message);
			list->sort();
		}
	}

	if (list->size()) {
		if (!list->has_selection())
			list->select(0);
	} else {
		centerviewbtn_->set_enabled(false);
		message_body.set_text(std::string());
	}

	if (list_size != list->size() || no_selections != list->selections().size()) {
		update_archive_button_tooltip();
	}
}

void GameMessageMenu::update_record(UI::Table<uintptr_t>::EntryRecord& er,
                                    const Widelands::Message& message) {
	er.set_picture(ColType, g_gr->images().get(display_message_type_icon(message)));
	er.set_picture(
	   ColStatus, g_gr->images().get(status_picture_filename[static_cast<int>(message.status())]));
	er.set_picture(ColTitle, message.icon(), message.title());

	const uint32_t time = message.sent();
	er.set_string(ColTimeSent, gametimestring(time));
}

/*
 * Something has been selected
 */
void GameMessageMenu::selected(uint32_t const t) {
	Widelands::Player& player = iplayer().player();
	MessageQueue& mq = player.messages();
	if (t != UI::Table<uintptr_t>::no_selection_index()) {
		MessageId const id = MessageId((*list)[t]);
		if (Message const* const message = mq[id]) {
			//  Maybe the message was removed since think?
			if (message->status() == Message::Status::kNew) {
				Widelands::Game& game = iplayer().game();
				game.send_player_command(*new Widelands::CmdMessageSetStatusRead(
				   game.get_gametime(), player.player_number(), id));
			}
			centerviewbtn_->set_enabled(message->position());
<<<<<<< HEAD
			// TODO(GunChleoc): Programming by exception is ugly, but we need try/catch here for saveloading.
			// Revisit this when we delete the old font renderer.
			try {
				message_body.force_new_renderer();
				message_body.set_text(as_message(message->heading(), message->body()));
			} catch (const std::exception&) {
				message_body.force_new_renderer(false);
				message_body.set_text(
								(boost::format("<rt><p font-size=18 font-weight=bold font-color=D1D1D1>%s<br></p>"
													"<p font-size=8> <br></p></rt>%s") %
								 message->heading() % message->body())
									.str());
			}
=======

			message_body.set_text(
			   (boost::format("<rt><p font-size=18 font-weight=bold font-color=D1D1D1>%s<br></p>"
			                  "<p font-size=8> <br></p></rt>%s") %
			    message->heading() % message->body())
			      .str());
			update_archive_button_tooltip();
>>>>>>> 75a629a1
			return;
		}
	}
	centerviewbtn_->set_enabled(false);
	message_body.set_text(std::string());
}

/**
 * a message was double clicked
 */
void GameMessageMenu::double_clicked(uint32_t const /* t */) {
	if (centerviewbtn_->enabled())
		center_view();
}

/**
 * Handle message menu hotkeys.
 */
bool GameMessageMenu::handle_key(bool down, SDL_Keysym code) {
	if (down) {
		switch (code.sym) {
		// Don't forget to change the tooltips if any of these get reassigned
		case SDLK_g:
			if (centerviewbtn_->enabled())
				center_view();
			return true;
		case SDLK_0:
			if (code.mod & KMOD_ALT) {
				filter_messages(Widelands::Message::Type::kAllMessages);
				return true;
			}
			return false;
		case SDLK_1:
			if (code.mod & KMOD_ALT) {
				filter_messages(Widelands::Message::Type::kGeologists);
				return true;
			}
			return false;
		case SDLK_2:
			if (code.mod & KMOD_ALT) {
				filter_messages(Widelands::Message::Type::kEconomy);
				return true;
			}
			return false;
		case SDLK_3:
			if (code.mod & KMOD_ALT) {
				filter_messages(Widelands::Message::Type::kSeafaring);
				return true;
			}
			return false;
		case SDLK_4:
			if (code.mod & KMOD_ALT) {
				filter_messages(Widelands::Message::Type::kWarfare);
				return true;
			}
			return false;
		case SDLK_5:
			if (code.mod & KMOD_ALT) {
				filter_messages(Widelands::Message::Type::kScenario);
				return true;
			}
			return false;
		case SDLK_DELETE:
			archive_or_restore();
			return true;
		case SDL_SCANCODE_KP_PERIOD:
		case SDLK_KP_PERIOD:
			if (code.mod & KMOD_NUM)
				break;
		/* no break */
		default:
			break;  // not handled
		}
	}

	return list->handle_key(down, code);
}

void GameMessageMenu::archive_or_restore() {
	if (!list->has_selection()) {
		return;
	}
	Widelands::Game& game = iplayer().game();
	const Widelands::PlayerNumber plnum = iplayer().player().player_number();

	std::set<uint32_t> selections = list->selections();
	for (const uint32_t index : selections) {
		const uintptr_t selected_record = list->get(list->get_record(index));
		switch (mode) {
		case Inbox:
			// Archive highlighted message
			game.send_player_command(*new Widelands::CmdMessageSetStatusArchived(
			   game.get_gametime(), plnum, MessageId(selected_record)));
			break;
		case Archive:
			// Restore highlighted message
			game.send_player_command(*new Widelands::CmdMessageSetStatusRead(
			   game.get_gametime(), plnum, MessageId(selected_record)));
			break;
		}
	}
}

void GameMessageMenu::center_view() {
	size_t const selection = list->selection_index();
	assert(selection < list->size());
	if (Message const* const message =
	       iplayer().player().messages()[MessageId((*list)[selection])]) {
		assert(message->position());
		iplayer().scroll_to_field(message->position(), MapView::Transition::Smooth);
	}
}

/**
 * Show only messages of a certain type
 * @param msgtype the types of messages to show
 */
void GameMessageMenu::filter_messages(Widelands::Message::Type const msgtype) {
	list->clear_selections();
	switch (msgtype) {
	case Widelands::Message::Type::kGeologists:
		toggle_filter_messages_button(*geologistsbtn_, msgtype);
		break;
	case Widelands::Message::Type::kEconomy:
		toggle_filter_messages_button(*economybtn_, msgtype);
		break;
	case Widelands::Message::Type::kSeafaring:
		toggle_filter_messages_button(*seafaringbtn_, msgtype);
		break;
	case Widelands::Message::Type::kWarfare:
		toggle_filter_messages_button(*warfarebtn_, msgtype);
		break;
	case Widelands::Message::Type::kScenario:
		toggle_filter_messages_button(*scenariobtn_, msgtype);
		break;

	case Widelands::Message::Type::kNoMessages:
	case Widelands::Message::Type::kAllMessages:
	case Widelands::Message::Type::kGameLogic:
	case Widelands::Message::Type::kGeologistsCoal:
	case Widelands::Message::Type::kGeologistsGold:
	case Widelands::Message::Type::kGeologistsStones:
	case Widelands::Message::Type::kGeologistsIron:
	case Widelands::Message::Type::kGeologistsWater:
	case Widelands::Message::Type::kEconomySiteOccupied:
	case Widelands::Message::Type::kWarfareSiteDefeated:
	case Widelands::Message::Type::kWarfareSiteLost:
	case Widelands::Message::Type::kWarfareUnderAttack:
		set_filter_messages_tooltips();
		message_filter_ = Widelands::Message::Type::kAllMessages;
		geologistsbtn_->set_perm_pressed(false);
		economybtn_->set_perm_pressed(false);
		seafaringbtn_->set_perm_pressed(false);
		warfarebtn_->set_perm_pressed(false);
		scenariobtn_->set_perm_pressed(false);
		break;
	}
	think();
}

/**
 * Helper for filter_messages
 */
void GameMessageMenu::toggle_filter_messages_button(UI::Button& button,
                                                    Widelands::Message::Type msgtype) {
	set_filter_messages_tooltips();
	if (button.style() == UI::Button::Style::kPermpressed) {
		button.set_perm_pressed(false);
		message_filter_ = Widelands::Message::Type::kAllMessages;
	} else {
		geologistsbtn_->set_perm_pressed(false);
		economybtn_->set_perm_pressed(false);
		seafaringbtn_->set_perm_pressed(false);
		warfarebtn_->set_perm_pressed(false);
		scenariobtn_->set_perm_pressed(false);
		button.set_perm_pressed(true);
		message_filter_ = msgtype;

		/** TRANSLATORS: %1% is a tooltip, %2% is the corresponding hotkey */
		button.set_tooltip((boost::format(_("%1% (Hotkey: %2%)"))
		                    /** TRANSLATORS: Tooltip in the messages window */
		                    % _("Show all messages") % pgettext("hotkey", "Alt + 0"))
		                      .str());
	}
}

/**
 * Helper for filter_messages
 */
void GameMessageMenu::set_filter_messages_tooltips() {
	geologistsbtn_->set_tooltip((boost::format(_("%1% (Hotkey: %2%)"))
	                             /** TRANSLATORS: Tooltip in the messages window */
	                             % _("Show geologists' messages only") %
	                             pgettext("hotkey", "Alt + 1"))
	                               .str());
	economybtn_->set_tooltip((boost::format(_("%1% (Hotkey: %2%)"))
	                          /** TRANSLATORS: Tooltip in the messages window */
	                          % _("Show economy messages only") % pgettext("hotkey", "Alt + 2"))
	                            .str());
	seafaringbtn_->set_tooltip((boost::format(_("%1% (Hotkey: %2%)"))
	                            /** TRANSLATORS: Tooltip in the messages window */
	                            % _("Show seafaring messages only") % pgettext("hotkey", "Alt + 3"))
	                              .str());
	warfarebtn_->set_tooltip((boost::format(_("%1% (Hotkey: %2%)"))
	                          /** TRANSLATORS: Tooltip in the messages window */
	                          % _("Show warfare messages only") % pgettext("hotkey", "Alt + 4"))
	                            .str());
	scenariobtn_->set_tooltip((boost::format(_("%1% (Hotkey: %2%)"))
	                           /** TRANSLATORS: Tooltip in the messages window */
	                           % _("Show scenario messages only") % pgettext("hotkey", "Alt + 5"))
	                             .str());
}

/**
 * Get the filename for a message category's icon
 */
std::string GameMessageMenu::display_message_type_icon(Widelands::Message message) {
	switch (message.message_type_category()) {
	case Widelands::Message::Type::kGeologists:
		return "images/wui/fieldaction/menu_geologist.png";
	case Widelands::Message::Type::kEconomy:
		return "images/wui/stats/genstats_nrwares.png";
	case Widelands::Message::Type::kSeafaring:
		return "images/wui/buildings/start_expedition.png";
	case Widelands::Message::Type::kWarfare:
		return "images/wui/messages/messages_warfare.png";
	case Widelands::Message::Type::kScenario:
		return "images/wui/menus/menu_objectives.png";
	case Widelands::Message::Type::kGameLogic:
		return "images/ui_basic/menu_help.png";
	case Widelands::Message::Type::kNoMessages:
	case Widelands::Message::Type::kAllMessages:
	case Widelands::Message::Type::kGeologistsCoal:
	case Widelands::Message::Type::kGeologistsGold:
	case Widelands::Message::Type::kGeologistsStones:
	case Widelands::Message::Type::kGeologistsIron:
	case Widelands::Message::Type::kGeologistsWater:
	case Widelands::Message::Type::kEconomySiteOccupied:
	case Widelands::Message::Type::kWarfareSiteDefeated:
	case Widelands::Message::Type::kWarfareSiteLost:
	case Widelands::Message::Type::kWarfareUnderAttack:
		return "images/wui/messages/message_new.png";
	}
	NEVER_HERE();
}

void GameMessageMenu::toggle_mode() {
	list->clear();
	switch (mode) {
	case Inbox:
		mode = Archive;
		set_title(_("Messages: Archive"));
		archivebtn_->set_pic(g_gr->images().get("images/wui/messages/message_restore.png"));
		togglemodebtn_->set_pic(g_gr->images().get("images/wui/messages/message_new.png"));
		togglemodebtn_->set_tooltip(_("Show Inbox"));
		break;
	case Archive:
		mode = Inbox;
		set_title(_("Messages: Inbox"));
		archivebtn_->set_pic(g_gr->images().get("images/wui/messages/message_archive.png"));
		togglemodebtn_->set_pic(g_gr->images().get("images/wui/messages/message_archived.png"));
		togglemodebtn_->set_tooltip(_("Show Archive"));
		break;
	}
	update_archive_button_tooltip();
}

void GameMessageMenu::update_archive_button_tooltip() {
	if (list->empty() || !list->has_selection()) {
		archivebtn_->set_tooltip("");
		archivebtn_->set_enabled(false);
		return;
	}
	archivebtn_->set_enabled(true);
	std::string button_tooltip = "";
	size_t no_selections = list->selections().size();
	switch (mode) {
	case Archive:
		if (no_selections > 1) {
			/** TRANSLATORS: Tooltip in the messages window. There is a separate string for 1 message.
			 */
			button_tooltip =
			   (boost::format(ngettext("Restore the selected %d message",
			                           "Restore the selected %d messages", no_selections)) %
			    no_selections)
			      .str();
		} else {
			/** TRANSLATORS: Tooltip in the messages window */
			button_tooltip = _("Restore selected message");
		}
		break;
	case Inbox:
		if (no_selections > 1) {
			/** TRANSLATORS: Tooltip in the messages window. There is a separate string for 1 message.
			 */
			button_tooltip =
			   (boost::format(ngettext("Archive the selected %d message",
			                           "Archive the selected %d messages", no_selections)) %
			    no_selections)
			      .str();
		} else {
			/** TRANSLATORS: Tooltip in the messages window */
			button_tooltip = _("Archive selected message");
		}
		break;
	}
	/** TRANSLATORS: %s is a tooltip, Del is the corresponding hotkey */
	archivebtn_->set_tooltip((boost::format(_("Del: %s")) % button_tooltip).str());
}<|MERGE_RESOLUTION|>--- conflicted
+++ resolved
@@ -321,7 +321,7 @@
 				   game.get_gametime(), player.player_number(), id));
 			}
 			centerviewbtn_->set_enabled(message->position());
-<<<<<<< HEAD
+
 			// TODO(GunChleoc): Programming by exception is ugly, but we need try/catch here for saveloading.
 			// Revisit this when we delete the old font renderer.
 			try {
@@ -335,15 +335,7 @@
 								 message->heading() % message->body())
 									.str());
 			}
-=======
-
-			message_body.set_text(
-			   (boost::format("<rt><p font-size=18 font-weight=bold font-color=D1D1D1>%s<br></p>"
-			                  "<p font-size=8> <br></p></rt>%s") %
-			    message->heading() % message->body())
-			      .str());
 			update_archive_button_tooltip();
->>>>>>> 75a629a1
 			return;
 		}
 	}
