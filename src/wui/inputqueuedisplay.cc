/*
 * Copyright (C) 2002-2020 by the Widelands Development Team
 *
 * This program is free software; you can redistribute it and/or
 * modify it under the terms of the GNU General Public License
 * as published by the Free Software Foundation; either version 2
 * of the License, or (at your option) any later version.
 *
 * This program is distributed in the hope that it will be useful,
 * but WITHOUT ANY WARRANTY; without even the implied warranty of
 * MERCHANTABILITY or FITNESS FOR A PARTICULAR PURPOSE.  See the
 * GNU General Public License for more details.
 *
 * You should have received a copy of the GNU General Public License
 * along with this program; if not, write to the Free Software
 * Foundation, Inc., 51 Franklin Street, Fifth Floor, Boston, MA  02110-1301, USA.
 *
 */

#include "wui/inputqueuedisplay.h"

#include "economy/input_queue.h"
#include "economy/request.h"
#include "graphic/graphic.h"
#include "graphic/rendertarget.h"
#include "graphic/text_layout.h"
#include "logic/player.h"
#include "wui/interactive_gamebase.h"

static char const* pic_priority_low = "images/wui/buildings/low_priority_button.png";
static char const* pic_priority_normal = "images/wui/buildings/normal_priority_button.png";
static char const* pic_priority_high = "images/wui/buildings/high_priority_button.png";
static char const* pic_max_fill_indicator = "images/wui/buildings/max_fill_indicator.png";

InputQueueDisplay::InputQueueDisplay(UI::Panel* const parent,
                                     int32_t const x,
                                     int32_t const y,
                                     InteractiveBase& ib,
                                     Widelands::Building& building,
                                     const Widelands::InputQueue& queue,
                                     bool no_capacity_buttons,
                                     bool no_priority_buttons)
   : UI::Panel(parent, x, y, 0, 28),
     ib_(ib),
     building_(building),
     queue_(&queue),
     settings_(nullptr),
     priority_radiogroup_(nullptr),
     increase_max_fill_(nullptr),
     decrease_max_fill_(nullptr),
     increase_real_fill_(nullptr),
     decrease_real_fill_(nullptr),
     index_(queue.get_index()),
     type_(queue.get_type()),
     max_fill_indicator_(g_gr->images().get(pic_max_fill_indicator)),
     cache_size_(queue.get_max_size()),
     cache_max_fill_(queue.get_max_fill()),
     total_height_(0),
     no_capacity_buttons_(no_capacity_buttons),
     no_priority_buttons_(no_priority_buttons) {
	if (type_ == Widelands::wwWARE) {
		const Widelands::WareDescr& ware = *queue.owner().tribe().get_ware_descr(queue_->get_index());
		set_tooltip(ware.descname().c_str());
		icon_ = ware.icon();
	} else {
		const Widelands::WorkerDescr& worker =
		   *queue.owner().tribe().get_worker_descr(queue_->get_index());
		set_tooltip(worker.descname().c_str());
		icon_ = worker.icon();
	}

	uint16_t ph = max_fill_indicator_->height();

	uint32_t priority_button_height = no_priority_buttons ? 0 : 3 * PriorityButtonSize;
	uint32_t image_height =
	   no_capacity_buttons ? kWareMenuPicHeight : std::max<int32_t>(kWareMenuPicHeight, ph);

	total_height_ = std::max(priority_button_height, image_height) + 2 * Border;

	max_size_changed();

	set_thinks(true);
}

InputQueueDisplay::InputQueueDisplay(UI::Panel* const parent,
                                     int32_t const x,
                                     int32_t const y,
                                     InteractiveBase& ib,
                                     Widelands::ConstructionSite& building,
                                     Widelands::WareWorker ww,
                                     Widelands::DescriptionIndex di,
                                     bool no_capacity_buttons,
                                     bool no_priority_buttons)
   : UI::Panel(parent, x, y, 0, 28),
     ib_(ib),
     building_(building),
     queue_(nullptr),
     settings_(dynamic_cast<const Widelands::ProductionsiteSettings*>(building.get_settings())),
     priority_radiogroup_(nullptr),
     increase_max_fill_(nullptr),
     decrease_max_fill_(nullptr),
     increase_real_fill_(nullptr),
     decrease_real_fill_(nullptr),
     index_(di),
     type_(ww),
     max_fill_indicator_(g_gr->images().get(pic_max_fill_indicator)),
     total_height_(0),
     no_capacity_buttons_(no_capacity_buttons),
     no_priority_buttons_(no_priority_buttons) {
	cache_size_ = check_max_size();
	cache_max_fill_ = check_max_fill();
	if (type_ == Widelands::wwWARE) {
		const Widelands::WareDescr& ware = *building.owner().tribe().get_ware_descr(index_);
		set_tooltip(ware.descname().c_str());
		icon_ = ware.icon();
	} else {
		const Widelands::WorkerDescr& worker = *building.owner().tribe().get_worker_descr(index_);
		set_tooltip(worker.descname().c_str());
		icon_ = worker.icon();
	}

	uint16_t ph = max_fill_indicator_->height();

	uint32_t priority_button_height = no_priority_buttons_ ? 0 : 3 * PriorityButtonSize;
	uint32_t image_height =
	   no_capacity_buttons_ ? kWareMenuPicHeight : std::max<int32_t>(kWareMenuPicHeight, ph);

	total_height_ = std::max(priority_button_height, image_height) + 2 * Border;

	max_size_changed();

	set_thinks(true);
}

InputQueueDisplay::~InputQueueDisplay() {
	delete priority_radiogroup_;
}

uint32_t InputQueueDisplay::check_max_size() const {
	if (queue_) {
		return queue_->get_max_size();
	}
	assert(settings_);
	for (const auto& pair :
	     type_ == Widelands::wwWARE ? settings_->ware_queues : settings_->worker_queues) {
		if (pair.first == index_) {
			return pair.second.max_fill;
		}
	}
	NEVER_HERE();
}

uint32_t InputQueueDisplay::check_max_fill() const {
	if (queue_) {
		return queue_->get_max_fill();
	}
	assert(settings_);
	for (const auto& pair :
	     type_ == Widelands::wwWARE ? settings_->ware_queues : settings_->worker_queues) {
		if (pair.first == index_) {
			return pair.second.desired_fill;
		}
	}
	NEVER_HERE();
}

/**
 * Recalculate the panel's size based on the size of the queue.
 *
 * This is useful for construction sites, whose queues shrink over time.
 */
void InputQueueDisplay::max_size_changed() {
	uint32_t pbs = no_priority_buttons_ ? 0 : PriorityButtonSize;
	uint32_t ctrl_b_size = no_capacity_buttons_ ? 0 : 2 * kWareMenuPicWidth;
	uint32_t real_size_buttons = ib_.omnipotent() ? 2 * (kWareMenuPicWidth + CellSpacing) : 0;

	cache_size_ = check_max_size();

	update_priority_buttons();
	update_max_fill_buttons();

	if (cache_size_ <= 0) {
		set_desired_size(0, 0);
	} else {
		set_desired_size(cache_size_ * (CellWidth + CellSpacing) + pbs + ctrl_b_size +
		                    real_size_buttons + 2 * Border,
		                 total_height_);
	}
}

/**
 * Compare the current InputQueue state with the cached state; update if necessary.
 */
void InputQueueDisplay::think() {
	if (static_cast<uint32_t>(check_max_size()) != cache_size_)
		max_size_changed();

	// TODO(sirver): It seems cache_max_fill_ is not really useful for anything.
	if (static_cast<uint32_t>(check_max_fill()) != cache_max_fill_) {
		cache_max_fill_ = check_max_fill();
		compute_max_fill_buttons_enabled_state();
	}
}

/**
 * Render the current InputQueue state.
 */
void InputQueueDisplay::draw(RenderTarget& dst) {
	if (!cache_size_)
		return;

	cache_max_fill_ = check_max_fill();

	uint32_t nr_inputs_to_draw =
	   queue_ ? std::min(queue_->get_filled(), cache_size_) : cache_max_fill_;
	uint32_t nr_missing_to_draw =
	   queue_ ? std::min(queue_->get_missing(), cache_max_fill_) + cache_size_ - cache_max_fill_ :
	            cache_size_ - cache_max_fill_;
	if (nr_inputs_to_draw > cache_max_fill_) {
		nr_missing_to_draw -= nr_inputs_to_draw - cache_max_fill_;
	}
	uint32_t nr_coming_to_draw = cache_size_ - nr_inputs_to_draw - nr_missing_to_draw;
	assert(nr_inputs_to_draw + nr_missing_to_draw + nr_coming_to_draw == cache_size_);

	Vector2i point = Vector2i::zero();
	point.x = Border + (no_capacity_buttons_ ? 0 : CellWidth + CellSpacing);
	point.y = Border + (total_height_ - 2 * Border - kWareMenuPicHeight) / 2;

	for (; nr_inputs_to_draw; --nr_inputs_to_draw, point.x += CellWidth + CellSpacing) {
		dst.blitrect(Vector2i(point.x, point.y), icon_, Recti(0, 0, icon_->width(), icon_->height()),
		             BlendMode::UseAlpha);
	}
	for (; nr_coming_to_draw; --nr_coming_to_draw, point.x += CellWidth + CellSpacing) {
		dst.blitrect_scale_monochrome(Rectf(point.x, point.y, icon_->width(), icon_->height()), icon_,
		                              Recti(0, 0, icon_->width(), icon_->height()),
		                              RGBAColor(127, 127, 127, 191));
	}
	for (; nr_missing_to_draw; --nr_missing_to_draw, point.x += CellWidth + CellSpacing) {
		dst.blitrect_scale_monochrome(Rectf(point.x, point.y, icon_->width(), icon_->height()), icon_,
		                              Recti(0, 0, icon_->width(), icon_->height()),
		                              RGBAColor(191, 191, 191, 127));
	}

	if (!no_capacity_buttons_) {
		uint16_t pw = max_fill_indicator_->width();
		point.y = Border;
		point.x = Border + CellWidth + CellSpacing + (cache_max_fill_ * (CellWidth + CellSpacing)) -
		          CellSpacing / 2 - pw / 2;
		dst.blit(point, max_fill_indicator_);
	}
}

inline bool InputQueueDisplay::check_can_act() const {
	return ib_.omnipotent() || ib_.can_act(building_.owner().player_number());
}

/**
 * Updates priority buttons of the InputQueue
 */
void InputQueueDisplay::update_priority_buttons() {

	if (type_ != Widelands::wwWARE)
		return;

	if (cache_size_ <= 0 || no_priority_buttons_) {
		delete priority_radiogroup_;
		priority_radiogroup_ = nullptr;
	}

	Vector2i pos = Vector2i(cache_size_ * CellWidth + Border, 0);
	pos.x = (cache_size_ + 2) * (CellWidth + CellSpacing) + Border;
	pos.y = Border + (total_height_ - 2 * Border - 3 * PriorityButtonSize) / 2;

	if (priority_radiogroup_) {
		pos.y += 2 * PriorityButtonSize;
		for (UI::Radiobutton* btn = priority_radiogroup_->get_first_button(); btn;
		     btn = btn->next_button()) {
			btn->set_pos(pos);
			pos.y -= PriorityButtonSize;
		}
	} else {
		priority_radiogroup_ = new UI::Radiogroup();

		priority_radiogroup_->add_button(
		   this, pos, g_gr->images().get(pic_priority_high), _("Highest priority"));
		pos.y += PriorityButtonSize;
		priority_radiogroup_->add_button(
		   this, pos, g_gr->images().get(pic_priority_normal), _("Normal priority"));
		pos.y += PriorityButtonSize;
		priority_radiogroup_->add_button(
		   this, pos, g_gr->images().get(pic_priority_low), _("Lowest priority"));
	}

	int32_t priority = -1;
	if (settings_) {
		for (const auto& pair : settings_->ware_queues) {
			if (pair.first == index_) {
				priority = pair.second.priority;
				break;
			}
		}
	} else {
		priority = building_.get_priority(type_, index_, false);
	}
	switch (priority) {
	case Widelands::kPriorityHigh:
		priority_radiogroup_->set_state(0);
		break;
	case Widelands::kPriorityNormal:
		priority_radiogroup_->set_state(1);
		break;
	case Widelands::kPriorityLow:
		priority_radiogroup_->set_state(2);
		break;
	default:
		NEVER_HERE();
	}

	priority_radiogroup_->changedto.connect([this](int32_t i) { radiogroup_changed(i); });
	priority_radiogroup_->clicked.connect([this]() { radiogroup_clicked(); });

	bool const can_act = check_can_act();
	if (!can_act)
		priority_radiogroup_->set_enabled(false);
}

/**
 * Updates the desired size buttons
 */
void InputQueueDisplay::update_max_fill_buttons() {
	delete increase_max_fill_;
	delete decrease_max_fill_;
	increase_max_fill_ = nullptr;
	decrease_max_fill_ = nullptr;
	if (increase_real_fill_ || decrease_real_fill_) {
		delete increase_real_fill_;
		delete decrease_real_fill_;
		increase_real_fill_ = nullptr;
		decrease_real_fill_ = nullptr;
	}

	if (cache_size_ <= 0 || no_capacity_buttons_)
		return;
	boost::format tooltip_format("<p>%s%s%s</p>");

	const uint32_t y = Border + (total_height_ - 2 * Border - kWareMenuPicWidth) / 2;
	if (cache_size_ > 0 && !no_capacity_buttons_) {
		uint32_t x = Border;
		decrease_max_fill_ = new UI::Button(
		   this, "decrease_max_fill", x, y, kWareMenuPicWidth, kWareMenuPicHeight,
		   UI::ButtonStyle::kWuiMenu, g_gr->images().get("images/ui_basic/scrollbar_left.png"),
		   (tooltip_format %
		    g_gr->styles()
		       .font_style(UI::FontStyle::kTooltipHeader)
		       .as_font_tag(
		          /** TRANSLATORS: Button tooltip in in a building's wares input queue */
		          _("Decrease the number of wares you want to be stored here"))

		    % as_listitem(
		         /** TRANSLATORS: Button tooltip in in a building's wares input queue - option
		            explanation */
		         _("Hold down Shift to decrease all ware types at the same time"),
		         UI::FontStyle::kTooltip)

		    % as_listitem(
		         /** TRANSLATORS: Button tooltip in in a building's wares input queue - option
		            explanation */
		         _("Hold down Ctrl to allow none of this ware"), UI::FontStyle::kTooltip))
		      .str());
		decrease_max_fill_->sigclicked.connect(
		   boost::bind(&InputQueueDisplay::decrease_max_fill_clicked, boost::ref(*this)));

		x = Border + (cache_size_ + 1) * (CellWidth + CellSpacing);

		increase_max_fill_ = new UI::Button(
		   this, "increase_max_fill", x, y, kWareMenuPicWidth, kWareMenuPicHeight,
		   UI::ButtonStyle::kWuiMenu, g_gr->images().get("images/ui_basic/scrollbar_right.png"),
		   (tooltip_format

		    %
		    g_gr->styles()
		       .font_style(UI::FontStyle::kTooltipHeader)
		       .as_font_tag(
		          /** TRANSLATORS: Button tooltip in a building's wares input queue */
		          _("Increase the number of wares you want to be stored here"))

		    % as_listitem(
		         /** TRANSLATORS: Button tooltip in in a building's wares input queue - option
		            explanation */
		         _("Hold down Shift to increase all ware types at the same time"),
		         UI::FontStyle::kTooltip)

		    % as_listitem(
		         /** TRANSLATORS: Button tooltip in in a building's wares input queue - option
		            explanation */
		         _("Hold down Ctrl to allow all of this ware"), UI::FontStyle::kTooltip))
		      .str());
		increase_max_fill_->sigclicked.connect(
		   boost::bind(&InputQueueDisplay::increase_max_fill_clicked, boost::ref(*this)));
	}

	if (ib_.omnipotent() && queue_) {
		uint32_t x = Border + PriorityButtonSize + CellSpacing +
		             (cache_size_ + (increase_max_fill_ ? 2 : 0)) * (CellWidth + CellSpacing);
		decrease_real_fill_ = new UI::Button(
		   this, "decrease_real_fill", x, y, kWareMenuPicWidth, kWareMenuPicHeight,
		   UI::ButtonStyle::kWuiMenu, g_gr->images().get("images/ui_basic/scrollbar_down.png"),
		   (tooltip_format %
		    g_gr->styles()
		       .font_style(UI::FontStyle::kTooltipHeader)
		       .as_font_tag(
		          /** TRANSLATORS: Button tooltip in in a building's wares input queue */
		          _("Decrease the number of wares currently stored here"))

		    % as_listitem(
		         /** TRANSLATORS: Button tooltip in in a building's wares input queue - option
		            explanation */
		         _("Hold down Shift to decrease all ware types at the same time"),
		         UI::FontStyle::kTooltip)

		    % as_listitem(
		         /** TRANSLATORS: Button tooltip in in a building's wares input queue - option
		            explanation */
		         _("Hold down Ctrl to remove all of this ware"), UI::FontStyle::kTooltip))
		      .str());
		decrease_real_fill_->sigclicked.connect(
		   boost::bind(&InputQueueDisplay::decrease_real_fill_clicked, boost::ref(*this)));

		x += CellWidth + CellSpacing;

		increase_real_fill_ = new UI::Button(
		   this, "increase_real_fill", x, y, kWareMenuPicWidth, kWareMenuPicHeight,
		   UI::ButtonStyle::kWuiMenu, g_gr->images().get("images/ui_basic/scrollbar_up.png"),
		   (tooltip_format

		    %
		    g_gr->styles()
		       .font_style(UI::FontStyle::kTooltipHeader)
		       .as_font_tag(
		          /** TRANSLATORS: Button tooltip in a building's wares input queue */
		          _("Increase the number of wares currently stored here"))

		    % as_listitem(
		         /** TRANSLATORS: Button tooltip in in a building's wares input queue - option
		            explanation */
		         _("Hold down Shift to increase all ware types at the same time"),
		         UI::FontStyle::kTooltip)

		    % as_listitem(
		         /** TRANSLATORS: Button tooltip in in a building's wares input queue - option
		            explanation */
		         _("Hold down Ctrl to store as much of this ware as possible"),
		         UI::FontStyle::kTooltip))
		      .str());
		increase_real_fill_->sigclicked.connect(
		   boost::bind(&InputQueueDisplay::increase_real_fill_clicked, boost::ref(*this)));
	}

<<<<<<< HEAD
	if (increase_max_fill_) {
		increase_max_fill_->set_repeating(true);
		decrease_max_fill_->set_repeating(true);
		compute_max_fill_buttons_enabled_state();
	}
	if (increase_real_fill_) {
		increase_real_fill_->set_repeating(true);
		decrease_real_fill_->set_repeating(true);
	}
}

Widelands::ProductionsiteSettings& InputQueueDisplay::mutable_settings() const {
	Widelands::ConstructionSite* cs = dynamic_cast<Widelands::ConstructionSite*>(&building_);
	assert(cs);
	Widelands::ProductionsiteSettings* s =
	   dynamic_cast<Widelands::ProductionsiteSettings*>(cs->get_settings());
	assert(s);
	return *s;
=======
	decrease_max_fill_ = new UI::Button(
	   this, "decrease_max_fill", x, y, kWareMenuPicWidth, kWareMenuPicHeight,
	   UI::ButtonStyle::kWuiMenu, g_gr->images().get("images/ui_basic/scrollbar_left.png"),
	   (tooltip_format %
	    g_gr->styles()
	       .font_style(UI::FontStyle::kTooltipHeader)
	       .as_font_tag(
	          /** TRANSLATORS: Button tooltip in in a building's wares input queue */
	          _("Decrease the number of wares you want to be stored here"))

	    %
	    as_listitem(
	       /** TRANSLATORS: Button tooltip in in a building's wares input queue - option
	          explanation */
	       _("Hold down Shift to decrease all ware types at the same time"), UI::FontStyle::kTooltip)

	    % as_listitem(
	         /** TRANSLATORS: Button tooltip in in a building's wares input queue - option
	            explanation */
	         _("Hold down Ctrl to allow none of this ware"), UI::FontStyle::kTooltip))
	      .str());
	decrease_max_fill_->sigclicked.connect([this]() { decrease_max_fill_clicked(); });

	x = Border + (cache_size_ + 1) * (CellWidth + CellSpacing);

	increase_max_fill_ = new UI::Button(
	   this, "increase_max_fill", x, y, kWareMenuPicWidth, kWareMenuPicHeight,
	   UI::ButtonStyle::kWuiMenu, g_gr->images().get("images/ui_basic/scrollbar_right.png"),
	   (tooltip_format

	    %
	    g_gr->styles()
	       .font_style(UI::FontStyle::kTooltipHeader)
	       .as_font_tag(
	          /** TRANSLATORS: Button tooltip in a building's wares input queue */
	          _("Increase the number of wares you want to be stored here"))

	    %
	    as_listitem(
	       /** TRANSLATORS: Button tooltip in in a building's wares input queue - option
	          explanation */
	       _("Hold down Shift to increase all ware types at the same time"), UI::FontStyle::kTooltip)

	    % as_listitem(
	         /** TRANSLATORS: Button tooltip in in a building's wares input queue - option
	            explanation */
	         _("Hold down Ctrl to allow all of this ware"), UI::FontStyle::kTooltip))
	      .str());
	increase_max_fill_->sigclicked.connect([this]() { increase_max_fill_clicked(); });

	increase_max_fill_->set_repeating(true);
	decrease_max_fill_->set_repeating(true);
	compute_max_fill_buttons_enabled_state();
>>>>>>> d6158266
}

/**
 * Update priority when radiogroup has changed
 */
void InputQueueDisplay::radiogroup_changed(int32_t state) {
	assert(type_ == Widelands::wwWARE);
	if (!check_can_act()) {
		return;
	}

	int32_t priority = 0;

	switch (state) {
	case 0:
		priority = Widelands::kPriorityHigh;
		break;
	case 1:
		priority = Widelands::kPriorityNormal;
		break;
	case 2:
		priority = Widelands::kPriorityLow;
		break;
	default:
		return;
	}
	if (SDL_GetModState() & KMOD_CTRL) {
		update_siblings_priority(state);
	}
	if (ib_.get_game()) {
		ib_.game().send_player_set_ware_priority(
		   building_, type_, index_, priority, settings_ != nullptr);
	} else {
		if (settings_) {
			for (auto& pair : mutable_settings().ware_queues) {
				if (pair.first == index_) {
					pair.second.priority = priority;
					return;
				}
			}
			NEVER_HERE();
		} else {
			building_.set_priority(type_, index_, priority);
		}
	}
}

void InputQueueDisplay::radiogroup_clicked() {
	// Already set option has been clicked again
	// Unimportant for this queue, but update other queues
	if (SDL_GetModState() & KMOD_CTRL) {
		update_siblings_priority(priority_radiogroup_->get_state());
	}
}

void InputQueueDisplay::update_siblings_priority(int32_t state) {
	// "Release" the CTRL key to avoid recursion
	const SDL_Keymod old_modifiers = SDL_GetModState();
	SDL_SetModState(KMOD_NONE);

	Panel* sibling = get_parent()->get_first_child();
	// Well, at least we should be a child of our parent
	assert(sibling != nullptr);
	do {
		if (sibling == this) {
			// We already have been set
			continue;
		}
		InputQueueDisplay* display = dynamic_cast<InputQueueDisplay*>(sibling);
		if (display == nullptr) {
			// Cast failed. Sibling is no InputQueueDisplay
			continue;
		}
		if (display->type_ != Widelands::wwWARE) {
			// No ware, so there is no radio group
			continue;
		}
		assert(display->priority_radiogroup_ != nullptr);
		if (display->priority_radiogroup_->get_state() == state) {
			// Nothing to do for this queue
			continue;
		}
		// Calling set_state() leads to radiogroup_changed()) getting called, which does the real
		// change
		// TODO(Notabilis): When bug 1738485 is fixed probably replace with
		// send_player_set_ware_priority()
		display->priority_radiogroup_->set_state(state);
	} while ((sibling = sibling->get_next_sibling()));

	SDL_SetModState(old_modifiers);
}

void InputQueueDisplay::change_fill_setting(Widelands::WareWorker ww,
                                            Widelands::DescriptionIndex idx,
                                            size_t new_fill) {
	switch (ww) {
	case Widelands::wwWARE:
		for (auto& pair : mutable_settings().ware_queues) {
			if (pair.first == idx) {
				assert(pair.second.max_fill >= new_fill);
				pair.second.desired_fill = new_fill;
				return;
			}
		}
		NEVER_HERE();
	case Widelands::wwWORKER:
		for (auto& pair : mutable_settings().worker_queues) {
			if (pair.first == idx) {
				assert(pair.second.max_fill >= new_fill);
				pair.second.desired_fill = new_fill;
				return;
			}
		}
		NEVER_HERE();
	}
	NEVER_HERE();
}

/**
 * One of the buttons to increase or decrease the amount of wares
 * stored here has been clicked
 */
void InputQueueDisplay::decrease_max_fill_clicked() {
	if (!check_can_act()) {
		return;
	}

	// Update the value of this queue if required
	if (cache_max_fill_ > 0) {
		const size_t maxfill = (SDL_GetModState() & KMOD_CTRL) ? 0 : cache_max_fill_ - 1;
		if (ib_.get_game()) {
			ib_.game().send_player_set_input_max_fill(
			   building_, index_, type_, maxfill, settings_ != nullptr);
		} else {
			if (settings_) {
				change_fill_setting(type_, index_, maxfill);
			} else {
				building_.inputqueue(index_, type_).set_max_fill(maxfill);
			}
		}
	}

	// Update other queues of this building
	if (SDL_GetModState() & KMOD_SHIFT) {
		// Using int16_t instead of int32_t on purpose to avoid over-/underflows
		update_siblings_max_fill(
		   ((SDL_GetModState() & KMOD_CTRL) ? std::numeric_limits<int16_t>::min() : -1));
	}
}

void InputQueueDisplay::increase_max_fill_clicked() {
	if (!check_can_act()) {
		return;
	}

	if (cache_max_fill_ < cache_size_) {
		const size_t maxfill = (SDL_GetModState() & KMOD_CTRL) ? cache_size_ : cache_max_fill_ + 1;
		if (ib_.get_game()) {
			ib_.game().send_player_set_input_max_fill(
			   building_, index_, type_, maxfill, settings_ != nullptr);
		} else {
			if (settings_) {
				change_fill_setting(type_, index_, maxfill);
			} else {
				building_.inputqueue(index_, type_).set_max_fill(maxfill);
			}
		}
	}

	if (SDL_GetModState() & KMOD_SHIFT) {
		update_siblings_max_fill(
		   ((SDL_GetModState() & KMOD_CTRL) ? std::numeric_limits<int16_t>::max() : 1));
	}
}

void InputQueueDisplay::update_siblings_max_fill(int32_t delta) {
	Panel* sibling = get_parent()->get_first_child();
	// Well, at least we should be a child of our parent
	assert(sibling != nullptr);
	do {
		if (sibling == this) {
			// We already have been set
			continue;
		}
		InputQueueDisplay* display = dynamic_cast<InputQueueDisplay*>(sibling);
		if (display == nullptr || display->no_capacity_buttons_) {
			// Cast failed. Sibling is no InputQueueDisplay
			continue;
		}
		uint32_t new_fill =
		   std::max(0, std::min<int32_t>(static_cast<int32_t>(display->cache_max_fill_) + delta,
		                                 display->cache_size_));
		if (new_fill != display->cache_max_fill_) {
			if (ib_.get_game()) {
				ib_.game().send_player_set_input_max_fill(
				   building_, display->index_, display->type_, new_fill, settings_ != nullptr);
			} else {
				if (settings_) {
					change_fill_setting(display->type_, display->index_, new_fill);
				} else {
					building_.inputqueue(display->index_, display->type_).set_max_fill(new_fill);
				}
			}
		}
	} while ((sibling = sibling->get_next_sibling()));
}

void InputQueueDisplay::compute_max_fill_buttons_enabled_state() {
	// Disable those buttons for replay watchers
	if (!check_can_act()) {
		if (increase_max_fill_)
			increase_max_fill_->set_enabled(false);
		if (decrease_max_fill_)
			decrease_max_fill_->set_enabled(false);
	}
}

void InputQueueDisplay::update_siblings_real_fill(bool ctrl_down, int32_t delta) {
	assert(ib_.omnipotent());
	Panel* sibling = get_parent()->get_first_child();
	assert(sibling);
	assert(delta != 0);
	do {
		if (sibling == this) {
			continue;
		}
		if (InputQueueDisplay* display = dynamic_cast<InputQueueDisplay*>(sibling)) {
			assert(display->queue_);
			Widelands::InputQueue& q =
			   building_.inputqueue(display->queue_->get_index(), display->queue_->get_type());
			if (ctrl_down) {
				q.set_filled(delta < 0 ? 0 : q.get_max_fill());
			} else {
				q.set_filled(std::max<int32_t>(
				   0,
				   std::min<int32_t>(q.get_max_fill(), static_cast<int32_t>(q.get_filled()) + delta)));
			}
		}
	} while ((sibling = sibling->get_next_sibling()));
}

void InputQueueDisplay::decrease_real_fill_clicked() {
	assert(ib_.omnipotent());
	assert(queue_);
	Widelands::InputQueue& q = building_.inputqueue(queue_->get_index(), queue_->get_type());
	const bool ctrl = (SDL_GetModState() & KMOD_CTRL);
	if (ctrl) {
		q.set_filled(0);
	} else if (q.get_filled() > 0) {
		q.set_filled(q.get_filled() - 1);
	}
	if (SDL_GetModState() & KMOD_SHIFT) {
		update_siblings_real_fill(ctrl, -1);
	}
}

void InputQueueDisplay::increase_real_fill_clicked() {
	assert(ib_.omnipotent());
	assert(queue_);
	Widelands::InputQueue& q = building_.inputqueue(queue_->get_index(), queue_->get_type());
	const bool ctrl = (SDL_GetModState() & KMOD_CTRL);
	if (ctrl) {
		q.set_filled(q.get_max_fill());
	} else if (q.get_filled() < q.get_max_fill()) {
		q.set_filled(q.get_filled() + 1);
	}
	if (SDL_GetModState() & KMOD_SHIFT) {
		update_siblings_real_fill(ctrl, 1);
	}
}<|MERGE_RESOLUTION|>--- conflicted
+++ resolved
@@ -367,8 +367,7 @@
 		            explanation */
 		         _("Hold down Ctrl to allow none of this ware"), UI::FontStyle::kTooltip))
 		      .str());
-		decrease_max_fill_->sigclicked.connect(
-		   boost::bind(&InputQueueDisplay::decrease_max_fill_clicked, boost::ref(*this)));
+		decrease_max_fill_->sigclicked.connect([this]() { decrease_max_fill_clicked(); });
 
 		x = Border + (cache_size_ + 1) * (CellWidth + CellSpacing);
 
@@ -395,8 +394,7 @@
 		            explanation */
 		         _("Hold down Ctrl to allow all of this ware"), UI::FontStyle::kTooltip))
 		      .str());
-		increase_max_fill_->sigclicked.connect(
-		   boost::bind(&InputQueueDisplay::increase_max_fill_clicked, boost::ref(*this)));
+		increase_max_fill_->sigclicked.connect([this]() { increase_max_fill_clicked(); });
 	}
 
 	if (ib_.omnipotent() && queue_) {
@@ -423,8 +421,7 @@
 		            explanation */
 		         _("Hold down Ctrl to remove all of this ware"), UI::FontStyle::kTooltip))
 		      .str());
-		decrease_real_fill_->sigclicked.connect(
-		   boost::bind(&InputQueueDisplay::decrease_real_fill_clicked, boost::ref(*this)));
+		decrease_real_fill_->sigclicked.connect([this]() { decrease_real_fill_clicked(); });
 
 		x += CellWidth + CellSpacing;
 
@@ -453,10 +450,9 @@
 		         UI::FontStyle::kTooltip))
 		      .str());
 		increase_real_fill_->sigclicked.connect(
-		   boost::bind(&InputQueueDisplay::increase_real_fill_clicked, boost::ref(*this)));
-	}
-
-<<<<<<< HEAD
+		   [this]() { increase_real_fill_clicked(); });
+	}
+
 	if (increase_max_fill_) {
 		increase_max_fill_->set_repeating(true);
 		decrease_max_fill_->set_repeating(true);
@@ -475,61 +471,6 @@
 	   dynamic_cast<Widelands::ProductionsiteSettings*>(cs->get_settings());
 	assert(s);
 	return *s;
-=======
-	decrease_max_fill_ = new UI::Button(
-	   this, "decrease_max_fill", x, y, kWareMenuPicWidth, kWareMenuPicHeight,
-	   UI::ButtonStyle::kWuiMenu, g_gr->images().get("images/ui_basic/scrollbar_left.png"),
-	   (tooltip_format %
-	    g_gr->styles()
-	       .font_style(UI::FontStyle::kTooltipHeader)
-	       .as_font_tag(
-	          /** TRANSLATORS: Button tooltip in in a building's wares input queue */
-	          _("Decrease the number of wares you want to be stored here"))
-
-	    %
-	    as_listitem(
-	       /** TRANSLATORS: Button tooltip in in a building's wares input queue - option
-	          explanation */
-	       _("Hold down Shift to decrease all ware types at the same time"), UI::FontStyle::kTooltip)
-
-	    % as_listitem(
-	         /** TRANSLATORS: Button tooltip in in a building's wares input queue - option
-	            explanation */
-	         _("Hold down Ctrl to allow none of this ware"), UI::FontStyle::kTooltip))
-	      .str());
-	decrease_max_fill_->sigclicked.connect([this]() { decrease_max_fill_clicked(); });
-
-	x = Border + (cache_size_ + 1) * (CellWidth + CellSpacing);
-
-	increase_max_fill_ = new UI::Button(
-	   this, "increase_max_fill", x, y, kWareMenuPicWidth, kWareMenuPicHeight,
-	   UI::ButtonStyle::kWuiMenu, g_gr->images().get("images/ui_basic/scrollbar_right.png"),
-	   (tooltip_format
-
-	    %
-	    g_gr->styles()
-	       .font_style(UI::FontStyle::kTooltipHeader)
-	       .as_font_tag(
-	          /** TRANSLATORS: Button tooltip in a building's wares input queue */
-	          _("Increase the number of wares you want to be stored here"))
-
-	    %
-	    as_listitem(
-	       /** TRANSLATORS: Button tooltip in in a building's wares input queue - option
-	          explanation */
-	       _("Hold down Shift to increase all ware types at the same time"), UI::FontStyle::kTooltip)
-
-	    % as_listitem(
-	         /** TRANSLATORS: Button tooltip in in a building's wares input queue - option
-	            explanation */
-	         _("Hold down Ctrl to allow all of this ware"), UI::FontStyle::kTooltip))
-	      .str());
-	increase_max_fill_->sigclicked.connect([this]() { increase_max_fill_clicked(); });
-
-	increase_max_fill_->set_repeating(true);
-	decrease_max_fill_->set_repeating(true);
-	compute_max_fill_buttons_enabled_state();
->>>>>>> d6158266
 }
 
 /**
@@ -740,10 +681,12 @@
 void InputQueueDisplay::compute_max_fill_buttons_enabled_state() {
 	// Disable those buttons for replay watchers
 	if (!check_can_act()) {
-		if (increase_max_fill_)
+		if (increase_max_fill_) {
 			increase_max_fill_->set_enabled(false);
-		if (decrease_max_fill_)
+		}
+		if (decrease_max_fill_) {
 			decrease_max_fill_->set_enabled(false);
+		}
 	}
 }
 
