/*
 * Copyright (C) 2002-2017 by the Widelands Development Team
 *
 * This program is free software; you can redistribute it and/or
 * modify it under the terms of the GNU General Public License
 * as published by the Free Software Foundation; either version 2
 * of the License, or (at your option) any later version.
 *
 * This program is distributed in the hope that it will be useful,
 * but WITHOUT ANY WARRANTY; without even the implied warranty of
 * MERCHANTABILITY or FITNESS FOR A PARTICULAR PURPOSE.  See the
 * GNU General Public License for more details.
 *
 * You should have received a copy of the GNU General Public License
 * along with this program; if not, write to the Free Software
 * Foundation, Inc., 51 Franklin Street, Fifth Floor, Boston, MA  02110-1301, USA.
 *
 */

#include "wui/inputqueuedisplay.h"

#include <algorithm>

#include "economy/input_queue.h"
#include "economy/request.h"
#include "graphic/graphic.h"
#include "graphic/rendertarget.h"
#include "logic/player.h"
#include "wui/interactive_gamebase.h"

static char const* pic_priority_low = "images/wui/buildings/low_priority_button.png";
static char const* pic_priority_normal = "images/wui/buildings/normal_priority_button.png";
static char const* pic_priority_high = "images/wui/buildings/high_priority_button.png";
static char const* pic_max_fill_indicator = "images/wui/buildings/max_fill_indicator.png";

InputQueueDisplay::InputQueueDisplay(UI::Panel* const parent,
                                     int32_t const x,
                                     int32_t const y,
                                     InteractiveGameBase& igb,
                                     Widelands::Building& building,
                                     Widelands::InputQueue* const queue,
                                     bool show_only)
   : UI::Panel(parent, x, y, 0, 28),
     igb_(igb),
     building_(building),
     queue_(queue),
     priority_radiogroup_(nullptr),
     increase_max_fill_(nullptr),
     decrease_max_fill_(nullptr),
     index_(queue->get_index()),
     type_(queue->get_type()),
     max_fill_indicator_(g_gr->images().get(pic_max_fill_indicator)),
     cache_size_(queue->get_max_size()),
     cache_max_fill_(queue->get_max_fill()),
     total_height_(0),
     show_only_(show_only) {
	if (type_ == Widelands::wwWARE) {
		const Widelands::WareDescr& ware =
		   *queue->owner().tribe().get_ware_descr(queue_->get_index());
		set_tooltip(ware.descname().c_str());
		icon_ = ware.icon();
	} else {
		const Widelands::WorkerDescr& worker =
		   *queue->owner().tribe().get_worker_descr(queue_->get_index());
		set_tooltip(worker.descname().c_str());
		icon_ = worker.icon();
	}

	uint16_t ph = max_fill_indicator_->height();

	uint32_t priority_button_height = show_only ? 0 : 3 * PriorityButtonSize;
	uint32_t image_height =
	   show_only ? WARE_MENU_PIC_HEIGHT : std::max<int32_t>(WARE_MENU_PIC_HEIGHT, ph);

	total_height_ = std::max(priority_button_height, image_height) + 2 * Border;

	max_size_changed();

	set_thinks(true);
}

InputQueueDisplay::~InputQueueDisplay() {
	delete priority_radiogroup_;
}

/**
 * Recalculate the panel's size based on the size of the queue.
 *
 * This is useful for construction sites, whose queues shrink over time.
 */
void InputQueueDisplay::max_size_changed() {
	uint32_t pbs = show_only_ ? 0 : PriorityButtonSize;
	uint32_t ctrl_b_size = show_only_ ? 0 : 2 * WARE_MENU_PIC_WIDTH;

	cache_size_ = queue_->get_max_size();

	update_priority_buttons();
	update_max_fill_buttons();

	if (cache_size_ <= 0) {
		set_desired_size(0, 0);
	} else {
		set_desired_size(
		   cache_size_ * (CellWidth + CellSpacing) + pbs + ctrl_b_size + 2 * Border, total_height_);
	}
}

/**
 * Compare the current InputQueue state with the cached state; update if necessary.
 */
void InputQueueDisplay::think() {
	if (static_cast<uint32_t>(queue_->get_max_size()) != cache_size_)
		max_size_changed();

	// TODO(sirver): It seems cache_max_fill_ is not really useful for anything.
	if (static_cast<uint32_t>(queue_->get_max_fill()) != cache_max_fill_) {
		cache_max_fill_ = queue_->get_max_fill();
		compute_max_fill_buttons_enabled_state();
	}
}

/**
 * Render the current InputQueue state.
 */
void InputQueueDisplay::draw(RenderTarget& dst) {
	if (!cache_size_)
		return;

	cache_max_fill_ = queue_->get_max_fill();

	uint32_t nr_inputs_to_draw = std::min(queue_->get_filled(), cache_size_);
	uint32_t nr_empty_to_draw = cache_size_ - nr_inputs_to_draw;

<<<<<<< HEAD
	Vector2i point;
=======
	Vector2i point = Vector2i::zero();
>>>>>>> b163332b
	point.x = Border + (show_only_ ? 0 : CellWidth + CellSpacing);
	point.y = Border + (total_height_ - 2 * Border - WARE_MENU_PIC_HEIGHT) / 2;

	for (; nr_inputs_to_draw; --nr_inputs_to_draw, point.x += CellWidth + CellSpacing) {
		dst.blitrect(Vector2i(point.x, point.y), icon_, Recti(0, 0, icon_->width(), icon_->height()),
		             BlendMode::UseAlpha);
	}
	for (; nr_empty_to_draw; --nr_empty_to_draw, point.x += CellWidth + CellSpacing) {
		dst.blitrect_scale_monochrome(Rectf(point.x, point.y, icon_->width(), icon_->height()), icon_,
		                              Recti(0, 0, icon_->width(), icon_->height()),
		                              RGBAColor(166, 166, 166, 127));
	}

	if (!show_only_) {
		uint16_t pw = max_fill_indicator_->width();
		point.y = Border;
		point.x = Border + CellWidth + CellSpacing +
		          (queue_->get_max_fill() * (CellWidth + CellSpacing)) - CellSpacing / 2 - pw / 2;
		dst.blit(point, max_fill_indicator_);
	}
}

/**
 * Updates priority buttons of the InputQueue
 */
void InputQueueDisplay::update_priority_buttons() {

	if (type_ != Widelands::wwWARE)
		return;

	if (cache_size_ <= 0 || show_only_) {
		delete priority_radiogroup_;
		priority_radiogroup_ = nullptr;
	}

	Vector2i pos = Vector2i(cache_size_ * CellWidth + Border, 0);
	pos.x = (cache_size_ + 2) * (CellWidth + CellSpacing) + Border;
	pos.y = Border + (total_height_ - 2 * Border - 3 * PriorityButtonSize) / 2;

	if (priority_radiogroup_) {
		pos.y += 2 * PriorityButtonSize;
		for (UI::Radiobutton* btn = priority_radiogroup_->get_first_button(); btn;
		     btn = btn->next_button()) {
			btn->set_pos(pos);
			pos.y -= PriorityButtonSize;
		}
	} else {
		priority_radiogroup_ = new UI::Radiogroup();

		priority_radiogroup_->add_button(
		   this, pos, g_gr->images().get(pic_priority_high), _("Highest priority"));
		pos.y += PriorityButtonSize;
		priority_radiogroup_->add_button(
		   this, pos, g_gr->images().get(pic_priority_normal), _("Normal priority"));
		pos.y += PriorityButtonSize;
		priority_radiogroup_->add_button(
		   this, pos, g_gr->images().get(pic_priority_low), _("Lowest priority"));
	}

	int32_t priority = building_.get_priority(type_, index_, false);
	switch (priority) {
	case HIGH_PRIORITY:
		priority_radiogroup_->set_state(0);
		break;
	case DEFAULT_PRIORITY:
		priority_radiogroup_->set_state(1);
		break;
	case LOW_PRIORITY:
		priority_radiogroup_->set_state(2);
		break;
	default:
		break;
	}

	priority_radiogroup_->changedto.connect(
	   boost::bind(&InputQueueDisplay::radiogroup_changed, this, _1));

	bool const can_act = igb_.can_act(building_.owner().player_number());
	if (!can_act)
		priority_radiogroup_->set_enabled(false);
}

/**
 * Updates the desired size buttons
 */
void InputQueueDisplay::update_max_fill_buttons() {
	delete increase_max_fill_;
	delete decrease_max_fill_;
	increase_max_fill_ = nullptr;
	decrease_max_fill_ = nullptr;

	if (cache_size_ <= 0 || show_only_)
		return;

	uint32_t x = Border;
	uint32_t y = Border + (total_height_ - 2 * Border - WARE_MENU_PIC_WIDTH) / 2;

	decrease_max_fill_ =
	   new UI::Button(this, "decrease_max_fill", x, y, WARE_MENU_PIC_WIDTH, WARE_MENU_PIC_HEIGHT,
	                  g_gr->images().get("images/ui_basic/but4.png"),
	                  g_gr->images().get("images/ui_basic/scrollbar_left.png"),
	                  _("Decrease the number of wares you want to be stored here."));
	decrease_max_fill_->sigclicked.connect(
	   boost::bind(&InputQueueDisplay::decrease_max_fill_clicked, boost::ref(*this)));

	x = Border + (cache_size_ + 1) * (CellWidth + CellSpacing);
	increase_max_fill_ =
	   new UI::Button(this, "increase_max_fill", x, y, WARE_MENU_PIC_WIDTH, WARE_MENU_PIC_HEIGHT,
	                  g_gr->images().get("images/ui_basic/but4.png"),
	                  g_gr->images().get("images/ui_basic/scrollbar_right.png"),
	                  _("Increase the number of wares you want to be stored here."));
	increase_max_fill_->sigclicked.connect(
	   boost::bind(&InputQueueDisplay::increase_max_fill_clicked, boost::ref(*this)));

	increase_max_fill_->set_repeating(true);
	decrease_max_fill_->set_repeating(true);
	compute_max_fill_buttons_enabled_state();
}

/**
 * Update priority when radiogroup has changed
 */
void InputQueueDisplay::radiogroup_changed(int32_t state) {

	assert(type_ == Widelands::wwWARE);

	int32_t priority = 0;

	switch (state) {
	case 0:
		priority = HIGH_PRIORITY;
		break;
	case 1:
		priority = DEFAULT_PRIORITY;
		break;
	case 2:
		priority = LOW_PRIORITY;
		break;
	default:
		return;
	}

	igb_.game().send_player_set_ware_priority(building_, type_, index_, priority);
}

/**
 * One of the buttons to increase or decrease the amount of wares
 * stored here has been clicked
 */
void InputQueueDisplay::decrease_max_fill_clicked() {
	assert(cache_max_fill_ > 0);

	igb_.game().send_player_set_input_max_fill(building_, index_, type_, cache_max_fill_ - 1);
}

void InputQueueDisplay::increase_max_fill_clicked() {

	assert(cache_max_fill_ < queue_->get_max_size());

	igb_.game().send_player_set_input_max_fill(building_, index_, type_, cache_max_fill_ + 1);
}

void InputQueueDisplay::compute_max_fill_buttons_enabled_state() {

	// Disable those buttons for replay watchers
	bool const can_act = igb_.can_act(building_.owner().player_number());
	if (!can_act) {
		if (increase_max_fill_)
			increase_max_fill_->set_enabled(false);
		if (decrease_max_fill_)
			decrease_max_fill_->set_enabled(false);
	} else {

		if (decrease_max_fill_)
			decrease_max_fill_->set_enabled(cache_max_fill_ > 0);
		if (increase_max_fill_)
			increase_max_fill_->set_enabled(cache_max_fill_ < queue_->get_max_size());
	}
}<|MERGE_RESOLUTION|>--- conflicted
+++ resolved
@@ -131,11 +131,7 @@
 	uint32_t nr_inputs_to_draw = std::min(queue_->get_filled(), cache_size_);
 	uint32_t nr_empty_to_draw = cache_size_ - nr_inputs_to_draw;
 
-<<<<<<< HEAD
-	Vector2i point;
-=======
 	Vector2i point = Vector2i::zero();
->>>>>>> b163332b
 	point.x = Border + (show_only_ ? 0 : CellWidth + CellSpacing);
 	point.y = Border + (total_height_ - 2 * Border - WARE_MENU_PIC_HEIGHT) / 2;
 
