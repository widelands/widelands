/*
 * Copyright (C) 2010-2020 by the Widelands Development Team
 *
 * This program is free software; you can redistribute it and/or
 * modify it under the terms of the GNU General Public License
 * as published by the Free Software Foundation; either version 2
 * of the License, or (at your option) any later version.
 *
 * This program is distributed in the hope that it will be useful,
 * but WITHOUT ANY WARRANTY; without even the implied warranty of
 * MERCHANTABILITY or FITNESS FOR A PARTICULAR PURPOSE.  See the
 * GNU General Public License for more details.
 *
 * You should have received a copy of the GNU General Public License
 * along with this program; if not, write to the Free Software
 * Foundation, Inc., 51 Franklin Street, Fifth Floor, Boston, MA  02110-1301, USA.
 *
 */

#include "wui/inputqueuedisplay.h"

#include "base/i18n.h"
#include "graphic/style_manager.h"
#include "graphic/text_layout.h"
#include "logic/player.h"
#include "wui/interactive_base.h"

constexpr int8_t kButtonSize = 25;

// The slider indexes the available priorities as 0..4, so here are some conversion functions
static size_t priority_to_index(const Widelands::WarePriority& priority) {
	if (priority == Widelands::WarePriority::kVeryLow) {
		return 0;
	} else if (priority == Widelands::WarePriority::kLow) {
		return 1;
	} else if (priority == Widelands::WarePriority::kNormal) {
		return 2;
	} else if (priority == Widelands::WarePriority::kHigh) {
		return 3;
	} else if (priority == Widelands::WarePriority::kVeryHigh) {
		return 4;
	}
	// TODO(Nordfriese): For savegame compatibility. Replace with NEVER_HERE() after v1.0
	return 1;
}
static const Widelands::WarePriority& index_to_priority(const size_t priority) {
	switch (priority) {
	case 0:
		return Widelands::WarePriority::kVeryLow;
	case 1:
		return Widelands::WarePriority::kLow;
	case 2:
		return Widelands::WarePriority::kNormal;
	case 3:
		return Widelands::WarePriority::kHigh;
	case 4:
		return Widelands::WarePriority::kVeryHigh;
	default:
		NEVER_HERE();
	}
}

static std::string priority_tooltip(const size_t priority) {
	switch (priority) {
	case 0:
		return _("Priority: Very Low");
	case 1:
		return _("Priority: Low");
	case 2:
		return _("Priority: Normal");
	case 3:
		return _("Priority: High");
	case 4:
		return _("Priority: Very High");
	default:
		NEVER_HERE();
	}
}

void ensure_box_can_hold_input_queues(UI::Box& b) {
	UI::Panel* p = &b;
	while (p->get_parent()) {
		p = p->get_parent();
	}
	b.set_max_size(p->get_w() - 200, p->get_h() - 200);

	b.set_scrolling(true);
	b.set_scrollbar_style(UI::PanelStyle::kWui);
}

InputQueueDisplay::InputQueueDisplay(UI::Panel* parent,
                                     InteractiveBase& ib,
                                     Widelands::Building& bld,
                                     Widelands::InputQueue& q,
                                     bool show_only,
                                     bool has_priority)
   : InputQueueDisplay(
        parent, ib, bld, q.get_type(), q.get_index(), &q, nullptr, show_only, has_priority) {
}
InputQueueDisplay::InputQueueDisplay(UI::Panel* parent,
                                     InteractiveBase& ib,
                                     Widelands::ConstructionSite& csite,
                                     Widelands::WareWorker ww,
                                     Widelands::DescriptionIndex di)
   : InputQueueDisplay(parent,
                       ib,
                       csite,
                       ww,
                       di,
                       nullptr,
                       dynamic_cast<Widelands::ProductionsiteSettings*>(csite.get_settings()),
                       false,
                       true) {
}

static inline std::string create_tooltip(const bool increase) {
	return (boost::format("<p>%s%s%s</p>") %
	        g_style_manager->font_style(UI::FontStyle::kTooltipHeader)
	           .as_font_tag(
	              increase ?
	                 /** TRANSLATORS: Button tooltip in in a building's wares input queue */
	                 _("Increase the number of wares you want to be stored here") :
	                 /** TRANSLATORS: Button tooltip in in a building's wares input queue */
	                 _("Decrease the number of wares you want to be stored here")) %
	        as_listitem(increase ?
	                       /** TRANSLATORS: Button tooltip in in a building's wares input queue -
	                          option explanation */
	                       _("Hold down Shift to increase all ware types at the same time") :
	                       /** TRANSLATORS: Button tooltip in in a building's wares input queue -
	                          option explanation */
	                       _("Hold down Shift to decrease all ware types at the same time"),
	                    UI::FontStyle::kTooltip) %
	        as_listitem(increase ?
	                       /** TRANSLATORS: Button tooltip in in a building's wares input queue -
	                          option explanation */
	                       _("Hold down Ctrl to allow all of this ware") :
	                       /** TRANSLATORS: Button tooltip in in a building's wares input queue -
	                          option explanation */
	                       _("Hold down Ctrl to allow none of this ware"),
	                    UI::FontStyle::kTooltip))
	   .str();
}

InputQueueDisplay::InputQueueDisplay(UI::Panel* parent,
                                     InteractiveBase& ib,
                                     Widelands::Building& bld,
                                     Widelands::WareWorker ww,
                                     Widelands::DescriptionIndex idx,
                                     Widelands::InputQueue* q,
                                     Widelands::ProductionsiteSettings* s,
                                     bool show_only,
                                     bool has_priority)
   : UI::Box(parent, 0, 0, UI::Box::Horizontal),
     ibase_(ib),
     can_act_(!show_only && ibase_.can_act(bld.owner().player_number())),
     show_only_(show_only),
     has_priority_(has_priority && ww == Widelands::wwWARE),
     building_(bld),
     type_(ww),
     index_(idx),
     queue_(q),
     settings_(s),
     max_fill_indicator_(*g_image_cache->get("images/wui/buildings/max_fill_indicator.png")),
     vbox_(this, 0, 0, UI::Box::Vertical),
     hbox_(&vbox_, 0, 0, UI::Box::Horizontal),
     b_decrease_desired_fill_(&hbox_,
                              "decrease_desired",
                              0,
                              0,
                              kButtonSize,
                              kButtonSize,
                              UI::ButtonStyle::kWuiMenu,
                              g_image_cache->get("images/ui_basic/scrollbar_left.png"),
                              create_tooltip(false)),
     b_increase_desired_fill_(&hbox_,
                              "increase_desired",
                              0,
                              0,
                              kButtonSize,
                              kButtonSize,
                              UI::ButtonStyle::kWuiMenu,
                              g_image_cache->get("images/ui_basic/scrollbar_right.png"),
                              create_tooltip(true)),
     b_decrease_real_fill_(&hbox_,
                           "decrease_real",
                           0,
                           0,
                           kButtonSize,
                           kButtonSize,
                           UI::ButtonStyle::kWuiMenu,
                           g_image_cache->get("images/ui_basic/scrollbar_down.png"),
                           _("Remove ware")),
     b_increase_real_fill_(&hbox_,
                           "increase_real",
                           0,
                           0,
                           kButtonSize,
                           kButtonSize,
                           UI::ButtonStyle::kWuiMenu,
                           g_image_cache->get("images/ui_basic/scrollbar_up.png"),
                           _("Add ware")),
     collapse_(this,
               "collapse",
               0,
               0,
               kButtonSize,
               kButtonSize * 3 / 2,
               UI::ButtonStyle::kWuiMenu,
               "",
               "",
               UI::Button::VisualState::kFlat),
     priority_(&hbox_,
               0,
               0,
               5 * kButtonSize,
               kButtonSize,
               0,
               4,
               has_priority_ ?
                  priority_to_index(settings_ ? settings_->ware_queues.at(index_).priority :
                                                building_.get_priority(type_, index_)) :
                  2,
               UI::SliderStyle::kWuiLight,
               "",
               kButtonSize,
               can_act_ && has_priority_),
     spacer_(&hbox_, 0, 0, priority_.get_w(), priority_.get_h()),
     slider_was_moved_(nullptr),
     collapsed_(false),
     nr_icons_(queue_ ?
                  queue_->get_max_size() :
                  type_ == Widelands::wwWORKER ? settings_->worker_queues.at(index_).max_fill :
                                                 settings_->ware_queues.at(index_).max_fill),
     icons_(nr_icons_, nullptr),
     fill_index_under_mouse_(-1) {

	assert((queue_ == nullptr) ^ (settings_ == nullptr));

	b_decrease_real_fill_.set_visible(queue_ && ibase_.omnipotent());
	b_increase_real_fill_.set_visible(queue_ && ibase_.omnipotent());

	b_decrease_desired_fill_.set_visible(!show_only_);
	b_increase_desired_fill_.set_visible(!show_only_);
	b_decrease_desired_fill_.set_enabled(can_act_);
	b_increase_desired_fill_.set_enabled(can_act_);

	b_increase_desired_fill_.set_repeating(true);
	b_increase_real_fill_.set_repeating(true);
	b_decrease_desired_fill_.set_repeating(true);
	b_decrease_real_fill_.set_repeating(true);

	vbox_.add_space(kButtonSize / 4);

	hbox_.add(&b_decrease_real_fill_);
	hbox_.add(&b_decrease_desired_fill_);

	for (size_t i = 0; i < nr_icons_; ++i) {
		icons_[i] = new UI::Icon(&hbox_, 0, 0, kButtonSize, kButtonSize,
		                         type_ == Widelands::wwWARE ?
		                            building_.owner().tribe().get_ware_descr(index_)->icon() :
		                            building_.owner().tribe().get_worker_descr(index_)->icon());
		hbox_.add(icons_[i]);
	}

	hbox_.add_inf_space();
	hbox_.add(&b_increase_desired_fill_);
	hbox_.add(&b_increase_real_fill_);

	priority_.set_cursor_fixed_height(kButtonSize * 2 / 3);

	// To make sure the fill buttons are aligned even when some queues
	// have priority buttons and some don't (e.g. in barracks)
	hbox_.add_space(kButtonSize / 4);
	priority_.set_visible(has_priority_);
	spacer_.set_visible(!has_priority_);
	hbox_.add(&priority_, UI::Box::Resizing::kAlign, UI::Align::kCenter);
	hbox_.add(&spacer_);

	vbox_.add(&hbox_, UI::Box::Resizing::kFullSize);
	vbox_.add_space(kButtonSize / 4);
	add(&vbox_, UI::Box::Resizing::kExpandBoth);

	add_space(kButtonSize / 4);
	add(&collapse_);

	if (can_act_) {
		collapse_.sigclicked.connect([this]() {
			const bool c = !collapsed_;
			recurse([c](InputQueueDisplay& i) { i.set_collapsed(c); });
		});

		b_decrease_desired_fill_.sigclicked.connect([this]() {
			if (SDL_GetModState() & KMOD_SHIFT) {
				recurse([](InputQueueDisplay& i) { i.clicked_desired_fill(-1); });
			} else {
				clicked_desired_fill(-1);
			}
		});
		b_increase_desired_fill_.sigclicked.connect([this]() {
			if (SDL_GetModState() & KMOD_SHIFT) {
				recurse([](InputQueueDisplay& i) { i.clicked_desired_fill(1); });
			} else {
				clicked_desired_fill(1);
			}
		});
		b_decrease_real_fill_.sigclicked.connect([this]() {
			if (SDL_GetModState() & KMOD_SHIFT) {
				recurse([](InputQueueDisplay& i) { i.clicked_real_fill(-1); });
			} else {
				clicked_real_fill(-1);
			}
		});
		b_increase_real_fill_.sigclicked.connect([this]() {
			if (SDL_GetModState() & KMOD_SHIFT) {
				recurse([](InputQueueDisplay& i) { i.clicked_real_fill(1); });
			} else {
				clicked_real_fill(1);
			}
		});
		priority_.changedto.connect([this](size_t i) {
			const Widelands::WarePriority& p = index_to_priority(i);
			slider_was_moved_ = &p;
			if (SDL_GetModState() & KMOD_SHIFT) {
				recurse([&p](InputQueueDisplay& iqd) { iqd.set_priority(p); });
			} else {
				set_priority(p);
			}
		});
	} else {
		collapse_.set_visible(false);
		set_collapsed(true);
	}

	set_tooltip(type_ == Widelands::wwWARE ?
	               building_.owner().tribe().get_ware_descr(index_)->descname() :
	               building_.owner().tribe().get_worker_descr(index_)->descname());

	// Initialize tooltips, icon colours and stuff
	think();
}

void InputQueueDisplay::recurse(const std::function<void(InputQueueDisplay&)>& functor) {
	for (UI::Panel* p = get_parent()->get_first_child(); p; p = p->get_next_sibling()) {
		if (upcast(InputQueueDisplay, i, p)) {
			functor(*i);
		}
	}
}

int32_t InputQueueDisplay::fill_index_at(const int32_t x, const int32_t y) const {
	assert(nr_icons_ > 0);
	if (y < hbox_.get_y() || y > hbox_.get_y() + kButtonSize ||
	    x < hbox_.get_x() + icons_[0]->get_x() ||
	    x > hbox_.get_x() + icons_.back()->get_x() + kButtonSize) {
		return -1;
	}

	const uint32_t fill = (x + kButtonSize / 2 - hbox_.get_x() - icons_[0]->get_x()) / kButtonSize;
	assert(fill <= nr_icons_);
	return fill;
}

bool InputQueueDisplay::handle_mousepress(const uint8_t btn, const int32_t x, const int32_t y) {
	const int32_t fill = fill_index_at(x, y);
	if (btn != SDL_BUTTON_LEFT || fill < 0 || show_only_ || !can_act_) {
		return UI::Box::handle_mousepress(btn, x, y);
	}

	if (SDL_GetModState() & KMOD_SHIFT) {
		recurse([fill](InputQueueDisplay& i) { i.set_desired_fill(fill); });
	} else {
		set_desired_fill(fill);
	}

	return true;
}

bool InputQueueDisplay::handle_mousemove(
   uint8_t, const int32_t x, const int32_t y, int32_t, int32_t) {
	fill_index_under_mouse_ = fill_index_at(x, y);
	return true;
}

<<<<<<< HEAD
/**
 * Render the current InputQueue state.
 */
void InputQueueDisplay::draw(RenderTarget& dst) {
	cache_max_fill_ = check_max_fill();

	uint32_t nr_inputs_to_draw =
	   queue_ ? std::min(queue_->get_filled(), cache_size_) : cache_max_fill_;
	uint32_t nr_missing_to_draw =
	   queue_ ? std::min(queue_->get_missing(), cache_max_fill_) + cache_size_ - cache_max_fill_ :
	            cache_size_ - cache_max_fill_;
	if (nr_inputs_to_draw > cache_max_fill_) {
		nr_missing_to_draw -= nr_inputs_to_draw - cache_max_fill_;
	}
	uint32_t nr_coming_to_draw = cache_size_ - nr_inputs_to_draw - nr_missing_to_draw;
	assert(nr_inputs_to_draw + nr_missing_to_draw + nr_coming_to_draw == cache_size_);

	Vector2i point = Vector2i::zero();
	point.x = Border + (no_capacity_buttons_ ? 0 : CellWidth + CellSpacing);
	point.y = Border + (total_height_ - 2 * Border - kWareMenuPicHeight) / 2;

	for (; nr_inputs_to_draw; --nr_inputs_to_draw, point.x += CellWidth + CellSpacing) {
		dst.blitrect(Vector2i(point.x, point.y), icon_, Recti(0, 0, icon_->width(), icon_->height()),
		             BlendMode::UseAlpha);
	}
	for (; nr_coming_to_draw; --nr_coming_to_draw, point.x += CellWidth + CellSpacing) {
		dst.blitrect_scale_monochrome(Rectf(point.x, point.y, icon_->width(), icon_->height()), icon_,
		                              Recti(0, 0, icon_->width(), icon_->height()),
		                              RGBAColor(127, 127, 127, 191));
	}
	for (; nr_missing_to_draw; --nr_missing_to_draw, point.x += CellWidth + CellSpacing) {
		dst.blitrect_scale_monochrome(Rectf(point.x, point.y, icon_->width(), icon_->height()), icon_,
		                              Recti(0, 0, icon_->width(), icon_->height()),
		                              RGBAColor(191, 191, 191, 127));
	}

	if (!no_capacity_buttons_) {
		uint16_t pw = max_fill_indicator_->width();
		point.y = Border;
		point.x = Border + CellWidth + CellSpacing + (cache_max_fill_ * (CellWidth + CellSpacing)) -
		          CellSpacing / 2 - pw / 2;
		dst.blit(point, max_fill_indicator_);
=======
void InputQueueDisplay::set_priority(const Widelands::WarePriority& priority) {
	if (!can_act_ || !has_priority_ ||
	    priority == (queue_ ? building_.get_priority(type_, index_) : get_setting()->priority)) {
		return;
	}

	if (Widelands::Game* game = ibase_.get_game()) {
		game->send_player_set_ware_priority(building_, type_, index_, priority, settings_ != nullptr);
	} else {
		if (queue_) {
			building_.set_priority(type_, index_, priority);
		} else {
			get_setting()->priority = priority;
		}
>>>>>>> 61d4a5c0
	}
}

void InputQueueDisplay::clicked_desired_fill(const int8_t delta) {
	assert(delta == 1 || delta == -1);

	const unsigned desired_fill = queue_ ? queue_->get_max_fill() : get_setting()->desired_fill;
	const unsigned max_fill = queue_ ? queue_->get_max_size() : get_setting()->max_fill;
	assert(desired_fill <= max_fill);

	if (!can_act_ || desired_fill == (delta < 0 ? 0 : max_fill)) {
		return;
	}

	const bool ctrl_down = SDL_GetModState() & KMOD_CTRL;
	const unsigned new_fill = ctrl_down ? delta < 0 ? 0 : max_fill : desired_fill + delta;

	if (Widelands::Game* game = ibase_.get_game()) {
		game->send_player_set_input_max_fill(
		   building_, index_, type_, new_fill, settings_ != nullptr);
	} else {
<<<<<<< HEAD
		priority_radiogroup_ = new UI::Radiogroup();

		priority_radiogroup_->add_button(
		   this, pos, g_image_cache->get(pic_priority_high), _("Highest priority"));
		pos.y += PriorityButtonSize;
		priority_radiogroup_->add_button(
		   this, pos, g_image_cache->get(pic_priority_normal), _("Normal priority"));
		pos.y += PriorityButtonSize;
		priority_radiogroup_->add_button(
		   this, pos, g_image_cache->get(pic_priority_low), _("Lowest priority"));

		initialization_complete();
	}

	int32_t priority = -1;
	if (settings_) {
		for (const auto& pair : settings_->ware_queues) {
			if (pair.first == index_) {
				priority = pair.second.priority;
				break;
			}
=======
		if (queue_) {
			queue_->set_max_fill(new_fill);
		} else {
			get_setting()->desired_fill = new_fill;
>>>>>>> 61d4a5c0
		}
	}
}

void InputQueueDisplay::set_desired_fill(unsigned new_fill) {
	const unsigned desired_fill = queue_ ? queue_->get_max_fill() : get_setting()->desired_fill;
	const unsigned max_fill = queue_ ? queue_->get_max_size() : get_setting()->max_fill;
	assert(desired_fill <= max_fill);
	new_fill = std::min(new_fill, max_fill);

	if (!can_act_ || desired_fill == new_fill) {
		return;
	}

	if (Widelands::Game* game = ibase_.get_game()) {
		game->send_player_set_input_max_fill(
		   building_, index_, type_, new_fill, settings_ != nullptr);
	} else {
		if (queue_) {
			queue_->set_max_fill(new_fill);
		} else {
			get_setting()->desired_fill = new_fill;
		}
	}
<<<<<<< HEAD

	increase_max_fill_->set_repeating(true);
	decrease_max_fill_->set_repeating(true);
	compute_max_fill_buttons_enabled_state();

	// Initialize the new buttons
	initialization_complete();
=======
>>>>>>> 61d4a5c0
}

void InputQueueDisplay::clicked_real_fill(const int8_t delta) {
	assert(delta == 1 || delta == -1);

	if (!queue_ || !ibase_.omnipotent()) {
		return;
	}

	const unsigned real_fill = queue_->get_filled();
	const unsigned max_fill = queue_->get_max_size();
	assert(real_fill <= max_fill);

	if (real_fill == (delta < 0 ? 0 : max_fill)) {
		return;
	}

	const bool ctrl_down = SDL_GetModState() & KMOD_CTRL;
	const unsigned new_fill = ctrl_down ? delta < 0 ? 0 : max_fill : real_fill + delta;

	queue_->set_filled(new_fill);
}

void InputQueueDisplay::set_collapsed(const bool c) {
	assert(collapsed_ != c);
	collapsed_ = c;
	priority_.set_visible(has_priority_ && !collapsed_);
	spacer_.set_visible(!has_priority_ && !collapsed_);
	b_decrease_desired_fill_.set_visible(!collapsed_ && !show_only_);
	b_increase_desired_fill_.set_visible(!collapsed_ && !show_only_);
	b_decrease_real_fill_.set_visible(!collapsed_ && ibase_.omnipotent());
	b_increase_real_fill_.set_visible(!collapsed_ && ibase_.omnipotent());
}

inline Widelands::ProductionsiteSettings::InputQueueSetting*
InputQueueDisplay::get_setting() const {
	return settings_ ? type_ == Widelands::wwWARE ? &settings_->ware_queues.at(index_) :
	                                                &settings_->worker_queues.at(index_) :
	                   nullptr;
}

static const RGBAColor kColorComing(127, 127, 127, 191);
static const RGBAColor kColorMissing(191, 191, 191, 127);

void InputQueueDisplay::think() {
	if (queue_ && queue_->get_max_size() == 0) {
		set_visible(false);
		return;
	}
	set_visible(true);

	const Widelands::ProductionsiteSettings::InputQueueSetting* setting = get_setting();
	const unsigned max_fill = queue_ ? queue_->get_max_size() : setting->max_fill;
	const unsigned real_fill = queue_ ? queue_->get_filled() : setting->desired_fill;
	const unsigned desired_fill = queue_ ? queue_->get_max_fill() : setting->desired_fill;
	const unsigned nr_missing = queue_ ? queue_->get_missing() : 0;
	const unsigned nr_coming =
	   queue_ && real_fill < desired_fill ? desired_fill - real_fill - nr_missing : 0;

	assert(desired_fill <= max_fill);
	assert(real_fill <= max_fill);
	assert(nr_missing <= max_fill - real_fill);
	assert(nr_coming <= max_fill - real_fill);
	assert(max_fill <= nr_icons_);

	for (unsigned i = 0; i < nr_icons_; ++i) {
		icons_[i]->set_visible(i < max_fill);
		icons_[i]->set_grey_out(i >= real_fill);
		icons_[i]->set_grey_out_color(i < real_fill + nr_coming ? kColorComing : kColorMissing);
	}

	if (has_priority_) {
		const Widelands::WarePriority& p =                                            // NOLINT
		   queue_ ? building_.get_priority(type_, index_) : get_setting()->priority;  // NOLINT
		// The purpose of this check is to prevent the slider from snapping back directly after
		// the user dragged it, because the playercommand is not executed immediately of course
		if (!slider_was_moved_ || *slider_was_moved_ == p) {
			priority_.set_value(priority_to_index(p));
			slider_was_moved_ = nullptr;
		}
		priority_.set_tooltip(priority_tooltip(priority_.get_value()));
	}

	collapse_.set_tooltip(collapsed_ ? _("Show controls") : _("Hide controls"));
	collapse_.set_pic(g_image_cache->get(collapsed_ ? "images/ui_basic/scrollbar_right.png" :
	                                                  "images/ui_basic/scrollbar_left.png"));
}

static const RGBAColor kPriorityColors[] = {RGBAColor(255, 0, 0, 127), RGBAColor(255, 127, 0, 127),
                                            RGBAColor(255, 255, 0, 127), RGBAColor(0, 255, 0, 127),
                                            RGBAColor(0, 127, 255, 127)};

void InputQueueDisplay::draw(RenderTarget& r) {
	// Draw priority indicator
	if (has_priority_ && !collapsed_) {
		const int x = hbox_.get_x() + priority_.get_x();
		for (size_t i = 0; i < 5; ++i) {
			r.fill_rect(Recti(x + i * kButtonSize, hbox_.get_y() + kButtonSize * 2 / 5, kButtonSize,
			                  kButtonSize / 5),
			            kPriorityColors[i], BlendMode::Default);
		}
	}

	UI::Box::draw(r);
}

void InputQueueDisplay::draw_overlay(RenderTarget& r) {
	// Draw max fill indicator
	if (!show_only_) {
		assert(nr_icons_);
		const unsigned desired_fill = queue_ ? queue_->get_max_fill() : get_setting()->desired_fill;
		assert(desired_fill <= nr_icons_);

		auto calc_xpos = [this](const size_t fill) {
			return (fill == 0 ? icons_[0]->get_x() :
			                    fill == nr_icons_ ?
			                    icons_[nr_icons_ - 1]->get_x() + icons_[nr_icons_ - 1]->get_w() :
			                    (icons_[fill - 1]->get_x() + icons_[fill - 1]->get_w() +
			                     icons_[fill]->get_x()) /
			                          2) +
			       hbox_.get_x() - max_fill_indicator_.width() / 2;
		};

		const int ypos = hbox_.get_y() + icons_[0]->get_y() +
		                 (icons_[0]->get_h() - max_fill_indicator_.height()) / 2;
		r.blit(Vector2i(calc_xpos(desired_fill), ypos), &max_fill_indicator_);

		if (can_act_ && fill_index_under_mouse_ >= 0) {
			r.blitrect_scale(Rectf(calc_xpos(fill_index_under_mouse_), ypos,
			                       max_fill_indicator_.width(), max_fill_indicator_.height()),
			                 &max_fill_indicator_,
			                 Recti(0, 0, max_fill_indicator_.width(), max_fill_indicator_.height()),
			                 0.4f, BlendMode::Default);
		}
	}

	// Draw priority indicator
	if (has_priority_ && collapsed_) {
		const size_t p = priority_to_index(queue_ ? building_.get_priority(type_, index_) :
		                                            get_setting()->priority);
		const int w = kButtonSize / 5;
		const int x = hbox_.get_x() + collapse_.get_x() - w;
		r.brighten_rect(Recti(x, hbox_.get_y(), w, kButtonSize), -32);
		r.fill_rect(Recti(x, hbox_.get_y() + (4 - p) * kButtonSize / 5, w, kButtonSize / 5),
		            kPriorityColors[p], BlendMode::Copy);
	}

	UI::Box::draw_overlay(r);
}<|MERGE_RESOLUTION|>--- conflicted
+++ resolved
@@ -381,50 +381,6 @@
 	return true;
 }
 
-<<<<<<< HEAD
-/**
- * Render the current InputQueue state.
- */
-void InputQueueDisplay::draw(RenderTarget& dst) {
-	cache_max_fill_ = check_max_fill();
-
-	uint32_t nr_inputs_to_draw =
-	   queue_ ? std::min(queue_->get_filled(), cache_size_) : cache_max_fill_;
-	uint32_t nr_missing_to_draw =
-	   queue_ ? std::min(queue_->get_missing(), cache_max_fill_) + cache_size_ - cache_max_fill_ :
-	            cache_size_ - cache_max_fill_;
-	if (nr_inputs_to_draw > cache_max_fill_) {
-		nr_missing_to_draw -= nr_inputs_to_draw - cache_max_fill_;
-	}
-	uint32_t nr_coming_to_draw = cache_size_ - nr_inputs_to_draw - nr_missing_to_draw;
-	assert(nr_inputs_to_draw + nr_missing_to_draw + nr_coming_to_draw == cache_size_);
-
-	Vector2i point = Vector2i::zero();
-	point.x = Border + (no_capacity_buttons_ ? 0 : CellWidth + CellSpacing);
-	point.y = Border + (total_height_ - 2 * Border - kWareMenuPicHeight) / 2;
-
-	for (; nr_inputs_to_draw; --nr_inputs_to_draw, point.x += CellWidth + CellSpacing) {
-		dst.blitrect(Vector2i(point.x, point.y), icon_, Recti(0, 0, icon_->width(), icon_->height()),
-		             BlendMode::UseAlpha);
-	}
-	for (; nr_coming_to_draw; --nr_coming_to_draw, point.x += CellWidth + CellSpacing) {
-		dst.blitrect_scale_monochrome(Rectf(point.x, point.y, icon_->width(), icon_->height()), icon_,
-		                              Recti(0, 0, icon_->width(), icon_->height()),
-		                              RGBAColor(127, 127, 127, 191));
-	}
-	for (; nr_missing_to_draw; --nr_missing_to_draw, point.x += CellWidth + CellSpacing) {
-		dst.blitrect_scale_monochrome(Rectf(point.x, point.y, icon_->width(), icon_->height()), icon_,
-		                              Recti(0, 0, icon_->width(), icon_->height()),
-		                              RGBAColor(191, 191, 191, 127));
-	}
-
-	if (!no_capacity_buttons_) {
-		uint16_t pw = max_fill_indicator_->width();
-		point.y = Border;
-		point.x = Border + CellWidth + CellSpacing + (cache_max_fill_ * (CellWidth + CellSpacing)) -
-		          CellSpacing / 2 - pw / 2;
-		dst.blit(point, max_fill_indicator_);
-=======
 void InputQueueDisplay::set_priority(const Widelands::WarePriority& priority) {
 	if (!can_act_ || !has_priority_ ||
 	    priority == (queue_ ? building_.get_priority(type_, index_) : get_setting()->priority)) {
@@ -439,7 +395,6 @@
 		} else {
 			get_setting()->priority = priority;
 		}
->>>>>>> 61d4a5c0
 	}
 }
 
@@ -456,52 +411,6 @@
 
 	const bool ctrl_down = SDL_GetModState() & KMOD_CTRL;
 	const unsigned new_fill = ctrl_down ? delta < 0 ? 0 : max_fill : desired_fill + delta;
-
-	if (Widelands::Game* game = ibase_.get_game()) {
-		game->send_player_set_input_max_fill(
-		   building_, index_, type_, new_fill, settings_ != nullptr);
-	} else {
-<<<<<<< HEAD
-		priority_radiogroup_ = new UI::Radiogroup();
-
-		priority_radiogroup_->add_button(
-		   this, pos, g_image_cache->get(pic_priority_high), _("Highest priority"));
-		pos.y += PriorityButtonSize;
-		priority_radiogroup_->add_button(
-		   this, pos, g_image_cache->get(pic_priority_normal), _("Normal priority"));
-		pos.y += PriorityButtonSize;
-		priority_radiogroup_->add_button(
-		   this, pos, g_image_cache->get(pic_priority_low), _("Lowest priority"));
-
-		initialization_complete();
-	}
-
-	int32_t priority = -1;
-	if (settings_) {
-		for (const auto& pair : settings_->ware_queues) {
-			if (pair.first == index_) {
-				priority = pair.second.priority;
-				break;
-			}
-=======
-		if (queue_) {
-			queue_->set_max_fill(new_fill);
-		} else {
-			get_setting()->desired_fill = new_fill;
->>>>>>> 61d4a5c0
-		}
-	}
-}
-
-void InputQueueDisplay::set_desired_fill(unsigned new_fill) {
-	const unsigned desired_fill = queue_ ? queue_->get_max_fill() : get_setting()->desired_fill;
-	const unsigned max_fill = queue_ ? queue_->get_max_size() : get_setting()->max_fill;
-	assert(desired_fill <= max_fill);
-	new_fill = std::min(new_fill, max_fill);
-
-	if (!can_act_ || desired_fill == new_fill) {
-		return;
-	}
 
 	if (Widelands::Game* game = ibase_.get_game()) {
 		game->send_player_set_input_max_fill(
@@ -513,16 +422,28 @@
 			get_setting()->desired_fill = new_fill;
 		}
 	}
-<<<<<<< HEAD
-
-	increase_max_fill_->set_repeating(true);
-	decrease_max_fill_->set_repeating(true);
-	compute_max_fill_buttons_enabled_state();
-
-	// Initialize the new buttons
-	initialization_complete();
-=======
->>>>>>> 61d4a5c0
+}
+
+void InputQueueDisplay::set_desired_fill(unsigned new_fill) {
+	const unsigned desired_fill = queue_ ? queue_->get_max_fill() : get_setting()->desired_fill;
+	const unsigned max_fill = queue_ ? queue_->get_max_size() : get_setting()->max_fill;
+	assert(desired_fill <= max_fill);
+	new_fill = std::min(new_fill, max_fill);
+
+	if (!can_act_ || desired_fill == new_fill) {
+		return;
+	}
+
+	if (Widelands::Game* game = ibase_.get_game()) {
+		game->send_player_set_input_max_fill(
+		   building_, index_, type_, new_fill, settings_ != nullptr);
+	} else {
+		if (queue_) {
+			queue_->set_max_fill(new_fill);
+		} else {
+			get_setting()->desired_fill = new_fill;
+		}
+	}
 }
 
 void InputQueueDisplay::clicked_real_fill(const int8_t delta) {
