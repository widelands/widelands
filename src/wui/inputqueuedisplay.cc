/*
 * Copyright (C) 2002-2020 by the Widelands Development Team
 *
 * This program is free software; you can redistribute it and/or
 * modify it under the terms of the GNU General Public License
 * as published by the Free Software Foundation; either version 2
 * of the License, or (at your option) any later version.
 *
 * This program is distributed in the hope that it will be useful,
 * but WITHOUT ANY WARRANTY; without even the implied warranty of
 * MERCHANTABILITY or FITNESS FOR A PARTICULAR PURPOSE.  See the
 * GNU General Public License for more details.
 *
 * You should have received a copy of the GNU General Public License
 * along with this program; if not, write to the Free Software
 * Foundation, Inc., 51 Franklin Street, Fifth Floor, Boston, MA  02110-1301, USA.
 *
 */

#include "wui/inputqueuedisplay.h"

#include "economy/input_queue.h"
#include "economy/request.h"
#include "graphic/rendertarget.h"
#include "graphic/style_manager.h"
#include "graphic/text_layout.h"
#include "logic/player.h"
#include "wui/interactive_gamebase.h"

static char const* pic_priority_low = "images/wui/buildings/low_priority_button.png";
static char const* pic_priority_normal = "images/wui/buildings/normal_priority_button.png";
static char const* pic_priority_high = "images/wui/buildings/high_priority_button.png";
static char const* pic_max_fill_indicator = "images/wui/buildings/max_fill_indicator.png";

InputQueueDisplay::InputQueueDisplay(UI::Panel* const parent,
                                     int32_t const x,
                                     int32_t const y,
                                     InteractiveBase& ib,
                                     Widelands::Building& building,
                                     const Widelands::InputQueue& queue,
                                     bool no_capacity_buttons,
                                     bool no_priority_buttons)
   : UI::Panel(parent, x, y, 0, 28),
     ib_(ib),
     building_(building),
     queue_(&queue),
     settings_(nullptr),
     priority_radiogroup_(nullptr),
     increase_max_fill_(nullptr),
     decrease_max_fill_(nullptr),
     increase_real_fill_(nullptr),
     decrease_real_fill_(nullptr),
     index_(queue.get_index()),
     type_(queue.get_type()),
     max_fill_indicator_(g_image_cache->get(pic_max_fill_indicator)),
     cache_size_(queue.get_max_size()),
     cache_max_fill_(queue.get_max_fill()),
     total_height_(0),
     no_capacity_buttons_(no_capacity_buttons),
     no_priority_buttons_(no_priority_buttons) {
	if (type_ == Widelands::wwWARE) {
		const Widelands::WareDescr& ware = *queue.owner().tribe().get_ware_descr(queue_->get_index());
		set_tooltip(ware.descname().c_str());
		icon_ = ware.icon();
	} else {
		const Widelands::WorkerDescr& worker =
		   *queue.owner().tribe().get_worker_descr(queue_->get_index());
		set_tooltip(worker.descname().c_str());
		icon_ = worker.icon();
	}

	uint16_t ph = max_fill_indicator_->height();

	uint32_t priority_button_height = no_priority_buttons ? 0 : 3 * PriorityButtonSize;
	uint32_t image_height =
	   no_capacity_buttons ? kWareMenuPicHeight : std::max<int32_t>(kWareMenuPicHeight, ph);

	total_height_ = std::max(priority_button_height, image_height) + 2 * Border;

	max_size_changed();

	set_thinks(true);
}

InputQueueDisplay::InputQueueDisplay(UI::Panel* const parent,
                                     int32_t const x,
                                     int32_t const y,
                                     InteractiveBase& ib,
                                     Widelands::ConstructionSite& building,
                                     Widelands::WareWorker ww,
                                     Widelands::DescriptionIndex di,
                                     bool no_capacity_buttons,
                                     bool no_priority_buttons)
   : UI::Panel(parent, x, y, 0, 28),
     ib_(ib),
     building_(building),
     queue_(nullptr),
     settings_(dynamic_cast<const Widelands::ProductionsiteSettings*>(building.get_settings())),
     priority_radiogroup_(nullptr),
     increase_max_fill_(nullptr),
     decrease_max_fill_(nullptr),
     increase_real_fill_(nullptr),
     decrease_real_fill_(nullptr),
     index_(di),
     type_(ww),
     max_fill_indicator_(g_image_cache->get(pic_max_fill_indicator)),
     total_height_(0),
     no_capacity_buttons_(no_capacity_buttons),
     no_priority_buttons_(no_priority_buttons) {
	cache_size_ = check_max_size();
	cache_max_fill_ = check_max_fill();
	if (type_ == Widelands::wwWARE) {
		const Widelands::WareDescr& ware = *building.owner().tribe().get_ware_descr(index_);
		set_tooltip(ware.descname().c_str());
		icon_ = ware.icon();
	} else {
		const Widelands::WorkerDescr& worker = *building.owner().tribe().get_worker_descr(index_);
		set_tooltip(worker.descname().c_str());
		icon_ = worker.icon();
	}

	uint16_t ph = max_fill_indicator_->height();

	uint32_t priority_button_height = no_priority_buttons_ ? 0 : 3 * PriorityButtonSize;
	uint32_t image_height =
	   no_capacity_buttons_ ? kWareMenuPicHeight : std::max<int32_t>(kWareMenuPicHeight, ph);

	total_height_ = std::max(priority_button_height, image_height) + 2 * Border;

	max_size_changed();

	set_thinks(true);
}

InputQueueDisplay::~InputQueueDisplay() {
	delete priority_radiogroup_;
}

uint32_t InputQueueDisplay::check_max_size() const {
	if (queue_) {
		return queue_->get_max_size();
	}
	assert(settings_);
	for (const auto& pair :
	     type_ == Widelands::wwWARE ? settings_->ware_queues : settings_->worker_queues) {
		if (pair.first == index_) {
			return pair.second.max_fill;
		}
	}
	NEVER_HERE();
}

uint32_t InputQueueDisplay::check_max_fill() const {
	if (queue_) {
		return queue_->get_max_fill();
	}
	assert(settings_);
	for (const auto& pair :
	     type_ == Widelands::wwWARE ? settings_->ware_queues : settings_->worker_queues) {
		if (pair.first == index_) {
			return pair.second.desired_fill;
		}
	}
	NEVER_HERE();
}

/**
 * Recalculate the panel's size based on the size of the queue.
 *
 * This is useful for construction sites, whose queues shrink over time.
 */
void InputQueueDisplay::max_size_changed() {
	uint32_t pbs = no_priority_buttons_ ? 0 : PriorityButtonSize;
	uint32_t ctrl_b_size = no_capacity_buttons_ ? 0 : 2 * kWareMenuPicWidth;
	uint32_t real_size_buttons = ib_.omnipotent() ? 2 * (kWareMenuPicWidth + CellSpacing) : 0;

	cache_size_ = check_max_size();

	update_priority_buttons();
	update_max_fill_buttons();

	if (cache_size_ <= 0) {
		set_desired_size(0, 0);
	} else {
		set_desired_size(cache_size_ * (CellWidth + CellSpacing) + pbs + ctrl_b_size +
		                    real_size_buttons + 2 * Border,
		                 total_height_);
	}
}

/**
 * Compare the current InputQueue state with the cached state; update if necessary.
 */
void InputQueueDisplay::think() {
	if (static_cast<uint32_t>(check_max_size()) != cache_size_) {
		max_size_changed();
	}

	// TODO(sirver): It seems cache_max_fill_ is not really useful for anything.
	if (static_cast<uint32_t>(check_max_fill()) != cache_max_fill_) {
		cache_max_fill_ = check_max_fill();
		compute_max_fill_buttons_enabled_state();
	}
}

/**
 * Render the current InputQueue state.
 */
void InputQueueDisplay::draw(RenderTarget& dst) {
	if (!cache_size_) {
		return;
	}

	cache_max_fill_ = check_max_fill();

	uint32_t nr_inputs_to_draw =
	   queue_ ? std::min(queue_->get_filled(), cache_size_) : cache_max_fill_;
	uint32_t nr_missing_to_draw =
	   queue_ ? std::min(queue_->get_missing(), cache_max_fill_) + cache_size_ - cache_max_fill_ :
	            cache_size_ - cache_max_fill_;
	if (nr_inputs_to_draw > cache_max_fill_) {
		nr_missing_to_draw -= nr_inputs_to_draw - cache_max_fill_;
	}
	uint32_t nr_coming_to_draw = cache_size_ - nr_inputs_to_draw - nr_missing_to_draw;
	assert(nr_inputs_to_draw + nr_missing_to_draw + nr_coming_to_draw == cache_size_);

	Vector2i point = Vector2i::zero();
	point.x = Border + (no_capacity_buttons_ ? 0 : CellWidth + CellSpacing);
	point.y = Border + (total_height_ - 2 * Border - kWareMenuPicHeight) / 2;

	for (; nr_inputs_to_draw; --nr_inputs_to_draw, point.x += CellWidth + CellSpacing) {
		dst.blitrect(Vector2i(point.x, point.y), icon_, Recti(0, 0, icon_->width(), icon_->height()),
		             BlendMode::UseAlpha);
	}
	for (; nr_coming_to_draw; --nr_coming_to_draw, point.x += CellWidth + CellSpacing) {
		dst.blitrect_scale_monochrome(Rectf(point.x, point.y, icon_->width(), icon_->height()), icon_,
		                              Recti(0, 0, icon_->width(), icon_->height()),
		                              RGBAColor(127, 127, 127, 191));
	}
	for (; nr_missing_to_draw; --nr_missing_to_draw, point.x += CellWidth + CellSpacing) {
		dst.blitrect_scale_monochrome(Rectf(point.x, point.y, icon_->width(), icon_->height()), icon_,
		                              Recti(0, 0, icon_->width(), icon_->height()),
		                              RGBAColor(191, 191, 191, 127));
	}

	if (!no_capacity_buttons_) {
		uint16_t pw = max_fill_indicator_->width();
		point.y = Border;
		point.x = Border + CellWidth + CellSpacing + (cache_max_fill_ * (CellWidth + CellSpacing)) -
		          CellSpacing / 2 - pw / 2;
		dst.blit(point, max_fill_indicator_);
	}
}

inline bool InputQueueDisplay::check_can_act() const {
	return ib_.omnipotent() || ib_.can_act(building_.owner().player_number());
}

/**
 * Updates priority buttons of the InputQueue
 */
void InputQueueDisplay::update_priority_buttons() {

	if (type_ != Widelands::wwWARE) {
		return;
	}

	if (cache_size_ <= 0 || no_priority_buttons_) {
		delete priority_radiogroup_;
		priority_radiogroup_ = nullptr;
	}

	Vector2i pos = Vector2i(cache_size_ * CellWidth + Border, 0);
	pos.x = (cache_size_ + 2) * (CellWidth + CellSpacing) + Border;
	pos.y = Border + (total_height_ - 2 * Border - 3 * PriorityButtonSize) / 2;

	if (priority_radiogroup_) {
		pos.y += 2 * PriorityButtonSize;
		for (UI::Radiobutton* btn = priority_radiogroup_->get_first_button(); btn;
		     btn = btn->next_button()) {
			btn->set_pos(pos);
			pos.y -= PriorityButtonSize;
		}
	} else {
		priority_radiogroup_ = new UI::Radiogroup();

		priority_radiogroup_->add_button(
		   this, pos, g_image_cache->get(pic_priority_high), _("Highest priority"));
		pos.y += PriorityButtonSize;
		priority_radiogroup_->add_button(
		   this, pos, g_image_cache->get(pic_priority_normal), _("Normal priority"));
		pos.y += PriorityButtonSize;
		priority_radiogroup_->add_button(
		   this, pos, g_image_cache->get(pic_priority_low), _("Lowest priority"));
	}

	int32_t priority = -1;
	if (settings_) {
		for (const auto& pair : settings_->ware_queues) {
			if (pair.first == index_) {
				priority = pair.second.priority;
				break;
			}
		}
	} else {
		priority = building_.get_priority(type_, index_, false);
	}
	switch (priority) {
	case Widelands::kPriorityHigh:
		priority_radiogroup_->set_state(0);
		break;
	case Widelands::kPriorityNormal:
		priority_radiogroup_->set_state(1);
		break;
	case Widelands::kPriorityLow:
		priority_radiogroup_->set_state(2);
		break;
	default:
		NEVER_HERE();
	}

	priority_radiogroup_->changedto.connect([this](int32_t i) { radiogroup_changed(i); });
	priority_radiogroup_->clicked.connect([this]() { radiogroup_clicked(); });

	bool const can_act = check_can_act();
	if (!can_act) {
		priority_radiogroup_->set_enabled(false);
	}
}

/**
 * Updates the desired size buttons
 */
void InputQueueDisplay::update_max_fill_buttons() {
	delete increase_max_fill_;
	delete decrease_max_fill_;
	increase_max_fill_ = nullptr;
	decrease_max_fill_ = nullptr;
	if (increase_real_fill_ || decrease_real_fill_) {
		delete increase_real_fill_;
		delete decrease_real_fill_;
		increase_real_fill_ = nullptr;
		decrease_real_fill_ = nullptr;
	}

	if (cache_size_ <= 0 || no_capacity_buttons_) {
		return;
	}

	boost::format tooltip_format("<p>%s%s%s</p>");
	const uint32_t y = Border + (total_height_ - 2 * Border - kWareMenuPicWidth) / 2;
	if (cache_size_ > 0 && !no_capacity_buttons_) {
		uint32_t x = Border;
		decrease_max_fill_ = new UI::Button(
		   this, "decrease_max_fill", x, y, kWareMenuPicWidth, kWareMenuPicHeight,
		   UI::ButtonStyle::kWuiMenu, g_gr->images().get("images/ui_basic/scrollbar_left.png"),
		   (tooltip_format %
		    g_gr->styles()
		       .font_style(UI::FontStyle::kTooltipHeader)
		       .as_font_tag(
		          /** TRANSLATORS: Button tooltip in in a building's wares input queue */
		          _("Decrease the number of wares you want to be stored here"))

		    % as_listitem(
		         /** TRANSLATORS: Button tooltip in in a building's wares input queue - option
		            explanation */
		         _("Hold down Shift to decrease all ware types at the same time"),
		         UI::FontStyle::kTooltip)

		    % as_listitem(
		         /** TRANSLATORS: Button tooltip in in a building's wares input queue - option
		            explanation */
		         _("Hold down Ctrl to allow none of this ware"), UI::FontStyle::kTooltip))
		      .str());
		decrease_max_fill_->sigclicked.connect([this]() { decrease_max_fill_clicked(); });

		x = Border + (cache_size_ + 1) * (CellWidth + CellSpacing);

		increase_max_fill_ = new UI::Button(
		   this, "increase_max_fill", x, y, kWareMenuPicWidth, kWareMenuPicHeight,
		   UI::ButtonStyle::kWuiMenu, g_gr->images().get("images/ui_basic/scrollbar_right.png"),
		   (tooltip_format

		    % g_gr->styles()
		         .font_style(UI::FontStyle::kTooltipHeader)
		         .as_font_tag(
		            /** TRANSLATORS: Button tooltip in a building's wares input queue */
		            _("Increase the number of wares you want to be stored here"))

		    % as_listitem(
		         /** TRANSLATORS: Button tooltip in in a building's wares input queue - option
		            explanation */
		         _("Hold down Shift to increase all ware types at the same time"),
		         UI::FontStyle::kTooltip)

		    % as_listitem(
		         /** TRANSLATORS: Button tooltip in in a building's wares input queue - option
		            explanation */
		         _("Hold down Ctrl to allow all of this ware"), UI::FontStyle::kTooltip))
		      .str());
		increase_max_fill_->sigclicked.connect([this]() { increase_max_fill_clicked(); });
	}

	if (ib_.omnipotent() && queue_) {
		uint32_t x = Border + PriorityButtonSize + CellSpacing +
		             (cache_size_ + (increase_max_fill_ ? 2 : 0)) * (CellWidth + CellSpacing);
		decrease_real_fill_ = new UI::Button(
		   this, "decrease_real_fill", x, y, kWareMenuPicWidth, kWareMenuPicHeight,
		   UI::ButtonStyle::kWuiMenu, g_gr->images().get("images/ui_basic/scrollbar_down.png"),
		   (tooltip_format %
		    g_gr->styles()
		       .font_style(UI::FontStyle::kTooltipHeader)
		       .as_font_tag(
		          /** TRANSLATORS: Button tooltip in in a building's wares input queue */
		          _("Decrease the number of wares currently stored here"))

		    % as_listitem(
		         /** TRANSLATORS: Button tooltip in in a building's wares input queue - option
		            explanation */
		         _("Hold down Shift to decrease all ware types at the same time"),
		         UI::FontStyle::kTooltip)

		    % as_listitem(
		         /** TRANSLATORS: Button tooltip in in a building's wares input queue - option
		            explanation */
		         _("Hold down Ctrl to remove all of this ware"), UI::FontStyle::kTooltip))
		      .str());
		decrease_real_fill_->sigclicked.connect([this]() { decrease_real_fill_clicked(); });

		x += CellWidth + CellSpacing;

		increase_real_fill_ = new UI::Button(
		   this, "increase_real_fill", x, y, kWareMenuPicWidth, kWareMenuPicHeight,
		   UI::ButtonStyle::kWuiMenu, g_gr->images().get("images/ui_basic/scrollbar_up.png"),
		   (tooltip_format

		    % g_gr->styles()
		         .font_style(UI::FontStyle::kTooltipHeader)
		         .as_font_tag(
		            /** TRANSLATORS: Button tooltip in a building's wares input queue */
		            _("Increase the number of wares currently stored here"))

		    % as_listitem(
		         /** TRANSLATORS: Button tooltip in in a building's wares input queue - option
		            explanation */
		         _("Hold down Shift to increase all ware types at the same time"),
		         UI::FontStyle::kTooltip)

		    % as_listitem(
		         /** TRANSLATORS: Button tooltip in in a building's wares input queue - option
		            explanation */
		         _("Hold down Ctrl to store as much of this ware as possible"),
		         UI::FontStyle::kTooltip))
		      .str());
		increase_real_fill_->sigclicked.connect([this]() { increase_real_fill_clicked(); });
	}

	if (increase_max_fill_) {
		increase_max_fill_->set_repeating(true);
		decrease_max_fill_->set_repeating(true);
		compute_max_fill_buttons_enabled_state();
	}
	if (increase_real_fill_) {
		increase_real_fill_->set_repeating(true);
		decrease_real_fill_->set_repeating(true);
	}
}

<<<<<<< HEAD
Widelands::ProductionsiteSettings& InputQueueDisplay::mutable_settings() const {
	Widelands::ConstructionSite* cs = dynamic_cast<Widelands::ConstructionSite*>(&building_);
	assert(cs);
	Widelands::ProductionsiteSettings* s =
	   dynamic_cast<Widelands::ProductionsiteSettings*>(cs->get_settings());
	assert(s);
	return *s;
=======
	decrease_max_fill_ = new UI::Button(
	   this, "decrease_max_fill", x, y, kWareMenuPicWidth, kWareMenuPicHeight,
	   UI::ButtonStyle::kWuiMenu, g_image_cache->get("images/ui_basic/scrollbar_left.png"),
	   (tooltip_format %
	    g_style_manager->font_style(UI::FontStyle::kTooltipHeader)
	       .as_font_tag(
	          /** TRANSLATORS: Button tooltip in in a building's wares input queue */
	          _("Decrease the number of wares you want to be stored here"))

	    %
	    as_listitem(
	       /** TRANSLATORS: Button tooltip in in a building's wares input queue - option
	          explanation */
	       _("Hold down Shift to decrease all ware types at the same time"), UI::FontStyle::kTooltip)

	    % as_listitem(
	         /** TRANSLATORS: Button tooltip in in a building's wares input queue - option
	            explanation */
	         _("Hold down Ctrl to allow none of this ware"), UI::FontStyle::kTooltip))
	      .str());
	decrease_max_fill_->sigclicked.connect([this]() { decrease_max_fill_clicked(); });

	x = Border + (cache_size_ + 1) * (CellWidth + CellSpacing);

	increase_max_fill_ = new UI::Button(
	   this, "increase_max_fill", x, y, kWareMenuPicWidth, kWareMenuPicHeight,
	   UI::ButtonStyle::kWuiMenu, g_image_cache->get("images/ui_basic/scrollbar_right.png"),
	   (tooltip_format

	    % g_style_manager->font_style(UI::FontStyle::kTooltipHeader)
	         .as_font_tag(
	            /** TRANSLATORS: Button tooltip in a building's wares input queue */
	            _("Increase the number of wares you want to be stored here"))

	    %
	    as_listitem(
	       /** TRANSLATORS: Button tooltip in in a building's wares input queue - option
	          explanation */
	       _("Hold down Shift to increase all ware types at the same time"), UI::FontStyle::kTooltip)

	    % as_listitem(
	         /** TRANSLATORS: Button tooltip in in a building's wares input queue - option
	            explanation */
	         _("Hold down Ctrl to allow all of this ware"), UI::FontStyle::kTooltip))
	      .str());
	increase_max_fill_->sigclicked.connect([this]() { increase_max_fill_clicked(); });

	increase_max_fill_->set_repeating(true);
	decrease_max_fill_->set_repeating(true);
	compute_max_fill_buttons_enabled_state();
>>>>>>> 459624c0
}

/**
 * Update priority when radiogroup has changed
 */
void InputQueueDisplay::radiogroup_changed(int32_t state) {
	assert(type_ == Widelands::wwWARE);
	if (!check_can_act()) {
		return;
	}

	int32_t priority = 0;

	switch (state) {
	case 0:
		priority = Widelands::kPriorityHigh;
		break;
	case 1:
		priority = Widelands::kPriorityNormal;
		break;
	case 2:
		priority = Widelands::kPriorityLow;
		break;
	default:
		return;
	}
	if (SDL_GetModState() & KMOD_CTRL) {
		update_siblings_priority(state);
	}
	if (ib_.get_game()) {
		ib_.game().send_player_set_ware_priority(
		   building_, type_, index_, priority, settings_ != nullptr);
	} else {
		if (settings_) {
			for (auto& pair : mutable_settings().ware_queues) {
				if (pair.first == index_) {
					pair.second.priority = priority;
					return;
				}
			}
			NEVER_HERE();
		} else {
			building_.set_priority(type_, index_, priority);
		}
	}
}

void InputQueueDisplay::radiogroup_clicked() {
	// Already set option has been clicked again
	// Unimportant for this queue, but update other queues
	if (SDL_GetModState() & KMOD_CTRL) {
		update_siblings_priority(priority_radiogroup_->get_state());
	}
}

void InputQueueDisplay::update_siblings_priority(int32_t state) {
	// "Release" the CTRL key to avoid recursion
	const SDL_Keymod old_modifiers = SDL_GetModState();
	SDL_SetModState(KMOD_NONE);

	Panel* sibling = get_parent()->get_first_child();
	// Well, at least we should be a child of our parent
	assert(sibling != nullptr);
	do {
		if (sibling == this) {
			// We already have been set
			continue;
		}
		InputQueueDisplay* display = dynamic_cast<InputQueueDisplay*>(sibling);
		if (display == nullptr) {
			// Cast failed. Sibling is no InputQueueDisplay
			continue;
		}
		if (display->type_ != Widelands::wwWARE) {
			// No ware, so there is no radio group
			continue;
		}
		assert(display->priority_radiogroup_ != nullptr);
		if (display->priority_radiogroup_->get_state() == state) {
			// Nothing to do for this queue
			continue;
		}
		// Calling set_state() leads to radiogroup_changed()) getting called, which does the real
		// change
		// TODO(Notabilis): When bug 1738485 is fixed probably replace with
		// send_player_set_ware_priority()
		display->priority_radiogroup_->set_state(state);
	} while ((sibling = sibling->get_next_sibling()));

	SDL_SetModState(old_modifiers);
}

void InputQueueDisplay::change_fill_setting(Widelands::WareWorker ww,
                                            Widelands::DescriptionIndex idx,
                                            size_t new_fill) {
	switch (ww) {
	case Widelands::wwWARE:
		for (auto& pair : mutable_settings().ware_queues) {
			if (pair.first == idx) {
				assert(pair.second.max_fill >= new_fill);
				pair.second.desired_fill = new_fill;
				return;
			}
		}
		NEVER_HERE();
	case Widelands::wwWORKER:
		for (auto& pair : mutable_settings().worker_queues) {
			if (pair.first == idx) {
				assert(pair.second.max_fill >= new_fill);
				pair.second.desired_fill = new_fill;
				return;
			}
		}
		NEVER_HERE();
	}
	NEVER_HERE();
}

/**
 * One of the buttons to increase or decrease the amount of wares
 * stored here has been clicked
 */
void InputQueueDisplay::decrease_max_fill_clicked() {
	if (!check_can_act()) {
		return;
	}

	// Update the value of this queue if required
	if (cache_max_fill_ > 0) {
		const size_t maxfill = (SDL_GetModState() & KMOD_CTRL) ? 0 : cache_max_fill_ - 1;
		if (ib_.get_game()) {
			ib_.game().send_player_set_input_max_fill(
			   building_, index_, type_, maxfill, settings_ != nullptr);
		} else {
			if (settings_) {
				change_fill_setting(type_, index_, maxfill);
			} else {
				building_.inputqueue(index_, type_).set_max_fill(maxfill);
			}
		}
	}

	// Update other queues of this building
	if (SDL_GetModState() & KMOD_SHIFT) {
		// Using int16_t instead of int32_t on purpose to avoid over-/underflows
		update_siblings_max_fill(
		   ((SDL_GetModState() & KMOD_CTRL) ? std::numeric_limits<int16_t>::min() : -1));
	}
}

void InputQueueDisplay::increase_max_fill_clicked() {
	if (!check_can_act()) {
		return;
	}

	if (cache_max_fill_ < cache_size_) {
		const size_t maxfill = (SDL_GetModState() & KMOD_CTRL) ? cache_size_ : cache_max_fill_ + 1;
		if (ib_.get_game()) {
			ib_.game().send_player_set_input_max_fill(
			   building_, index_, type_, maxfill, settings_ != nullptr);
		} else {
			if (settings_) {
				change_fill_setting(type_, index_, maxfill);
			} else {
				building_.inputqueue(index_, type_).set_max_fill(maxfill);
			}
		}
	}

	if (SDL_GetModState() & KMOD_SHIFT) {
		update_siblings_max_fill(
		   ((SDL_GetModState() & KMOD_CTRL) ? std::numeric_limits<int16_t>::max() : 1));
	}
}

void InputQueueDisplay::update_siblings_max_fill(int32_t delta) {
	Panel* sibling = get_parent()->get_first_child();
	// Well, at least we should be a child of our parent
	assert(sibling != nullptr);
	do {
		if (sibling == this) {
			// We already have been set
			continue;
		}
		InputQueueDisplay* display = dynamic_cast<InputQueueDisplay*>(sibling);
		if (display == nullptr || display->no_capacity_buttons_) {
			// Cast failed. Sibling is no InputQueueDisplay
			continue;
		}
		uint32_t new_fill =
		   std::max(0, std::min<int32_t>(static_cast<int32_t>(display->cache_max_fill_) + delta,
		                                 display->cache_size_));
		if (new_fill != display->cache_max_fill_) {
			if (ib_.get_game()) {
				ib_.game().send_player_set_input_max_fill(
				   building_, display->index_, display->type_, new_fill, settings_ != nullptr);
			} else {
				if (settings_) {
					change_fill_setting(display->type_, display->index_, new_fill);
				} else {
					building_.inputqueue(display->index_, display->type_).set_max_fill(new_fill);
				}
			}
		}
	} while ((sibling = sibling->get_next_sibling()));
}

void InputQueueDisplay::compute_max_fill_buttons_enabled_state() {
	// Disable those buttons for replay watchers
	if (!check_can_act()) {
		if (increase_max_fill_) {
			increase_max_fill_->set_enabled(false);
		}
		if (decrease_max_fill_) {
			decrease_max_fill_->set_enabled(false);
		}
	}
}

void InputQueueDisplay::update_siblings_real_fill(bool ctrl_down, int32_t delta) {
	assert(ib_.omnipotent());
	Panel* sibling = get_parent()->get_first_child();
	assert(sibling);
	assert(delta != 0);
	do {
		if (sibling == this) {
			continue;
		}
		if (InputQueueDisplay* display = dynamic_cast<InputQueueDisplay*>(sibling)) {
			assert(display->queue_);
			Widelands::InputQueue& q =
			   building_.inputqueue(display->queue_->get_index(), display->queue_->get_type());
			if (ctrl_down) {
				q.set_filled(delta < 0 ? 0 : q.get_max_fill());
			} else {
				q.set_filled(std::max<int32_t>(
				   0,
				   std::min<int32_t>(q.get_max_fill(), static_cast<int32_t>(q.get_filled()) + delta)));
			}
		}
	} while ((sibling = sibling->get_next_sibling()));
}

void InputQueueDisplay::decrease_real_fill_clicked() {
	assert(ib_.omnipotent());
	assert(queue_);
	Widelands::InputQueue& q = building_.inputqueue(queue_->get_index(), queue_->get_type());
	const bool ctrl = (SDL_GetModState() & KMOD_CTRL);
	if (ctrl) {
		q.set_filled(0);
	} else if (q.get_filled() > 0) {
		q.set_filled(q.get_filled() - 1);
	}
	if (SDL_GetModState() & KMOD_SHIFT) {
		update_siblings_real_fill(ctrl, -1);
	}
}

void InputQueueDisplay::increase_real_fill_clicked() {
	assert(ib_.omnipotent());
	assert(queue_);
	Widelands::InputQueue& q = building_.inputqueue(queue_->get_index(), queue_->get_type());
	const bool ctrl = (SDL_GetModState() & KMOD_CTRL);
	if (ctrl) {
		q.set_filled(q.get_max_fill());
	} else if (q.get_filled() < q.get_max_fill()) {
		q.set_filled(q.get_filled() + 1);
	}
	if (SDL_GetModState() & KMOD_SHIFT) {
		update_siblings_real_fill(ctrl, 1);
	}
}<|MERGE_RESOLUTION|>--- conflicted
+++ resolved
@@ -353,10 +353,10 @@
 		uint32_t x = Border;
 		decrease_max_fill_ = new UI::Button(
 		   this, "decrease_max_fill", x, y, kWareMenuPicWidth, kWareMenuPicHeight,
-		   UI::ButtonStyle::kWuiMenu, g_gr->images().get("images/ui_basic/scrollbar_left.png"),
+		   UI::ButtonStyle::kWuiMenu, g_image_cache->get("images/ui_basic/scrollbar_left.png"),
 		   (tooltip_format %
-		    g_gr->styles()
-		       .font_style(UI::FontStyle::kTooltipHeader)
+		    g_style_manager->
+		       font_style(UI::FontStyle::kTooltipHeader)
 		       .as_font_tag(
 		          /** TRANSLATORS: Button tooltip in in a building's wares input queue */
 		          _("Decrease the number of wares you want to be stored here"))
@@ -378,11 +378,11 @@
 
 		increase_max_fill_ = new UI::Button(
 		   this, "increase_max_fill", x, y, kWareMenuPicWidth, kWareMenuPicHeight,
-		   UI::ButtonStyle::kWuiMenu, g_gr->images().get("images/ui_basic/scrollbar_right.png"),
+		   UI::ButtonStyle::kWuiMenu, g_image_cache->get("images/ui_basic/scrollbar_right.png"),
 		   (tooltip_format
 
-		    % g_gr->styles()
-		         .font_style(UI::FontStyle::kTooltipHeader)
+		    % g_style_manager->
+		         font_style(UI::FontStyle::kTooltipHeader)
 		         .as_font_tag(
 		            /** TRANSLATORS: Button tooltip in a building's wares input queue */
 		            _("Increase the number of wares you want to be stored here"))
@@ -406,10 +406,10 @@
 		             (cache_size_ + (increase_max_fill_ ? 2 : 0)) * (CellWidth + CellSpacing);
 		decrease_real_fill_ = new UI::Button(
 		   this, "decrease_real_fill", x, y, kWareMenuPicWidth, kWareMenuPicHeight,
-		   UI::ButtonStyle::kWuiMenu, g_gr->images().get("images/ui_basic/scrollbar_down.png"),
+		   UI::ButtonStyle::kWuiMenu, g_image_cache->get("images/ui_basic/scrollbar_down.png"),
 		   (tooltip_format %
-		    g_gr->styles()
-		       .font_style(UI::FontStyle::kTooltipHeader)
+		    g_style_manager->
+		       font_style(UI::FontStyle::kTooltipHeader)
 		       .as_font_tag(
 		          /** TRANSLATORS: Button tooltip in in a building's wares input queue */
 		          _("Decrease the number of wares currently stored here"))
@@ -431,11 +431,11 @@
 
 		increase_real_fill_ = new UI::Button(
 		   this, "increase_real_fill", x, y, kWareMenuPicWidth, kWareMenuPicHeight,
-		   UI::ButtonStyle::kWuiMenu, g_gr->images().get("images/ui_basic/scrollbar_up.png"),
+		   UI::ButtonStyle::kWuiMenu, g_image_cache->get("images/ui_basic/scrollbar_up.png"),
 		   (tooltip_format
 
-		    % g_gr->styles()
-		         .font_style(UI::FontStyle::kTooltipHeader)
+		    % g_style_manager->
+		         font_style(UI::FontStyle::kTooltipHeader)
 		         .as_font_tag(
 		            /** TRANSLATORS: Button tooltip in a building's wares input queue */
 		            _("Increase the number of wares currently stored here"))
@@ -466,7 +466,6 @@
 	}
 }
 
-<<<<<<< HEAD
 Widelands::ProductionsiteSettings& InputQueueDisplay::mutable_settings() const {
 	Widelands::ConstructionSite* cs = dynamic_cast<Widelands::ConstructionSite*>(&building_);
 	assert(cs);
@@ -474,58 +473,6 @@
 	   dynamic_cast<Widelands::ProductionsiteSettings*>(cs->get_settings());
 	assert(s);
 	return *s;
-=======
-	decrease_max_fill_ = new UI::Button(
-	   this, "decrease_max_fill", x, y, kWareMenuPicWidth, kWareMenuPicHeight,
-	   UI::ButtonStyle::kWuiMenu, g_image_cache->get("images/ui_basic/scrollbar_left.png"),
-	   (tooltip_format %
-	    g_style_manager->font_style(UI::FontStyle::kTooltipHeader)
-	       .as_font_tag(
-	          /** TRANSLATORS: Button tooltip in in a building's wares input queue */
-	          _("Decrease the number of wares you want to be stored here"))
-
-	    %
-	    as_listitem(
-	       /** TRANSLATORS: Button tooltip in in a building's wares input queue - option
-	          explanation */
-	       _("Hold down Shift to decrease all ware types at the same time"), UI::FontStyle::kTooltip)
-
-	    % as_listitem(
-	         /** TRANSLATORS: Button tooltip in in a building's wares input queue - option
-	            explanation */
-	         _("Hold down Ctrl to allow none of this ware"), UI::FontStyle::kTooltip))
-	      .str());
-	decrease_max_fill_->sigclicked.connect([this]() { decrease_max_fill_clicked(); });
-
-	x = Border + (cache_size_ + 1) * (CellWidth + CellSpacing);
-
-	increase_max_fill_ = new UI::Button(
-	   this, "increase_max_fill", x, y, kWareMenuPicWidth, kWareMenuPicHeight,
-	   UI::ButtonStyle::kWuiMenu, g_image_cache->get("images/ui_basic/scrollbar_right.png"),
-	   (tooltip_format
-
-	    % g_style_manager->font_style(UI::FontStyle::kTooltipHeader)
-	         .as_font_tag(
-	            /** TRANSLATORS: Button tooltip in a building's wares input queue */
-	            _("Increase the number of wares you want to be stored here"))
-
-	    %
-	    as_listitem(
-	       /** TRANSLATORS: Button tooltip in in a building's wares input queue - option
-	          explanation */
-	       _("Hold down Shift to increase all ware types at the same time"), UI::FontStyle::kTooltip)
-
-	    % as_listitem(
-	         /** TRANSLATORS: Button tooltip in in a building's wares input queue - option
-	            explanation */
-	         _("Hold down Ctrl to allow all of this ware"), UI::FontStyle::kTooltip))
-	      .str());
-	increase_max_fill_->sigclicked.connect([this]() { increase_max_fill_clicked(); });
-
-	increase_max_fill_->set_repeating(true);
-	decrease_max_fill_->set_repeating(true);
-	compute_max_fill_buttons_enabled_state();
->>>>>>> 459624c0
 }
 
 /**
