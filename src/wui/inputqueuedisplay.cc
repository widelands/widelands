/*
 * Copyright (C) 2010-2020 by the Widelands Development Team
 *
 * This program is free software; you can redistribute it and/or
 * modify it under the terms of the GNU General Public License
 * as published by the Free Software Foundation; either version 2
 * of the License, or (at your option) any later version.
 *
 * This program is distributed in the hope that it will be useful,
 * but WITHOUT ANY WARRANTY; without even the implied warranty of
 * MERCHANTABILITY or FITNESS FOR A PARTICULAR PURPOSE.  See the
 * GNU General Public License for more details.
 *
 * You should have received a copy of the GNU General Public License
 * along with this program; if not, write to the Free Software
 * Foundation, Inc., 51 Franklin Street, Fifth Floor, Boston, MA  02110-1301, USA.
 *
 */

#include "wui/inputqueuedisplay.h"

#include "base/i18n.h"
#include "graphic/style_manager.h"
#include "graphic/text_layout.h"
#include "logic/player.h"
#include "wui/interactive_base.h"

<<<<<<< HEAD
static char const* pic_priority_low = "images/wui/buildings/low_priority_button.png";
static char const* pic_priority_normal = "images/wui/buildings/normal_priority_button.png";
static char const* pic_priority_high = "images/wui/buildings/high_priority_button.png";
static char const* pic_max_fill_indicator = "images/wui/buildings/max_fill_indicator.png";

InputQueueDisplay::InputQueueDisplay(UI::Panel* const parent,
                                     int32_t const x,
                                     int32_t const y,
                                     InteractiveBase& ib,
                                     Widelands::Building& building,
                                     const Widelands::InputQueue& queue,
                                     bool no_capacity_buttons,
                                     bool no_priority_buttons)
   : UI::Panel(parent, UI::PanelStyle::kWui, x, y, 0, 28),
     interactive_base_(ib),
     building_(building),
     queue_(&queue),
     settings_(nullptr),
     priority_radiogroup_(nullptr),
     increase_max_fill_(nullptr),
     decrease_max_fill_(nullptr),
     increase_real_fill_(nullptr),
     decrease_real_fill_(nullptr),
     index_(queue.get_index()),
     type_(queue.get_type()),
     max_fill_indicator_(g_image_cache->get(pic_max_fill_indicator)),
     cache_size_(queue.get_max_size()),
     cache_max_fill_(queue.get_max_fill()),
     total_height_(0),
     no_capacity_buttons_(no_capacity_buttons),
     no_priority_buttons_(no_priority_buttons) {
	if (type_ == Widelands::wwWARE) {
		const Widelands::WareDescr& ware = *queue.owner().tribe().get_ware_descr(queue_->get_index());
		set_tooltip(ware.descname());
		icon_ = ware.icon();
	} else {
		const Widelands::WorkerDescr& worker =
		   *queue.owner().tribe().get_worker_descr(queue_->get_index());
		set_tooltip(worker.descname());
		icon_ = worker.icon();
=======
constexpr int8_t kButtonSize = 25;

// The slider indexes the available priorities as 0..4, so here are some conversion functions
static size_t priority_to_index(const Widelands::WarePriority& priority) {
	if (priority == Widelands::WarePriority::kVeryLow) {
		return 0;
	} else if (priority == Widelands::WarePriority::kLow) {
		return 1;
	} else if (priority == Widelands::WarePriority::kNormal) {
		return 2;
	} else if (priority == Widelands::WarePriority::kHigh) {
		return 3;
	} else if (priority == Widelands::WarePriority::kVeryHigh) {
		return 4;
	}
	// TODO(Nordfriese): For savegame compatibility. Replace with NEVER_HERE() after v1.0
	return 1;
}
static const Widelands::WarePriority& index_to_priority(const size_t priority) {
	switch (priority) {
	case 0:
		return Widelands::WarePriority::kVeryLow;
	case 1:
		return Widelands::WarePriority::kLow;
	case 2:
		return Widelands::WarePriority::kNormal;
	case 3:
		return Widelands::WarePriority::kHigh;
	case 4:
		return Widelands::WarePriority::kVeryHigh;
	default:
		NEVER_HERE();
>>>>>>> 61d4a5c0
	}
}

static std::string priority_tooltip(const size_t priority) {
	switch (priority) {
	case 0:
		return _("Priority: Very Low");
	case 1:
		return _("Priority: Low");
	case 2:
		return _("Priority: Normal");
	case 3:
		return _("Priority: High");
	case 4:
		return _("Priority: Very High");
	default:
		NEVER_HERE();
	}
}

void ensure_box_can_hold_input_queues(UI::Box& b) {
	UI::Panel* p = &b;
	while (p->get_parent()) {
		p = p->get_parent();
	}
	b.set_max_size(p->get_w() - 200, p->get_h() - 200);

	b.set_scrolling(true);
	b.set_scrollbar_style(UI::PanelStyle::kWui);
}

InputQueueDisplay::InputQueueDisplay(UI::Panel* parent,
                                     InteractiveBase& ib,
                                     Widelands::Building& bld,
                                     Widelands::InputQueue& q,
                                     bool show_only,
                                     bool has_priority)
   : InputQueueDisplay(
        parent, ib, bld, q.get_type(), q.get_index(), &q, nullptr, show_only, has_priority) {
}
InputQueueDisplay::InputQueueDisplay(UI::Panel* parent,
                                     InteractiveBase& ib,
                                     Widelands::ConstructionSite& csite,
                                     Widelands::WareWorker ww,
                                     Widelands::DescriptionIndex di)
   : InputQueueDisplay(parent,
                       ib,
                       csite,
                       ww,
                       di,
                       nullptr,
                       dynamic_cast<Widelands::ProductionsiteSettings*>(csite.get_settings()),
                       false,
                       true) {
}

static inline std::string create_tooltip(const bool increase) {
	return (boost::format("<p>%s%s%s</p>") %
	        g_style_manager->font_style(UI::FontStyle::kTooltipHeader)
	           .as_font_tag(
	              increase ?
	                 /** TRANSLATORS: Button tooltip in in a building's wares input queue */
	                 _("Increase the number of wares you want to be stored here") :
	                 /** TRANSLATORS: Button tooltip in in a building's wares input queue */
	                 _("Decrease the number of wares you want to be stored here")) %
	        as_listitem(increase ?
	                       /** TRANSLATORS: Button tooltip in in a building's wares input queue -
	                          option explanation */
	                       _("Hold down Shift to increase all ware types at the same time") :
	                       /** TRANSLATORS: Button tooltip in in a building's wares input queue -
	                          option explanation */
	                       _("Hold down Shift to decrease all ware types at the same time"),
	                    UI::FontStyle::kTooltip) %
	        as_listitem(increase ?
	                       /** TRANSLATORS: Button tooltip in in a building's wares input queue -
	                          option explanation */
	                       _("Hold down Ctrl to allow all of this ware") :
	                       /** TRANSLATORS: Button tooltip in in a building's wares input queue -
	                          option explanation */
	                       _("Hold down Ctrl to allow none of this ware"),
	                    UI::FontStyle::kTooltip))
	   .str();
}

InputQueueDisplay::InputQueueDisplay(UI::Panel* parent,
                                     InteractiveBase& ib,
                                     Widelands::Building& bld,
                                     Widelands::WareWorker ww,
<<<<<<< HEAD
                                     Widelands::DescriptionIndex di,
                                     bool no_capacity_buttons,
                                     bool no_priority_buttons)
   : UI::Panel(parent, UI::PanelStyle::kWui, x, y, 0, 28),
     interactive_base_(ib),
     building_(building),
     queue_(nullptr),
     settings_(dynamic_cast<const Widelands::ProductionsiteSettings*>(building.get_settings())),
     priority_radiogroup_(nullptr),
     increase_max_fill_(nullptr),
     decrease_max_fill_(nullptr),
     increase_real_fill_(nullptr),
     decrease_real_fill_(nullptr),
     index_(di),
=======
                                     Widelands::DescriptionIndex idx,
                                     Widelands::InputQueue* q,
                                     Widelands::ProductionsiteSettings* s,
                                     bool show_only,
                                     bool has_priority)
   : UI::Box(parent, 0, 0, UI::Box::Horizontal),
     ibase_(ib),
     can_act_(!show_only && ibase_.can_act(bld.owner().player_number())),
     show_only_(show_only),
     has_priority_(has_priority && ww == Widelands::wwWARE),
     building_(bld),
>>>>>>> 61d4a5c0
     type_(ww),
     index_(idx),
     queue_(q),
     settings_(s),
     max_fill_indicator_(*g_image_cache->get("images/wui/buildings/max_fill_indicator.png")),
     vbox_(this, 0, 0, UI::Box::Vertical),
     hbox_(&vbox_, 0, 0, UI::Box::Horizontal),
     b_decrease_desired_fill_(&hbox_,
                              "decrease_desired",
                              0,
                              0,
                              kButtonSize,
                              kButtonSize,
                              UI::ButtonStyle::kWuiMenu,
                              g_image_cache->get("images/ui_basic/scrollbar_left.png"),
                              create_tooltip(false)),
     b_increase_desired_fill_(&hbox_,
                              "increase_desired",
                              0,
                              0,
                              kButtonSize,
                              kButtonSize,
                              UI::ButtonStyle::kWuiMenu,
                              g_image_cache->get("images/ui_basic/scrollbar_right.png"),
                              create_tooltip(true)),
     b_decrease_real_fill_(&hbox_,
                           "decrease_real",
                           0,
                           0,
                           kButtonSize,
                           kButtonSize,
                           UI::ButtonStyle::kWuiMenu,
                           g_image_cache->get("images/ui_basic/scrollbar_down.png"),
                           _("Remove ware")),
     b_increase_real_fill_(&hbox_,
                           "increase_real",
                           0,
                           0,
                           kButtonSize,
                           kButtonSize,
                           UI::ButtonStyle::kWuiMenu,
                           g_image_cache->get("images/ui_basic/scrollbar_up.png"),
                           _("Add ware")),
     collapse_(this,
               "collapse",
               0,
               0,
               kButtonSize,
               kButtonSize * 3 / 2,
               UI::ButtonStyle::kWuiMenu,
               "",
               "",
               UI::Button::VisualState::kFlat),
     priority_(&hbox_,
               0,
               0,
               5 * kButtonSize,
               kButtonSize,
               0,
               4,
               has_priority_ ?
                  priority_to_index(settings_ ? settings_->ware_queues.at(index_).priority :
                                                building_.get_priority(type_, index_)) :
                  2,
               UI::SliderStyle::kWuiLight,
               "",
               kButtonSize,
               can_act_ && has_priority_),
     spacer_(&hbox_, 0, 0, priority_.get_w(), priority_.get_h()),
     slider_was_moved_(nullptr),
     collapsed_(false),
     nr_icons_(queue_ ?
                  queue_->get_max_size() :
                  type_ == Widelands::wwWORKER ? settings_->worker_queues.at(index_).max_fill :
                                                 settings_->ware_queues.at(index_).max_fill),
     icons_(nr_icons_, nullptr),
     fill_index_under_mouse_(-1) {

	assert((queue_ == nullptr) ^ (settings_ == nullptr));

	b_decrease_real_fill_.set_visible(queue_ && ibase_.omnipotent());
	b_increase_real_fill_.set_visible(queue_ && ibase_.omnipotent());

	b_decrease_desired_fill_.set_visible(!show_only_);
	b_increase_desired_fill_.set_visible(!show_only_);
	b_decrease_desired_fill_.set_enabled(can_act_);
	b_increase_desired_fill_.set_enabled(can_act_);

	b_increase_desired_fill_.set_repeating(true);
	b_increase_real_fill_.set_repeating(true);
	b_decrease_desired_fill_.set_repeating(true);
	b_decrease_real_fill_.set_repeating(true);

	vbox_.add_space(kButtonSize / 4);

	hbox_.add(&b_decrease_real_fill_);
	hbox_.add(&b_decrease_desired_fill_);

	for (size_t i = 0; i < nr_icons_; ++i) {
		icons_[i] = new UI::Icon(&hbox_, 0, 0, kButtonSize, kButtonSize,
		                         type_ == Widelands::wwWARE ?
		                            building_.owner().tribe().get_ware_descr(index_)->icon() :
		                            building_.owner().tribe().get_worker_descr(index_)->icon());
		hbox_.add(icons_[i]);
	}

	hbox_.add_inf_space();
	hbox_.add(&b_increase_desired_fill_);
	hbox_.add(&b_increase_real_fill_);

	priority_.set_cursor_fixed_height(kButtonSize * 2 / 3);

	// To make sure the fill buttons are aligned even when some queues
	// have priority buttons and some don't (e.g. in barracks)
	hbox_.add_space(kButtonSize / 4);
	priority_.set_visible(has_priority_);
	spacer_.set_visible(!has_priority_);
	hbox_.add(&priority_, UI::Box::Resizing::kAlign, UI::Align::kCenter);
	hbox_.add(&spacer_);

	vbox_.add(&hbox_, UI::Box::Resizing::kFullSize);
	vbox_.add_space(kButtonSize / 4);
	add(&vbox_, UI::Box::Resizing::kExpandBoth);

	add_space(kButtonSize / 4);
	add(&collapse_);

	if (can_act_) {
		collapse_.sigclicked.connect([this]() {
			const bool c = !collapsed_;
			recurse([c](InputQueueDisplay& i) { i.set_collapsed(c); });
		});

		b_decrease_desired_fill_.sigclicked.connect([this]() {
			if (SDL_GetModState() & KMOD_SHIFT) {
				recurse([](InputQueueDisplay& i) { i.clicked_desired_fill(-1); });
			} else {
				clicked_desired_fill(-1);
			}
		});
		b_increase_desired_fill_.sigclicked.connect([this]() {
			if (SDL_GetModState() & KMOD_SHIFT) {
				recurse([](InputQueueDisplay& i) { i.clicked_desired_fill(1); });
			} else {
				clicked_desired_fill(1);
			}
		});
		b_decrease_real_fill_.sigclicked.connect([this]() {
			if (SDL_GetModState() & KMOD_SHIFT) {
				recurse([](InputQueueDisplay& i) { i.clicked_real_fill(-1); });
			} else {
				clicked_real_fill(-1);
			}
		});
		b_increase_real_fill_.sigclicked.connect([this]() {
			if (SDL_GetModState() & KMOD_SHIFT) {
				recurse([](InputQueueDisplay& i) { i.clicked_real_fill(1); });
			} else {
				clicked_real_fill(1);
			}
		});
		priority_.changedto.connect([this](size_t i) {
			const Widelands::WarePriority& p = index_to_priority(i);
			slider_was_moved_ = &p;
			if (SDL_GetModState() & KMOD_SHIFT) {
				recurse([&p](InputQueueDisplay& iqd) { iqd.set_priority(p); });
			} else {
				set_priority(p);
			}
		});
	} else {
		collapse_.set_visible(false);
		set_collapsed(true);
	}

	set_tooltip(type_ == Widelands::wwWARE ?
	               building_.owner().tribe().get_ware_descr(index_)->descname() :
	               building_.owner().tribe().get_worker_descr(index_)->descname());

	// Initialize tooltips, icon colours and stuff
	think();
}

void InputQueueDisplay::recurse(const std::function<void(InputQueueDisplay&)>& functor) {
	for (UI::Panel* p = get_parent()->get_first_child(); p; p = p->get_next_sibling()) {
		if (upcast(InputQueueDisplay, i, p)) {
			functor(*i);
		}
	}
}

int32_t InputQueueDisplay::fill_index_at(const int32_t x, const int32_t y) const {
	assert(nr_icons_ > 0);
	if (y < hbox_.get_y() || y > hbox_.get_y() + kButtonSize ||
	    x < hbox_.get_x() + icons_[0]->get_x() ||
	    x > hbox_.get_x() + icons_.back()->get_x() + kButtonSize) {
		return -1;
	}

	const uint32_t fill = (x + kButtonSize / 2 - hbox_.get_x() - icons_[0]->get_x()) / kButtonSize;
	assert(fill <= nr_icons_);
	return fill;
}

bool InputQueueDisplay::handle_mousepress(const uint8_t btn, const int32_t x, const int32_t y) {
	const int32_t fill = fill_index_at(x, y);
	if (btn != SDL_BUTTON_LEFT || fill < 0 || show_only_ || !can_act_) {
		return UI::Box::handle_mousepress(btn, x, y);
	}

	if (SDL_GetModState() & KMOD_SHIFT) {
		recurse([fill](InputQueueDisplay& i) { i.set_desired_fill(fill); });
	} else {
		set_desired_fill(fill);
	}

	return true;
}

bool InputQueueDisplay::handle_mousemove(
   uint8_t, const int32_t x, const int32_t y, int32_t, int32_t) {
	fill_index_under_mouse_ = fill_index_at(x, y);
	return true;
}

void InputQueueDisplay::set_priority(const Widelands::WarePriority& priority) {
	if (!can_act_ || !has_priority_ ||
	    priority == (queue_ ? building_.get_priority(type_, index_) : get_setting()->priority)) {
		return;
	}

	if (Widelands::Game* game = ibase_.get_game()) {
		game->send_player_set_ware_priority(building_, type_, index_, priority, settings_ != nullptr);
	} else {
		if (queue_) {
			building_.set_priority(type_, index_, priority);
		} else {
			get_setting()->priority = priority;
		}
	}
}

void InputQueueDisplay::clicked_desired_fill(const int8_t delta) {
	assert(delta == 1 || delta == -1);

	const unsigned desired_fill = queue_ ? queue_->get_max_fill() : get_setting()->desired_fill;
	const unsigned max_fill = queue_ ? queue_->get_max_size() : get_setting()->max_fill;
	assert(desired_fill <= max_fill);

	if (!can_act_ || desired_fill == (delta < 0 ? 0 : max_fill)) {
		return;
	}

	const bool ctrl_down = SDL_GetModState() & KMOD_CTRL;
	const unsigned new_fill = ctrl_down ? delta < 0 ? 0 : max_fill : desired_fill + delta;

	if (Widelands::Game* game = ibase_.get_game()) {
		game->send_player_set_input_max_fill(
		   building_, index_, type_, new_fill, settings_ != nullptr);
	} else {
<<<<<<< HEAD
		priority_radiogroup_ = new UI::Radiogroup();

		priority_radiogroup_->add_button(this, UI::PanelStyle::kWui, pos,
		                                 g_image_cache->get(pic_priority_high),
		                                 _("Highest priority"));
		pos.y += PriorityButtonSize;
		priority_radiogroup_->add_button(this, UI::PanelStyle::kWui, pos,
		                                 g_image_cache->get(pic_priority_normal),
		                                 _("Normal priority"));
		pos.y += PriorityButtonSize;
		priority_radiogroup_->add_button(this, UI::PanelStyle::kWui, pos,
		                                 g_image_cache->get(pic_priority_low), _("Lowest priority"));
	}

	int32_t priority = -1;
	if (settings_) {
		for (const auto& pair : settings_->ware_queues) {
			if (pair.first == index_) {
				priority = pair.second.priority;
				break;
			}
=======
		if (queue_) {
			queue_->set_max_fill(new_fill);
		} else {
			get_setting()->desired_fill = new_fill;
>>>>>>> 61d4a5c0
		}
	}
}

void InputQueueDisplay::set_desired_fill(unsigned new_fill) {
	const unsigned desired_fill = queue_ ? queue_->get_max_fill() : get_setting()->desired_fill;
	const unsigned max_fill = queue_ ? queue_->get_max_size() : get_setting()->max_fill;
	assert(desired_fill <= max_fill);
	new_fill = std::min(new_fill, max_fill);

	if (!can_act_ || desired_fill == new_fill) {
		return;
	}

<<<<<<< HEAD
	uint32_t x = Border;
	uint32_t y = Border + (total_height_ - 2 * Border - kWareMenuPicWidth) / 2;

	boost::format tooltip_format("<p>%s%s%s</p>");

	decrease_max_fill_ = new UI::Button(
	   this, "decrease_max_fill", x, y, kWareMenuPicWidth, kWareMenuPicHeight,
	   UI::ButtonStyle::kWuiMenu, g_image_cache->get("images/ui_basic/scrollbar_left.png"),
	   (tooltip_format %
	    g_style_manager->font_style(UI::FontStyle::kWuiTooltipHeader)
	       .as_font_tag(
	          /** TRANSLATORS: Button tooltip in in a building's wares input queue */
	          _("Decrease the number of wares you want to be stored here"))

	    % as_listitem(
	         /** TRANSLATORS: Button tooltip in in a building's wares input queue - option
	            explanation */
	         _("Hold down Shift to decrease all ware types at the same time"),
	         UI::FontStyle::kWuiTooltip)

	    % as_listitem(
	         /** TRANSLATORS: Button tooltip in in a building's wares input queue - option
	            explanation */
	         _("Hold down Ctrl to allow none of this ware"), UI::FontStyle::kWuiTooltip))
	      .str());
	decrease_max_fill_->sigclicked.connect([this]() { decrease_max_fill_clicked(); });

	x = Border + (cache_size_ + 1) * (CellWidth + CellSpacing);

	increase_max_fill_ = new UI::Button(
	   this, "increase_max_fill", x, y, kWareMenuPicWidth, kWareMenuPicHeight,
	   UI::ButtonStyle::kWuiMenu, g_image_cache->get("images/ui_basic/scrollbar_right.png"),
	   (tooltip_format

	    % g_style_manager->font_style(UI::FontStyle::kWuiTooltipHeader)
	         .as_font_tag(
	            /** TRANSLATORS: Button tooltip in a building's wares input queue */
	            _("Increase the number of wares you want to be stored here"))

	    % as_listitem(
	         /** TRANSLATORS: Button tooltip in in a building's wares input queue - option
	            explanation */
	         _("Hold down Shift to increase all ware types at the same time"),
	         UI::FontStyle::kWuiTooltip)

	    % as_listitem(
	         /** TRANSLATORS: Button tooltip in in a building's wares input queue - option
	            explanation */
	         _("Hold down Ctrl to allow all of this ware"), UI::FontStyle::kWuiTooltip))
	      .str());
	increase_max_fill_->sigclicked.connect([this]() { increase_max_fill_clicked(); });

	if (interactive_base_.omnipotent() && queue_) {
		x += CellWidth + 2 * CellSpacing + PriorityButtonSize;

		decrease_real_fill_ =
		   new UI::Button(this, "decrease_real_fill", x, y, kWareMenuPicWidth, kWareMenuPicHeight,
		                  UI::ButtonStyle::kWuiMenu,
		                  g_image_cache->get("images/ui_basic/scrollbar_down.png"), _("Remove ware"));

		x += CellWidth + CellSpacing;
		increase_real_fill_ =
		   new UI::Button(this, "increase_real_fill", x, y, kWareMenuPicWidth, kWareMenuPicHeight,
		                  UI::ButtonStyle::kWuiMenu,
		                  g_image_cache->get("images/ui_basic/scrollbar_up.png"), _("Add ware"));

		increase_real_fill_->set_repeating(true);
		decrease_real_fill_->set_repeating(true);

		increase_real_fill_->sigclicked.connect([this]() { increase_real_fill_clicked(); });
		decrease_real_fill_->sigclicked.connect([this]() { decrease_real_fill_clicked(); });
=======
	if (Widelands::Game* game = ibase_.get_game()) {
		game->send_player_set_input_max_fill(
		   building_, index_, type_, new_fill, settings_ != nullptr);
	} else {
		if (queue_) {
			queue_->set_max_fill(new_fill);
		} else {
			get_setting()->desired_fill = new_fill;
		}
>>>>>>> 61d4a5c0
	}
}

void InputQueueDisplay::clicked_real_fill(const int8_t delta) {
	assert(delta == 1 || delta == -1);

	if (!queue_ || !ibase_.omnipotent()) {
		return;
	}

	const unsigned real_fill = queue_->get_filled();
	const unsigned max_fill = queue_->get_max_size();
	assert(real_fill <= max_fill);

	if (real_fill == (delta < 0 ? 0 : max_fill)) {
		return;
	}

	const bool ctrl_down = SDL_GetModState() & KMOD_CTRL;
	const unsigned new_fill = ctrl_down ? delta < 0 ? 0 : max_fill : real_fill + delta;

	queue_->set_filled(new_fill);
}

void InputQueueDisplay::set_collapsed(const bool c) {
	assert(collapsed_ != c);
	collapsed_ = c;
	priority_.set_visible(has_priority_ && !collapsed_);
	spacer_.set_visible(!has_priority_ && !collapsed_);
	b_decrease_desired_fill_.set_visible(!collapsed_ && !show_only_);
	b_increase_desired_fill_.set_visible(!collapsed_ && !show_only_);
	b_decrease_real_fill_.set_visible(!collapsed_ && ibase_.omnipotent());
	b_increase_real_fill_.set_visible(!collapsed_ && ibase_.omnipotent());
}

inline Widelands::ProductionsiteSettings::InputQueueSetting*
InputQueueDisplay::get_setting() const {
	return settings_ ? type_ == Widelands::wwWARE ? &settings_->ware_queues.at(index_) :
	                                                &settings_->worker_queues.at(index_) :
	                   nullptr;
}

static const RGBAColor kColorComing(127, 127, 127, 191);
static const RGBAColor kColorMissing(191, 191, 191, 127);

void InputQueueDisplay::think() {
	if (queue_ && queue_->get_max_size() == 0) {
		set_visible(false);
		return;
	}
	set_visible(true);

	const Widelands::ProductionsiteSettings::InputQueueSetting* setting = get_setting();
	const unsigned max_fill = queue_ ? queue_->get_max_size() : setting->max_fill;
	const unsigned real_fill = queue_ ? queue_->get_filled() : setting->desired_fill;
	const unsigned desired_fill = queue_ ? queue_->get_max_fill() : setting->desired_fill;
	const unsigned nr_missing = queue_ ? queue_->get_missing() : 0;
	const unsigned nr_coming =
	   queue_ && real_fill < desired_fill ? desired_fill - real_fill - nr_missing : 0;

	assert(desired_fill <= max_fill);
	assert(real_fill <= max_fill);
	assert(nr_missing <= max_fill - real_fill);
	assert(nr_coming <= max_fill - real_fill);
	assert(max_fill <= nr_icons_);

	for (unsigned i = 0; i < nr_icons_; ++i) {
		icons_[i]->set_visible(i < max_fill);
		icons_[i]->set_grey_out(i >= real_fill);
		icons_[i]->set_grey_out_color(i < real_fill + nr_coming ? kColorComing : kColorMissing);
	}

	if (has_priority_) {
		const Widelands::WarePriority& p =                                            // NOLINT
		   queue_ ? building_.get_priority(type_, index_) : get_setting()->priority;  // NOLINT
		// The purpose of this check is to prevent the slider from snapping back directly after
		// the user dragged it, because the playercommand is not executed immediately of course
		if (!slider_was_moved_ || *slider_was_moved_ == p) {
			priority_.set_value(priority_to_index(p));
			slider_was_moved_ = nullptr;
		}
		priority_.set_tooltip(priority_tooltip(priority_.get_value()));
	}

	collapse_.set_tooltip(collapsed_ ? _("Show controls") : _("Hide controls"));
	collapse_.set_pic(g_image_cache->get(collapsed_ ? "images/ui_basic/scrollbar_right.png" :
	                                                  "images/ui_basic/scrollbar_left.png"));
}

static const RGBAColor kPriorityColors[] = {RGBAColor(255, 0, 0, 127), RGBAColor(255, 127, 0, 127),
                                            RGBAColor(255, 255, 0, 127), RGBAColor(0, 255, 0, 127),
                                            RGBAColor(0, 127, 255, 127)};

void InputQueueDisplay::draw(RenderTarget& r) {
	// Draw priority indicator
	if (has_priority_ && !collapsed_) {
		const int x = hbox_.get_x() + priority_.get_x();
		for (size_t i = 0; i < 5; ++i) {
			r.fill_rect(Recti(x + i * kButtonSize, hbox_.get_y() + kButtonSize * 2 / 5, kButtonSize,
			                  kButtonSize / 5),
			            kPriorityColors[i], BlendMode::Default);
		}
	}

	UI::Box::draw(r);
}

void InputQueueDisplay::draw_overlay(RenderTarget& r) {
	// Draw max fill indicator
	if (!show_only_) {
		assert(nr_icons_);
		const unsigned desired_fill = queue_ ? queue_->get_max_fill() : get_setting()->desired_fill;
		assert(desired_fill <= nr_icons_);

		auto calc_xpos = [this](const size_t fill) {
			return (fill == 0 ? icons_[0]->get_x() :
			                    fill == nr_icons_ ?
			                    icons_[nr_icons_ - 1]->get_x() + icons_[nr_icons_ - 1]->get_w() :
			                    (icons_[fill - 1]->get_x() + icons_[fill - 1]->get_w() +
			                     icons_[fill]->get_x()) /
			                          2) +
			       hbox_.get_x() - max_fill_indicator_.width() / 2;
		};

		const int ypos = hbox_.get_y() + icons_[0]->get_y() +
		                 (icons_[0]->get_h() - max_fill_indicator_.height()) / 2;
		r.blit(Vector2i(calc_xpos(desired_fill), ypos), &max_fill_indicator_);

		if (can_act_ && fill_index_under_mouse_ >= 0) {
			r.blitrect_scale(Rectf(calc_xpos(fill_index_under_mouse_), ypos,
			                       max_fill_indicator_.width(), max_fill_indicator_.height()),
			                 &max_fill_indicator_,
			                 Recti(0, 0, max_fill_indicator_.width(), max_fill_indicator_.height()),
			                 0.4f, BlendMode::Default);
		}
	}

	// Draw priority indicator
	if (has_priority_ && collapsed_) {
		const size_t p = priority_to_index(queue_ ? building_.get_priority(type_, index_) :
		                                            get_setting()->priority);
		const int w = kButtonSize / 5;
		const int x = hbox_.get_x() + collapse_.get_x() - w;
		r.brighten_rect(Recti(x, hbox_.get_y(), w, kButtonSize), -32);
		r.fill_rect(Recti(x, hbox_.get_y() + (4 - p) * kButtonSize / 5, w, kButtonSize / 5),
		            kPriorityColors[p], BlendMode::Copy);
	}

	UI::Box::draw_overlay(r);
}<|MERGE_RESOLUTION|>--- conflicted
+++ resolved
@@ -25,48 +25,6 @@
 #include "logic/player.h"
 #include "wui/interactive_base.h"
 
-<<<<<<< HEAD
-static char const* pic_priority_low = "images/wui/buildings/low_priority_button.png";
-static char const* pic_priority_normal = "images/wui/buildings/normal_priority_button.png";
-static char const* pic_priority_high = "images/wui/buildings/high_priority_button.png";
-static char const* pic_max_fill_indicator = "images/wui/buildings/max_fill_indicator.png";
-
-InputQueueDisplay::InputQueueDisplay(UI::Panel* const parent,
-                                     int32_t const x,
-                                     int32_t const y,
-                                     InteractiveBase& ib,
-                                     Widelands::Building& building,
-                                     const Widelands::InputQueue& queue,
-                                     bool no_capacity_buttons,
-                                     bool no_priority_buttons)
-   : UI::Panel(parent, UI::PanelStyle::kWui, x, y, 0, 28),
-     interactive_base_(ib),
-     building_(building),
-     queue_(&queue),
-     settings_(nullptr),
-     priority_radiogroup_(nullptr),
-     increase_max_fill_(nullptr),
-     decrease_max_fill_(nullptr),
-     increase_real_fill_(nullptr),
-     decrease_real_fill_(nullptr),
-     index_(queue.get_index()),
-     type_(queue.get_type()),
-     max_fill_indicator_(g_image_cache->get(pic_max_fill_indicator)),
-     cache_size_(queue.get_max_size()),
-     cache_max_fill_(queue.get_max_fill()),
-     total_height_(0),
-     no_capacity_buttons_(no_capacity_buttons),
-     no_priority_buttons_(no_priority_buttons) {
-	if (type_ == Widelands::wwWARE) {
-		const Widelands::WareDescr& ware = *queue.owner().tribe().get_ware_descr(queue_->get_index());
-		set_tooltip(ware.descname());
-		icon_ = ware.icon();
-	} else {
-		const Widelands::WorkerDescr& worker =
-		   *queue.owner().tribe().get_worker_descr(queue_->get_index());
-		set_tooltip(worker.descname());
-		icon_ = worker.icon();
-=======
 constexpr int8_t kButtonSize = 25;
 
 // The slider indexes the available priorities as 0..4, so here are some conversion functions
@@ -99,7 +57,6 @@
 		return Widelands::WarePriority::kVeryHigh;
 	default:
 		NEVER_HERE();
->>>>>>> 61d4a5c0
 	}
 }
 
@@ -126,9 +83,7 @@
 		p = p->get_parent();
 	}
 	b.set_max_size(p->get_w() - 200, p->get_h() - 200);
-
 	b.set_scrolling(true);
-	b.set_scrollbar_style(UI::PanelStyle::kWui);
 }
 
 InputQueueDisplay::InputQueueDisplay(UI::Panel* parent,
@@ -158,7 +113,7 @@
 
 static inline std::string create_tooltip(const bool increase) {
 	return (boost::format("<p>%s%s%s</p>") %
-	        g_style_manager->font_style(UI::FontStyle::kTooltipHeader)
+	        g_style_manager->font_style(UI::FontStyle::kWuiTooltipHeader)
 	           .as_font_tag(
 	              increase ?
 	                 /** TRANSLATORS: Button tooltip in in a building's wares input queue */
@@ -172,7 +127,7 @@
 	                       /** TRANSLATORS: Button tooltip in in a building's wares input queue -
 	                          option explanation */
 	                       _("Hold down Shift to decrease all ware types at the same time"),
-	                    UI::FontStyle::kTooltip) %
+	                    UI::FontStyle::kWuiTooltip) %
 	        as_listitem(increase ?
 	                       /** TRANSLATORS: Button tooltip in in a building's wares input queue -
 	                          option explanation */
@@ -180,7 +135,7 @@
 	                       /** TRANSLATORS: Button tooltip in in a building's wares input queue -
 	                          option explanation */
 	                       _("Hold down Ctrl to allow none of this ware"),
-	                    UI::FontStyle::kTooltip))
+	                    UI::FontStyle::kWuiTooltip))
 	   .str();
 }
 
@@ -188,41 +143,24 @@
                                      InteractiveBase& ib,
                                      Widelands::Building& bld,
                                      Widelands::WareWorker ww,
-<<<<<<< HEAD
-                                     Widelands::DescriptionIndex di,
-                                     bool no_capacity_buttons,
-                                     bool no_priority_buttons)
-   : UI::Panel(parent, UI::PanelStyle::kWui, x, y, 0, 28),
-     interactive_base_(ib),
-     building_(building),
-     queue_(nullptr),
-     settings_(dynamic_cast<const Widelands::ProductionsiteSettings*>(building.get_settings())),
-     priority_radiogroup_(nullptr),
-     increase_max_fill_(nullptr),
-     decrease_max_fill_(nullptr),
-     increase_real_fill_(nullptr),
-     decrease_real_fill_(nullptr),
-     index_(di),
-=======
                                      Widelands::DescriptionIndex idx,
                                      Widelands::InputQueue* q,
                                      Widelands::ProductionsiteSettings* s,
                                      bool show_only,
                                      bool has_priority)
-   : UI::Box(parent, 0, 0, UI::Box::Horizontal),
+   : UI::Box(parent, UI::PanelStyle::kWui, 0, 0, UI::Box::Horizontal),
      ibase_(ib),
      can_act_(!show_only && ibase_.can_act(bld.owner().player_number())),
      show_only_(show_only),
      has_priority_(has_priority && ww == Widelands::wwWARE),
      building_(bld),
->>>>>>> 61d4a5c0
      type_(ww),
      index_(idx),
      queue_(q),
      settings_(s),
      max_fill_indicator_(*g_image_cache->get("images/wui/buildings/max_fill_indicator.png")),
-     vbox_(this, 0, 0, UI::Box::Vertical),
-     hbox_(&vbox_, 0, 0, UI::Box::Horizontal),
+     vbox_(this, UI::PanelStyle::kWui, 0, 0, UI::Box::Vertical),
+     hbox_(&vbox_, UI::PanelStyle::kWui, 0, 0, UI::Box::Horizontal),
      b_decrease_desired_fill_(&hbox_,
                               "decrease_desired",
                               0,
@@ -284,7 +222,7 @@
                "",
                kButtonSize,
                can_act_ && has_priority_),
-     spacer_(&hbox_, 0, 0, priority_.get_w(), priority_.get_h()),
+     spacer_(&hbox_, UI::PanelStyle::kWui, 0, 0, priority_.get_w(), priority_.get_h()),
      slider_was_moved_(nullptr),
      collapsed_(false),
      nr_icons_(queue_ ?
@@ -315,7 +253,7 @@
 	hbox_.add(&b_decrease_desired_fill_);
 
 	for (size_t i = 0; i < nr_icons_; ++i) {
-		icons_[i] = new UI::Icon(&hbox_, 0, 0, kButtonSize, kButtonSize,
+		icons_[i] = new UI::Icon(&hbox_, UI::PanelStyle::kWui, 0, 0, kButtonSize, kButtonSize,
 		                         type_ == Widelands::wwWARE ?
 		                            building_.owner().tribe().get_ware_descr(index_)->icon() :
 		                            building_.owner().tribe().get_worker_descr(index_)->icon());
@@ -476,34 +414,10 @@
 		game->send_player_set_input_max_fill(
 		   building_, index_, type_, new_fill, settings_ != nullptr);
 	} else {
-<<<<<<< HEAD
-		priority_radiogroup_ = new UI::Radiogroup();
-
-		priority_radiogroup_->add_button(this, UI::PanelStyle::kWui, pos,
-		                                 g_image_cache->get(pic_priority_high),
-		                                 _("Highest priority"));
-		pos.y += PriorityButtonSize;
-		priority_radiogroup_->add_button(this, UI::PanelStyle::kWui, pos,
-		                                 g_image_cache->get(pic_priority_normal),
-		                                 _("Normal priority"));
-		pos.y += PriorityButtonSize;
-		priority_radiogroup_->add_button(this, UI::PanelStyle::kWui, pos,
-		                                 g_image_cache->get(pic_priority_low), _("Lowest priority"));
-	}
-
-	int32_t priority = -1;
-	if (settings_) {
-		for (const auto& pair : settings_->ware_queues) {
-			if (pair.first == index_) {
-				priority = pair.second.priority;
-				break;
-			}
-=======
 		if (queue_) {
 			queue_->set_max_fill(new_fill);
 		} else {
 			get_setting()->desired_fill = new_fill;
->>>>>>> 61d4a5c0
 		}
 	}
 }
@@ -518,79 +432,6 @@
 		return;
 	}
 
-<<<<<<< HEAD
-	uint32_t x = Border;
-	uint32_t y = Border + (total_height_ - 2 * Border - kWareMenuPicWidth) / 2;
-
-	boost::format tooltip_format("<p>%s%s%s</p>");
-
-	decrease_max_fill_ = new UI::Button(
-	   this, "decrease_max_fill", x, y, kWareMenuPicWidth, kWareMenuPicHeight,
-	   UI::ButtonStyle::kWuiMenu, g_image_cache->get("images/ui_basic/scrollbar_left.png"),
-	   (tooltip_format %
-	    g_style_manager->font_style(UI::FontStyle::kWuiTooltipHeader)
-	       .as_font_tag(
-	          /** TRANSLATORS: Button tooltip in in a building's wares input queue */
-	          _("Decrease the number of wares you want to be stored here"))
-
-	    % as_listitem(
-	         /** TRANSLATORS: Button tooltip in in a building's wares input queue - option
-	            explanation */
-	         _("Hold down Shift to decrease all ware types at the same time"),
-	         UI::FontStyle::kWuiTooltip)
-
-	    % as_listitem(
-	         /** TRANSLATORS: Button tooltip in in a building's wares input queue - option
-	            explanation */
-	         _("Hold down Ctrl to allow none of this ware"), UI::FontStyle::kWuiTooltip))
-	      .str());
-	decrease_max_fill_->sigclicked.connect([this]() { decrease_max_fill_clicked(); });
-
-	x = Border + (cache_size_ + 1) * (CellWidth + CellSpacing);
-
-	increase_max_fill_ = new UI::Button(
-	   this, "increase_max_fill", x, y, kWareMenuPicWidth, kWareMenuPicHeight,
-	   UI::ButtonStyle::kWuiMenu, g_image_cache->get("images/ui_basic/scrollbar_right.png"),
-	   (tooltip_format
-
-	    % g_style_manager->font_style(UI::FontStyle::kWuiTooltipHeader)
-	         .as_font_tag(
-	            /** TRANSLATORS: Button tooltip in a building's wares input queue */
-	            _("Increase the number of wares you want to be stored here"))
-
-	    % as_listitem(
-	         /** TRANSLATORS: Button tooltip in in a building's wares input queue - option
-	            explanation */
-	         _("Hold down Shift to increase all ware types at the same time"),
-	         UI::FontStyle::kWuiTooltip)
-
-	    % as_listitem(
-	         /** TRANSLATORS: Button tooltip in in a building's wares input queue - option
-	            explanation */
-	         _("Hold down Ctrl to allow all of this ware"), UI::FontStyle::kWuiTooltip))
-	      .str());
-	increase_max_fill_->sigclicked.connect([this]() { increase_max_fill_clicked(); });
-
-	if (interactive_base_.omnipotent() && queue_) {
-		x += CellWidth + 2 * CellSpacing + PriorityButtonSize;
-
-		decrease_real_fill_ =
-		   new UI::Button(this, "decrease_real_fill", x, y, kWareMenuPicWidth, kWareMenuPicHeight,
-		                  UI::ButtonStyle::kWuiMenu,
-		                  g_image_cache->get("images/ui_basic/scrollbar_down.png"), _("Remove ware"));
-
-		x += CellWidth + CellSpacing;
-		increase_real_fill_ =
-		   new UI::Button(this, "increase_real_fill", x, y, kWareMenuPicWidth, kWareMenuPicHeight,
-		                  UI::ButtonStyle::kWuiMenu,
-		                  g_image_cache->get("images/ui_basic/scrollbar_up.png"), _("Add ware"));
-
-		increase_real_fill_->set_repeating(true);
-		decrease_real_fill_->set_repeating(true);
-
-		increase_real_fill_->sigclicked.connect([this]() { increase_real_fill_clicked(); });
-		decrease_real_fill_->sigclicked.connect([this]() { decrease_real_fill_clicked(); });
-=======
 	if (Widelands::Game* game = ibase_.get_game()) {
 		game->send_player_set_input_max_fill(
 		   building_, index_, type_, new_fill, settings_ != nullptr);
@@ -600,7 +441,6 @@
 		} else {
 			get_setting()->desired_fill = new_fill;
 		}
->>>>>>> 61d4a5c0
 	}
 }
 
