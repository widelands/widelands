/*
 * Copyright (C) 2010-2021 by the Widelands Development Team
 *
 * This program is free software; you can redistribute it and/or
 * modify it under the terms of the GNU General Public License
 * as published by the Free Software Foundation; either version 2
 * of the License, or (at your option) any later version.
 *
 * This program is distributed in the hope that it will be useful,
 * but WITHOUT ANY WARRANTY; without even the implied warranty of
 * MERCHANTABILITY or FITNESS FOR A PARTICULAR PURPOSE.  See the
 * GNU General Public License for more details.
 *
 * You should have received a copy of the GNU General Public License
 * along with this program; if not, write to the Free Software
 * Foundation, Inc., 51 Franklin Street, Fifth Floor, Boston, MA  02110-1301, USA.
 *
 */

#include "wui/inputqueuedisplay.h"

#include "base/i18n.h"
#include "graphic/style_manager.h"
#include "graphic/text_layout.h"
#include "logic/player.h"
#include "wui/interactive_base.h"

constexpr int8_t kButtonSize = 25;

// The slider indexes the available priorities as 0..4, so here are some conversion functions
static size_t priority_to_index(const Widelands::WarePriority& priority) {
	if (priority == Widelands::WarePriority::kVeryLow) {
		return 0;
	}
	if (priority == Widelands::WarePriority::kLow) {
		return 1;
	}
	if (priority == Widelands::WarePriority::kNormal) {
		return 2;
	}
	if (priority == Widelands::WarePriority::kHigh) {
		return 3;
	}
	if (priority == Widelands::WarePriority::kVeryHigh) {
		return 4;
	}
	// TODO(Nordfriese): For savegame compatibility. Replace with NEVER_HERE() after v1.0
	return 1;
}
static const Widelands::WarePriority& index_to_priority(const size_t priority) {
	switch (priority) {
	case 0:
		return Widelands::WarePriority::kVeryLow;
	case 1:
		return Widelands::WarePriority::kLow;
	case 2:
		return Widelands::WarePriority::kNormal;
	case 3:
		return Widelands::WarePriority::kHigh;
	case 4:
		return Widelands::WarePriority::kVeryHigh;
	default:
		NEVER_HERE();
	}
}

static std::string priority_tooltip(const size_t priority) {
	switch (priority) {
	case 0:
		return _("Priority: Very Low");
	case 1:
		return _("Priority: Low");
	case 2:
		return _("Priority: Normal");
	case 3:
		return _("Priority: High");
	case 4:
		return _("Priority: Very High");
	default:
		NEVER_HERE();
	}
}

void ensure_box_can_hold_input_queues(UI::Box& b) {
	UI::Panel* p = &b;
	while (p->get_parent()) {
		p = p->get_parent();
	}
	b.set_max_size(p->get_w() - 200, p->get_h() - 200);
	b.set_scrolling(true);
}

InputQueueDisplay::InputQueueDisplay(UI::Panel* parent,
                                     InteractiveBase& ib,
                                     Widelands::Building& bld,
                                     Widelands::InputQueue& q,
                                     bool show_only,
                                     bool has_priority)
   : InputQueueDisplay(
        parent, ib, bld, q.get_type(), q.get_index(), &q, nullptr, show_only, has_priority) {
}
InputQueueDisplay::InputQueueDisplay(UI::Panel* parent,
                                     InteractiveBase& ib,
                                     Widelands::ConstructionSite& csite,
                                     Widelands::WareWorker ww,
                                     Widelands::DescriptionIndex di)
   : InputQueueDisplay(parent,
                       ib,
                       csite,
                       ww,
                       di,
                       nullptr,
                       dynamic_cast<Widelands::ProductionsiteSettings*>(csite.get_settings()),
                       false,
                       true) {
}

static inline std::string create_tooltip(const bool increase) {
	return (boost::format("<p>%s%s%s</p>") %
	        g_style_manager->font_style(UI::FontStyle::kWuiTooltipHeader)
	           .as_font_tag(
	              increase ?
                    /** TRANSLATORS: Button tooltip in in a building's wares input queue */
                    _("Increase the number of wares you want to be stored here") :
                    /** TRANSLATORS: Button tooltip in in a building's wares input queue */
                    _("Decrease the number of wares you want to be stored here")) %
	        as_listitem(increase ?
                             /** TRANSLATORS: Button tooltip in in a building's wares input queue -
                                option explanation */
                             _("Hold down Shift to increase all ware types at the same time") :
                             /** TRANSLATORS: Button tooltip in in a building's wares input queue -
                                option explanation */
                             _("Hold down Shift to decrease all ware types at the same time"),
	                    UI::FontStyle::kWuiTooltip) %
	        as_listitem(increase ?
                             /** TRANSLATORS: Button tooltip in in a building's wares input queue -
                                option explanation */
                             _("Hold down Ctrl to allow all of this ware") :
                             /** TRANSLATORS: Button tooltip in in a building's wares input queue -
                                option explanation */
                             _("Hold down Ctrl to allow none of this ware"),
	                    UI::FontStyle::kWuiTooltip))
	   .str();
}

InputQueueDisplay::InputQueueDisplay(UI::Panel* parent,
                                     InteractiveBase& ib,
                                     Widelands::Building& bld,
                                     Widelands::WareWorker ww,
                                     Widelands::DescriptionIndex idx,
                                     Widelands::InputQueue* q,
                                     Widelands::ProductionsiteSettings* s,
                                     bool show_only,
                                     bool has_priority)
   : UI::Box(parent, UI::PanelStyle::kWui, 0, 0, UI::Box::Horizontal),
     ibase_(ib),
     can_act_(!show_only && ibase_.can_act(bld.owner().player_number())),
     show_only_(show_only),
     has_priority_(has_priority && ww == Widelands::wwWARE),
     building_(&bld),
     type_(ww),
     index_(idx),
     queue_(q),
     settings_(s),
     max_fill_indicator_(*g_image_cache->get("images/wui/buildings/max_fill_indicator.png")),
     vbox_(this, UI::PanelStyle::kWui, 0, 0, UI::Box::Vertical),
     hbox_(&vbox_, UI::PanelStyle::kWui, 0, 0, UI::Box::Horizontal),
     b_decrease_desired_fill_(&hbox_,
                              "decrease_desired",
                              0,
                              0,
                              kButtonSize,
                              kButtonSize,
                              UI::ButtonStyle::kWuiMenu,
                              g_image_cache->get("images/ui_basic/scrollbar_left.png"),
                              create_tooltip(false)),
     b_increase_desired_fill_(&hbox_,
                              "increase_desired",
                              0,
                              0,
                              kButtonSize,
                              kButtonSize,
                              UI::ButtonStyle::kWuiMenu,
                              g_image_cache->get("images/ui_basic/scrollbar_right.png"),
                              create_tooltip(true)),
     b_decrease_real_fill_(&hbox_,
                           "decrease_real",
                           0,
                           0,
                           kButtonSize,
                           kButtonSize,
                           UI::ButtonStyle::kWuiMenu,
                           g_image_cache->get("images/ui_basic/scrollbar_down.png"),
                           _("Remove ware")),
     b_increase_real_fill_(&hbox_,
                           "increase_real",
                           0,
                           0,
                           kButtonSize,
                           kButtonSize,
                           UI::ButtonStyle::kWuiMenu,
                           g_image_cache->get("images/ui_basic/scrollbar_up.png"),
                           _("Add ware")),
     collapse_(this,
               "collapse",
               0,
               0,
               kButtonSize,
               kButtonSize * 3 / 2,
               UI::ButtonStyle::kWuiMenu,
               "",
               "",
               UI::Button::VisualState::kFlat),
     priority_(&hbox_,
               0,
               0,
               5 * kButtonSize,
               kButtonSize,
               0,
               4,
               has_priority_ ?
                  priority_to_index(settings_ ? settings_->ware_queues.at(index_).priority :
                                                bld.get_priority(type_, index_)) :
                  2,
               UI::SliderStyle::kWuiLight,
               "",
               kButtonSize,
               can_act_ && has_priority_),
     spacer_(&hbox_, UI::PanelStyle::kWui, 0, 0, priority_.get_w(), priority_.get_h()),
     slider_was_moved_(nullptr),
     collapsed_(false),
     nr_icons_(queue_                       ? queue_->get_max_size() :
               type_ == Widelands::wwWORKER ? settings_->worker_queues.at(index_).max_fill :
                                              settings_->ware_queues.at(index_).max_fill),
     icons_(nr_icons_, nullptr),
     fill_index_under_mouse_(-1) {

	assert((queue_ == nullptr) ^ (settings_ == nullptr));

	b_decrease_real_fill_.set_visible(queue_ && ibase_.omnipotent());
	b_increase_real_fill_.set_visible(queue_ && ibase_.omnipotent());

	b_decrease_desired_fill_.set_visible(!show_only_);
	b_increase_desired_fill_.set_visible(!show_only_);
	b_decrease_desired_fill_.set_enabled(can_act_);
	b_increase_desired_fill_.set_enabled(can_act_);

	b_increase_desired_fill_.set_repeating(true);
	b_increase_real_fill_.set_repeating(true);
	b_decrease_desired_fill_.set_repeating(true);
	b_decrease_real_fill_.set_repeating(true);

	vbox_.add_space(kButtonSize / 4);

	hbox_.add(&b_decrease_real_fill_);
	hbox_.add(&b_decrease_desired_fill_);

	for (size_t i = 0; i < nr_icons_; ++i) {
		icons_[i] = new UI::Icon(&hbox_, UI::PanelStyle::kWui, 0, 0, kButtonSize, kButtonSize,
		                         type_ == Widelands::wwWARE ?
<<<<<<< HEAD
                                  building_.owner().tribe().get_ware_descr(index_)->icon() :
                                  building_.owner().tribe().get_worker_descr(index_)->icon());
=======
		                            bld.owner().tribe().get_ware_descr(index_)->icon() :
		                            bld.owner().tribe().get_worker_descr(index_)->icon());
>>>>>>> 2eb40ced
		hbox_.add(icons_[i]);
	}

	hbox_.add_inf_space();
	hbox_.add(&b_increase_desired_fill_);
	hbox_.add(&b_increase_real_fill_);

	priority_.set_cursor_fixed_height(kButtonSize * 2 / 3);

	// To make sure the fill buttons are aligned even when some queues
	// have priority buttons and some don't (e.g. in barracks)
	hbox_.add_space(kButtonSize / 4);
	priority_.set_visible(has_priority_);
	spacer_.set_visible(!has_priority_);
	hbox_.add(&priority_, UI::Box::Resizing::kAlign, UI::Align::kCenter);
	hbox_.add(&spacer_);

	vbox_.add(&hbox_, UI::Box::Resizing::kFullSize);
	vbox_.add_space(kButtonSize / 4);
	add(&vbox_, UI::Box::Resizing::kExpandBoth);

	add_space(kButtonSize / 4);
	add(&collapse_);

	if (can_act_) {
		collapse_.sigclicked.connect([this]() {
			const bool c = !collapsed_;
			recurse([c](InputQueueDisplay& i) { i.set_collapsed(c); });
		});

		b_decrease_desired_fill_.sigclicked.connect([this]() {
			if (SDL_GetModState() & KMOD_SHIFT) {
				recurse([](InputQueueDisplay& i) { i.clicked_desired_fill(-1); });
			} else {
				clicked_desired_fill(-1);
			}
		});
		b_increase_desired_fill_.sigclicked.connect([this]() {
			if (SDL_GetModState() & KMOD_SHIFT) {
				recurse([](InputQueueDisplay& i) { i.clicked_desired_fill(1); });
			} else {
				clicked_desired_fill(1);
			}
		});
		b_decrease_real_fill_.sigclicked.connect([this]() {
			if (SDL_GetModState() & KMOD_SHIFT) {
				recurse([](InputQueueDisplay& i) { i.clicked_real_fill(-1); });
			} else {
				clicked_real_fill(-1);
			}
		});
		b_increase_real_fill_.sigclicked.connect([this]() {
			if (SDL_GetModState() & KMOD_SHIFT) {
				recurse([](InputQueueDisplay& i) { i.clicked_real_fill(1); });
			} else {
				clicked_real_fill(1);
			}
		});
		priority_.changedto.connect([this](size_t i) {
			const Widelands::WarePriority& p = index_to_priority(i);
			slider_was_moved_ = &p;
			if (SDL_GetModState() & KMOD_SHIFT) {
				recurse([&p](InputQueueDisplay& iqd) { iqd.set_priority(p); });
			} else {
				set_priority(p);
			}
		});
	} else {
		collapse_.set_visible(false);
		set_collapsed(true);
	}

	set_tooltip(type_ == Widelands::wwWARE ?
<<<<<<< HEAD
                  building_.owner().tribe().get_ware_descr(index_)->descname() :
                  building_.owner().tribe().get_worker_descr(index_)->descname());
=======
	               bld.owner().tribe().get_ware_descr(index_)->descname() :
	               bld.owner().tribe().get_worker_descr(index_)->descname());
>>>>>>> 2eb40ced

	// Initialize tooltips, icon colours and stuff
	think();
}

void InputQueueDisplay::recurse(const std::function<void(InputQueueDisplay&)>& functor) {
	for (UI::Panel* p = get_parent()->get_first_child(); p; p = p->get_next_sibling()) {
		if (upcast(InputQueueDisplay, i, p)) {
			functor(*i);
		}
	}
}

int32_t InputQueueDisplay::fill_index_at(const int32_t x, const int32_t y) const {
	assert(nr_icons_ > 0);
	if (y < hbox_.get_y() || y > hbox_.get_y() + kButtonSize ||
	    x < hbox_.get_x() + icons_[0]->get_x() ||
	    x > hbox_.get_x() + icons_.back()->get_x() + kButtonSize) {
		return -1;
	}

	const uint32_t fill = (x + kButtonSize / 2 - hbox_.get_x() - icons_[0]->get_x()) / kButtonSize;
	assert(fill <= nr_icons_);
	return fill;
}

bool InputQueueDisplay::handle_mousepress(const uint8_t btn, const int32_t x, const int32_t y) {
	const int32_t fill = fill_index_at(x, y);
	if (btn != SDL_BUTTON_LEFT || fill < 0 || show_only_ || !can_act_) {
		return UI::Box::handle_mousepress(btn, x, y);
	}

	if (SDL_GetModState() & KMOD_SHIFT) {
		recurse([fill](InputQueueDisplay& i) { i.set_desired_fill(fill); });
	} else {
		set_desired_fill(fill);
	}

	return true;
}

bool InputQueueDisplay::handle_mousemove(
   uint8_t, const int32_t x, const int32_t y, int32_t, int32_t) {
	fill_index_under_mouse_ = fill_index_at(x, y);
	return true;
}

void InputQueueDisplay::set_priority(const Widelands::WarePriority& priority) {
	MutexLock m(MutexLock::ID::kObjects);
	Widelands::Building* b = building_.get(ibase_.egbase());
	if (!b) {
		return;
	}

	if (!can_act_ || !has_priority_ ||
	    priority == (queue_ ? b->get_priority(type_, index_) : get_setting()->priority)) {
		return;
	}

	if (Widelands::Game* game = ibase_.get_game()) {
		game->send_player_set_ware_priority(*b, type_, index_, priority, settings_ != nullptr);
	} else {
		if (queue_) {
			b->set_priority(type_, index_, priority);
		} else {
			get_setting()->priority = priority;
		}
	}
}

void InputQueueDisplay::clicked_desired_fill(const int8_t delta) {
	assert(delta == 1 || delta == -1);
	MutexLock m(MutexLock::ID::kObjects);
	Widelands::Building* b = building_.get(ibase_.egbase());
	if (!b) {
		return;
	}

	const unsigned desired_fill = queue_ ? queue_->get_max_fill() : get_setting()->desired_fill;
	const unsigned max_fill = queue_ ? queue_->get_max_size() : get_setting()->max_fill;
	assert(desired_fill <= max_fill);

	if (!can_act_ || desired_fill == (delta < 0 ? 0 : max_fill)) {
		return;
	}

	const bool ctrl_down = SDL_GetModState() & KMOD_CTRL;
	const unsigned new_fill = ctrl_down ? delta < 0 ? 0 : max_fill : desired_fill + delta;

	if (Widelands::Game* game = ibase_.get_game()) {
		game->send_player_set_input_max_fill(*b, index_, type_, new_fill, settings_ != nullptr);
	} else {
		if (queue_) {
			queue_->set_max_fill(new_fill);
		} else {
			get_setting()->desired_fill = new_fill;
		}
	}
}

void InputQueueDisplay::set_desired_fill(unsigned new_fill) {
	MutexLock m(MutexLock::ID::kObjects);
	Widelands::Building* b = building_.get(ibase_.egbase());
	if (!b) {
		return;
	}

	const unsigned desired_fill = queue_ ? queue_->get_max_fill() : get_setting()->desired_fill;
	const unsigned max_fill = queue_ ? queue_->get_max_size() : get_setting()->max_fill;
	assert(desired_fill <= max_fill);
	new_fill = std::min(new_fill, max_fill);

	if (!can_act_ || desired_fill == new_fill) {
		return;
	}

	if (Widelands::Game* game = ibase_.get_game()) {
		game->send_player_set_input_max_fill(*b, index_, type_, new_fill, settings_ != nullptr);
	} else {
		if (queue_) {
			queue_->set_max_fill(new_fill);
		} else {
			get_setting()->desired_fill = new_fill;
		}
	}
}

void InputQueueDisplay::clicked_real_fill(const int8_t delta) {
	assert(delta == 1 || delta == -1);
	MutexLock m(MutexLock::ID::kObjects);

	if (!queue_ || !ibase_.omnipotent() || !building_.get(ibase_.egbase())) {
		return;
	}

	const unsigned real_fill = queue_->get_filled();
	const unsigned max_fill = queue_->get_max_size();
	assert(real_fill <= max_fill);

	if (real_fill == (delta < 0 ? 0 : max_fill)) {
		return;
	}

	const bool ctrl_down = SDL_GetModState() & KMOD_CTRL;
	const unsigned new_fill = ctrl_down ? delta < 0 ? 0 : max_fill : real_fill + delta;

	queue_->set_filled(new_fill);
}

void InputQueueDisplay::set_collapsed(const bool c) {
	assert(collapsed_ != c);
	collapsed_ = c;
	priority_.set_visible(has_priority_ && !collapsed_);
	spacer_.set_visible(!has_priority_ && !collapsed_);
	b_decrease_desired_fill_.set_visible(!collapsed_ && !show_only_);
	b_increase_desired_fill_.set_visible(!collapsed_ && !show_only_);
	b_decrease_real_fill_.set_visible(!collapsed_ && ibase_.omnipotent());
	b_increase_real_fill_.set_visible(!collapsed_ && ibase_.omnipotent());
}

inline Widelands::ProductionsiteSettings::InputQueueSetting*
InputQueueDisplay::get_setting() const {
	return settings_ ? type_ == Widelands::wwWARE ? &settings_->ware_queues.at(index_) :
                                                   &settings_->worker_queues.at(index_) :
                      nullptr;
}

static const RGBAColor kColorComing(127, 127, 127, 191);
static const RGBAColor kColorMissing(191, 191, 191, 127);

void InputQueueDisplay::think() {
	MutexLock m(MutexLock::ID::kObjects);
	Widelands::Building* b = building_.get(ibase_.egbase());
	if (!b) {
		return;
	}

	if (queue_ && queue_->get_max_size() == 0) {
		set_visible(false);
		return;
	}
	set_visible(true);

	const Widelands::ProductionsiteSettings::InputQueueSetting* setting = get_setting();
	const unsigned max_fill = queue_ ? queue_->get_max_size() : setting->max_fill;
	const unsigned real_fill = queue_ ? queue_->get_filled() : setting->desired_fill;
	const unsigned desired_fill = queue_ ? queue_->get_max_fill() : setting->desired_fill;
	const unsigned nr_missing = queue_ ? queue_->get_missing() : 0;
	const unsigned nr_coming =
	   queue_ && real_fill < desired_fill ? desired_fill - real_fill - nr_missing : 0;

	assert(desired_fill <= max_fill);
	assert(real_fill <= max_fill);
	assert(nr_missing <= max_fill - real_fill);
	assert(nr_coming <= max_fill - real_fill);
	assert(max_fill <= nr_icons_);

	for (unsigned i = 0; i < nr_icons_; ++i) {
		icons_[i]->set_visible(i < max_fill);
		icons_[i]->set_grey_out(i >= real_fill);
		icons_[i]->set_grey_out_color(i < real_fill + nr_coming ? kColorComing : kColorMissing);
	}

	if (has_priority_) {
		const Widelands::WarePriority& p =                                     // NOLINT
		   queue_ ? b->get_priority(type_, index_) : get_setting()->priority;  // NOLINT
		// The purpose of this check is to prevent the slider from snapping back directly after
		// the user dragged it, because the playercommand is not executed immediately of course
		if (!slider_was_moved_ || *slider_was_moved_ == p) {
			priority_.set_value(priority_to_index(p));
			slider_was_moved_ = nullptr;
		}
		priority_.set_tooltip(priority_tooltip(priority_.get_value()));
	}

	collapse_.set_tooltip(collapsed_ ? _("Show controls") : _("Hide controls"));
	collapse_.set_pic(g_image_cache->get(collapsed_ ? "images/ui_basic/scrollbar_right.png" :
                                                     "images/ui_basic/scrollbar_left.png"));
}

static const RGBAColor kPriorityColors[] = {RGBAColor(0, 0, 255, 127), RGBAColor(63, 127, 255, 127),
                                            RGBAColor(255, 255, 0, 127),
                                            RGBAColor(255, 127, 0, 127), RGBAColor(255, 0, 0, 127)};

void InputQueueDisplay::draw(RenderTarget& r) {
	// Draw priority indicator
	if (has_priority_ && !collapsed_) {
		const int x = hbox_.get_x() + priority_.get_x();
		for (size_t i = 0; i < 5; ++i) {
			r.fill_rect(Recti(x + i * kButtonSize, hbox_.get_y() + kButtonSize * 2 / 5, kButtonSize,
			                  kButtonSize / 5),
			            kPriorityColors[i], BlendMode::Default);
		}
	}

	UI::Box::draw(r);
}

void InputQueueDisplay::draw_overlay(RenderTarget& r) {
	MutexLock m(MutexLock::ID::kObjects);
	Widelands::Building* b = building_.get(ibase_.egbase());
	if (!b) {
		return;
	}

	// Draw max fill indicator
	if (!show_only_) {
		assert(nr_icons_);
		const unsigned desired_fill = queue_ ? queue_->get_max_fill() : get_setting()->desired_fill;
		assert(desired_fill <= nr_icons_);

		auto calc_xpos = [this](const size_t fill) {
			return (fill == 0 ? icons_[0]->get_x() :
			        fill == nr_icons_ ?
                             icons_[nr_icons_ - 1]->get_x() + icons_[nr_icons_ - 1]->get_w() :
                             (icons_[fill - 1]->get_x() + icons_[fill - 1]->get_w() +
			                     icons_[fill]->get_x()) /
			                       2) +
			       hbox_.get_x() - max_fill_indicator_.width() / 2;
		};

		const int ypos = hbox_.get_y() + icons_[0]->get_y() +
		                 (icons_[0]->get_h() - max_fill_indicator_.height()) / 2;
		r.blit(Vector2i(calc_xpos(desired_fill), ypos), &max_fill_indicator_);

		if (can_act_ && fill_index_under_mouse_ >= 0) {
			r.blitrect_scale(Rectf(calc_xpos(fill_index_under_mouse_), ypos,
			                       max_fill_indicator_.width(), max_fill_indicator_.height()),
			                 &max_fill_indicator_,
			                 Recti(0, 0, max_fill_indicator_.width(), max_fill_indicator_.height()),
			                 0.4f, BlendMode::Default);
		}
	}

	// Draw priority indicator
	if (has_priority_ && collapsed_) {
<<<<<<< HEAD
		const size_t p = priority_to_index(queue_ ? building_.get_priority(type_, index_) :
                                                  get_setting()->priority);
=======
		const size_t p =
		   priority_to_index(queue_ ? b->get_priority(type_, index_) : get_setting()->priority);
>>>>>>> 2eb40ced
		const int w = kButtonSize / 5;
		const int x = hbox_.get_x() + collapse_.get_x() - w;
		r.brighten_rect(Recti(x, hbox_.get_y(), w, kButtonSize), -32);
		r.fill_rect(Recti(x, hbox_.get_y() + (4 - p) * kButtonSize / 5, w, kButtonSize / 5),
		            kPriorityColors[p], BlendMode::Copy);
	}

	UI::Box::draw_overlay(r);
}<|MERGE_RESOLUTION|>--- conflicted
+++ resolved
@@ -258,13 +258,8 @@
 	for (size_t i = 0; i < nr_icons_; ++i) {
 		icons_[i] = new UI::Icon(&hbox_, UI::PanelStyle::kWui, 0, 0, kButtonSize, kButtonSize,
 		                         type_ == Widelands::wwWARE ?
-<<<<<<< HEAD
-                                  building_.owner().tribe().get_ware_descr(index_)->icon() :
-                                  building_.owner().tribe().get_worker_descr(index_)->icon());
-=======
 		                            bld.owner().tribe().get_ware_descr(index_)->icon() :
 		                            bld.owner().tribe().get_worker_descr(index_)->icon());
->>>>>>> 2eb40ced
 		hbox_.add(icons_[i]);
 	}
 
@@ -338,13 +333,8 @@
 	}
 
 	set_tooltip(type_ == Widelands::wwWARE ?
-<<<<<<< HEAD
-                  building_.owner().tribe().get_ware_descr(index_)->descname() :
-                  building_.owner().tribe().get_worker_descr(index_)->descname());
-=======
 	               bld.owner().tribe().get_ware_descr(index_)->descname() :
 	               bld.owner().tribe().get_worker_descr(index_)->descname());
->>>>>>> 2eb40ced
 
 	// Initialize tooltips, icon colours and stuff
 	think();
@@ -621,13 +611,8 @@
 
 	// Draw priority indicator
 	if (has_priority_ && collapsed_) {
-<<<<<<< HEAD
-		const size_t p = priority_to_index(queue_ ? building_.get_priority(type_, index_) :
-                                                  get_setting()->priority);
-=======
 		const size_t p =
 		   priority_to_index(queue_ ? b->get_priority(type_, index_) : get_setting()->priority);
->>>>>>> 2eb40ced
 		const int w = kButtonSize / 5;
 		const int x = hbox_.get_x() + collapse_.get_x() - w;
 		r.brighten_rect(Recti(x, hbox_.get_y(), w, kButtonSize), -32);
