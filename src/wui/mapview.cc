--- conflicted
+++ resolved
@@ -345,12 +345,8 @@
 }
 
 FieldsToDraw* MapView::draw_terrain(const Widelands::EditorGameBase& egbase,
-<<<<<<< HEAD
                                     const Widelands::Player* player,
-                                    Workareas workarea,
-=======
                                     const Workareas& workarea,
->>>>>>> 3ccb9050
                                     bool grid,
                                     RenderTarget* dst) {
 	uint32_t now = SDL_GetTicks();
