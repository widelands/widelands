--- conflicted
+++ resolved
@@ -42,18 +42,11 @@
 
 #define PLOT_HEIGHT 100
 
-<<<<<<< HEAD
+#define INACTIVE 0
+
 static const char pic_tab_production[] = "pics/menu_tab_wares_production.png";
 static const char pic_tab_consumption[] = "pics/menu_tab_wares_consumption.png";
 static const char pic_tab_economy[] = "pics/menu_tab_wares_econ_health.png";
-=======
-#define INACTIVE 0
-
-//TODO place holder, need to be changed
-static const char pic_tab_production[] = "pics/menu_tab_wares.png";
-static const char pic_tab_consumption[] = "pics/menu_tab_wares.png";
-static const char pic_tab_economy[] = "pics/menu_tab_wares.png";
->>>>>>> 9a54c145
 
 static const RGBColor colors[] = {
 	RGBColor(115, 115, 115), //inactive
