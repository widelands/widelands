--- conflicted
+++ resolved
@@ -290,10 +290,7 @@
 	// to be displayed on this field.
 	const BuildhelpOverlay* get_buildhelp_overlay(Widelands::NodeCaps caps) const;
 
-<<<<<<< HEAD
-=======
 	// Overlays displayed while a road or waterway is under construction.
->>>>>>> a8c236de
 	struct RoadBuildingMode {
 		RoadBuildingMode(Widelands::PlayerNumber p, Widelands::Coords s, RoadBuildingType t)
 		   : player(p), path(s), type(t), work_area(nullptr) {
@@ -305,10 +302,6 @@
 		std::map<Widelands::Coords, std::vector<uint8_t>> overlay_road_previews;
 		std::map<Widelands::Coords, const Image*> overlay_steepness_indicators;
 	};
-<<<<<<< HEAD
-
-=======
->>>>>>> a8c236de
 	std::map<Widelands::Coords, std::vector<uint8_t>> road_building_preview_overlays() const;
 	std::map<Widelands::Coords, const Image*> road_building_steepness_overlays() const;
 
@@ -322,7 +315,6 @@
 	                                                      const Widelands::Player::Field&,
 	                                                      const float scale,
 	                                                      RenderTarget*);
-	void draw_road_building(FieldsToDraw::Field&);
 
 	/// Returns true if the current player is allowed to hear sounds from map objects on this field
 	virtual bool player_hears_field(const Widelands::Coords& coords) const = 0;
