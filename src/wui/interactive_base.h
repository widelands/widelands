--- conflicted
+++ resolved
@@ -43,12 +43,8 @@
  * This is used to represent the code that Interactive_Player and
  * Editor_Interactive share.
  */
-<<<<<<< HEAD
-struct Interactive_Base : public Map_View, public DebugConsole::Handler {
-=======
 class Interactive_Base : public Map_View, public DebugConsole::Handler {
 public:
->>>>>>> f7cfabdc
 	friend class Sound_Handler;
 
 	enum {
@@ -67,7 +63,6 @@
 	Widelands::Editor_Game_Base & egbase() const {return m_egbase;}
 	virtual void reference_player_tribe(Widelands::Player_Number, const void * const) {}
 
-	// TODO(sirver): Public member variables and prefixed with m_. Jeesus.
 	bool m_show_workarea_preview;
 	OverlayManager::JobId show_work_area(const Workarea_Info & workarea_info, Widelands::Coords coords);
 	void hide_work_area(OverlayManager::JobId job_id);
@@ -130,7 +125,6 @@
 	void log_message(const char* message) const {
 		log_message(std::string(message));
 	}
-<<<<<<< HEAD
 
 protected:
 	void toggle_minimap();
@@ -149,29 +143,6 @@
 		m_toolbar.set_pos
 			(Point((get_inner_w() - m_toolbar.get_w()) >> 1, get_inner_h() - 34));
 	}
-	ChatOverlay     * m_chatOverlay;
-	UI::Box           m_toolbar;
-
-private:
-=======
-
-protected:
-	void toggle_minimap();
-	void hide_minimap();
-	UI::UniqueWindow::Registry & minimap_registry();
-
-	void mainview_move(int32_t x, int32_t y);
-	void minimap_warp(int32_t x, int32_t y);
-
-	virtual void draw_overlay(RenderTarget &) override;
-	bool handle_key(bool down, SDL_keysym) override;
-
-	void unset_sel_picture();
-	void set_sel_picture(const char * const);
-	void adjust_toolbar_position() {
-		m_toolbar.set_pos
-			(Point((get_inner_w() - m_toolbar.get_w()) >> 1, get_inner_h() - 34));
-	}
 
 	// TODO(sirver): why are these protected?
 	ChatOverlay     * m_chatOverlay;
@@ -184,7 +155,6 @@
 	void cmdLua(const std::vector<std::string> & args);
 	void update_speedlabel();
 
->>>>>>> f7cfabdc
 	struct Sel_Data {
 		Sel_Data
 			(const bool Freeze = false, const bool Triangles = false,
@@ -208,20 +178,8 @@
 		OverlayManager::JobId jobid;
 	} m_sel;
 
-<<<<<<< HEAD
-	void roadb_add_overlay   ();
-	void roadb_remove_overlay();
-	void cmdMapObject(const std::vector<std::string> & args);
-	void cmdLua(const std::vector<std::string> & args);
-	void update_speedlabel();
-
 	std::unique_ptr<InteractiveBaseInternals> m;
 	Widelands::Editor_Game_Base & m_egbase;
-
-=======
-	std::unique_ptr<InteractiveBaseInternals> m;
-	Widelands::Editor_Game_Base & m_egbase;
->>>>>>> f7cfabdc
 	uint32_t m_display_flags;
 	uint32_t          m_lastframe;         //  system time (milliseconds)
 	uint32_t          m_frametime;         //  in millseconds
@@ -231,10 +189,6 @@
 	OverlayManager::JobId m_road_buildhelp_overlay_jobid;
 	Widelands::CoordPath  * m_buildroad;         //  path for the new road
 	Widelands::Player_Number m_road_build_player;
-<<<<<<< HEAD
-	std::vector<const Image*> m_workarea_pics;
-=======
->>>>>>> f7cfabdc
 
 	UI::Textarea m_label_speed_shadow;
 	UI::Textarea m_label_speed;
