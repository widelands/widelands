/*
 * Copyright (C) 2002-2017 by the Widelands Development Team
 *
 * This program is free software; you can redistribute it and/or
 * modify it under the terms of the GNU General Public License
 * as published by the Free Software Foundation; either version 2
 * of the License, or (at your option) any later version.
 *
 * This program is distributed in the hope that it will be useful,
 * but WITHOUT ANY WARRANTY; without even the implied warranty of
 * MERCHANTABILITY or FITNESS FOR A PARTICULAR PURPOSE.  See the
 * GNU General Public License for more details.
 *
 * You should have received a copy of the GNU General Public License
 * along with this program; if not, write to the Free Software
 * Foundation, Inc., 51 Franklin Street, Fifth Floor, Boston, MA  02110-1301, USA.
 *
 */

#ifndef WL_WUI_INTERACTIVE_BASE_H
#define WL_WUI_INTERACTIVE_BASE_H

#include <map>
#include <memory>

#include <SDL_keycode.h>

#include "graphic/graphic.h"
#include "logic/editor_game_base.h"
#include "logic/map.h"
#include "notifications/notifications.h"
#include "profile/profile.h"
#include "sound/note_sound.h"
#include "sound/sound_handler.h"
#include "ui_basic/box.h"
#include "ui_basic/textarea.h"
#include "ui_basic/unique_window.h"
#include "wui/chatoverlay.h"
#include "wui/debugconsole.h"
#include "wui/field_overlay_manager.h"
#include "wui/mapview.h"
#include "wui/minimap.h"
#include "wui/quicknavigation.h"

namespace Widelands {
struct CoordPath;
}

class EdgeOverlayManager;
class UniqueWindowHandler;

/**
 * This is used to represent the code that InteractivePlayer and
 * EditorInteractive share.
 */
class InteractiveBase : public UI::Panel, public DebugConsole::Handler {
public:
	friend class SoundHandler;

	enum {
		dfShowCensus = 1,      ///< show census report on buildings
		dfShowStatistics = 2,  ///< show statistics report on buildings
		dfDebug = 4,           ///< general debugging info
	};

	// Overlays displayed while a road is under construction.
	struct RoadBuildingOverlays {
		// The roads that are displayed while a road is being build. They are not
		// yet logically in the game, but need to be displayed for the user as
		// visual guide. The data type is the same as for Field::road.
		std::map<Widelands::Coords, uint8_t> road_previews;
		std::map<Widelands::Coords, const Image*> steepness_indicators;
	};

	// Manages all UniqueWindows.
	UniqueWindowHandler& unique_windows();

	InteractiveBase(Widelands::EditorGameBase&, Section& global_s);
	virtual ~InteractiveBase();

	Widelands::EditorGameBase& egbase() const {
		return egbase_;
	}

	// TODO(sirver): This should be private.
	bool show_workarea_preview_;
	void show_work_area(const WorkareaInfo& workarea_info, Widelands::Coords coords);
	void hide_work_area(const Widelands::Coords& coords);

	//  point of view for drawing
	virtual Widelands::Player* get_player() const = 0;

	void think() override;
	bool handle_key(bool down, SDL_Keysym code) override;
	virtual void postload();

	const Widelands::NodeAndTriangle<>& get_sel_pos() const {
		return sel_.pos;
	}

	// Returns true if the buildhelp is currently displayed.
	bool buildhelp() const;

	// Sets if the buildhelp should be displayed. Will also call on_buildhelp_changed().
	void show_buildhelp(bool t);

	/**
	 * sel_triangles determines whether the mouse pointer selects triangles.
	 * (False meas that it selects nodes.)
	 */
	bool get_sel_triangles() const {
		return sel_.triangles;
	}
	void set_sel_triangles(const bool yes) {
		sel_.triangles = yes;
	}

	uint32_t get_sel_radius() const {
		return sel_.radius;
	}
	virtual void set_sel_pos(Widelands::NodeAndTriangle<>);
	void set_sel_freeze(const bool yes) {
		sel_.freeze = yes;
	}
	void set_sel_radius(uint32_t);

	//  display flags
	uint32_t get_display_flags() const;
	void set_display_flags(uint32_t flags);
	bool get_display_flag(uint32_t flag);
	void set_display_flag(uint32_t flag, bool on);

	//  road building
	bool is_building_road() const {
		return buildroad_;
	}
	Widelands::CoordPath* get_build_road() {
		return buildroad_;
	}
	void start_build_road(Widelands::Coords start, Widelands::PlayerNumber player);
	void abort_build_road();
	void finish_build_road();
	bool append_build_road(Widelands::Coords field);
	Widelands::Coords get_build_road_start() const;
	Widelands::Coords get_build_road_end() const;

	virtual void cleanup_for_load() {
	}

	/**
	 * Log a message to be displayed on screen
	 */
	void log_message(const std::string& message) const;
	void log_message(const char* message) const {
		log_message(std::string(message));
	}

	const FieldOverlayManager& field_overlay_manager() const {
		return *field_overlay_manager_;
	}
	FieldOverlayManager* mutable_field_overlay_manager() {
		return field_overlay_manager_.get();
	}

	void toggle_minimap();
	void toggle_buildhelp();

	// Returns the list of landmarks that have been mapped to the keys 0-9
	const std::vector<QuickNavigation::Landmark>& landmarks();

	// Sets the landmark for the keyboard 'key' to 'point'
	void set_landmark(size_t key, const MapView::View& view);

	const RoadBuildingOverlays& road_building_overlays() const {
		return road_building_overlays_;
	}

	MapView* map_view() {
		return &map_view_;
	}

protected:
	/// Adds a toolbar button to the toolbar
	/// \param image_basename:      File path for button image starting from 'images' and without
	///                             file extension
	/// \param name:                Internal name of the button
	/// \param tooltip:             The button tooltip
	/// \param window:              The window that's associated with this button.
	/// \param bind_default_toggle: If true, the button will toggle with its 'window'.
	UI::Button* add_toolbar_button(const std::string& image_basename,
	                               const std::string& name,
	                               const std::string& tooltip_text,
	                               UI::UniqueWindow::Registry* window = nullptr,
	                               bool bind_default_toggle = false);

	// Will be called whenever the buildhelp is changed with the new 'value'.
	virtual void on_buildhelp_changed(bool value);

	void hide_minimap();

	MiniMap::Registry& minimap_registry();

	void mainview_move();

	void draw_overlay(RenderTarget&) override;

	void unset_sel_picture();
	void set_sel_picture(const Image* image);
	const Image* get_sel_picture() {
		return sel_.pic;
	}
	void adjust_toolbar_position() {
		toolbar_.set_pos(Vector2i((get_inner_w() - toolbar_.get_w()) >> 1, get_inner_h() - 34));
	}

	ChatOverlay* chat_overlay() {
		return chat_overlay_;
	}

	UI::Box* toolbar() {
		return &toolbar_;
	}

	// Returns the information which overlay text should currently be drawn.
	TextToDraw get_text_to_draw() const;

	// Returns the current overlays for the work area previews.
	std::map<Widelands::Coords, const Image*>
	get_work_area_overlays(const Widelands::Map& map) const;

private:
	int32_t stereo_position(Widelands::Coords position_map);
	void resize_chat_overlay();
	void roadb_add_overlay();
	void roadb_remove_overlay();
	void cmd_map_object(const std::vector<std::string>& args);
	void cmd_lua(const std::vector<std::string>& args);

	struct SelData {
		SelData(const bool Freeze = false,
		        const bool Triangles = false,
		        const Widelands::NodeAndTriangle<>& Pos =
		           Widelands::NodeAndTriangle<>{
		              Widelands::Coords(0, 0),
		              Widelands::TCoords<>(Widelands::Coords(0, 0), Widelands::TriangleIndex::D)},
		        const uint32_t Radius = 0,
		        const Image* Pic = nullptr,
		        const FieldOverlayManager::OverlayId Jobid = 0)
		   : freeze(Freeze), triangles(Triangles), pos(Pos), radius(Radius), pic(Pic), jobid(Jobid) {
		}
		bool freeze;     // don't change sel, even if mouse moves
		bool triangles;  //  otherwise nodes
		Widelands::NodeAndTriangle<> pos;
		uint32_t radius;
		const Image* pic;
		FieldOverlayManager::OverlayId jobid;
<<<<<<< HEAD
		} sel_;

		MapView map_view_;
		ChatOverlay* chat_overlay_;

		// These get collected by add_toolbar_button
		// so we can call unassign_toggle_button on them in the destructor.
		std::vector<UI::UniqueWindow::Registry> registries_;

		UI::Box toolbar_;
		// No unique_ptr on purpose: 'minimap_' is a UniqueWindow, its parent will
		// delete it.
		MiniMap* minimap_;
		MiniMap::Registry minimap_registry_;
		QuickNavigation quick_navigation_;

		std::unique_ptr<FieldOverlayManager> field_overlay_manager_;

		// The currently enabled work area previews. They are keyed by the
		// coordinate that the building that shows the work area is positioned.
	   std::map<Widelands::Coords, const WorkareaInfo*> work_area_previews_;

		RoadBuildingOverlays road_building_overlays_;

		std::unique_ptr<Notifications::Subscriber<GraphicResolutionChanged>>
		   graphic_resolution_changed_subscriber_;
		std::unique_ptr<Notifications::Subscriber<NoteSound>> sound_subscriber_;
		Widelands::EditorGameBase& egbase_;
		uint32_t display_flags_;
		uint32_t lastframe_;        //  system time (milliseconds)
		uint32_t frametime_;        //  in millseconds
		uint32_t avg_usframetime_;  //  in microseconds!

		Widelands::CoordPath* buildroad_;  //  path for the new road
		Widelands::PlayerNumber road_build_player_;

		UI::UniqueWindow::Registry debugconsole_;
		std::unique_ptr<UniqueWindowHandler> unique_window_handler_;
		std::vector<const Image*> workarea_pics_;
=======
	} sel_;

	MapView map_view_;
	ChatOverlay* chat_overlay_;

	// These get collected by add_toolbar_button
	// so we can call unassign_toggle_button on them in the destructor.
	std::vector<UI::UniqueWindow::Registry> registries_;

	UI::Box toolbar_;
	// No unique_ptr on purpose: 'minimap_' is a UniqueWindow, its parent will
	// delete it.
	MiniMap* minimap_;
	MiniMap::Registry minimap_registry_;
	QuickNavigation quick_navigation_;

	std::unique_ptr<FieldOverlayManager> field_overlay_manager_;

	// The currently enabled work area previews. They are keyed by the
	// coordinate that the building that shows the work area is positioned.
	std::map<Widelands::Coords, const WorkareaInfo*> work_area_previews_;

	// The roads that are displayed while a road is being built. They are not
	// yet logically in the game, but need to be displayed for the user as
	// visual guide. The data type is the same as for Field::road.
	std::map<Widelands::Coords, uint8_t> road_building_preview_;

	std::unique_ptr<Notifications::Subscriber<GraphicResolutionChanged>>
	   graphic_resolution_changed_subscriber_;
	std::unique_ptr<Notifications::Subscriber<NoteSound>> sound_subscriber_;
	Widelands::EditorGameBase& egbase_;
	uint32_t display_flags_;
	uint32_t lastframe_;        //  system time (milliseconds)
	uint32_t frametime_;        //  in millseconds
	uint32_t avg_usframetime_;  //  in microseconds!

	FieldOverlayManager::OverlayId road_buildhelp_overlay_jobid_;
	Widelands::CoordPath* buildroad_;  //  path for the new road
	Widelands::PlayerNumber road_build_player_;

	UI::UniqueWindow::Registry debugconsole_;
	std::unique_ptr<UniqueWindowHandler> unique_window_handler_;
	std::vector<const Image*> workarea_pics_;
>>>>>>> 3b4ceb9f
};

#endif  // end of include guard: WL_WUI_INTERACTIVE_BASE_H<|MERGE_RESOLUTION|>--- conflicted
+++ resolved
@@ -254,47 +254,6 @@
 		uint32_t radius;
 		const Image* pic;
 		FieldOverlayManager::OverlayId jobid;
-<<<<<<< HEAD
-		} sel_;
-
-		MapView map_view_;
-		ChatOverlay* chat_overlay_;
-
-		// These get collected by add_toolbar_button
-		// so we can call unassign_toggle_button on them in the destructor.
-		std::vector<UI::UniqueWindow::Registry> registries_;
-
-		UI::Box toolbar_;
-		// No unique_ptr on purpose: 'minimap_' is a UniqueWindow, its parent will
-		// delete it.
-		MiniMap* minimap_;
-		MiniMap::Registry minimap_registry_;
-		QuickNavigation quick_navigation_;
-
-		std::unique_ptr<FieldOverlayManager> field_overlay_manager_;
-
-		// The currently enabled work area previews. They are keyed by the
-		// coordinate that the building that shows the work area is positioned.
-	   std::map<Widelands::Coords, const WorkareaInfo*> work_area_previews_;
-
-		RoadBuildingOverlays road_building_overlays_;
-
-		std::unique_ptr<Notifications::Subscriber<GraphicResolutionChanged>>
-		   graphic_resolution_changed_subscriber_;
-		std::unique_ptr<Notifications::Subscriber<NoteSound>> sound_subscriber_;
-		Widelands::EditorGameBase& egbase_;
-		uint32_t display_flags_;
-		uint32_t lastframe_;        //  system time (milliseconds)
-		uint32_t frametime_;        //  in millseconds
-		uint32_t avg_usframetime_;  //  in microseconds!
-
-		Widelands::CoordPath* buildroad_;  //  path for the new road
-		Widelands::PlayerNumber road_build_player_;
-
-		UI::UniqueWindow::Registry debugconsole_;
-		std::unique_ptr<UniqueWindowHandler> unique_window_handler_;
-		std::vector<const Image*> workarea_pics_;
-=======
 	} sel_;
 
 	MapView map_view_;
@@ -317,10 +276,7 @@
 	// coordinate that the building that shows the work area is positioned.
 	std::map<Widelands::Coords, const WorkareaInfo*> work_area_previews_;
 
-	// The roads that are displayed while a road is being built. They are not
-	// yet logically in the game, but need to be displayed for the user as
-	// visual guide. The data type is the same as for Field::road.
-	std::map<Widelands::Coords, uint8_t> road_building_preview_;
+	RoadBuildingOverlays road_building_overlays_;
 
 	std::unique_ptr<Notifications::Subscriber<GraphicResolutionChanged>>
 	   graphic_resolution_changed_subscriber_;
@@ -331,14 +287,12 @@
 	uint32_t frametime_;        //  in millseconds
 	uint32_t avg_usframetime_;  //  in microseconds!
 
-	FieldOverlayManager::OverlayId road_buildhelp_overlay_jobid_;
 	Widelands::CoordPath* buildroad_;  //  path for the new road
 	Widelands::PlayerNumber road_build_player_;
 
 	UI::UniqueWindow::Registry debugconsole_;
 	std::unique_ptr<UniqueWindowHandler> unique_window_handler_;
 	std::vector<const Image*> workarea_pics_;
->>>>>>> 3b4ceb9f
 };
 
 #endif  // end of include guard: WL_WUI_INTERACTIVE_BASE_H