--- conflicted
+++ resolved
@@ -417,18 +417,6 @@
 	std::unique_ptr<Notifications::Subscriber<NoteSound>> sound_subscriber_;
 	Widelands::EditorGameBase& egbase_;
 	uint32_t display_flags_;
-<<<<<<< HEAD
-	uint64_t lastframe_;           //  system time (milliseconds)
-	uint64_t frametime_{0};        //  in millseconds
-	uint64_t avg_usframetime_{0};  //  in microseconds!
-
-	// For measuring actual game speed and how smoothly the game logic runs
-	uint64_t last_frame_realtime_{0}, previous_frame_realtime_{0};
-	Time last_frame_gametime_, previous_frame_gametime_;
-	uint64_t avg_actual_gamespeed_{0};  // in microseconds gametime per second realtime
-	uint64_t last_target_gamespeed_{0};
-	uint64_t gamespeed_last_change_time_{0};
-=======
 	uint64_t lastframe_;            //  system time (milliseconds)
 	uint64_t frametime_{0U};        //  in millseconds
 	uint64_t avg_usframetime_{0U};  //  in microseconds!
@@ -441,7 +429,6 @@
 	uint64_t avg_actual_gamespeed_{0U};  // in microseconds gametime per second realtime
 	uint64_t last_target_gamespeed_{0U};
 	uint64_t gamespeed_last_change_time_{0U};
->>>>>>> a9549ba2
 
 	std::unique_ptr<RoadBuildingMode> road_building_mode_;
 
