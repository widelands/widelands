/*
 * Copyright (C) 2008-2019 by the Widelands Development Team
 *
 * This program is free software; you can redistribute it and/or
 * modify it under the terms of the GNU General Public License
 * as published by the Free Software Foundation; either version 2
 * of the License, or (at your option) any later version.
 *
 * This program is distributed in the hope that it will be useful,
 * but WITHOUT ANY WARRANTY; without even the implied warranty of
 * MERCHANTABILITY or FITNESS FOR A PARTICULAR PURPOSE.  See the
 * GNU General Public License for more details.
 *
 * You should have received a copy of the GNU General Public License
 * along with this program; if not, write to the Free Software
 * Foundation, Inc., 51 Franklin Street, Fifth Floor, Boston, MA  02110-1301, USA.
 *
 */

#include "wui/game_chat_panel.h"

#include <limits>
#include <string>

#include "sound/sound_handler.h"
#include "wui/chat_msg_layout.h"

/**
 * Create a game chat panel
 */
GameChatPanel::GameChatPanel(UI::Panel* parent,
                             int32_t const x,
                             int32_t const y,
                             uint32_t const w,
                             uint32_t const h,
                             ChatProvider& chat,
                             UI::PanelStyle style)
   : UI::Panel(parent, x, y, w, h),
     chat_(chat),
     chatbox(this,
             0,
             0,
             w,
             h - 25,
             style,
             "",
             UI::Align::kLeft,
             UI::MultilineTextarea::ScrollMode::kScrollLogForced),
     editbox(this, 0, h - 20, w, 20, 2, style),
     chat_message_counter(0),
<<<<<<< HEAD
	 chat_sound(SoundHandler::register_fx(SoundType::kChat, "sound/lobby_chat")) {
=======
     chat_sound(SoundHandler::register_fx(SoundType::kChat, "sound/lobby_chat")) {
>>>>>>> 22e40e0f

	editbox.ok.connect(boost::bind(&GameChatPanel::key_enter, this));
	editbox.cancel.connect(boost::bind(&GameChatPanel::key_escape, this));
	editbox.activate_history(true);

	set_handle_mouse(true);
	set_can_focus(true);

	chat_message_subscriber_ =
	   Notifications::subscribe<ChatMessage>([this](const ChatMessage&) { recalculate(true); });
	recalculate();
}

/**
 * Updates the chat message area.
 */
void GameChatPanel::recalculate(bool has_new_message) {
	const std::vector<ChatMessage> msgs = chat_.get_messages();

	size_t msgs_size = msgs.size();
	std::string str = "<rt>";
	for (uint32_t i = 0; i < msgs_size; ++i) {
		str += format_as_richtext(msgs[i]);
	}
	str += "</rt>";

	chatbox.set_text(str);

	// Play a sound if there is a new non-system message
	if (!chat_.sound_off() && has_new_message) {
		for (size_t i = chat_message_counter; i < msgs_size; ++i) {
			if (!msgs[i].sender.empty()) {
				// Got a message that is no system message. Beep
				g_sh->play_fx(SoundType::kChat, chat_sound);
				break;
			}
		}
	}
	chat_message_counter = msgs_size;
}

/**
 * Put the focus on the message input panel.
 */
void GameChatPanel::focus_edit() {
	editbox.set_can_focus(true);
	editbox.focus();
}

/**
 * Remove the focus from the message input panel.
 */
void GameChatPanel::unfocus_edit() {
	editbox.set_can_focus(false);
}

void GameChatPanel::key_enter() {
	const std::string& str = editbox.text();

	if (str.size())
		chat_.send(str);

	editbox.set_text("");
	sent();
}

void GameChatPanel::key_escape() {
	editbox.set_text("");
	aborted();
}<|MERGE_RESOLUTION|>--- conflicted
+++ resolved
@@ -48,11 +48,7 @@
              UI::MultilineTextarea::ScrollMode::kScrollLogForced),
      editbox(this, 0, h - 20, w, 20, 2, style),
      chat_message_counter(0),
-<<<<<<< HEAD
-	 chat_sound(SoundHandler::register_fx(SoundType::kChat, "sound/lobby_chat")) {
-=======
      chat_sound(SoundHandler::register_fx(SoundType::kChat, "sound/lobby_chat")) {
->>>>>>> 22e40e0f
 
 	editbox.ok.connect(boost::bind(&GameChatPanel::key_enter, this));
 	editbox.cancel.connect(boost::bind(&GameChatPanel::key_escape, this));
