/*
 * Copyright (C) 2008-2020 by the Widelands Development Team
 *
 * This program is free software; you can redistribute it and/or
 * modify it under the terms of the GNU General Public License
 * as published by the Free Software Foundation; either version 2
 * of the License, or (at your option) any later version.
 *
 * This program is distributed in the hope that it will be useful,
 * but WITHOUT ANY WARRANTY; without even the implied warranty of
 * MERCHANTABILITY or FITNESS FOR A PARTICULAR PURPOSE.  See the
 * GNU General Public License for more details.
 *
 * You should have received a copy of the GNU General Public License
 * along with this program; if not, write to the Free Software
 * Foundation, Inc., 51 Franklin Street, Fifth Floor, Boston, MA  02110-1301, USA.
 *
 */

#include "wui/game_chat_panel.h"

#include <SDL_keycode.h>
#include <SDL_mouse.h>

#include "base/i18n.h"
#include "graphic/image_cache.h"
#include "graphic/playercolor.h"
#include "network/participantlist.h"
#include "sound/sound_handler.h"
#include "ui_basic/mouse_constants.h"
#include "wui/chat_msg_layout.h"

/**
 * Create a game chat panel
 */
GameChatPanel::GameChatPanel(UI::Panel* parent,
                             int32_t const x,
                             int32_t const y,
                             uint32_t const w,
                             uint32_t const h,
                             ChatProvider& chat,
                             UI::PanelStyle style)
   : UI::Panel(parent, style, x, y, w, h),
     chat_(chat),
<<<<<<< HEAD
     vbox_(this, 0, 0, UI::Box::Vertical),
     chatbox(&vbox_,
=======
     box_(this, style, 0, 0, UI::Box::Vertical),
     chatbox(&box_,
>>>>>>> d936819f
             0,
             0,
             0,
             0,
             style,
             "",
             UI::Align::kLeft,
             UI::MultilineTextarea::ScrollMode::kScrollLog),
     hbox_(&vbox_, 0, 0, UI::Box::Horizontal),
     recipient_dropdown_(&hbox_,
                         "chat_recipient_dropdown",
                         0,
                         h - 25,
                         25,
                         16,
                         25,
                         _("Recipient"),
                         UI::DropdownType::kPictorial,
                         UI::PanelStyle::kFsMenu,
                         UI::ButtonStyle::kFsMenuSecondary),
     editbox(&hbox_, 28, 0, w - 28, style),
     chat_message_counter(0),
     chat_sound(SoundHandler::register_fx(SoundType::kChat, "sound/lobby_chat")),
     has_team_(false) {

	vbox_.add(&chatbox, UI::Box::Resizing::kExpandBoth);
	vbox_.add_space(4);
	vbox_.add(&hbox_, UI::Box::Resizing::kFullSize);

	editbox.ok.connect([this]() { key_enter(); });
	editbox.cancel.connect([this]() { key_escape(); });
	editbox.activate_history(true);

	set_handle_mouse(true);
	set_can_focus(true);

	if (chat_.participants_ == nullptr) {
		// No access to participant list. Hide the dropdown
		recipient_dropdown_.set_visible(false);
		// Increase the size of the edit box to fill the empty space
		editbox.set_pos(Vector2i(editbox.get_x() - 28, editbox.get_y()));
		editbox.set_size(editbox.get_w() + 28, editbox.get_h());
		editbox.set_text(chat_.last_recipient_);
	} else {
		// When an entry has been selected, update the "@playername " in the edit field
		recipient_dropdown_.selected.connect([this]() { set_recipient(); });
		// Other direction: If the input changed, update the dropdown
		// Also react to doubled space for autocompletition
		editbox.changed.connect([this]() { key_changed(); });
		// Figure out whether the local player has teammates
		has_team_ = chat_.participants_->needs_teamchat();
		// Fill the dropdown menu with usernames
		prepare_recipients();
		// In the dropdown, select the entry that was used last time the menu was open
		// If the recipient no longer exists, this will fail and "@all" will still be selected
		recipient_dropdown_.select(chat_.last_recipient_);
		// Insert "@playername " into the edit field if the dropdown currently has a selection
		set_recipient();
		update_signal_connection = chat_.participants_->participants_updated.connect([this]() {
			// When the participants change, create new contents for dropdown
			has_team_ = chat_.participants_->needs_teamchat();
			prepare_recipients();
			select_recipient();
		});
		hbox_.add(&recipient_dropdown_, UI::Box::Resizing::kAlign);
		hbox_.add_space(4);
	}

	hbox_.add(&editbox, UI::Box::Resizing::kFillSpace);

	chat_message_subscriber_ =
	   Notifications::subscribe<ChatMessage>([this](const ChatMessage&) { recalculate(true); });
	recalculate(false);
	layout();
}

void GameChatPanel::layout() {
	vbox_.set_size(get_inner_w(), get_inner_h());
}

GameChatPanel::~GameChatPanel() {
	if (chat_.participants_ != nullptr) {
		update_signal_connection.disconnect();
	}
}

/**
 * If Ctrl+Space is pressed, try to autocomplete the player name
 */
bool GameChatPanel::handle_key(const bool down, const SDL_Keysym code) {

	if (chat_.participants_ == nullptr) {
		// Nothing to do here
		return false;
	}

	if (!down || code.sym != SDLK_SPACE || !(SDL_GetModState() & KMOD_CTRL)) {
		return false;
	}

	// User is pressing Ctrl+Space, try autocomplete

	if (editbox.text().empty()) {
		return false;
	}

	// Try autocomplete. If it worked, we handled the key press
	return try_autocomplete();
}

/**
 * If doubled space is entered pressed, try to autocomplete the player name.
 * Also keep dropdown selection in sync with entered "@name" text
 */
void GameChatPanel::key_changed() {
	if (chat_.participants_ == nullptr) {
		// Nothing to do here
		return;
	}
	// Check if last entered two characters are space
	std::string str = editbox.text();
	const size_t cursor_pos = editbox.caret_pos();
	if (cursor_pos < 2 || str[cursor_pos - 1] != ' ' || str[cursor_pos - 2] != ' ') {
		// Update state of dropdown, we might have no valid recipient now
		select_recipient();
		return;
	}
	assert(!editbox.text().empty());
	// Go back two chars since try_autocomplete() assumes that the cursor is in/at the name part
	editbox.set_caret_pos(cursor_pos - 2);
	if (!try_autocomplete()) {
		// Set the cursor back
		editbox.set_caret_pos(cursor_pos);
		select_recipient();
	} else {
		// It worked and we replaced something. Remove the two spaces
		str = editbox.text();
		const size_t end_of_replacement = editbox.caret_pos();
		str.erase(end_of_replacement, 2);
		editbox.set_text(str);
	}
}

/**
 * Try autocompletition of player names around the cursor position.
 * E.g., if input is "pl" complete to "playername " if the start of the name is unique
 */
bool GameChatPanel::try_autocomplete() {

	// Extract the name to complete
	// rfind starts at the given pos and goes forward until it finds a space
	std::string str = editbox.text();
	size_t namepart_start = str.rfind(' ', (editbox.caret_pos() > 1 ? editbox.caret_pos() - 1 : 0));
	if (namepart_start == std::string::npos) {
		// Not found, meaning the input only contains the name
		namepart_start = 0;
	} else {
		// Found something. Cut off the space
		++namepart_start;
	}
	if (namepart_start == 0 && str[0] == '@') {
		// If we are at the beginning of the line and the first char is @,
		// assume it is the whisper-sign and ignore the @
		++namepart_start;
	}
	size_t namepart_end = str.find(' ', editbox.caret_pos());

	if (namepart_end <= namepart_start || namepart_start == str.size()) {
		// Nothing to complete
		// Maybe pressed it on an empty field or a single space or at the end of the input
		return false;
	}

	// Extract part, also remove trailing spaces
	const std::string namepart = str.substr(namepart_start, namepart_end - namepart_start);

	// Helper function: Count the number of equal chars ignoring case
	static const auto count_equal_chars = [](const std::string& a, const std::string& b) {
		const size_t len = std::min(a.size(), b.size());
		for (size_t i = 0; i < len; ++i) {
			if (std::tolower(a[i]) != std::tolower(b[i]))
				return i;
		}
		return len;
	};

	// Helper function: Compare the given names and extract a common prefix (if existing)
	// Note: Do *not* use the capture clause. Since the lambda is static, it will still refer
	// to the old variables which might no longer be valid
	static const auto compare_names = [](const std::string& my_namepart, std::string& my_candidate,
	                                     const std::string& my_name) {
		size_t n_equal_chars = count_equal_chars(my_namepart, my_name);
		if (n_equal_chars == my_namepart.size()) {
			// We have a candidate!
			// Check if we already have a candidate. If not, use this one
			if (my_candidate.empty()) {
				// Append a space so the user can continue typing after the completition
				my_candidate = my_name + ' ';
			} else {
				// We already have one. Create an new candidate that is the combination of the two
				n_equal_chars = count_equal_chars(my_candidate, my_name);
				// No space appended here since the name is not complete yet
				my_candidate = my_candidate.substr(0, n_equal_chars);
			}
		}
	};

	// Iterate over all possible completitions (i.e., usernames).
	// For each, check whether they start with $namepart. If it does, store as candidate.
	// If there already is a candidate, create a new candidate from the part that is
	// the same for both candidates. (Note that the merged candidate might have wrong case,
	// but that is fixed on the next completition)
	const int16_t n_humans = chat_.participants_->get_participant_counts().humans;
	const std::string& local_name = chat_.participants_->get_local_playername();
	std::string candidate = "";
	for (int16_t i = 0; i < n_humans; ++i) {
		assert(chat_.participants_->get_participant_type(i) != ParticipantList::ParticipantType::kAI);
		const std::string& name = chat_.participants_->get_participant_name(i);
		if (namepart_start == 1 && str[0] == '@' && name == local_name) {
			// Don't autocomplete to our own username when searching for a recipient
			// Still do the autocomplete when in the middle of the message
			continue;
		}
		compare_names(namepart, candidate, name);
	}
	// Also offer to complete to "@team" but only when at the beginning of the input
	if (has_team_ && namepart_start == 1 && str[0] == '@') {
		compare_names(namepart, candidate, "team");
	}

	// If we have no candidate, abort
	if (candidate.empty()) {
		return false;
	}

	// We have a candidate, set it in the input box

	if (namepart == candidate || (candidate.back() == ' ' && namepart + " " == candidate)) {
		// Nothing would change, so abort
		return false;
	}

	str.replace(namepart_start, namepart_end - namepart_start, candidate);
	editbox.set_text(str);
	// Move the cursor behind the completed name
	editbox.set_caret_pos(namepart_start + candidate.size());
	// Try to select the matching dropdown state again
	select_recipient();
	return true;
}

/**
 * Updates the chat message area.
 */
void GameChatPanel::recalculate(bool has_new_message) {
	const std::vector<ChatMessage> msgs = chat_.get_messages();

	const size_t msgs_size = msgs.size();
	std::string str = "<rt>";
	for (uint32_t i = 0; i < msgs_size; ++i) {
		str += format_as_richtext(msgs[i]);
	}
	str += "</rt>";

	chatbox.set_text(str);

	// Play a sound if there is a new non-system message
	if (!chat_.sound_off() && has_new_message) {
		for (size_t i = chat_message_counter; i < msgs_size; ++i) {
			if (!msgs[i].sender.empty()) {
				// Got a message that is no system message. Beep
				g_sh->play_fx(SoundType::kChat, chat_sound);
				break;
			}
		}
	}
	chat_message_counter = msgs_size;
}

/**
 * Put the focus on the message input panel.
 */
void GameChatPanel::focus_edit() {
	editbox.set_can_focus(true);
	editbox.focus();
}

/**
 * Remove the focus from the message input panel.
 */
void GameChatPanel::unfocus_edit() {
	editbox.set_can_focus(false);
}

void GameChatPanel::key_enter() {

<<<<<<< HEAD
	const std::string& str = editbox.text();
	if (str.size()) {
		if (chat_.participants_ != nullptr) {
			const size_t pos_first_space = str.find(' ');
=======
	if (!str.empty()) {
		chat_.send(str);
	}
>>>>>>> d936819f

			std::string recipient;
			// Reset message to only the recipient
			if (str[0] == '@') {
				// When pos+1 is greater than the string length, the whole string is returned
				recipient = str.substr(0, pos_first_space + 1);
			}

			// Make sure we have a chat message to send and it is more than just the recipient
			// Either it has no recipient or there is text behind the recipient
			if (str[0] != '@' || pos_first_space < str.size() - 1) {
				chat_.send(str);
				chat_.last_recipient_ = recipient;
			}

			editbox.set_text(recipient);
			// Set selection of dropdown to entered recipient, if possible
			recipient_dropdown_.select(recipient);
			if (recipient_dropdown_.get_selected() != recipient) {
				// Seems the user is writing to someone unknown
				recipient_dropdown_.set_errored(_("Unknown Recipient"));
			}
		} else {
			// We don't have access to the player list, so just send the message
			chat_.send(str);
			editbox.set_text("");
		}
	}
	// Trigger signal that a message was sent
	sent();
}

void GameChatPanel::key_escape() {
	if (editbox.text().empty()) {
		unfocus_edit();
	}
	editbox.set_text("");
	// Re-set the current selection to clean up a possible error state
	if (chat_.participants_ != nullptr) {
		recipient_dropdown_.select(chat_.last_recipient_);
		set_recipient();
	}
	// Trigger the signal that writing was aborted
	aborted();
}

/**
 * Set the recipient in the input box to whatever is selected in the dropdown
 */
void GameChatPanel::set_recipient() {
	assert(chat_.participants_ != nullptr);
	assert(recipient_dropdown_.has_selection());

	// Replace the old recipient, if any

	const std::string& recipient = recipient_dropdown_.get_selected();
	std::string str = editbox.text();

	// We have a recipient already
	if (str[0] == '@') {
		size_t pos_first_space = str.find(' ');
		if (pos_first_space == std::string::npos) {
			// Its only the recipient in the input field (no space separating the message).
			// Replace it completely.
			// If we want to sent to @all, recipient is empty so we basically clear the input
			str = recipient;
		} else {
			// There is some message, so replace the old with the new (possibly empty) recipient
			// The separating space is already in recipient (see prepare_recipients())
			str.replace(0, pos_first_space + 1, recipient);
		}
	} else {
		// No recipient yet, prepend it
		str = recipient + str;
	}

	// Set the updated string
	editbox.set_text(str);
	// Something has been selected. Re-focus the input box
	editbox.focus();
}

/**
 * Prepare the entries for chat recipients in the dropdown box
 */
void GameChatPanel::prepare_recipients() {
	assert(chat_.participants_ != nullptr);

	recipient_dropdown_.clear();
	recipient_dropdown_.add(_("All"), "", g_image_cache->get("images/wui/menus/toggle_minimap.png"));
	// Select the "All" entry by default. Do *not* use the add() parameter for selecting it since
	// it calls the listener for selected()
	recipient_dropdown_.select("");
	if (has_team_) {
		recipient_dropdown_.add(
		   _("Team"), "@team ", g_image_cache->get("images/wui/buildings/menu_list_workers.png"));
	}

	// Iterate over all human players (except ourselves) and add their names
	const int16_t n_humans = chat_.participants_->get_participant_counts().humans;
	const std::string& local_name = chat_.participants_->get_local_playername();

	for (int16_t i = 0; i < n_humans; ++i) {
		assert(chat_.participants_->get_participant_type(i) != ParticipantList::ParticipantType::kAI);
		const std::string& name = chat_.participants_->get_participant_name(i);
		if (name == local_name) {
			continue;
		}

		if (chat_.participants_->get_participant_type(i) ==
		    ParticipantList::ParticipantType::kSpectator) {
			recipient_dropdown_.add(name, "@" + name + " ",
			                        g_image_cache->get("images/wui/fieldaction/menu_tab_watch.png"));
		} else {
			recipient_dropdown_.add(name, "@" + name + " ",
			                        playercolor_image(chat_.participants_->get_participant_color(i),
			                                          "images/players/genstats_player.png"));
		}
	}
}

/**
 * Tries to select the recipient entered in the input field in the dropdown
 * Sets errored-state otherwise. Returns whether recipient could be selected
 */
bool GameChatPanel::select_recipient() {
	// Get the current recipient
	std::string recipient = "";
	const std::string& text = editbox.text();
	if (!text.empty() && text[0] == '@') {
		// Get the recipient string including the first space
		// If there is no space, return the whole string
		const size_t pos_space = text.find(' ');
		if (pos_space != std::string::npos) {
			recipient = text.substr(0, pos_space + 1);
		} else {
			// Append a space since that increases the chance
			// to get a match in the dropdown
			recipient = text + ' ';
		}
	}
	// Try to re-set the recipient
	recipient_dropdown_.select(recipient);
	if (recipient != recipient_dropdown_.get_selected()) {
		recipient_dropdown_.set_errored(_("Unknown Recipient"));
		return false;
	}
	return true;
}

/**
 * The mouse was clicked on this chatbox
 */
bool GameChatPanel::handle_mousepress(const uint8_t btn, int32_t, int32_t) {
	if (btn == SDL_BUTTON_LEFT && get_can_focus()) {
		focus_edit();
		clicked();
		return true;
	}

	return false;
}
void GameChatPanel::draw(RenderTarget& dst) {
	dst.brighten_rect(Recti(chatbox.get_x(), chatbox.get_y(), chatbox.get_w(), chatbox.get_h()),
	                  -MOUSE_OVER_BRIGHT_FACTOR);
}<|MERGE_RESOLUTION|>--- conflicted
+++ resolved
@@ -42,13 +42,8 @@
                              UI::PanelStyle style)
    : UI::Panel(parent, style, x, y, w, h),
      chat_(chat),
-<<<<<<< HEAD
-     vbox_(this, 0, 0, UI::Box::Vertical),
+     vbox_(this, style, 0, 0, UI::Box::Vertical),
      chatbox(&vbox_,
-=======
-     box_(this, style, 0, 0, UI::Box::Vertical),
-     chatbox(&box_,
->>>>>>> d936819f
              0,
              0,
              0,
@@ -57,7 +52,7 @@
              "",
              UI::Align::kLeft,
              UI::MultilineTextarea::ScrollMode::kScrollLog),
-     hbox_(&vbox_, 0, 0, UI::Box::Horizontal),
+     hbox_(&vbox_, style, 0, 0, UI::Box::Horizontal),
      recipient_dropdown_(&hbox_,
                          "chat_recipient_dropdown",
                          0,
@@ -345,16 +340,10 @@
 
 void GameChatPanel::key_enter() {
 
-<<<<<<< HEAD
 	const std::string& str = editbox.text();
 	if (str.size()) {
 		if (chat_.participants_ != nullptr) {
 			const size_t pos_first_space = str.find(' ');
-=======
-	if (!str.empty()) {
-		chat_.send(str);
-	}
->>>>>>> d936819f
 
 			std::string recipient;
 			// Reset message to only the recipient
