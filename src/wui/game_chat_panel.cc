/*
 * Copyright (C) 2008-2020 by the Widelands Development Team
 *
 * This program is free software; you can redistribute it and/or
 * modify it under the terms of the GNU General Public License
 * as published by the Free Software Foundation; either version 2
 * of the License, or (at your option) any later version.
 *
 * This program is distributed in the hope that it will be useful,
 * but WITHOUT ANY WARRANTY; without even the implied warranty of
 * MERCHANTABILITY or FITNESS FOR A PARTICULAR PURPOSE.  See the
 * GNU General Public License for more details.
 *
 * You should have received a copy of the GNU General Public License
 * along with this program; if not, write to the Free Software
 * Foundation, Inc., 51 Franklin Street, Fifth Floor, Boston, MA  02110-1301, USA.
 *
 */

#include "wui/game_chat_panel.h"

#include <SDL_mouse.h>

#include "sound/sound_handler.h"
#include "wui/chat_msg_layout.h"

/**
 * Create a game chat panel
 */
GameChatPanel::GameChatPanel(UI::Panel* parent,
                             int32_t const x,
                             int32_t const y,
                             uint32_t const w,
                             uint32_t const h,
                             ChatProvider& chat,
                             UI::PanelStyle style)
   : UI::Panel(parent, x, y, w, h),
     chat_(chat),
     box_(this, 0, 0, UI::Box::Vertical),
     chatbox(&box_,
             0,
             0,
             0,
             0,
             style,
             "",
             UI::Align::kLeft,
<<<<<<< HEAD
             UI::MultilineTextarea::ScrollMode::kScrollLog),
     editbox(this, 0, h - 25, w, style),
=======
             UI::MultilineTextarea::ScrollMode::kScrollLogForced),
     editbox(this, 0, 0, w, style),
>>>>>>> 8cf4d7a1
     chat_message_counter(0),
     chat_sound(SoundHandler::register_fx(SoundType::kChat, "sound/lobby_chat")) {

	box_.add(&chatbox, UI::Box::Resizing::kExpandBoth);
	box_.add_space(4);
	box_.add(&editbox, UI::Box::Resizing::kFullSize);

	editbox.ok.connect([this]() { key_enter(); });
	editbox.cancel.connect([this]() { key_escape(); });
	editbox.activate_history(true);

	set_handle_mouse(true);
	set_can_focus(true);

	chat_message_subscriber_ =
	   Notifications::subscribe<ChatMessage>([this](const ChatMessage&) { recalculate(true); });
	layout();
}

void GameChatPanel::layout() {
	box_.set_size(get_inner_w(), get_inner_h());
}

/**
 * Updates the chat message area.
 */
void GameChatPanel::recalculate(bool has_new_message) {
	const std::vector<ChatMessage> msgs = chat_.get_messages();

	const size_t msgs_size = msgs.size();
	std::string str = "<rt>";
	for (uint32_t i = 0; i < msgs_size; ++i) {
		str += format_as_richtext(msgs[i]);
	}
	str += "</rt>";

	chatbox.set_text(str);

	// Play a sound if there is a new non-system message
	if (!chat_.sound_off() && has_new_message) {
		for (size_t i = chat_message_counter; i < msgs_size; ++i) {
			if (!msgs[i].sender.empty()) {
				// Got a message that is no system message. Beep
				g_sh->play_fx(SoundType::kChat, chat_sound);
				break;
			}
		}
	}
	chat_message_counter = msgs_size;
}

/**
 * Put the focus on the message input panel.
 */
void GameChatPanel::focus_edit() {
	editbox.set_can_focus(true);
	editbox.focus();
}

/**
 * Remove the focus from the message input panel.
 */
void GameChatPanel::unfocus_edit() {
	editbox.set_can_focus(false);
}

void GameChatPanel::key_enter() {
	const std::string& str = editbox.text();

	if (str.size()) {
		chat_.send(str);
	}

	editbox.set_text("");
	sent();
}

void GameChatPanel::key_escape() {
	if (editbox.text().empty()) {
		unfocus_edit();
	}
	editbox.set_text("");
	aborted();
}

/**
 * The mouse was clicked on this chatbox
 */
bool GameChatPanel::handle_mousepress(const uint8_t btn, int32_t, int32_t) {
	if (btn == SDL_BUTTON_LEFT && get_can_focus()) {
		focus_edit();
		clicked();
		return true;
	}

	return false;
}<|MERGE_RESOLUTION|>--- conflicted
+++ resolved
@@ -45,13 +45,8 @@
              style,
              "",
              UI::Align::kLeft,
-<<<<<<< HEAD
-             UI::MultilineTextarea::ScrollMode::kScrollLog),
-     editbox(this, 0, h - 25, w, style),
-=======
              UI::MultilineTextarea::ScrollMode::kScrollLogForced),
      editbox(this, 0, 0, w, style),
->>>>>>> 8cf4d7a1
      chat_message_counter(0),
      chat_sound(SoundHandler::register_fx(SoundType::kChat, "sound/lobby_chat")) {
 
