/*
 * Copyright (C) 2006-2020 by the Widelands Development Team
 *
 * This program is free software; you can redistribute it and/or
 * modify it under the terms of the GNU General Public License
 * as published by the Free Software Foundation; either version 2
 * of the License, or (at your option) any later version.
 *
 * This program is distributed in the hope that it will be useful,
 * but WITHOUT ANY WARRANTY; without even the implied warranty of
 * MERCHANTABILITY or FITNESS FOR A PARTICULAR PURPOSE.  See the
 * GNU General Public License for more details.
 *
 * You should have received a copy of the GNU General Public License
 * along with this program; if not, write to the Free Software
 * Foundation, Inc., 675 Mass Ave, Cambridge, MA 02139, USA.
 *
 */

#include "wui/mapdata.h"

#include <boost/format.hpp>

#include "io/filesystem/filesystem.h"
#include "logic/filesystem_constants.h"

MapData::MapData(const std::string& init_filename,
                 const std::string& init_localized_name,
                 const std::string& init_author,
                 const MapData::MapType& init_maptype,
                 const MapData::DisplayType& init_displaytype)
   : filename(init_filename),
     name(init_localized_name),
     localized_name(init_localized_name),
     authors(init_author),
     nrplayers(0),
     width(0),
     height(0),
     maptype(init_maptype),
     displaytype(init_displaytype) {
}

MapData::MapData(const Widelands::Map& map,
                 const std::string& init_filename,
                 const MapData::MapType& init_maptype,
                 const MapData::DisplayType& init_displaytype)
   : MapData(init_filename,
             _("No Name"),
             map.get_author().empty() ? _("No Author") : map.get_author(),
             init_maptype,
             init_displaytype) {

	i18n::Textdomain td("maps");
	if (!map.get_name().empty()) {
		name = map.get_name();
		localized_name = _(name);
	}
	description = map.get_description().empty() ? "" : _(map.get_description());
	hint = map.get_hint().empty() ? "" : _(map.get_hint());
<<<<<<< HEAD
	required_addons = map.required_addons();
=======
	theme = map.get_background_theme();
	background = map.get_background();
>>>>>>> d79d65d7
	nrplayers = map.get_nrplayers();
	width = map.get_width();
	height = map.get_height();
	suggested_teams = map.get_suggested_teams();
	tags = map.get_tags();

	if (maptype == MapData::MapType::kScenario) {
		tags.insert("scenario");
	}
}

MapData::MapData(const std::string& init_filename, const std::string& init_localized_name)
   : MapData(init_filename,
             init_localized_name,
             _("No Author"),
             MapData::MapType::kDirectory,
             MapData::DisplayType::kMapnamesLocalized) {
}

bool MapData::compare_names(const MapData& other) {
	// The parent directory gets special treatment.
	if (localized_name == parent_name() && maptype == MapData::MapType::kDirectory) {
		return true;
	} else if (other.localized_name == parent_name() &&
	           other.maptype == MapData::MapType::kDirectory) {
		return false;
	}

	std::string this_name;
	std::string other_name;
	switch (displaytype) {
	case MapData::DisplayType::kFilenames:
		this_name = filename;
		other_name = other.filename;
		break;

	case MapData::DisplayType::kMapnames:
		this_name = name;
		other_name = other.name;
		break;

	case MapData::DisplayType::kMapnamesLocalized:
		this_name = localized_name;
		other_name = other.localized_name;
		break;
	}

	// If there is no width, we have a directory - we want them first.
	if (!width && !other.width) {
		return this_name < other_name;
	} else if (!width && other.width) {
		return true;
	} else if (width && !other.width) {
		return false;
	}
	return this_name < other_name;
}

bool MapData::compare_players(const MapData& other) {
	if (nrplayers == other.nrplayers) {
		return compare_names(other);
	}
	return nrplayers < other.nrplayers;
}

bool MapData::compare_size(const MapData& other) {
	if (width == other.width && height == other.height) {
		return compare_names(other);
	}
	if (width != other.width) {
		return width < other.width;
	}
	return height < other.height;
}

// static
MapData MapData::create_parent_dir(const std::string& current_dir) {
	std::string filename = FileSystem::fs_dirname(current_dir);
	if (!filename.empty()) {
		// fs_dirname always returns a directory with a separator at the end.
		filename.pop_back();

		// If the parent is an add-on, use the maps directory as parent instead.
		// Whether this is the case is determined by checking whether the parent
		// directory's parent is the add-ons directory.
		std::string parent = FileSystem::fs_dirname(filename);
		if (!parent.empty()) {
			parent.pop_back();
			if (parent == kAddOnDir) {
				filename = kMapsDir;
			}
		}
	}
	return MapData(filename, parent_name());
}

// static
std::string MapData::parent_name() {
	/** TRANSLATORS: Parent directory/folder */
	return (boost::format("<%s>") % _("parent")).str();
}

// static
MapData MapData::create_empty_dir(const std::string& current_dir) {
	/** TRANSLATORS: This label is shown when a folder is empty */
	return MapData(current_dir, (boost::format("<%s>") % _("empty")).str());
}

// static
MapData MapData::create_directory(const std::string& directory) {
	std::string localized_name;
	if (boost::equals(directory, "maps/MP_Scenarios")) {
		/** TRANSLATORS: Directory name for MP Scenarios in map selection */
		localized_name = _("Multiplayer Scenarios");
	} else if (boost::equals(directory, "maps/My_Maps")) {
		/** TRANSLATORS: Directory name for user maps in map selection */
		localized_name = _("My Maps");
	} else if (boost::equals(directory, "maps/Downloaded")) {
		/** TRANSLATORS: Directory name for downloaded maps in map selection */
		localized_name = _("Downloaded Maps");
	} else {
		localized_name = FileSystem::fs_filename(directory.c_str());
	}
	return MapData(directory, localized_name);
}<|MERGE_RESOLUTION|>--- conflicted
+++ resolved
@@ -57,12 +57,9 @@
 	}
 	description = map.get_description().empty() ? "" : _(map.get_description());
 	hint = map.get_hint().empty() ? "" : _(map.get_hint());
-<<<<<<< HEAD
 	required_addons = map.required_addons();
-=======
 	theme = map.get_background_theme();
 	background = map.get_background();
->>>>>>> d79d65d7
 	nrplayers = map.get_nrplayers();
 	width = map.get_width();
 	height = map.get_height();
