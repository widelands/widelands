--- conflicted
+++ resolved
@@ -51,23 +51,8 @@
      worker_panel_(new EconomyOptionsPanel(
         &tabpanel_, this, serial_, player_, can_act, Widelands::wwWORKER, kDesiredWidth)),
      dropdown_box_(this, 0, 0, UI::Box::Horizontal),
-<<<<<<< HEAD
      dropdown_(
         &dropdown_box_, "economy_profiles", 0, 0, 174, 10, 34, "", UI::DropdownType::kTextual, UI::PanelStyle::kWui, UI::ButtonStyle::kWuiSecondary),
-=======
-     dropdown_(&dropdown_box_,
-               "economy_profiles",
-               0,
-               0,
-               174,
-               10,
-               34,
-               "",
-               UI::DropdownType::kTextual,
-               UI::PanelStyle::kWui,
-               UI::ButtonStyle::kWuiSecondary),  // NOCOM test if this is the correct button style.
-                                                 // heap-use-after-free somewhere too.
->>>>>>> c3b6f5f5
      time_last_thought_(0),
      save_profile_dialog_(nullptr) {
 	set_center_panel(&main_box_);
