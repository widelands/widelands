--- conflicted
+++ resolved
@@ -62,14 +62,9 @@
 }
 
 inline bool MessagePreview::message_still_exists() const {
-<<<<<<< HEAD
-	return !(id_.valid()) || (owner_.message_queue_ == nullptr) ||
-	       (owner_.message_queue_->count(id_.value()) != 0u);
-=======
-	return !(id_.operator bool()) || (owner_.message_queue_ == nullptr) ||
+	return !id_.valid() || (owner_.message_queue_ == nullptr) ||
 	       (owner_.message_queue_->count(id_.value()) != 0u &&
 	        message_->status() != Widelands::Message::Status::kArchived);
->>>>>>> 19e25ba2
 }
 
 void MessagePreview::think() {
