--- conflicted
+++ resolved
@@ -131,10 +131,6 @@
    : UI::Panel(&ib, UI::PanelStyle::kWui, 0, 0, 0, 0),
      ibase_(ib),
 
-<<<<<<< HEAD
-     last_mouse_pos_(Vector2i(-1, -1)),
-=======
->>>>>>> a9549ba2
      // will be set later by the IBase
      toggle_mode_(this,
                   "mode",
@@ -175,10 +171,6 @@
                   "",
                   UI::Align::kRight),
 
-<<<<<<< HEAD
-     last_message_id_(nullptr),
-=======
->>>>>>> a9549ba2
      draw_real_time_(get_config_bool("game_clock", true)) {
 	text_fps_.set_handle_mouse(true);
 	int mode = get_config_int("toolbar_pos", 0);
