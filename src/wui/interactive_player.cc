/*
 * Copyright (C) 2002-2017 by the Widelands Development Team
 *
 * This program is free software; you can redistribute it and/or
 * modify it under the terms of the GNU General Public License
 * as published by the Free Software Foundation; either version 2
 * of the License, or (at your option) any later version.
 *
 * This program is distributed in the hope that it will be useful,
 * but WITHOUT ANY WARRANTY; without even the implied warranty of
 * MERCHANTABILITY or FITNESS FOR A PARTICULAR PURPOSE.  See the
 * GNU General Public License for more details.
 *
 * You should have received a copy of the GNU General Public License
 * along with this program; if not, write to the Free Software
 * Foundation, Inc., 51 Franklin Street, Fifth Floor, Boston, MA  02110-1301, USA.
 *
 */

#include "wui/interactive_player.h"

#include <boost/bind.hpp>
#include <boost/format.hpp>
#include <boost/lambda/bind.hpp>
#include <boost/lambda/construct.hpp>
#include <boost/lexical_cast.hpp>
#include <boost/type_traits.hpp>

#include "base/i18n.h"
#include "base/macros.h"
#include "economy/flag.h"
#include "game_io/game_loader.h"
#include "logic/cmd_queue.h"
#include "logic/map_objects/immovable.h"
#include "logic/map_objects/tribes/building.h"
#include "logic/map_objects/tribes/constructionsite.h"
#include "logic/map_objects/tribes/productionsite.h"
#include "logic/map_objects/tribes/soldier.h"
#include "logic/map_objects/tribes/tribe_descr.h"
#include "logic/message_queue.h"
#include "logic/player.h"
#include "profile/profile.h"
#include "ui_basic/unique_window.h"
#include "wui/building_statistics_menu.h"
#include "wui/debugconsole.h"
#include "wui/fieldaction.h"
#include "wui/game_chat_menu.h"
#include "wui/game_main_menu_save_game.h"
#include "wui/game_message_menu.h"
#include "wui/game_objectives_menu.h"
#include "wui/game_options_menu.h"
#include "wui/game_statistics_menu.h"
#include "wui/general_statistics_menu.h"
#include "wui/stock_menu.h"
#include "wui/tribal_encyclopedia.h"
#include "wui/ware_statistics_menu.h"

using Widelands::Building;
using Widelands::Map;

namespace {

// Returns the brightness value in [0, 1.] for 'fcoords' at 'gametime' for
// 'pf'. See 'field_brightness' in fields_to_draw.cc for scale of values.
float adjusted_field_brightness(const Widelands::FCoords& fcoords,
                                const uint32_t gametime,
                                const Widelands::Player::Field& pf) {
	if (pf.vision == 0) {
		return 0.;
	};

	uint32_t brightness = 144 + fcoords.field->get_brightness();
	brightness = std::min<uint32_t>(255, (brightness * 255) / 160);

	if (pf.vision == 1) {
		static const uint32_t kDecayTimeInMs = 20000;
		const Widelands::Duration time_ago = gametime - pf.time_node_last_unseen;
		if (time_ago < kDecayTimeInMs) {
			brightness = (brightness * (2 * kDecayTimeInMs - time_ago)) / (2 * kDecayTimeInMs);
		} else {
			brightness = brightness / 2;
		}
	}
	return brightness / 255.;
}

void draw_immovables_for_visible_field(const Widelands::EditorGameBase& egbase,
                                       const FieldsToDraw::Field& field,
                                       const float scale,
                                       const TextToDraw text_to_draw,
                                       const Widelands::Player& player,
                                       RenderTarget* dst) {
	Widelands::BaseImmovable* const imm = field.fcoords.field->get_immovable();
	if (imm != nullptr && imm->get_positions(egbase).front() == field.fcoords) {
		TextToDraw draw_text_for_this_immovable = text_to_draw;
		const Widelands::Player* owner = imm->get_owner();
		if (owner != nullptr && !player.see_all() && player.is_hostile(*owner)) {
			draw_text_for_this_immovable =
			   static_cast<TextToDraw>(draw_text_for_this_immovable & ~TextToDraw::kStatistics);
		}
		imm->draw(
		   egbase.get_gametime(), draw_text_for_this_immovable, field.rendertarget_pixel, scale, dst);
	}
}

void draw_bobs_for_visible_field(const Widelands::EditorGameBase& egbase,
                                 const FieldsToDraw::Field& field,
                                 const float scale,
                                 const TextToDraw text_to_draw,
                                 const Widelands::Player& player,
                                 RenderTarget* dst) {
	for (Widelands::Bob* bob = field.fcoords.field->get_first_bob(); bob;
	     bob = bob->get_next_bob()) {
		TextToDraw draw_text_for_this_bob = text_to_draw;
		const Widelands::Player* owner = bob->get_owner();
		if (owner != nullptr && !player.see_all() && player.is_hostile(*owner)) {
			draw_text_for_this_bob =
			   static_cast<TextToDraw>(draw_text_for_this_bob & ~TextToDraw::kStatistics);
		}
		bob->draw(egbase, draw_text_for_this_bob, field.rendertarget_pixel, scale, dst);
	}
}

void draw_immovables_for_formerly_visible_field(const FieldsToDraw::Field& field,
                                                const Widelands::Player::Field& player_field,
                                                const float scale,
                                                RenderTarget* dst) {
<<<<<<< HEAD
	if (player_field.map_object_descr == nullptr)  {
		return;
	}
	if (player_field.constructionsite.becomes) {
		assert(field.owner != nullptr);
		const Widelands::ConstructionsiteInformation& csinf = player_field.constructionsite;
		// draw the partly finished constructionsite
		uint32_t anim_idx;
		try {
			anim_idx = csinf.becomes->get_animation("build");
		} catch (Widelands::MapObjectDescr::AnimationNonexistent&) {
=======
	if (const Widelands::MapObjectDescr* const map_object_descr =
	       player_field.map_object_descr[static_cast<int>(Widelands::TriangleIndex::None)]) {
		if (player_field.constructionsite.becomes) {
			assert(field.owner != nullptr);
			const Widelands::ConstructionsiteInformation& csinf = player_field.constructionsite;
			// draw the partly finished constructionsite
			uint32_t anim_idx;
>>>>>>> 90ddd7bd
			try {
				anim_idx = csinf.becomes->get_animation("unoccupied");
			} catch (Widelands::MapObjectDescr::AnimationNonexistent) {
				anim_idx = csinf.becomes->get_animation("idle");
			}
		}
		const Animation& anim = g_gr->animations().get_animation(anim_idx);
		const size_t nr_frames = anim.nr_frames();
		uint32_t cur_frame =
			csinf.totaltime ? csinf.completedtime * nr_frames / csinf.totaltime : 0;
		uint32_t tanim = cur_frame * FRAME_LENGTH;

		uint32_t percent = 100 * csinf.completedtime * nr_frames;
		if (csinf.totaltime) {
			percent /= csinf.totaltime;
		}
		percent -= 100 * cur_frame;

		if (cur_frame) {  // not the first frame
			// Draw the prev frame
			dst->blit_animation(field.rendertarget_pixel, scale, anim_idx, tanim - FRAME_LENGTH,
									  field.owner->get_playercolor());
		} else if (csinf.was) {
			// Is the first frame, but there was another building here before,
			// get its last build picture and draw it instead.
			uint32_t a;
			try {
				a = csinf.was->get_animation("unoccupied");
			} catch (Widelands::MapObjectDescr::AnimationNonexistent&) {
				a = csinf.was->get_animation("idle");
			}
			dst->blit_animation(field.rendertarget_pixel, scale, a, tanim - FRAME_LENGTH,
									  field.owner->get_playercolor());
		}
		dst->blit_animation(field.rendertarget_pixel, scale, anim_idx, tanim,
								  field.owner->get_playercolor(), percent);
	} else if (upcast(const Widelands::BuildingDescr, building, player_field.map_object_descr)) {
		assert(field.owner != nullptr);
		// this is a building therefore we either draw unoccupied or idle animation
		uint32_t pic;
		try {
			pic = building->get_animation("unoccupied");
		} catch (Widelands::MapObjectDescr::AnimationNonexistent&) {
			pic = building->get_animation("idle");
		}
		dst->blit_animation(
			field.rendertarget_pixel, scale, pic, 0, field.owner->get_playercolor());
	} else if (player_field.map_object_descr->type() == Widelands::MapObjectType::FLAG) {
		assert(field.owner != nullptr);
		dst->blit_animation(field.rendertarget_pixel, scale, field.owner->tribe().flag_animation(),
								  0, field.owner->get_playercolor());
	} else if (const uint32_t pic = player_field.map_object_descr->main_animation()) {
		if (field.owner != nullptr) {
			dst->blit_animation(
				field.rendertarget_pixel, scale, pic, 0, field.owner->get_playercolor());
		} else {
			dst->blit_animation(field.rendertarget_pixel, scale, pic, 0);
		}
	}
}

}  // namespace

InteractivePlayer::InteractivePlayer(Widelands::Game& g,
                                     Section& global_s,
                                     Widelands::PlayerNumber const plyn,
                                     bool const multiplayer)
   : InteractiveGameBase(g, global_s, NONE, multiplayer),
     auto_roadbuild_mode_(global_s.get_bool("auto_roadbuild_mode", true)),
     flag_to_connect_(Widelands::Coords::null()) {
	add_toolbar_button(
	   "wui/menus/menu_options_menu", "options_menu", _("Main Menu"), &options_, true);
	options_.open_window = [this] { new GameOptionsMenu(*this, options_, main_windows_); };

	add_toolbar_button(
	   "wui/menus/menu_toggle_menu", "statistics_menu", _("Statistics"), &statisticsmenu_, true);
	statisticsmenu_.open_window = [this] {
		new GameStatisticsMenu(*this, statisticsmenu_, main_windows_);
	};

	toolbar()->add_space(15);

	add_toolbar_button(
	   "wui/menus/menu_toggle_minimap", "minimap", _("Minimap"), &minimap_registry(), true);
	minimap_registry().open_window = [this] { toggle_minimap(); };

	toggle_buildhelp_ = add_toolbar_button(
	   "wui/menus/menu_toggle_buildhelp", "buildhelp", _("Show Building Spaces (on/off)"));
	toggle_buildhelp_->sigclicked.connect(boost::bind(&InteractiveBase::toggle_buildhelp, this));
	reset_zoom_ = add_toolbar_button("wui/menus/menu_reset_zoom", "reset_zoom", _("Reset zoom"));
	reset_zoom_->sigclicked.connect([this] {
		map_view()->zoom_around(
		   1.f, Vector2f(get_w() / 2.f, get_h() / 2.f), MapView::Transition::Smooth);
	});
	toolbar()->add_space(15);
	if (multiplayer) {
		toggle_chat_ = add_toolbar_button("wui/menus/menu_chat", "chat", _("Chat"), &chat_, true);
		chat_.open_window = [this] {
			if (chat_provider_) {
				GameChatMenu::create_chat_console(this, chat_, *chat_provider_);
			}
		};
		toolbar()->add_space(15);
	}

	add_toolbar_button(
	   "wui/menus/menu_objectives", "objectives", _("Objectives"), &objectives_, true);
	objectives_.open_window = [this] { new GameObjectivesMenu(this, objectives_); };

	toggle_message_menu_ = add_toolbar_button(
	   "wui/menus/menu_toggle_oldmessage_menu", "messages", _("Messages"), &message_menu_, true);
	message_menu_.open_window = [this] { new GameMessageMenu(*this, message_menu_); };

	add_toolbar_button("ui_basic/menu_help", "help", _("Tribal Encyclopedia"), &encyclopedia_, true);
	encyclopedia_.open_window = [this] {
		new TribalEncyclopedia(*this, encyclopedia_, &game().lua());
	};

	set_player_number(plyn);
	map_view()->field_clicked.connect([this](const Widelands::NodeAndTriangle<>& node_and_triangle) {
		node_action(node_and_triangle);
	});

	adjust_toolbar_position();

	main_windows_.stock.open_window = [this] { new StockMenu(*this, main_windows_.stock); };

#ifndef NDEBUG  //  only in debug builds
	addCommand("switchplayer", boost::bind(&InteractivePlayer::cmdSwitchPlayer, this, _1));
#endif
}

void InteractivePlayer::think() {
	InteractiveBase::think();

	if (flag_to_connect_) {
		Widelands::Field& field = egbase().map()[flag_to_connect_];
		if (upcast(Widelands::Flag const, flag, field.get_immovable())) {
			if (!flag->has_road() && !is_building_road())
				if (auto_roadbuild_mode_) {
					//  There might be a fieldaction window open, showing a button
					//  for roadbuilding. If that dialog remains open so that the
					//  button is clicked, we would enter roadbuilding mode while
					//  we are already in roadbuilding mode from the call below.
					//  That is not allowed. Therefore we must delete the
					//  fieldaction window before entering roadbuilding mode here.
					fieldaction_.destroy();
					map_view()->mouse_to_field(flag_to_connect_, MapView::Transition::Jump);
					set_sel_pos(Widelands::NodeAndTriangle<>(
					   flag_to_connect_,
					   Widelands::TCoords<>(flag_to_connect_, Widelands::TriangleIndex::D)));
					start_build_road(flag_to_connect_, field.get_owned_by());
				}
			flag_to_connect_ = Widelands::Coords::null();
		}
	}
	if (is_multiplayer()) {
		toggle_chat_->set_visible(chat_provider_);
		toggle_chat_->set_enabled(chat_provider_);
	}
	{
		char const* msg_icon = "images/wui/menus/menu_toggle_oldmessage_menu.png";
		std::string msg_tooltip = _("Messages");
		if (uint32_t const nr_new_messages =
		       player().messages().nr_messages(Widelands::Message::Status::kNew)) {
			msg_icon = "images/wui/menus/menu_toggle_newmessage_menu.png";
			msg_tooltip =
			   (boost::format(ngettext("%u new message", "%u new messages", nr_new_messages)) %
			    nr_new_messages)
			      .str();
		}
		toggle_message_menu_->set_pic(g_gr->images().get(msg_icon));
		toggle_message_menu_->set_tooltip(msg_tooltip);
	}
}

void InteractivePlayer::draw(RenderTarget& dst) {
	// Bail out if the game isn't actually loaded.
	// This fixes a crash with displaying an error dialog during loading.
	if (!game().is_loaded())
		return;

	draw_map_view(map_view(), &dst);
}

void InteractivePlayer::draw_map_view(MapView* given_map_view, RenderTarget* dst) {
	const Widelands::Player& plr = player();
	const auto& gbase = egbase();
	const Widelands::Map& map = gbase.map();
	const uint32_t gametime = gbase.get_gametime();

	auto* fields_to_draw = given_map_view->draw_terrain(gbase, dst);
	const auto& roads_preview = road_building_preview();

	for (size_t idx = 0; idx < fields_to_draw->size(); ++idx) {
		auto* f = fields_to_draw->mutable_field(idx);

		const Widelands::Player::Field& player_field =
		   plr.fields()[map.get_index(f->fcoords, map.get_width())];

		// Adjust this field for visibility for this player.
		if (!plr.see_all()) {
			f->brightness = adjusted_field_brightness(f->fcoords, gametime, player_field);
			f->roads = player_field.roads;
			f->vision = player_field.vision;
			if (player_field.vision == 0) {
				// If the player cannot see the field, no need to do any more work.
				continue;
			} else if (player_field.vision == 1) {
				f->owner = player_field.owner != 0 ? &gbase.player(player_field.owner) : nullptr;
				f->is_border = player_field.border;
			}
		}

		// Add road building overlays if applicable.
		const auto it = roads_preview.find(f->fcoords);
		if (it != roads_preview.end()) {
			f->roads |= it->second;
		}

		const float scale = 1.f / given_map_view->view().zoom;
		draw_border_markers(*f, scale, *fields_to_draw, dst);

		// Render stuff that belongs to the node.
		if (f->vision > 1) {
			const auto text_to_draw = get_text_to_draw();
			draw_immovables_for_visible_field(gbase, *f, scale, text_to_draw, plr, dst);
			draw_bobs_for_visible_field(gbase, *f, scale, text_to_draw, plr, dst);
		} else if (f->vision == 1) {
			// We never show census or statistics for objects in the fog.
			draw_immovables_for_formerly_visible_field(*f, player_field, scale, dst);
		}

		// TODO(sirver): Do not use the field_overlay_manager, instead draw the
		// overlays we are interested in here directly.
		field_overlay_manager().foreach_overlay(
		   f->fcoords, [dst, f, scale](const Image* pic, const Vector2i& hotspot) {
			   dst->blitrect_scale(Rectf(f->rendertarget_pixel - hotspot.cast<float>() * scale,
			                             pic->width() * scale, pic->height() * scale),
			                       pic, Recti(0, 0, pic->width(), pic->height()), 1.f,
			                       BlendMode::UseAlpha);
			});
	}
}

void InteractivePlayer::popup_message(Widelands::MessageId const id,
                                      const Widelands::Message& message) {
	message_menu_.create();
	dynamic_cast<GameMessageMenu&>(*message_menu_.window).show_new_message(id, message);
}

bool InteractivePlayer::can_see(Widelands::PlayerNumber const p) const {
	return p == player_number() || player().see_all();
}
bool InteractivePlayer::can_act(Widelands::PlayerNumber const p) const {
	return p == player_number();
}
Widelands::PlayerNumber InteractivePlayer::player_number() const {
	return player_number_;
}

int32_t InteractivePlayer::calculate_buildcaps(const Widelands::FCoords& c) {
	assert(get_player());
	return get_player()->get_buildcaps(c);
}

/// Player has clicked on the given node; bring up the context menu.
void InteractivePlayer::node_action(const Widelands::NodeAndTriangle<>& node_and_triangle) {
	const Map& map = egbase().map();
	if (1 < player().vision(Map::get_index(node_and_triangle.node, map.get_width()))) {
		// Special case for buildings
		if (upcast(Building, building, map.get_immovable(node_and_triangle.node)))
			if (can_see(building->owner().player_number())) {
				show_building_window(node_and_triangle.node, false);
				return;
			}

		if (!is_building_road()) {
			if (try_show_ship_window())
				return;
		}

		// everything else can bring up the temporary dialog
		show_field_action(this, get_player(), &fieldaction_);
	}
}

/**
 * Global in-game keypresses:
 * \li Space: toggles buildhelp
 * \li i: show stock (inventory)
 * \li m: show minimap
 * \li o: show objectives window
 * \li c: toggle census
 * \li s: toggle building statistics
 * \li Home: go to starting position
 * \li PageUp/PageDown: change game speed
 * \li Pause: pauses the game
 * \li Return: write chat message
*/
bool InteractivePlayer::handle_key(bool const down, SDL_Keysym const code) {
	if (down) {
		switch (code.sym) {
		case SDLK_SPACE:
			toggle_buildhelp();
			return true;

		case SDLK_i:
			main_windows_.stock.toggle();
			return true;

		case SDLK_m:
			minimap_registry().toggle();
			return true;

		case SDLK_n:
			message_menu_.toggle();
			return true;

		case SDLK_o:
			objectives_.toggle();
			return true;

		case SDLK_F1:
			encyclopedia_.toggle();
			return true;

		case SDLK_c:
			set_display_flag(dfShowCensus, !get_display_flag(dfShowCensus));
			return true;

		case SDLK_b:
			if (main_windows_.building_stats.window == nullptr) {
				new BuildingStatisticsMenu(*this, main_windows_.building_stats);
			} else {
				main_windows_.building_stats.toggle();
			}
			return true;

		case SDLK_s:
			if (code.mod & (KMOD_LCTRL | KMOD_RCTRL))
				new GameMainMenuSaveGame(*this, main_windows_.savegame);
			else
				set_display_flag(dfShowStatistics, !get_display_flag(dfShowStatistics));
			return true;

		case SDLK_KP_7:
			if (code.mod & KMOD_NUM)
				break;
			FALLS_THROUGH;
		case SDLK_HOME:
			map_view()->scroll_to_field(
			   game().map().get_starting_pos(player_number_), MapView::Transition::Smooth);
			return true;

		case SDLK_KP_ENTER:
		case SDLK_RETURN:
			if (chat_provider_) {
				if (!chat_.window) {
					GameChatMenu::create_chat_console(this, chat_, *chat_provider_);
				}
				dynamic_cast<GameChatMenu*>(chat_.window)->enter_chat_message();
			}
			return true;
		default:
			break;
		}
	}

	return InteractiveGameBase::handle_key(down, code);
}

/**
 * Set the player and the visibility to this
 * player
 */
void InteractivePlayer::set_player_number(uint32_t const n) {
	player_number_ = n;
}

/**
 * Cleanup any game-related data before loading a new game
 * while a game is currently playing.
 */
void InteractivePlayer::cleanup_for_load() {
}

void InteractivePlayer::cmdSwitchPlayer(const std::vector<std::string>& args) {
	if (args.size() != 2) {
		DebugConsole::write("Usage: switchplayer <nr>");
		return;
	}

	int const n = atoi(args[1].c_str());
	if (n < 1 || n > kMaxPlayers || !game().get_player(n)) {
		DebugConsole::write(str(boost::format("Player #%1% does not exist.") % n));
		return;
	}

	DebugConsole::write(
	   str(boost::format("Switching from #%1% to #%2%.") % static_cast<int>(player_number_) % n));
	player_number_ = n;

	if (UI::UniqueWindow* const building_statistics_window = main_windows_.building_stats.window) {
		dynamic_cast<BuildingStatisticsMenu&>(*building_statistics_window).update();
	}
}<|MERGE_RESOLUTION|>--- conflicted
+++ resolved
@@ -125,7 +125,6 @@
                                                 const Widelands::Player::Field& player_field,
                                                 const float scale,
                                                 RenderTarget* dst) {
-<<<<<<< HEAD
 	if (player_field.map_object_descr == nullptr)  {
 		return;
 	}
@@ -137,15 +136,6 @@
 		try {
 			anim_idx = csinf.becomes->get_animation("build");
 		} catch (Widelands::MapObjectDescr::AnimationNonexistent&) {
-=======
-	if (const Widelands::MapObjectDescr* const map_object_descr =
-	       player_field.map_object_descr[static_cast<int>(Widelands::TriangleIndex::None)]) {
-		if (player_field.constructionsite.becomes) {
-			assert(field.owner != nullptr);
-			const Widelands::ConstructionsiteInformation& csinf = player_field.constructionsite;
-			// draw the partly finished constructionsite
-			uint32_t anim_idx;
->>>>>>> 90ddd7bd
 			try {
 				anim_idx = csinf.becomes->get_animation("unoccupied");
 			} catch (Widelands::MapObjectDescr::AnimationNonexistent) {
