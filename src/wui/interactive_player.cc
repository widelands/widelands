--- conflicted
+++ resolved
@@ -853,13 +853,8 @@
 	}
 
 	int const n = stoi(args[1]);
-<<<<<<< HEAD
 	if (n < 1 || n > kMaxPlayers || (game().get_player(n) == nullptr)) {
-		DebugConsole::write(bformat("Player #%d does not exist.", n));
-=======
-	if (n < 1 || n > kMaxPlayers || !game().get_player(n)) {
 		DebugConsole::write(format("Player #%d does not exist.", n));
->>>>>>> 7c0a3e72
 		return;
 	}
 
