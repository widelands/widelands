/*
 * Copyright (C) 2002-2019 by the Widelands Development Team
 *
 * This program is free software; you can redistribute it and/or
 * modify it under the terms of the GNU General Public License
 * as published by the Free Software Foundation; either version 2
 * of the License, or (at your option) any later version.
 *
 * This program is distributed in the hope that it will be useful,
 * but WITHOUT ANY WARRANTY; without even the implied warranty of
 * MERCHANTABILITY or FITNESS FOR A PARTICULAR PURPOSE.  See the
 * GNU General Public License for more details.
 *
 * You should have received a copy of the GNU General Public License
 * along with this program; if not, write to the Free Software
 * Foundation, Inc., 51 Franklin Street, Fifth Floor, Boston, MA  02110-1301, USA.
 *
 */

#include "wui/interactive_player.h"

#include "base/i18n.h"
#include "base/macros.h"
#include "economy/flag.h"
#include "game_io/game_loader.h"
#include "graphic/game_renderer.h"
#include "logic/cmd_queue.h"
#include "logic/map_objects/checkstep.h"
#include "logic/map_objects/immovable.h"
#include "logic/map_objects/tribes/building.h"
#include "logic/map_objects/tribes/constructionsite.h"
#include "logic/map_objects/tribes/productionsite.h"
#include "logic/map_objects/tribes/soldier.h"
#include "logic/map_objects/tribes/tribe_descr.h"
#include "logic/message_queue.h"
#include "logic/player.h"
#include "ui_basic/unique_window.h"
#include "wui/building_statistics_menu.h"
#include "wui/debugconsole.h"
#include "wui/fieldaction.h"
#include "wui/game_message_menu.h"
#include "wui/game_objectives_menu.h"
#include "wui/general_statistics_menu.h"
#include "wui/seafaring_statistics_menu.h"
#include "wui/stock_menu.h"
#include "wui/tribal_encyclopedia.h"
#include "wui/ware_statistics_menu.h"

using Widelands::Building;
using Widelands::Map;

namespace {

// Returns the brightness value in [0, 1.] for 'fcoords' at 'gametime' for
// 'pf'. See 'field_brightness' in fields_to_draw.cc for scale of values.
float adjusted_field_brightness(const Widelands::FCoords& fcoords,
                                const uint32_t gametime,
                                const Widelands::Player::Field& pf) {
	if (pf.vision == 0) {
		return 0.;
	}

	uint32_t brightness = 144 + fcoords.field->get_brightness();
	brightness = std::min<uint32_t>(255, (brightness * 255) / 160);

	if (pf.vision == 1) {
		static const uint32_t kDecayTimeInMs = 20000;
		const Widelands::Duration time_ago = gametime - pf.time_node_last_unseen;
		if (time_ago < kDecayTimeInMs) {
			brightness = (brightness * (2 * kDecayTimeInMs - time_ago)) / (2 * kDecayTimeInMs);
		} else {
			brightness = brightness / 2;
		}
	}
	return brightness / 255.;
}
// Remove statistics from the text to draw if the player does not match the map object's owner
InfoToDraw filter_info_to_draw(InfoToDraw info_to_draw,
                               const Widelands::MapObject* object,
                               const Widelands::Player& player) {
	InfoToDraw result = info_to_draw;
	const Widelands::Player* owner = object->get_owner();
	if (owner != nullptr && !player.see_all() && player.is_hostile(*owner)) {
		result = static_cast<InfoToDraw>(result & ~InfoToDraw::kStatistics);
	}
	return result;
}

void draw_immovables_for_visible_field(const Widelands::EditorGameBase& egbase,
                                       const FieldsToDraw::Field& field,
                                       const float scale,
                                       const InfoToDraw info_to_draw,
                                       const Widelands::Player& player,
                                       RenderTarget* dst) {
	Widelands::BaseImmovable* const imm = field.fcoords.field->get_immovable();
	if (imm != nullptr && imm->get_positions(egbase).front() == field.fcoords) {
		imm->draw(egbase.get_gametime(), filter_info_to_draw(info_to_draw, imm, player),
		          field.rendertarget_pixel, field.fcoords, scale, dst);
	}
}

void draw_bobs_for_visible_field(const Widelands::EditorGameBase& egbase,
                                 const FieldsToDraw::Field& field,
                                 const float scale,
                                 const InfoToDraw info_to_draw,
                                 const Widelands::Player& player,
                                 RenderTarget* dst) {
	for (Widelands::Bob* bob = field.fcoords.field->get_first_bob(); bob;
	     bob = bob->get_next_bob()) {
		bob->draw(egbase, filter_info_to_draw(info_to_draw, bob, player), field.rendertarget_pixel,
		          field.fcoords, scale, dst);
	}
}

}  // namespace

InteractivePlayer::InteractivePlayer(Widelands::Game& g,
                                     Section& global_s,
                                     Widelands::PlayerNumber const plyn,
                                     bool const multiplayer,
                                     ChatProvider* chat_provider)
   : InteractiveGameBase(g, global_s, NONE, multiplayer, chat_provider),
     auto_roadbuild_mode_(global_s.get_bool("auto_roadbuild_mode", true)),
     flag_to_connect_(Widelands::Coords::null()),
     statisticsmenu_(toolbar(),
                     "dropdown_menu_statistics",
                     0,
                     0,
                     34U,
                     10,
                     34U,
                     /** TRANSLATORS: Title for the statistics menu button in the game */
                     _("Statistics"),
                     UI::DropdownType::kPictorialMenu,
                     UI::PanelStyle::kWui,
                     UI::ButtonStyle::kWuiPrimary),
     grid_marker_pic_(g_gr->images().get("images/wui/overlays/grid_marker.png")) {
	add_main_menu();

	set_display_flag(InteractiveBase::dfShowWorkareaOverlap, true);  // enable by default

	toolbar()->add_space(15);

	add_mapview_menu(MiniMapType::kStaticViewWindow);
	add_showhide_menu();
	add_gamespeed_menu();

	toolbar()->add_space(15);
	if (multiplayer) {
		add_chat_ui();
		toolbar()->add_space(15);
	}

	add_statistics_menu();

	add_toolbar_button("wui/menus/objectives", "objectives", _("Objectives"), &objectives_, true);
	objectives_.open_window = [this] { new GameObjectivesMenu(this, objectives_); };

	toggle_message_menu_ =
	   add_toolbar_button("wui/menus/message_old", "messages", _("Messages"), &message_menu_, true);
	message_menu_.open_window = [this] { new GameMessageMenu(*this, message_menu_); };

	toolbar()->add_space(15);

	add_toolbar_button("ui_basic/menu_help", "help", _("Help"), &encyclopedia_, true);
	encyclopedia_.open_window = [this] {
		new TribalEncyclopedia(*this, encyclopedia_, &game().lua());
	};

	set_player_number(plyn);
	map_view()->field_clicked.connect([this](const Widelands::NodeAndTriangle<>& node_and_triangle) {
		node_action(node_and_triangle);
	});

	finalize_toolbar();

#ifndef NDEBUG  //  only in debug builds
	addCommand("switchplayer", boost::bind(&InteractivePlayer::cmdSwitchPlayer, this, _1));
#endif

	map_options_subscriber_ = Notifications::subscribe<NoteMapOptions>(
	   [this](const NoteMapOptions&) { rebuild_statistics_menu(); });
}

void InteractivePlayer::add_statistics_menu() {
	statisticsmenu_.set_image(g_gr->images().get("images/wui/menus/statistics.png"));
	toolbar()->add(&statisticsmenu_);

	menu_windows_.stats_seafaring.open_window = [this] {
		new SeafaringStatisticsMenu(*this, menu_windows_.stats_seafaring);
	};

	menu_windows_.stats_stock.open_window = [this] {
		new StockMenu(*this, menu_windows_.stats_stock);
	};

	menu_windows_.stats_buildings.open_window = [this] {
		new BuildingStatisticsMenu(*this, menu_windows_.stats_buildings);
	};

	menu_windows_.stats_wares.open_window = [this] {
		new WareStatisticsMenu(*this, menu_windows_.stats_wares);
	};

	menu_windows_.stats_general.open_window = [this] {
		new GeneralStatisticsMenu(*this, menu_windows_.stats_general);
	};

	// NoteMapOptions takes care of the rebuilding

	statisticsmenu_.selected.connect(
	   [this] { statistics_menu_selected(statisticsmenu_.get_selected()); });
}

void InteractivePlayer::rebuild_statistics_menu() {
	statisticsmenu_.clear();

	if (egbase().map().allows_seafaring()) {
		/** TRANSLATORS: An entry in the game's statistics menu */
		statisticsmenu_.add(_("Seafaring"), StatisticsMenuEntry::kSeafaring,
		                    g_gr->images().get("images/wui/menus/statistics_seafaring.png"), false,
		                    "", "E");
	}

	/** TRANSLATORS: An entry in the game's statistics menu */
	statisticsmenu_.add(_("Stock"), StatisticsMenuEntry::kStock,
	                    g_gr->images().get("images/wui/menus/statistics_stock.png"), false, "", "I");

	/** TRANSLATORS: An entry in the game's statistics menu */
	statisticsmenu_.add(_("Buildings"), StatisticsMenuEntry::kBuildings,
	                    g_gr->images().get("images/wui/menus/statistics_buildings.png"), false, "",
	                    "B");

	/** TRANSLATORS: An entry in the game's statistics menu */
	statisticsmenu_.add(_("Wares"), StatisticsMenuEntry::kWare,
	                    g_gr->images().get("images/wui/menus/statistics_wares.png"), false, "", "P");

	/** TRANSLATORS: An entry in the game's statistics menu */
	statisticsmenu_.add(_("General"), StatisticsMenuEntry::kGeneral,
	                    g_gr->images().get("images/wui/menus/statistics_general.png"), false, "",
	                    "G");
}

void InteractivePlayer::statistics_menu_selected(StatisticsMenuEntry entry) {
	switch (entry) {
	case StatisticsMenuEntry::kGeneral: {
		menu_windows_.stats_general.toggle();
	} break;
	case StatisticsMenuEntry::kWare: {
		menu_windows_.stats_wares.toggle();
	} break;
	case StatisticsMenuEntry::kBuildings: {
		menu_windows_.stats_buildings.toggle();
	} break;
	case StatisticsMenuEntry::kStock: {
		menu_windows_.stats_stock.toggle();
	} break;
	case StatisticsMenuEntry::kSeafaring: {
		if (egbase().map().allows_seafaring()) {
			menu_windows_.stats_seafaring.toggle();
		}
	} break;
	}
	statisticsmenu_.toggle();
}

void InteractivePlayer::rebuild_showhide_menu() {
	InteractiveGameBase::rebuild_showhide_menu();

	showhidemenu_.add(
	   get_display_flag(dfShowWorkareaOverlap) ?
	      /** TRANSLATORS: An entry in the game's show/hide menu to toggle whether workarea overlaps
	       * are highlighted */
	      _("Hide Workarea Overlaps") :
	      /** TRANSLATORS: An entry in the game's show/hide menu to toggle whether workarea overlaps
	       * are highlighted */
	      _("Show Workarea Overlaps"),
	   ShowHideEntry::kWorkareaOverlap,
	   g_gr->images().get("images/wui/menus/show_workarea_overlap.png"), false,
	   _("Toggle whether overlapping workareas are indicated when placing a constructionsite"), "W");
}

void InteractivePlayer::think() {
	InteractiveBase::think();

	if (flag_to_connect_) {
		Widelands::Field& field = egbase().map()[flag_to_connect_];
		if (upcast(Widelands::Flag const, flag, field.get_immovable())) {
			if (!flag->has_road() && !in_road_building_mode())
				if (auto_roadbuild_mode_) {
					//  There might be a fieldaction window open, showing a button
					//  for roadbuilding. If that dialog remains open so that the
					//  button is clicked, we would enter roadbuilding mode while
					//  we are already in roadbuilding mode from the call below.
					//  That is not allowed. Therefore we must delete the
					//  fieldaction window before entering roadbuilding mode here.
					fieldaction_.destroy();
					map_view()->mouse_to_field(flag_to_connect_, MapView::Transition::Jump);
					set_sel_pos(Widelands::NodeAndTriangle<>{
					   flag_to_connect_,
					   Widelands::TCoords<>(flag_to_connect_, Widelands::TriangleIndex::D)});
					start_build_road(flag_to_connect_, field.get_owned_by(), RoadBuildingType::kRoad);
				}
			flag_to_connect_ = Widelands::Coords::null();
		}
	}
	{
		char const* msg_icon = "images/wui/menus/message_old.png";
		std::string msg_tooltip = _("Messages");
		if (uint32_t const nr_new_messages =
		       player().messages().nr_messages(Widelands::Message::Status::kNew)) {
			msg_icon = "images/wui/menus/message_new.png";
			msg_tooltip =
			   (boost::format(ngettext("%u new message", "%u new messages", nr_new_messages)) %
			    nr_new_messages)
			      .str();
		}
		toggle_message_menu_->set_pic(g_gr->images().get(msg_icon));
		toggle_message_menu_->set_tooltip(msg_tooltip);
	}
}

void InteractivePlayer::draw(RenderTarget& dst) {
	// Bail out if the game isn't actually loaded.
	// This fixes a crash with displaying an error dialog during loading.
	if (!game().is_loaded())
		return;

	draw_map_view(map_view(), &dst);
}

void InteractivePlayer::draw_map_view(MapView* given_map_view, RenderTarget* dst) {
	// In-game, selection can never be on triangles or have a radius.
	assert(get_sel_radius() == 0);
	assert(!get_sel_triangles());

	const Widelands::Player& plr = player();
	const auto& gbase = egbase();
	const Widelands::Map& map = gbase.map();
	const uint32_t gametime = gbase.get_gametime();

	Workareas workareas = get_workarea_overlays(map);
	auto* fields_to_draw = given_map_view->draw_terrain(gbase, workareas, false, dst);
<<<<<<< HEAD
	const auto road_building_p = road_building_preview_overlays();
	const auto road_building_s = road_building_steepness_overlays();
=======
	const auto& road_building_s = road_building_steepness_overlays();
>>>>>>> a8c236de

	const float scale = 1.f / given_map_view->view().zoom;

	for (size_t idx = 0; idx < fields_to_draw->size(); ++idx) {
		auto* f = fields_to_draw->mutable_field(idx);

		const Widelands::Player::Field& player_field =
		   plr.fields()[map.get_index(f->fcoords, map.get_width())];

		// Adjust this field for visibility for this player.
		if (!plr.see_all()) {
			f->brightness = adjusted_field_brightness(f->fcoords, gametime, player_field);
			f->road_e = player_field.r_e;
			f->road_se = player_field.r_se;
			f->road_sw = player_field.r_sw;
			f->vision = player_field.vision;
			if (player_field.vision == 1) {
				f->owner = player_field.owner != 0 ? gbase.get_player(player_field.owner) : nullptr;
				f->is_border = player_field.border;
			}
		}

		// Add road building overlays if applicable.
		if (f->vision > 0) {
			draw_road_building(*f);
<<<<<<< HEAD
=======

>>>>>>> a8c236de
			draw_bridges(dst, f, f->vision > 1 ? gametime : 0, scale);
			draw_border_markers(*f, scale, *fields_to_draw, dst);

			// Render stuff that belongs to the node.
			if (f->vision > 1) {
				const auto info_to_draw = get_info_to_draw(!given_map_view->is_animating());
				draw_immovables_for_visible_field(gbase, *f, scale, info_to_draw, plr, dst);
				draw_bobs_for_visible_field(gbase, *f, scale, info_to_draw, plr, dst);
			} else if (f->vision == 1) {
				// We never show census or statistics for objects in the fog.
				draw_immovable_for_formerly_visible_field(*f, player_field, scale, dst);
			}
		}

		// Draw work area markers.
		if (has_workarea_preview(f->fcoords, &map)) {
			blit_field_overlay(dst, *f, grid_marker_pic_,
			                   Vector2i(grid_marker_pic_->width() / 2, grid_marker_pic_->height() / 2),
			                   scale);
		}

		if (f->vision > 0) {
			// Draw build help.
			bool show_port_space = has_expedition_port_space(f->fcoords);
			if (show_port_space || buildhelp()) {
				const auto* overlay = get_buildhelp_overlay(
				   show_port_space ? f->fcoords.field->maxcaps() : plr.get_buildcaps(f->fcoords));
				if (overlay != nullptr) {
					blit_field_overlay(dst, *f, overlay->pic, overlay->hotspot, scale);
				}
			}

			// Blit the selection marker.
			if (f->fcoords == get_sel_pos().node) {
				const Image* pic = get_sel_picture();
				blit_field_overlay(dst, *f, pic, Vector2i(pic->width() / 2, pic->height() / 2), scale);
			}

			// Draw road building slopes.
			{
				const auto itb = road_building_s.find(f->fcoords);
				if (itb != road_building_s.end()) {
					blit_field_overlay(dst, *f, itb->second,
					                   Vector2i(itb->second->width() / 2, itb->second->height() / 2),
					                   scale);
				}
			}
		}
	}
}

void InteractivePlayer::popup_message(Widelands::MessageId const id,
                                      const Widelands::Message& message) {
	message_menu_.create();
	dynamic_cast<GameMessageMenu&>(*message_menu_.window).show_new_message(id, message);
}

bool InteractivePlayer::can_see(Widelands::PlayerNumber const p) const {
	return p == player_number() || player().see_all();
}
bool InteractivePlayer::can_act(Widelands::PlayerNumber const p) const {
	return p == player_number();
}
Widelands::PlayerNumber InteractivePlayer::player_number() const {
	return player_number_;
}

/// Player has clicked on the given node; bring up the context menu.
void InteractivePlayer::node_action(const Widelands::NodeAndTriangle<>& node_and_triangle) {
	const Map& map = egbase().map();
	if (1 < player().vision(Map::get_index(node_and_triangle.node, map.get_width()))) {
		// Special case for buildings
		if (upcast(Building, building, map.get_immovable(node_and_triangle.node))) {
			if (can_see(building->owner().player_number())) {
				show_building_window(node_and_triangle.node, false, false);
				return;
			}
		}

		if (!in_road_building_mode()) {
<<<<<<< HEAD
			if (try_show_ship_window())
=======
			if (try_show_ship_window()) {
>>>>>>> a8c236de
				return;
			}
		}

		// everything else can bring up the temporary dialog
		show_field_action(this, get_player(), &fieldaction_);
	}
}

/**
 * Global in-game keypresses:
 * \li Space: toggles buildhelp
 * \li i: show stock (inventory)
 * \li m: show minimap
 * \li o: show objectives window
 * \li c: toggle census
 * \li s: toggle building statistics
 * \li Home: go to starting position
 * \li PageUp/PageDown: change game speed
 * \li Pause: pauses the game
 * \li Return: write chat message
 */
bool InteractivePlayer::handle_key(bool const down, SDL_Keysym const code) {
	if (down) {
		switch (code.sym) {

		case SDLK_i:
			menu_windows_.stats_stock.toggle();
			return true;

		case SDLK_n:
			message_menu_.toggle();
			return true;

		case SDLK_o:
			objectives_.toggle();
			return true;

		case SDLK_p:
			menu_windows_.stats_wares.toggle();
			return true;

		case SDLK_F1:
			encyclopedia_.toggle();
			return true;

		case SDLK_b:
			if (menu_windows_.stats_buildings.window == nullptr) {
				new BuildingStatisticsMenu(*this, menu_windows_.stats_buildings);
			} else {
				menu_windows_.stats_buildings.toggle();
			}
			return true;

		case SDLK_e:
			if (game().map().allows_seafaring()) {
				if (menu_windows_.stats_seafaring.window == nullptr) {
					new SeafaringStatisticsMenu(*this, menu_windows_.stats_seafaring);
				} else {
					menu_windows_.stats_seafaring.toggle();
				}
			}
			return true;

		case SDLK_w:
			set_display_flag(dfShowWorkareaOverlap, !get_display_flag(dfShowWorkareaOverlap));
			return true;

		case SDLK_KP_5:
			if (code.mod & KMOD_NUM)
				break;
			FALLS_THROUGH;
		case SDLK_HOME:
			map_view()->scroll_to_field(
			   game().map().get_starting_pos(player_number_), MapView::Transition::Smooth);
			return true;

		default:
			break;
		}
	}

	return InteractiveGameBase::handle_key(down, code);
}

/**
 * Set the player and the visibility to this
 * player
 */
void InteractivePlayer::set_player_number(uint32_t const n) {
	player_number_ = n;
}

/**
 * Cleanup any game-related data before loading a new game
 * while a game is currently playing.
 */
void InteractivePlayer::cleanup_for_load() {
}

void InteractivePlayer::postload() {
	InteractiveGameBase::postload();

	ToolbarImageset* imageset = player().tribe().toolbar_image_set();
	if (imageset != nullptr) {
		set_toolbar_imageset(*imageset);
	}
}

bool InteractivePlayer::player_hears_field(const Widelands::Coords& coords) const {
	const Widelands::Player& plr = player();
	if (plr.see_all()) {
		return true;
	}
	const Widelands::Map& map = egbase().map();
	const Widelands::Player::Field& player_field =
	   plr.fields()[map.get_index(coords, map.get_width())];
	return (player_field.vision > 1);
}

void InteractivePlayer::cmdSwitchPlayer(const std::vector<std::string>& args) {
	if (args.size() != 2) {
		DebugConsole::write("Usage: switchplayer <nr>");
		return;
	}

	int const n = atoi(args[1].c_str());
	if (n < 1 || n > kMaxPlayers || !game().get_player(n)) {
		DebugConsole::write(str(boost::format("Player #%1% does not exist.") % n));
		return;
	}

	DebugConsole::write(
	   str(boost::format("Switching from #%1% to #%2%.") % static_cast<int>(player_number_) % n));
	player_number_ = n;

	if (UI::UniqueWindow* const building_statistics_window = menu_windows_.stats_buildings.window) {
		dynamic_cast<BuildingStatisticsMenu&>(*building_statistics_window).update();
	}
}<|MERGE_RESOLUTION|>--- conflicted
+++ resolved
@@ -341,12 +341,7 @@
 
 	Workareas workareas = get_workarea_overlays(map);
 	auto* fields_to_draw = given_map_view->draw_terrain(gbase, workareas, false, dst);
-<<<<<<< HEAD
-	const auto road_building_p = road_building_preview_overlays();
 	const auto road_building_s = road_building_steepness_overlays();
-=======
-	const auto& road_building_s = road_building_steepness_overlays();
->>>>>>> a8c236de
 
 	const float scale = 1.f / given_map_view->view().zoom;
 
@@ -372,10 +367,6 @@
 		// Add road building overlays if applicable.
 		if (f->vision > 0) {
 			draw_road_building(*f);
-<<<<<<< HEAD
-=======
-
->>>>>>> a8c236de
 			draw_bridges(dst, f, f->vision > 1 ? gametime : 0, scale);
 			draw_border_markers(*f, scale, *fields_to_draw, dst);
 
@@ -456,11 +447,7 @@
 		}
 
 		if (!in_road_building_mode()) {
-<<<<<<< HEAD
-			if (try_show_ship_window())
-=======
 			if (try_show_ship_window()) {
->>>>>>> a8c236de
 				return;
 			}
 		}
