/*
 * Copyright (C) 2002-2020 by the Widelands Development Team
 *
 * This program is free software; you can redistribute it and/or
 * modify it under the terms of the GNU General Public License
 * as published by the Free Software Foundation; either version 2
 * of the License, or (at your option) any later version.
 *
 * This program is distributed in the hope that it will be useful,
 * but WITHOUT ANY WARRANTY; without even the implied warranty of
 * MERCHANTABILITY or FITNESS FOR A PARTICULAR PURPOSE.  See the
 * GNU General Public License for more details.
 *
 * You should have received a copy of the GNU General Public License
 * along with this program; if not, write to the Free Software
 * Foundation, Inc., 51 Franklin Street, Fifth Floor, Boston, MA  02110-1301, USA.
 *
 */

#include "wui/interactive_player.h"

#include <boost/algorithm/string.hpp>

#include "base/i18n.h"
#include "base/macros.h"
#include "economy/flag.h"
#include "game_io/game_loader.h"
#include "graphic/game_renderer.h"
#include "graphic/mouse_cursor.h"
#include "logic/cmd_queue.h"
#include "logic/map_objects/checkstep.h"
#include "logic/map_objects/immovable.h"
#include "logic/map_objects/tribes/building.h"
#include "logic/map_objects/tribes/constructionsite.h"
#include "logic/map_objects/tribes/productionsite.h"
#include "logic/map_objects/tribes/soldier.h"
#include "logic/map_objects/tribes/tribe_descr.h"
#include "logic/message_queue.h"
#include "logic/player.h"
#include "ui_basic/unique_window.h"
#include "wui/building_statistics_menu.h"
#include "wui/debugconsole.h"
#include "wui/fieldaction.h"
#include "wui/game_message_menu.h"
#include "wui/game_objectives_menu.h"
#include "wui/general_statistics_menu.h"
#include "wui/seafaring_statistics_menu.h"
#include "wui/soldier_statistics_menu.h"
#include "wui/stock_menu.h"
#include "wui/tribal_encyclopedia.h"
#include "wui/ware_statistics_menu.h"

using Widelands::Building;
using Widelands::Map;

namespace {

// Returns the brightness value in [0, 1.] for 'fcoords' at 'gametime' for
// 'pf'. See 'field_brightness' in fields_to_draw.cc for scale of values.
float adjusted_field_brightness(const Widelands::FCoords& fcoords,
                                const Time& gametime,
                                const Widelands::Player::Field& pf) {
	if (pf.vision == Widelands::VisibleState::kUnexplored) {
		return 0.;
	}

	uint32_t brightness = 144 + fcoords.field->get_brightness();
	brightness = std::min<uint32_t>(255, (brightness * 255) / 160);

<<<<<<< HEAD
	if (pf.vision == Widelands::VisibleState::kPreviouslySeen) {
		static const uint32_t kDecayTimeInMs = 20000;
		const Widelands::Duration time_ago = gametime - pf.time_node_last_unseen;
=======
	if (pf.seeing == Widelands::SeeUnseeNode::kPreviouslySeen) {
		static const Duration kDecayTimeInMs = Duration(20000);
		const Duration time_ago = gametime - pf.time_node_last_unseen;
>>>>>>> d4ceb372
		if (time_ago < kDecayTimeInMs) {
			brightness =
			   (brightness * (2 * kDecayTimeInMs.get() - time_ago.get())) / (2 * kDecayTimeInMs.get());
		} else {
			brightness = brightness / 2;
		}
	}
	return brightness / 255.;
}
// Remove statistics from the text to draw if the player does not match the map object's owner
InfoToDraw filter_info_to_draw(InfoToDraw info_to_draw,
                               const Widelands::MapObject* object,
                               const Widelands::Player& player) {
	InfoToDraw result = info_to_draw;
	const Widelands::Player* owner = object->get_owner();
	if (owner != nullptr && !player.see_all() && player.is_hostile(*owner)) {
		result = static_cast<InfoToDraw>(result & ~InfoToDraw::kStatistics);
	}
	return result;
}

void draw_bobs_for_visible_field(const Widelands::EditorGameBase& egbase,
                                 const FieldsToDraw::Field& field,
                                 const float scale,
                                 const InfoToDraw info_to_draw,
                                 const Widelands::Player& player,
                                 RenderTarget* dst) {
	for (Widelands::Bob* bob = field.fcoords.field->get_first_bob(); bob;
	     bob = bob->get_next_bob()) {
		bob->draw(egbase, filter_info_to_draw(info_to_draw, bob, player), field.rendertarget_pixel,
		          field.fcoords, scale, dst);
	}
}

void draw_immovable_for_formerly_visible_field(const FieldsToDraw::Field& field,
                                               const InfoToDraw info_to_draw,
                                               const Widelands::Player::Field& player_field,
                                               const float scale,
                                               RenderTarget* dst) {
	if (player_field.map_object_descr == nullptr) {
		return;
	}

	if (upcast(const Widelands::BuildingDescr, building, player_field.map_object_descr)) {
		assert(field.owner != nullptr);
		// this is a building therefore we either draw unoccupied or idle animation
		if (building->type() == Widelands::MapObjectType::CONSTRUCTIONSITE) {
			player_field.partially_finished_building.constructionsite.draw(
			   field.rendertarget_pixel, field.fcoords, scale,
			   (info_to_draw & InfoToDraw::kShowBuildings), field.owner->get_playercolor(), dst);
		} else if (building->type() == Widelands::MapObjectType::DISMANTLESITE &&
		           // TODO(Nordfriese): `building` can only be nullptr in savegame
		           // compatibility cases – remove that check after v1.0
		           player_field.partially_finished_building.dismantlesite.building) {
			if (info_to_draw & InfoToDraw::kShowBuildings) {
				dst->blit_animation(
				   field.rendertarget_pixel, field.fcoords, scale,
				   player_field.partially_finished_building.dismantlesite.building
				      ->get_unoccupied_animation(),
				   Time(0), &field.owner->get_playercolor(), 1.f,
				   100 -
				      ((player_field.partially_finished_building.dismantlesite.progress * 100) >> 16));
			} else {
				dst->blit_animation(
				   field.rendertarget_pixel, field.fcoords, scale,
				   player_field.partially_finished_building.dismantlesite.building
				      ->get_unoccupied_animation(),
				   Time(0), nullptr, Widelands::kBuildingSilhouetteOpacity,
				   100 -
				      ((player_field.partially_finished_building.dismantlesite.progress * 100) >> 16));
			}
		} else if (info_to_draw & InfoToDraw::kShowBuildings) {
			dst->blit_animation(field.rendertarget_pixel, field.fcoords, scale,
			                    building->get_unoccupied_animation(), Time(0),
			                    &field.owner->get_playercolor());
		} else {
			dst->blit_animation(field.rendertarget_pixel, field.fcoords, scale,
			                    building->get_unoccupied_animation(), Time(0), nullptr,
			                    Widelands::kBuildingSilhouetteOpacity);
		}
	} else if (player_field.map_object_descr->type() == Widelands::MapObjectType::FLAG) {
		assert(field.owner != nullptr);
		dst->blit_animation(field.rendertarget_pixel, field.fcoords, scale,
		                    field.owner->tribe().flag_animation(), Time(0),
		                    &field.owner->get_playercolor());
	} else if (const uint32_t pic = player_field.map_object_descr->main_animation()) {
		dst->blit_animation(field.rendertarget_pixel, field.fcoords, scale, pic, Time(0),
		                    (field.owner == nullptr) ? nullptr : &field.owner->get_playercolor());
	}
}

}  // namespace

InteractivePlayer::InteractivePlayer(Widelands::Game& g,
                                     Section& global_s,
                                     Widelands::PlayerNumber const plyn,
                                     bool const multiplayer,
                                     ChatProvider* chat_provider)
   : InteractiveGameBase(g, global_s, multiplayer, chat_provider),
     auto_roadbuild_mode_(global_s.get_bool("auto_roadbuild_mode", true)),
     flag_to_connect_(Widelands::Coords::null()),
     statisticsmenu_(toolbar(),
                     "dropdown_menu_statistics",
                     0,
                     0,
                     34U,
                     10,
                     34U,
                     /** TRANSLATORS: Title for the statistics menu button in the game */
                     _("Statistics"),
                     UI::DropdownType::kPictorialMenu,
                     UI::PanelStyle::kWui,
                     UI::ButtonStyle::kWuiPrimary),
     grid_marker_pic_(g_image_cache->get("images/wui/overlays/grid_marker.png")) {
	add_main_menu();

	toolbar()->add_space(15);

	add_mapview_menu(MiniMapType::kStaticViewWindow);
	add_showhide_menu();
	add_gamespeed_menu();

	toolbar()->add_space(15);
	if (multiplayer) {
		add_chat_ui();
		toolbar()->add_space(15);
	}

	add_statistics_menu();

	add_toolbar_button("wui/menus/objectives", "objectives", _("Objectives"), &objectives_, true);
	objectives_.open_window = [this] { new GameObjectivesMenu(this, objectives_); };

	toggle_message_menu_ =
	   add_toolbar_button("wui/menus/message_old", "messages", _("Messages"), &message_menu_, true);
	message_menu_.open_window = [this] { new GameMessageMenu(*this, message_menu_); };

	toolbar()->add_space(15);

	add_toolbar_button("ui_basic/menu_help", "help", _("Help"), &encyclopedia_, true);
	encyclopedia_.open_window = [this] {
		new TribalEncyclopedia(*this, encyclopedia_, &game().lua());
	};

	set_player_number(plyn);
	map_view()->field_clicked.connect([this](const Widelands::NodeAndTriangle<>& node_and_triangle) {
		node_action(node_and_triangle);
	});

	finalize_toolbar();

#ifndef NDEBUG  //  only in debug builds
	addCommand(
	   "switchplayer", [this](const std::vector<std::string>& str) { cmdSwitchPlayer(str); });
#endif

	map_options_subscriber_ = Notifications::subscribe<NoteMapOptions>(
	   [this](const NoteMapOptions&) { rebuild_statistics_menu(); });
	shipnotes_subscriber_ =
	   Notifications::subscribe<Widelands::NoteShip>([this](const Widelands::NoteShip& note) {
		   if (note.ship->owner().player_number() == player_number() &&
		       note.action == Widelands::NoteShip::Action::kWaitingForCommand &&
		       note.ship->get_ship_state() ==
		          Widelands::Ship::ShipStates::kExpeditionPortspaceFound) {
			   expedition_port_spaces_.emplace(note.ship, note.ship->exp_port_spaces().front());
		   }
	   });
}

void InteractivePlayer::add_statistics_menu() {
	statisticsmenu_.set_image(g_image_cache->get("images/wui/menus/statistics.png"));
	toolbar()->add(&statisticsmenu_);

	menu_windows_.stats_seafaring.open_window = [this] {
		new SeafaringStatisticsMenu(*this, menu_windows_.stats_seafaring);
	};

	menu_windows_.stats_stock.open_window = [this] {
		new StockMenu(*this, menu_windows_.stats_stock);
	};

	menu_windows_.stats_buildings.open_window = [this] {
		new BuildingStatisticsMenu(*this, menu_windows_.stats_buildings);
	};

	menu_windows_.stats_soldiers.open_window = [this] {
		new SoldierStatisticsMenu(*this, menu_windows_.stats_soldiers);
	};

	menu_windows_.stats_wares.open_window = [this] {
		new WareStatisticsMenu(*this, menu_windows_.stats_wares);
	};

	menu_windows_.stats_general.open_window = [this] {
		new GeneralStatisticsMenu(*this, menu_windows_.stats_general);
	};

	// NoteMapOptions takes care of the rebuilding

	statisticsmenu_.selected.connect(
	   [this] { statistics_menu_selected(statisticsmenu_.get_selected()); });
}

void InteractivePlayer::rebuild_statistics_menu() {
	const StatisticsMenuEntry last_selection = statisticsmenu_.has_selection() ?
	                                              statisticsmenu_.get_selected() :
	                                              StatisticsMenuEntry::kSoldiers;

	statisticsmenu_.clear();

	if (egbase().map().allows_seafaring()) {
		/** TRANSLATORS: An entry in the game's statistics menu */
		statisticsmenu_.add(_("Seafaring"), StatisticsMenuEntry::kSeafaring,
		                    g_image_cache->get("images/wui/menus/statistics_seafaring.png"), false,
		                    "", "E");
	}

	/** TRANSLATORS: An entry in the game's statistics menu */
	statisticsmenu_.add(_("Soldiers"), StatisticsMenuEntry::kSoldiers,
	                    g_image_cache->get("images/wui/menus/toggle_soldier_levels.png"), false, "",
	                    "X");

	/** TRANSLATORS: An entry in the game's statistics menu */
	statisticsmenu_.add(_("Stock"), StatisticsMenuEntry::kStock,
	                    g_image_cache->get("images/wui/menus/statistics_stock.png"), false, "", "I");

	/** TRANSLATORS: An entry in the game's statistics menu */
	statisticsmenu_.add(_("Buildings"), StatisticsMenuEntry::kBuildings,
	                    g_image_cache->get("images/wui/menus/statistics_buildings.png"), false, "",
	                    "B");

	/** TRANSLATORS: An entry in the game's statistics menu */
	statisticsmenu_.add(_("Wares"), StatisticsMenuEntry::kWare,
	                    g_image_cache->get("images/wui/menus/statistics_wares.png"), false, "", "P");

	/** TRANSLATORS: An entry in the game's statistics menu */
	statisticsmenu_.add(_("General"), StatisticsMenuEntry::kGeneral,
	                    g_image_cache->get("images/wui/menus/statistics_general.png"), false, "",
	                    "G");

	statisticsmenu_.select(last_selection);
}

void InteractivePlayer::statistics_menu_selected(StatisticsMenuEntry entry) {
	switch (entry) {
	case StatisticsMenuEntry::kGeneral: {
		menu_windows_.stats_general.toggle();
	} break;
	case StatisticsMenuEntry::kWare: {
		menu_windows_.stats_wares.toggle();
	} break;
	case StatisticsMenuEntry::kBuildings: {
		menu_windows_.stats_buildings.toggle();
	} break;
	case StatisticsMenuEntry::kSoldiers: {
		menu_windows_.stats_soldiers.toggle();
	} break;
	case StatisticsMenuEntry::kStock: {
		menu_windows_.stats_stock.toggle();
	} break;
	case StatisticsMenuEntry::kSeafaring: {
		if (egbase().map().allows_seafaring()) {
			menu_windows_.stats_seafaring.toggle();
		}
	} break;
	}
	statisticsmenu_.toggle();
}

void InteractivePlayer::rebuild_showhide_menu() {
	const ShowHideEntry last_selection =
	   showhidemenu_.has_selection() ? showhidemenu_.get_selected() : ShowHideEntry::kBuildingSpaces;

	InteractiveGameBase::rebuild_showhide_menu();

	showhidemenu_.add(
	   get_display_flag(dfShowWorkareaOverlap) ?
	      /** TRANSLATORS: An entry in the game's show/hide menu to toggle whether workarea overlaps
	       * are highlighted */
	      _("Hide Workarea Overlaps") :
	      /** TRANSLATORS: An entry in the game's show/hide menu to toggle whether workarea overlaps
	       * are highlighted */
	      _("Show Workarea Overlaps"),
	   ShowHideEntry::kWorkareaOverlap,
	   g_image_cache->get("images/wui/menus/show_workarea_overlap.png"), false,
	   _("Toggle whether overlapping workareas are indicated when placing a constructionsite"), "W");

	showhidemenu_.select(last_selection);
}

bool InteractivePlayer::has_expedition_port_space(const Widelands::Coords& coords) const {
	for (const auto& pair : expedition_port_spaces_) {
		if (pair.second == coords) {
			return true;
		}
	}
	return false;
}

void InteractivePlayer::draw_immovables_for_visible_field(
   const Widelands::EditorGameBase& egbase,
   const FieldsToDraw::Field& field,
   const float scale,
   const InfoToDraw info_to_draw,
   const Widelands::Player& player,
   RenderTarget* dst,
   std::set<Widelands::Coords>& deferred_coords) {
	Widelands::BaseImmovable* const imm = field.fcoords.field->get_immovable();
	if (imm == nullptr) {
		return;
	}
	if (imm->get_positions(egbase).front() == field.fcoords) {
		imm->draw(egbase.get_gametime(), filter_info_to_draw(info_to_draw, imm, player),
		          field.rendertarget_pixel, field.fcoords, scale, dst);
		if (upcast(const Widelands::Immovable, i, imm)) {
			if (i->is_marked_for_removal(player_number())) {
				const Image* img = g_image_cache->get("images/wui/overlays/targeted.png");
				blit_field_overlay(dst, field, img, Vector2i(img->width() / 2, img->height()), scale);
			}
		}
	} else {
		// This is not the building's main position so we can't draw it now.
		// We remember it so we can draw it later.
		deferred_coords.insert(imm->get_positions(egbase).front());
	}
}

void InteractivePlayer::think() {
	InteractiveBase::think();

	if (player().is_picking_custom_starting_position()) {
		set_sel_picture(
		   playercolor_image(player_number() - 1, "images/players/player_position_menu.png"));
	}

	if (flag_to_connect_) {
		Widelands::Field& field = egbase().map()[flag_to_connect_];
		if (upcast(Widelands::Flag const, flag, field.get_immovable())) {
			if (!flag->has_road() && !in_road_building_mode()) {
				if (auto_roadbuild_mode_) {
					//  There might be a fieldaction window open, showing a button
					//  for roadbuilding. If that dialog remains open so that the
					//  button is clicked, we would enter roadbuilding mode while
					//  we are already in roadbuilding mode from the call below.
					//  That is not allowed. Therefore we must delete the
					//  fieldaction window before entering roadbuilding mode here.
					fieldaction_.destroy();
					map_view()->mouse_to_field(flag_to_connect_, MapView::Transition::Jump);
					set_sel_pos(Widelands::NodeAndTriangle<>{
					   flag_to_connect_,
					   Widelands::TCoords<>(flag_to_connect_, Widelands::TriangleIndex::D)});
					start_build_road(flag_to_connect_, field.get_owned_by(), RoadBuildingType::kRoad);
				}
			}
			flag_to_connect_ = Widelands::Coords::null();
		}
	}
	{
		char const* msg_icon = "images/wui/menus/message_old.png";
		std::string msg_tooltip = _("Messages");
		if (uint32_t const nr_new_messages =
		       player().messages().nr_messages(Widelands::Message::Status::kNew)) {
			msg_icon = "images/wui/menus/message_new.png";
			msg_tooltip =
			   (boost::format(ngettext("%u new message", "%u new messages", nr_new_messages)) %
			    nr_new_messages)
			      .str();
		}
		toggle_message_menu_->set_pic(g_image_cache->get(msg_icon));
		toggle_message_menu_->set_tooltip(msg_tooltip);
	}

	// Cleanup found port spaces if the ship sailed on or was destroyed
	for (auto it = expedition_port_spaces_.begin(); it != expedition_port_spaces_.end(); ++it) {
		Widelands::Ship* ship = it->first.get(egbase());
		if (!ship ||
		    ship->get_ship_state() != Widelands::Ship::ShipStates::kExpeditionPortspaceFound) {
			expedition_port_spaces_.erase(it);
			// If another port space also needs removing, we'll take care of it in the next frame
			return;
		}
	}
}

void InteractivePlayer::draw(RenderTarget& dst) {
	// Bail out if the game isn't actually loaded.
	// This fixes a crash with displaying an error dialog during loading.
	if (!game().is_loaded()) {
		return;
	}

	draw_map_view(map_view(), &dst);
}

void InteractivePlayer::draw_map_view(MapView* given_map_view, RenderTarget* dst) {
	// In-game, selection can never be on triangles or have a radius.
	assert(get_sel_radius() == 0);
	assert(!get_sel_triangles());

	const Widelands::Player& plr = player();
	const Widelands::EditorGameBase& gbase = egbase();
	const Widelands::Map& map = gbase.map();
	const Time& gametime = gbase.get_gametime();

	Workareas workareas = get_workarea_overlays(map);
	FieldsToDraw* fields_to_draw = given_map_view->draw_terrain(gbase, &plr, workareas, false, dst);
	const auto& road_building_s = road_building_steepness_overlays();
	const bool picking_starting_pos = plr.is_picking_custom_starting_position();

	const float scale = 1.f / given_map_view->view().zoom;

	// Store the coords of partially visible buildings
	// so we can draw them later when we get to their main position.
	std::set<Widelands::Coords> deferred_coords;

	for (size_t idx = 0; idx < fields_to_draw->size(); ++idx) {
		FieldsToDraw::Field* f = fields_to_draw->mutable_field(idx);

		const Widelands::Player::Field& player_field =
		   plr.fields()[map.get_index(f->fcoords, map.get_width())];

		// Adjust this field for visibility for this player.
		if (!plr.see_all()) {
			f->brightness = adjusted_field_brightness(f->fcoords, gametime, player_field);
			f->road_e = player_field.r_e;
			f->road_se = player_field.r_se;
			f->road_sw = player_field.r_sw;
			f->seeing = player_field.vision;
			if (player_field.vision == Widelands::VisibleState::kPreviouslySeen) {
				f->owner = player_field.owner != 0 ? gbase.get_player(player_field.owner) : nullptr;
				f->is_border = player_field.border;
			}
		}

		// Add road building overlays if applicable.
		if (f->seeing != Widelands::VisibleState::kUnexplored) {
			draw_road_building(*f);

<<<<<<< HEAD
			draw_bridges(dst, f, f->seeing == Widelands::VisibleState::kVisible ? gametime : 0, scale);
=======
			draw_bridges(
			   dst, f, f->seeing == Widelands::SeeUnseeNode::kVisible ? gametime : Time(0), scale);
>>>>>>> d4ceb372
			draw_border_markers(*f, scale, *fields_to_draw, dst);

			// Draw immovables and bobs.
			const InfoToDraw info_to_draw = get_info_to_draw(!given_map_view->is_animating());

			if (f->seeing == Widelands::VisibleState::kVisible) {
				draw_immovables_for_visible_field(
				   gbase, *f, scale, info_to_draw, plr, dst, deferred_coords);
				draw_bobs_for_visible_field(gbase, *f, scale, info_to_draw, plr, dst);
			} else if (deferred_coords.count(f->fcoords) > 0) {
				// This is the main position of a building that is visible on another field
				// so although this field isn't visible we draw the building as if it was.
				draw_immovables_for_visible_field(
				   gbase, *f, scale, info_to_draw, plr, dst, deferred_coords);
			} else {
				// We never show census or statistics for objects in the fog.
				draw_immovable_for_formerly_visible_field(*f, info_to_draw, player_field, scale, dst);
			}
		}

		// Draw the player starting position overlays.
		const bool suited_as_starting_pos =
		   picking_starting_pos && plr.get_starting_position_suitability(f->fcoords);
		if (suited_as_starting_pos) {
			for (unsigned p = map.get_nrplayers(); p; --p) {
				if (map.get_starting_pos(p) == f->fcoords) {
					const Image* player_image =
					   playercolor_image(p - 1, "images/players/player_position.png");
					static constexpr int kStartingPosHotspotY = 55;
					blit_field_overlay(dst, *f, player_image,
					                   Vector2i(player_image->width() / 2, kStartingPosHotspotY), scale);
					break;
				}
			}
		}

		// Draw work area markers.
		if (has_workarea_preview(f->fcoords, &map)) {
			blit_field_overlay(dst, *f, grid_marker_pic_,
			                   Vector2i(grid_marker_pic_->width() / 2, grid_marker_pic_->height() / 2),
			                   scale);
		}

		if (f->seeing != Widelands::VisibleState::kUnexplored) {
			// Draw build help.
			const bool show_port_space = has_expedition_port_space(f->fcoords);
			if (show_port_space || suited_as_starting_pos || buildhelp()) {
				if (const auto* overlay =
				       (!show_port_space && picking_starting_pos && !suited_as_starting_pos &&
				        !buildhelp()) ?
				          nullptr :
				          get_buildhelp_overlay(show_port_space ? f->fcoords.field->maxcaps() :
				                                                  picking_starting_pos ?
				                                                  f->fcoords.field->nodecaps() :
				                                                  plr.get_buildcaps(f->fcoords))) {
					blit_field_overlay(dst, *f, overlay->pic, overlay->hotspot, scale,
					                   f->seeing == Widelands::VisibleState::kVisible ? 1.f : 0.3f);
				}
			}

			// Blit the selection marker.
			if (g_mouse_cursor->is_visible() && f->fcoords == get_sel_pos().node) {
				const Image* pic = get_sel_picture();
				blit_field_overlay(dst, *f, pic, Vector2i(pic->width() / 2, pic->height() / 2), scale);
			}

			// Draw road building slopes.
			{
				const auto itb = road_building_s.find(f->fcoords);
				if (itb != road_building_s.end()) {
					blit_field_overlay(dst, *f, itb->second,
					                   Vector2i(itb->second->width() / 2, itb->second->height() / 2),
					                   scale);
				}
			}
		}
	}
}

void InteractivePlayer::popup_message(Widelands::MessageId const id,
                                      const Widelands::Message& message) {
	message_menu_.create();
	dynamic_cast<GameMessageMenu&>(*message_menu_.window).show_new_message(id, message);
}

bool InteractivePlayer::can_see(Widelands::PlayerNumber const p) const {
	return p == player_number() || player().see_all();
}
bool InteractivePlayer::can_act(Widelands::PlayerNumber const p) const {
	return p == player_number();
}
Widelands::PlayerNumber InteractivePlayer::player_number() const {
	return player_number_;
}

/// Player has clicked on the given node; bring up the context menu.
void InteractivePlayer::node_action(const Widelands::NodeAndTriangle<>& node_and_triangle) {
	if (player().is_picking_custom_starting_position()) {
		if (get_player()->pick_custom_starting_position(node_and_triangle.node)) {
			unset_sel_picture();
		}
		return;
	}

	const Map& map = egbase().map();
	if (player().is_seeing(Map::get_index(node_and_triangle.node, map.get_width()))) {
		// Special case for buildings
		if (upcast(Building, building, map.get_immovable(node_and_triangle.node))) {
			if (can_see(building->owner().player_number())) {
				show_building_window(node_and_triangle.node, false, false);
				return;
			}
		}

		if (!in_road_building_mode()) {
			if (try_show_ship_window()) {
				return;
			}
		}

		// everything else can bring up the temporary dialog
		show_field_action(this, get_player(), &fieldaction_);
	}
}

/**
 * Global in-game keypresses:
 * \li Space: toggles buildhelp
 * \li i: show stock (inventory)
 * \li m: show minimap
 * \li o: show objectives window
 * \li c: toggle census
 * \li s: toggle building statistics
 * \li Home: go to starting position
 * \li PageUp/PageDown: change game speed
 * \li Pause: pauses the game
 * \li Return: write chat message
 */
bool InteractivePlayer::handle_key(bool const down, SDL_Keysym const code) {
	if (down) {
		switch (code.sym) {

		case SDLK_i:
			menu_windows_.stats_stock.toggle();
			return true;

		case SDLK_n:
			message_menu_.toggle();
			return true;

		case SDLK_o:
			objectives_.toggle();
			return true;

		case SDLK_p:
			menu_windows_.stats_wares.toggle();
			return true;

		case SDLK_F1:
			encyclopedia_.toggle();
			return true;

		case SDLK_b:
			if (menu_windows_.stats_buildings.window == nullptr) {
				new BuildingStatisticsMenu(*this, menu_windows_.stats_buildings);
			} else {
				menu_windows_.stats_buildings.toggle();
			}
			return true;

		case SDLK_x:
			if (menu_windows_.stats_soldiers.window == nullptr) {
				new SoldierStatisticsMenu(*this, menu_windows_.stats_soldiers);
			} else {
				menu_windows_.stats_soldiers.toggle();
			}
			return true;

		case SDLK_e:
			if (game().map().allows_seafaring()) {
				if (menu_windows_.stats_seafaring.window == nullptr) {
					new SeafaringStatisticsMenu(*this, menu_windows_.stats_seafaring);
				} else {
					menu_windows_.stats_seafaring.toggle();
				}
			}
			return true;

		case SDLK_w:
			set_display_flag(dfShowWorkareaOverlap, !get_display_flag(dfShowWorkareaOverlap));
			return true;

		case SDLK_KP_5:
			if (code.mod & KMOD_NUM) {
				break;
			}
			FALLS_THROUGH;
		case SDLK_HOME:
			map_view()->scroll_to_field(
			   game().map().get_starting_pos(player_number_), MapView::Transition::Smooth);
			return true;

		default:
			break;
		}
	}

	return InteractiveGameBase::handle_key(down, code);
}

/**
 * Set the player and the visibility to this
 * player
 */
void InteractivePlayer::set_player_number(uint32_t const n) {
	player_number_ = n;
}

/**
 * Cleanup any game-related data before loading a new game
 * while a game is currently playing.
 */
void InteractivePlayer::cleanup_for_load() {
}

void InteractivePlayer::postload() {
	InteractiveGameBase::postload();

	ToolbarImageset* imageset = player().tribe().toolbar_image_set();
	if (imageset != nullptr) {
		set_toolbar_imageset(*imageset);
	}
}

bool InteractivePlayer::player_hears_field(const Widelands::Coords& coords) const {
	const Widelands::Player& plr = player();
	if (plr.see_all()) {
		return true;
	}
	const Widelands::Map& map = egbase().map();
	const Widelands::Player::Field& player_field =
	   plr.fields()[map.get_index(coords, map.get_width())];
	return player_field.vision == Widelands::VisibleState::kVisible;
}

void InteractivePlayer::cmdSwitchPlayer(const std::vector<std::string>& args) {
	if (args.size() != 2) {
		DebugConsole::write("Usage: switchplayer <nr>");
		return;
	}

	int const n = boost::lexical_cast<int>(args[1]);
	if (n < 1 || n > kMaxPlayers || !game().get_player(n)) {
		DebugConsole::write(str(boost::format("Player #%1% does not exist.") % n));
		return;
	}

	DebugConsole::write(
	   str(boost::format("Switching from #%1% to #%2%.") % static_cast<int>(player_number_) % n));
	player_number_ = n;

	if (UI::UniqueWindow* const building_statistics_window = menu_windows_.stats_buildings.window) {
		dynamic_cast<BuildingStatisticsMenu&>(*building_statistics_window).update();
	}
	menu_windows_.stats_soldiers.destroy();
}<|MERGE_RESOLUTION|>--- conflicted
+++ resolved
@@ -67,15 +67,9 @@
 	uint32_t brightness = 144 + fcoords.field->get_brightness();
 	brightness = std::min<uint32_t>(255, (brightness * 255) / 160);
 
-<<<<<<< HEAD
 	if (pf.vision == Widelands::VisibleState::kPreviouslySeen) {
-		static const uint32_t kDecayTimeInMs = 20000;
-		const Widelands::Duration time_ago = gametime - pf.time_node_last_unseen;
-=======
-	if (pf.seeing == Widelands::SeeUnseeNode::kPreviouslySeen) {
 		static const Duration kDecayTimeInMs = Duration(20000);
 		const Duration time_ago = gametime - pf.time_node_last_unseen;
->>>>>>> d4ceb372
 		if (time_ago < kDecayTimeInMs) {
 			brightness =
 			   (brightness * (2 * kDecayTimeInMs.get() - time_ago.get())) / (2 * kDecayTimeInMs.get());
@@ -514,12 +508,8 @@
 		if (f->seeing != Widelands::VisibleState::kUnexplored) {
 			draw_road_building(*f);
 
-<<<<<<< HEAD
-			draw_bridges(dst, f, f->seeing == Widelands::VisibleState::kVisible ? gametime : 0, scale);
-=======
 			draw_bridges(
-			   dst, f, f->seeing == Widelands::SeeUnseeNode::kVisible ? gametime : Time(0), scale);
->>>>>>> d4ceb372
+			   dst, f, f->seeing == Widelands::VisibleState::kVisible ? gametime : Time(0), scale);
 			draw_border_markers(*f, scale, *fields_to_draw, dst);
 
 			// Draw immovables and bobs.
