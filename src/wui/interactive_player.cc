/*
 * Copyright (C) 2002-2019 by the Widelands Development Team
 *
 * This program is free software; you can redistribute it and/or
 * modify it under the terms of the GNU General Public License
 * as published by the Free Software Foundation; either version 2
 * of the License, or (at your option) any later version.
 *
 * This program is distributed in the hope that it will be useful,
 * but WITHOUT ANY WARRANTY; without even the implied warranty of
 * MERCHANTABILITY or FITNESS FOR A PARTICULAR PURPOSE.  See the
 * GNU General Public License for more details.
 *
 * You should have received a copy of the GNU General Public License
 * along with this program; if not, write to the Free Software
 * Foundation, Inc., 51 Franklin Street, Fifth Floor, Boston, MA  02110-1301, USA.
 *
 */

#include "wui/interactive_player.h"

#include <boost/bind.hpp>
#include <boost/format.hpp>
#include <boost/lambda/bind.hpp>
#include <boost/lambda/construct.hpp>
#include <boost/lexical_cast.hpp>
#include <boost/type_traits.hpp>

#include "base/i18n.h"
#include "base/macros.h"
#include "economy/flag.h"
#include "game_io/game_loader.h"
#include "logic/cmd_queue.h"
#include "logic/map_objects/immovable.h"
#include "logic/map_objects/tribes/building.h"
#include "logic/map_objects/tribes/constructionsite.h"
#include "logic/map_objects/tribes/productionsite.h"
#include "logic/map_objects/tribes/soldier.h"
#include "logic/map_objects/tribes/tribe_descr.h"
#include "logic/message_queue.h"
#include "logic/player.h"
#include "profile/profile.h"
#include "ui_basic/unique_window.h"
#include "wui/building_statistics_menu.h"
#include "wui/debugconsole.h"
#include "wui/fieldaction.h"
#include "wui/game_chat_menu.h"
#include "wui/game_message_menu.h"
#include "wui/game_objectives_menu.h"
#include "wui/game_options_menu.h"
#include "wui/game_statistics_menu.h"
#include "wui/general_statistics_menu.h"
#include "wui/seafaring_statistics_menu.h"
#include "wui/stock_menu.h"
#include "wui/tribal_encyclopedia.h"
#include "wui/ware_statistics_menu.h"

using Widelands::Building;
using Widelands::Map;

namespace {

// Returns the brightness value in [0, 1.] for 'fcoords' at 'gametime' for
// 'pf'. See 'field_brightness' in fields_to_draw.cc for scale of values.
float adjusted_field_brightness(const Widelands::FCoords& fcoords,
                                const uint32_t gametime,
                                const Widelands::Player::Field& pf) {
	if (pf.vision == 0) {
		return 0.;
	}

	uint32_t brightness = 144 + fcoords.field->get_brightness();
	brightness = std::min<uint32_t>(255, (brightness * 255) / 160);

	if (pf.vision == 1) {
		static const uint32_t kDecayTimeInMs = 20000;
		const Widelands::Duration time_ago = gametime - pf.time_node_last_unseen;
		if (time_ago < kDecayTimeInMs) {
			brightness = (brightness * (2 * kDecayTimeInMs - time_ago)) / (2 * kDecayTimeInMs);
		} else {
			brightness = brightness / 2;
		}
	}
	return brightness / 255.;
}
// Remove statistics from the text to draw if the player does not match the map object's owner
InfoToDraw filter_info_to_draw(InfoToDraw info_to_draw,
                               const Widelands::MapObject* object,
                               const Widelands::Player& player) {
	InfoToDraw result = info_to_draw;
	const Widelands::Player* owner = object->get_owner();
	if (owner != nullptr && !player.see_all() && player.is_hostile(*owner)) {
		result = static_cast<InfoToDraw>(result & ~InfoToDraw::kStatistics);
	}
	return result;
}


void draw_immovables_for_visible_field(const Widelands::EditorGameBase& egbase,
                                       const FieldsToDraw::Field& field,
                                       const float scale,
                                       const InfoToDraw info_to_draw,
                                       const Widelands::Player& player,
                                       RenderTarget* dst) {
	Widelands::BaseImmovable* const imm = field.fcoords.field->get_immovable();
	if (imm != nullptr && imm->get_positions(egbase).front() == field.fcoords) {
		imm->draw(egbase.get_gametime(), filter_info_to_draw(info_to_draw, imm, player),
		          field.rendertarget_pixel, field.fcoords, scale, dst);
	}
}

void draw_bobs_for_visible_field(const Widelands::EditorGameBase& egbase,
                                 const FieldsToDraw::Field& field,
                                 const float scale,
                                 const InfoToDraw info_to_draw,
                                 const Widelands::Player& player,
                                 RenderTarget* dst) {
	for (Widelands::Bob* bob = field.fcoords.field->get_first_bob(); bob;
	     bob = bob->get_next_bob()) {
		bob->draw(egbase, filter_info_to_draw(info_to_draw, bob, player), field.rendertarget_pixel,
		          field.fcoords, scale, dst);
	}
}

void draw_immovable_for_formerly_visible_field(const FieldsToDraw::Field& field,
                                               const Widelands::Player::Field& player_field,
                                               const float scale,
                                               RenderTarget* dst) {
	if (player_field.map_object_descr == nullptr) {
		return;
	}

	if (player_field.constructionsite.becomes) {
		assert(field.owner != nullptr);
		player_field.constructionsite.draw(
		   field.rendertarget_pixel, field.fcoords, scale, field.owner->get_playercolor(), dst);

	} else if (upcast(const Widelands::BuildingDescr, building, player_field.map_object_descr)) {
		assert(field.owner != nullptr);
		// this is a building therefore we either draw unoccupied or idle animation
		dst->blit_animation(field.rendertarget_pixel, field.fcoords, scale,
		                    building->get_unoccupied_animation(), 0, &field.owner->get_playercolor());
	} else if (player_field.map_object_descr->type() == Widelands::MapObjectType::FLAG) {
		assert(field.owner != nullptr);
		dst->blit_animation(field.rendertarget_pixel, field.fcoords, scale,
		                    field.owner->tribe().flag_animation(), 0,
		                    &field.owner->get_playercolor());
	} else if (const uint32_t pic = player_field.map_object_descr->main_animation()) {
		dst->blit_animation(field.rendertarget_pixel, field.fcoords, scale, pic, 0,
		                    (field.owner == nullptr) ? nullptr : &field.owner->get_playercolor());
	}
}

}  // namespace

InteractivePlayer::InteractivePlayer(Widelands::Game& g,
                                     Section& global_s,
                                     Widelands::PlayerNumber const plyn,
                                     bool const multiplayer,
                                     ChatProvider* chat_provider)
   : InteractiveGameBase(g, global_s, NONE, multiplayer, chat_provider),
     auto_roadbuild_mode_(global_s.get_bool("auto_roadbuild_mode", true)),
     flag_to_connect_(Widelands::Coords::null()),
     grid_marker_pic_(g_gr->images().get("images/wui/overlays/grid_marker.png")) {
	add_toolbar_button(
	   "wui/menus/menu_options_menu", "options_menu", _("Main menu"), &options_, true);
	options_.open_window = [this] { new GameOptionsMenu(*this, options_, main_windows_); };

	add_toolbar_button(
	   "wui/menus/menu_toggle_menu", "statistics_menu", _("Statistics"), &statisticsmenu_, true);
	statisticsmenu_.open_window = [this] {
		new GameStatisticsMenu(*this, statisticsmenu_, main_windows_);
	};

	set_display_flag(InteractiveBase::dfShowWorkareaOverlap, true);  // enable by default

	toolbar()->add_space(15);

	add_toolbar_button(
	   "wui/menus/menu_toggle_minimap", "minimap", _("Minimap"), &minimap_registry(), true);
	minimap_registry().open_window = [this] { toggle_minimap(); };

	toggle_buildhelp_ = add_toolbar_button(
	   "wui/menus/menu_toggle_buildhelp", "buildhelp", _("Show building spaces (on/off)"));
	toggle_buildhelp_->sigclicked.connect(boost::bind(&InteractiveBase::toggle_buildhelp, this));
	reset_zoom_ = add_toolbar_button("wui/menus/menu_reset_zoom", "reset_zoom", _("Reset zoom"));
	reset_zoom_->sigclicked.connect([this] {
		map_view()->zoom_around(
		   1.f, Vector2f(get_w() / 2.f, get_h() / 2.f), MapView::Transition::Smooth);
	});
	toolbar()->add_space(15);
	if (multiplayer) {
		add_toolbar_button("wui/menus/menu_chat", "chat", _("Chat"), &chat_, true);
		chat_.open_window = [this] {
			if (chat_provider_) {
				GameChatMenu::create_chat_console(this, chat_, *chat_provider_);
			}
		};
		toolbar()->add_space(15);
	}

	add_toolbar_button(
	   "wui/menus/menu_objectives", "objectives", _("Objectives"), &objectives_, true);
	objectives_.open_window = [this] { new GameObjectivesMenu(this, objectives_); };

	toggle_message_menu_ = add_toolbar_button(
	   "wui/menus/menu_toggle_oldmessage_menu", "messages", _("Messages"), &message_menu_, true);
	message_menu_.open_window = [this] { new GameMessageMenu(*this, message_menu_); };

	add_toolbar_button("ui_basic/menu_help", "help", _("Help"), &encyclopedia_, true);
	encyclopedia_.open_window = [this] {
		new TribalEncyclopedia(*this, encyclopedia_, &game().lua());
	};

	set_player_number(plyn);
	map_view()->field_clicked.connect([this](const Widelands::NodeAndTriangle<>& node_and_triangle) {
		node_action(node_and_triangle);
	});

	adjust_toolbar_position();

	main_windows_.stock.open_window = [this] { new StockMenu(*this, main_windows_.stock); };

#ifndef NDEBUG  //  only in debug builds
	addCommand("switchplayer", boost::bind(&InteractivePlayer::cmdSwitchPlayer, this, _1));
#endif
}

void InteractivePlayer::think() {
	InteractiveBase::think();

	if (flag_to_connect_) {
		Widelands::Field& field = egbase().map()[flag_to_connect_];
		if (upcast(Widelands::Flag const, flag, field.get_immovable())) {
			if (!flag->has_road() && !is_building_road())
				if (auto_roadbuild_mode_) {
					//  There might be a fieldaction window open, showing a button
					//  for roadbuilding. If that dialog remains open so that the
					//  button is clicked, we would enter roadbuilding mode while
					//  we are already in roadbuilding mode from the call below.
					//  That is not allowed. Therefore we must delete the
					//  fieldaction window before entering roadbuilding mode here.
					fieldaction_.destroy();
					map_view()->mouse_to_field(flag_to_connect_, MapView::Transition::Jump);
					set_sel_pos(Widelands::NodeAndTriangle<>{
					   flag_to_connect_,
					   Widelands::TCoords<>(flag_to_connect_, Widelands::TriangleIndex::D)});
					start_build_road(flag_to_connect_, field.get_owned_by());
				}
			flag_to_connect_ = Widelands::Coords::null();
		}
	}
	{
		char const* msg_icon = "images/wui/menus/menu_toggle_oldmessage_menu.png";
		std::string msg_tooltip = _("Messages");
		if (uint32_t const nr_new_messages =
		       player().messages().nr_messages(Widelands::Message::Status::kNew)) {
			msg_icon = "images/wui/menus/menu_toggle_newmessage_menu.png";
			msg_tooltip =
			   (boost::format(ngettext("%u new message", "%u new messages", nr_new_messages)) %
			    nr_new_messages)
			      .str();
		}
		toggle_message_menu_->set_pic(g_gr->images().get(msg_icon));
		toggle_message_menu_->set_tooltip(msg_tooltip);
	}
}

void InteractivePlayer::draw(RenderTarget& dst) {
	// Bail out if the game isn't actually loaded.
	// This fixes a crash with displaying an error dialog during loading.
	if (!game().is_loaded())
		return;

	draw_map_view(map_view(), &dst);
}

void InteractivePlayer::draw_map_view(MapView* given_map_view, RenderTarget* dst) {
	// In-game, selection can never be on triangles or have a radius.
	assert(get_sel_radius() == 0);
	assert(!get_sel_triangles());

	const Widelands::Player& plr = player();
	const auto& gbase = egbase();
	const Widelands::Map& map = gbase.map();
	const uint32_t gametime = gbase.get_gametime();

	Workareas workareas = get_workarea_overlays(map);
	auto* fields_to_draw = given_map_view->draw_terrain(gbase, workareas, false, dst);
	const auto& road_building = road_building_overlays();

	const float scale = 1.f / given_map_view->view().zoom;

	for (size_t idx = 0; idx < fields_to_draw->size(); ++idx) {
		auto* f = fields_to_draw->mutable_field(idx);

		const Widelands::Player::Field& player_field =
		   plr.fields()[map.get_index(f->fcoords, map.get_width())];

		// Adjust this field for visibility for this player.
		if (!plr.see_all()) {
			f->brightness = adjusted_field_brightness(f->fcoords, gametime, player_field);
			f->roads = player_field.roads;
			f->vision = player_field.vision;
			if (player_field.vision == 1) {
				f->owner = player_field.owner != 0 ? gbase.get_player(player_field.owner) : nullptr;
				f->is_border = player_field.border;
			}
		}

		// Add road building overlays if applicable.
		if (f->vision > 0) {
			const auto it = road_building.road_previews.find(f->fcoords);
			if (it != road_building.road_previews.end()) {
				f->roads |= it->second;
			}

			draw_border_markers(*f, scale, *fields_to_draw, dst);

			// Render stuff that belongs to the node.
			if (f->vision > 1) {
				const auto info_to_draw = get_info_to_draw(!given_map_view->is_animating());
				draw_immovables_for_visible_field(gbase, *f, scale, info_to_draw, plr, dst);
				draw_bobs_for_visible_field(gbase, *f, scale, info_to_draw, plr, dst);
			} else if (f->vision == 1) {
				// We never show census or statistics for objects in the fog.
				draw_immovable_for_formerly_visible_field(*f, player_field, scale, dst);
			}
		}

		// Draw work area markers.
		if (has_workarea_preview(f->fcoords, &map)) {
			blit_field_overlay(dst, *f, grid_marker_pic_,
			                   Vector2i(grid_marker_pic_->width() / 2, grid_marker_pic_->height() / 2),
			                   scale);
		}

		if (f->vision > 0) {
			// Draw build help.
			bool show_port_space = has_expedition_port_space(f->fcoords);
			if (show_port_space || buildhelp()) {
				const auto* overlay = get_buildhelp_overlay(
				   show_port_space ? f->fcoords.field->maxcaps() : plr.get_buildcaps(f->fcoords));
				if (overlay != nullptr) {
					blit_field_overlay(dst, *f, overlay->pic, overlay->hotspot, scale);
				}
			}

			// Blit the selection marker.
			if (f->fcoords == get_sel_pos().node) {
				const Image* pic = get_sel_picture();
				blit_field_overlay(dst, *f, pic, Vector2i(pic->width() / 2, pic->height() / 2), scale);
			}

			// Draw road building slopes.
			{
				const auto it = road_building.steepness_indicators.find(f->fcoords);
				if (it != road_building.steepness_indicators.end()) {
					blit_field_overlay(dst, *f, it->second,
					                   Vector2i(it->second->width() / 2, it->second->height() / 2),
					                   scale);
				}
			}
		}
	}
}

void InteractivePlayer::popup_message(Widelands::MessageId const id,
                                      const Widelands::Message& message) {
	message_menu_.create();
	dynamic_cast<GameMessageMenu&>(*message_menu_.window).show_new_message(id, message);
}

bool InteractivePlayer::can_see(Widelands::PlayerNumber const p) const {
	return p == player_number() || player().see_all();
}
bool InteractivePlayer::can_act(Widelands::PlayerNumber const p) const {
	return p == player_number();
}
Widelands::PlayerNumber InteractivePlayer::player_number() const {
	return player_number_;
}

/// Player has clicked on the given node; bring up the context menu.
void InteractivePlayer::node_action(const Widelands::NodeAndTriangle<>& node_and_triangle) {
	const Map& map = egbase().map();
	if (1 < player().vision(Map::get_index(node_and_triangle.node, map.get_width()))) {
		// Special case for buildings
		if (upcast(Building, building, map.get_immovable(node_and_triangle.node)))
			if (can_see(building->owner().player_number())) {
				show_building_window(node_and_triangle.node, false, false);
				return;
			}

		if (!is_building_road()) {
			if (try_show_ship_window())
				return;
		}

		// everything else can bring up the temporary dialog
		show_field_action(this, get_player(), &fieldaction_);
	}
}

/**
 * Global in-game keypresses:
 * \li Space: toggles buildhelp
 * \li i: show stock (inventory)
 * \li m: show minimap
 * \li o: show objectives window
 * \li c: toggle census
 * \li s: toggle building statistics
 * \li Home: go to starting position
 * \li PageUp/PageDown: change game speed
 * \li Pause: pauses the game
 * \li Return: write chat message
 */
bool InteractivePlayer::handle_key(bool const down, SDL_Keysym const code) {
	if (down) {
		switch (code.sym) {

		case SDLK_i:
			main_windows_.stock.toggle();
			return true;

		case SDLK_n:
			message_menu_.toggle();
			return true;

		case SDLK_o:
			objectives_.toggle();
			return true;

		case SDLK_F1:
			encyclopedia_.toggle();
			return true;

		case SDLK_b:
			if (main_windows_.building_stats.window == nullptr) {
				new BuildingStatisticsMenu(*this, main_windows_.building_stats);
			} else {
				main_windows_.building_stats.toggle();
			}
			return true;

		case SDLK_e:
			if (game().map().allows_seafaring()) {
				if (main_windows_.seafaring_stats.window == nullptr) {
					new SeafaringStatisticsMenu(*this, main_windows_.seafaring_stats);
				} else {
					main_windows_.seafaring_stats.toggle();
				}
			}
			return true;

<<<<<<< HEAD
=======
		case SDLK_s:
			if (code.mod & (KMOD_LCTRL | KMOD_RCTRL))
				new GameMainMenuSaveGame(*this, main_windows_.savegame);
			else
				set_display_flag(dfShowStatistics, !get_display_flag(dfShowStatistics));
			return true;

		case SDLK_w:
			set_display_flag(dfShowWorkareaOverlap, !get_display_flag(dfShowWorkareaOverlap));
			return true;

>>>>>>> 7c217e33
		case SDLK_KP_7:
			if (code.mod & KMOD_NUM)
				break;
			FALLS_THROUGH;
		case SDLK_HOME:
			map_view()->scroll_to_field(
			   game().map().get_starting_pos(player_number_), MapView::Transition::Smooth);
			return true;

		case SDLK_KP_ENTER:
		case SDLK_RETURN:
			if (chat_provider_) {
				if (!chat_.window) {
					GameChatMenu::create_chat_console(this, chat_, *chat_provider_);
				}
				return dynamic_cast<GameChatMenu*>(chat_.window)->enter_chat_message();
			}
			break;
		default:
			break;
		}
	}

	return InteractiveGameBase::handle_key(down, code);
}

/**
 * Set the player and the visibility to this
 * player
 */
void InteractivePlayer::set_player_number(uint32_t const n) {
	player_number_ = n;
}

/**
 * Cleanup any game-related data before loading a new game
 * while a game is currently playing.
 */
void InteractivePlayer::cleanup_for_load() {
}

bool InteractivePlayer::player_hears_field(const Widelands::Coords& coords) const {
	const Widelands::Player& plr = player();
	if (plr.see_all()) {
		return true;
	}

	const Widelands::Map& map = egbase().map();
	const Widelands::Player::Field& player_field =
	   plr.fields()[map.get_index(coords, map.get_width())];
	return (player_field.vision > 1);
}

void InteractivePlayer::cmdSwitchPlayer(const std::vector<std::string>& args) {
	if (args.size() != 2) {
		DebugConsole::write("Usage: switchplayer <nr>");
		return;
	}

	int const n = atoi(args[1].c_str());
	if (n < 1 || n > kMaxPlayers || !game().get_player(n)) {
		DebugConsole::write(str(boost::format("Player #%1% does not exist.") % n));
		return;
	}

	DebugConsole::write(
	   str(boost::format("Switching from #%1% to #%2%.") % static_cast<int>(player_number_) % n));
	player_number_ = n;

	if (UI::UniqueWindow* const building_statistics_window = main_windows_.building_stats.window) {
		dynamic_cast<BuildingStatisticsMenu&>(*building_statistics_window).update();
	}
}<|MERGE_RESOLUTION|>--- conflicted
+++ resolved
@@ -453,20 +453,10 @@
 			}
 			return true;
 
-<<<<<<< HEAD
-=======
-		case SDLK_s:
-			if (code.mod & (KMOD_LCTRL | KMOD_RCTRL))
-				new GameMainMenuSaveGame(*this, main_windows_.savegame);
-			else
-				set_display_flag(dfShowStatistics, !get_display_flag(dfShowStatistics));
-			return true;
-
 		case SDLK_w:
 			set_display_flag(dfShowWorkareaOverlap, !get_display_flag(dfShowWorkareaOverlap));
 			return true;
 
->>>>>>> 7c217e33
 		case SDLK_KP_7:
 			if (code.mod & KMOD_NUM)
 				break;
