/*
 * Copyright (C) 2002-2019 by the Widelands Development Team
 *
 * This program is free software; you can redistribute it and/or
 * modify it under the terms of the GNU General Public License
 * as published by the Free Software Foundation; either version 2
 * of the License, or (at your option) any later version.
 *
 * This program is distributed in the hope that it will be useful,
 * but WITHOUT ANY WARRANTY; without even the implied warranty of
 * MERCHANTABILITY or FITNESS FOR A PARTICULAR PURPOSE.  See the
 * GNU General Public License for more details.
 *
 * You should have received a copy of the GNU General Public License
 * along with this program; if not, write to the Free Software
 * Foundation, Inc., 51 Franklin Street, Fifth Floor, Boston, MA  02110-1301, USA.
 *
 */

#include "wui/interactive_player.h"

#include <boost/bind.hpp>
#include <boost/format.hpp>
#include <boost/lambda/bind.hpp>
#include <boost/lambda/construct.hpp>
#include <boost/lexical_cast.hpp>
#include <boost/type_traits.hpp>

#include "base/i18n.h"
#include "base/macros.h"
#include "economy/flag.h"
#include "game_io/game_loader.h"
#include "logic/cmd_queue.h"
#include "logic/map_objects/immovable.h"
#include "logic/map_objects/tribes/building.h"
#include "logic/map_objects/tribes/constructionsite.h"
#include "logic/map_objects/tribes/productionsite.h"
#include "logic/map_objects/tribes/soldier.h"
#include "logic/map_objects/tribes/tribe_descr.h"
#include "logic/message_queue.h"
#include "logic/player.h"
#include "profile/profile.h"
#include "ui_basic/unique_window.h"
#include "wui/building_statistics_menu.h"
#include "wui/debugconsole.h"
#include "wui/fieldaction.h"
#include "wui/game_chat_menu.h"
#include "wui/game_message_menu.h"
#include "wui/game_objectives_menu.h"
#include "wui/game_options_menu.h"
#include "wui/game_statistics_menu.h"
#include "wui/general_statistics_menu.h"
#include "wui/seafaring_statistics_menu.h"
#include "wui/stock_menu.h"
#include "wui/tribal_encyclopedia.h"
#include "wui/ware_statistics_menu.h"

using Widelands::Building;
using Widelands::Map;

namespace {

// Returns the brightness value in [0, 1.] for 'fcoords' at 'gametime' for
// 'pf'. See 'field_brightness' in fields_to_draw.cc for scale of values.
float adjusted_field_brightness(const Widelands::FCoords& fcoords,
                                const uint32_t gametime,
                                const Widelands::Player::Field& pf) {
	if (pf.vision == 0) {
		return 0.;
	}

	uint32_t brightness = 144 + fcoords.field->get_brightness();
	brightness = std::min<uint32_t>(255, (brightness * 255) / 160);

	if (pf.vision == 1) {
		static const uint32_t kDecayTimeInMs = 20000;
		const Widelands::Duration time_ago = gametime - pf.time_node_last_unseen;
		if (time_ago < kDecayTimeInMs) {
			brightness = (brightness * (2 * kDecayTimeInMs - time_ago)) / (2 * kDecayTimeInMs);
		} else {
			brightness = brightness / 2;
		}
	}
	return brightness / 255.;
}
// Remove statistics from the text to draw if the player does not match the map object's owner
InfoToDraw filter_info_to_draw(InfoToDraw info_to_draw,
                               const Widelands::MapObject* object,
                               const Widelands::Player& player) {
	InfoToDraw result = info_to_draw;
	const Widelands::Player* owner = object->get_owner();
	if (owner != nullptr && !player.see_all() && player.is_hostile(*owner)) {
		result = static_cast<InfoToDraw>(result & ~InfoToDraw::kStatistics);
	}
	return result;
}


void draw_immovables_for_visible_field(const Widelands::EditorGameBase& egbase,
                                       const FieldsToDraw::Field& field,
                                       const float scale,
                                       const InfoToDraw info_to_draw,
                                       const Widelands::Player& player,
                                       RenderTarget* dst) {
	Widelands::BaseImmovable* const imm = field.fcoords.field->get_immovable();
	if (imm != nullptr && imm->get_positions(egbase).front() == field.fcoords) {
<<<<<<< HEAD
		imm->draw(egbase.get_gametime(), filter_info_to_draw(info_to_draw, imm, player),
		          field.rendertarget_pixel, scale, dst);
=======
		imm->draw(egbase.get_gametime(), filter_text_to_draw(text_to_draw, imm, player),
		          field.rendertarget_pixel, field.fcoords, scale, dst);
>>>>>>> c9085f42
	}
}

void draw_bobs_for_visible_field(const Widelands::EditorGameBase& egbase,
                                 const FieldsToDraw::Field& field,
                                 const float scale,
                                 const InfoToDraw info_to_draw,
                                 const Widelands::Player& player,
                                 RenderTarget* dst) {
	for (Widelands::Bob* bob = field.fcoords.field->get_first_bob(); bob;
	     bob = bob->get_next_bob()) {
<<<<<<< HEAD
		bob->draw(egbase, filter_info_to_draw(info_to_draw, bob, player), field.rendertarget_pixel,
		          scale, dst);
=======
		bob->draw(egbase, filter_text_to_draw(text_to_draw, bob, player), field.rendertarget_pixel,
		          field.fcoords, scale, dst);
>>>>>>> c9085f42
	}
}

void draw_immovable_for_formerly_visible_field(const FieldsToDraw::Field& field,
                                               const Widelands::Player::Field& player_field,
                                               const float scale,
                                               RenderTarget* dst) {
	if (player_field.map_object_descr == nullptr) {
		return;
	}

	if (player_field.constructionsite.becomes) {
		assert(field.owner != nullptr);
		player_field.constructionsite.draw(
		   field.rendertarget_pixel, field.fcoords, scale, field.owner->get_playercolor(), dst);

	} else if (upcast(const Widelands::BuildingDescr, building, player_field.map_object_descr)) {
		assert(field.owner != nullptr);
		// this is a building therefore we either draw unoccupied or idle animation
		dst->blit_animation(field.rendertarget_pixel, field.fcoords, scale,
		                    building->get_unoccupied_animation(), 0, &field.owner->get_playercolor());
	} else if (player_field.map_object_descr->type() == Widelands::MapObjectType::FLAG) {
		assert(field.owner != nullptr);
		dst->blit_animation(field.rendertarget_pixel, field.fcoords, scale,
		                    field.owner->tribe().flag_animation(), 0,
		                    &field.owner->get_playercolor());
	} else if (const uint32_t pic = player_field.map_object_descr->main_animation()) {
		dst->blit_animation(field.rendertarget_pixel, field.fcoords, scale, pic, 0,
		                    (field.owner == nullptr) ? nullptr : &field.owner->get_playercolor());
	}
}

}  // namespace

InteractivePlayer::InteractivePlayer(Widelands::Game& g,
                                     Section& global_s,
                                     Widelands::PlayerNumber const plyn,
                                     bool const multiplayer,
                                     ChatProvider* chat_provider)
   : InteractiveGameBase(g, global_s, NONE, multiplayer, chat_provider),
     auto_roadbuild_mode_(global_s.get_bool("auto_roadbuild_mode", true)),
     flag_to_connect_(Widelands::Coords::null()),
     grid_marker_pic_(g_gr->images().get("images/wui/overlays/grid_marker.png")) {
	add_toolbar_button(
	   "wui/menus/menu_options_menu", "options_menu", _("Main menu"), &options_, true);
	options_.open_window = [this] { new GameOptionsMenu(*this, options_, main_windows_); };

	add_toolbar_button(
	   "wui/menus/menu_toggle_menu", "statistics_menu", _("Statistics"), &statisticsmenu_, true);
	statisticsmenu_.open_window = [this] {
		new GameStatisticsMenu(*this, statisticsmenu_, main_windows_);
	};

	toolbar()->add_space(15);

	add_toolbar_button(
	   "wui/menus/menu_toggle_minimap", "minimap", _("Minimap"), &minimap_registry(), true);
	minimap_registry().open_window = [this] { toggle_minimap(); };

	toggle_buildhelp_ = add_toolbar_button(
	   "wui/menus/menu_toggle_buildhelp", "buildhelp", _("Show building spaces (on/off)"));
	toggle_buildhelp_->sigclicked.connect(boost::bind(&InteractiveBase::toggle_buildhelp, this));
	reset_zoom_ = add_toolbar_button("wui/menus/menu_reset_zoom", "reset_zoom", _("Reset zoom"));
	reset_zoom_->sigclicked.connect([this] {
		map_view()->zoom_around(
		   1.f, Vector2f(get_w() / 2.f, get_h() / 2.f), MapView::Transition::Smooth);
	});
	toolbar()->add_space(15);
	if (multiplayer) {
		add_toolbar_button("wui/menus/menu_chat", "chat", _("Chat"), &chat_, true);
		chat_.open_window = [this] {
			if (chat_provider_) {
				GameChatMenu::create_chat_console(this, chat_, *chat_provider_);
			}
		};
		toolbar()->add_space(15);
	}

	add_toolbar_button(
	   "wui/menus/menu_objectives", "objectives", _("Objectives"), &objectives_, true);
	objectives_.open_window = [this] { new GameObjectivesMenu(this, objectives_); };

	toggle_message_menu_ = add_toolbar_button(
	   "wui/menus/menu_toggle_oldmessage_menu", "messages", _("Messages"), &message_menu_, true);
	message_menu_.open_window = [this] { new GameMessageMenu(*this, message_menu_); };

	add_toolbar_button("ui_basic/menu_help", "help", _("Help"), &encyclopedia_, true);
	encyclopedia_.open_window = [this] {
		new TribalEncyclopedia(*this, encyclopedia_, &game().lua());
	};

	set_player_number(plyn);
	map_view()->field_clicked.connect([this](const Widelands::NodeAndTriangle<>& node_and_triangle) {
		node_action(node_and_triangle);
	});

	adjust_toolbar_position();

	main_windows_.stock.open_window = [this] { new StockMenu(*this, main_windows_.stock); };

#ifndef NDEBUG  //  only in debug builds
	addCommand("switchplayer", boost::bind(&InteractivePlayer::cmdSwitchPlayer, this, _1));
#endif
}

void InteractivePlayer::think() {
	InteractiveBase::think();

	if (flag_to_connect_) {
		Widelands::Field& field = egbase().map()[flag_to_connect_];
		if (upcast(Widelands::Flag const, flag, field.get_immovable())) {
			if (!flag->has_road() && !is_building_road())
				if (auto_roadbuild_mode_) {
					//  There might be a fieldaction window open, showing a button
					//  for roadbuilding. If that dialog remains open so that the
					//  button is clicked, we would enter roadbuilding mode while
					//  we are already in roadbuilding mode from the call below.
					//  That is not allowed. Therefore we must delete the
					//  fieldaction window before entering roadbuilding mode here.
					fieldaction_.destroy();
					map_view()->mouse_to_field(flag_to_connect_, MapView::Transition::Jump);
					set_sel_pos(Widelands::NodeAndTriangle<>{
					   flag_to_connect_,
					   Widelands::TCoords<>(flag_to_connect_, Widelands::TriangleIndex::D)});
					start_build_road(flag_to_connect_, field.get_owned_by());
				}
			flag_to_connect_ = Widelands::Coords::null();
		}
	}
	{
		char const* msg_icon = "images/wui/menus/menu_toggle_oldmessage_menu.png";
		std::string msg_tooltip = _("Messages");
		if (uint32_t const nr_new_messages =
		       player().messages().nr_messages(Widelands::Message::Status::kNew)) {
			msg_icon = "images/wui/menus/menu_toggle_newmessage_menu.png";
			msg_tooltip =
			   (boost::format(ngettext("%u new message", "%u new messages", nr_new_messages)) %
			    nr_new_messages)
			      .str();
		}
		toggle_message_menu_->set_pic(g_gr->images().get(msg_icon));
		toggle_message_menu_->set_tooltip(msg_tooltip);
	}
}

void InteractivePlayer::draw(RenderTarget& dst) {
	// Bail out if the game isn't actually loaded.
	// This fixes a crash with displaying an error dialog during loading.
	if (!game().is_loaded())
		return;

	draw_map_view(map_view(), &dst);
}

void InteractivePlayer::draw_map_view(MapView* given_map_view, RenderTarget* dst) {
	// In-game, selection can never be on triangles or have a radius.
	assert(get_sel_radius() == 0);
	assert(!get_sel_triangles());

	const Widelands::Player& plr = player();
	const auto& gbase = egbase();
	const Widelands::Map& map = gbase.map();
	const uint32_t gametime = gbase.get_gametime();

	Workareas workareas = get_workarea_overlays(map);
	auto* fields_to_draw = given_map_view->draw_terrain(gbase, workareas, false, dst);
	const auto& road_building = road_building_overlays();

	const float scale = 1.f / given_map_view->view().zoom;

	for (size_t idx = 0; idx < fields_to_draw->size(); ++idx) {
		auto* f = fields_to_draw->mutable_field(idx);

		const Widelands::Player::Field& player_field =
		   plr.fields()[map.get_index(f->fcoords, map.get_width())];

		// Adjust this field for visibility for this player.
		if (!plr.see_all()) {
			f->brightness = adjusted_field_brightness(f->fcoords, gametime, player_field);
			f->roads = player_field.roads;
			f->vision = player_field.vision;
			if (player_field.vision == 1) {
				f->owner = player_field.owner != 0 ? gbase.get_player(player_field.owner) : nullptr;
				f->is_border = player_field.border;
			}
		}

		// Add road building overlays if applicable.
		if (f->vision > 0) {
			const auto it = road_building.road_previews.find(f->fcoords);
			if (it != road_building.road_previews.end()) {
				f->roads |= it->second;
			}

			draw_border_markers(*f, scale, *fields_to_draw, dst);

			// Render stuff that belongs to the node.
			if (f->vision > 1) {
				const auto info_to_draw = get_info_to_draw(!given_map_view->is_animating());
				draw_immovables_for_visible_field(gbase, *f, scale, info_to_draw, plr, dst);
				draw_bobs_for_visible_field(gbase, *f, scale, info_to_draw, plr, dst);
			} else if (f->vision == 1) {
				// We never show census or statistics for objects in the fog.
				draw_immovable_for_formerly_visible_field(*f, player_field, scale, dst);
			}
		}

		// Draw work area markers.
		if (has_workarea_preview(f->fcoords, &map)) {
			blit_field_overlay(dst, *f, grid_marker_pic_,
			                   Vector2i(grid_marker_pic_->width() / 2, grid_marker_pic_->height() / 2),
			                   scale);
		}

		if (f->vision > 0) {
			// Draw build help.
			bool show_port_space = has_expedition_port_space(f->fcoords);
			if (show_port_space || buildhelp()) {
				const auto* overlay = get_buildhelp_overlay(
				   show_port_space ? f->fcoords.field->maxcaps() : plr.get_buildcaps(f->fcoords));
				if (overlay != nullptr) {
					blit_field_overlay(dst, *f, overlay->pic, overlay->hotspot, scale);
				}
			}

			// Blit the selection marker.
			if (f->fcoords == get_sel_pos().node) {
				const Image* pic = get_sel_picture();
				blit_field_overlay(dst, *f, pic, Vector2i(pic->width() / 2, pic->height() / 2), scale);
			}

			// Draw road building slopes.
			{
				const auto it = road_building.steepness_indicators.find(f->fcoords);
				if (it != road_building.steepness_indicators.end()) {
					blit_field_overlay(dst, *f, it->second,
					                   Vector2i(it->second->width() / 2, it->second->height() / 2),
					                   scale);
				}
			}
		}
	}
}

void InteractivePlayer::popup_message(Widelands::MessageId const id,
                                      const Widelands::Message& message) {
	message_menu_.create();
	dynamic_cast<GameMessageMenu&>(*message_menu_.window).show_new_message(id, message);
}

bool InteractivePlayer::can_see(Widelands::PlayerNumber const p) const {
	return p == player_number() || player().see_all();
}
bool InteractivePlayer::can_act(Widelands::PlayerNumber const p) const {
	return p == player_number();
}
Widelands::PlayerNumber InteractivePlayer::player_number() const {
	return player_number_;
}

/// Player has clicked on the given node; bring up the context menu.
void InteractivePlayer::node_action(const Widelands::NodeAndTriangle<>& node_and_triangle) {
	const Map& map = egbase().map();
	if (1 < player().vision(Map::get_index(node_and_triangle.node, map.get_width()))) {
		// Special case for buildings
		if (upcast(Building, building, map.get_immovable(node_and_triangle.node)))
			if (can_see(building->owner().player_number())) {
				show_building_window(node_and_triangle.node, false, false);
				return;
			}

		if (!is_building_road()) {
			if (try_show_ship_window())
				return;
		}

		// everything else can bring up the temporary dialog
		show_field_action(this, get_player(), &fieldaction_);
	}
}

/**
 * Global in-game keypresses:
 * \li Space: toggles buildhelp
 * \li i: show stock (inventory)
 * \li m: show minimap
 * \li o: show objectives window
 * \li c: toggle census
 * \li s: toggle building statistics
 * \li Home: go to starting position
 * \li PageUp/PageDown: change game speed
 * \li Pause: pauses the game
 * \li Return: write chat message
 */
bool InteractivePlayer::handle_key(bool const down, SDL_Keysym const code) {
	if (down) {
		switch (code.sym) {

		case SDLK_i:
			main_windows_.stock.toggle();
			return true;

		case SDLK_n:
			message_menu_.toggle();
			return true;

		case SDLK_o:
			objectives_.toggle();
			return true;

		case SDLK_F1:
			encyclopedia_.toggle();
			return true;

		case SDLK_b:
			if (main_windows_.building_stats.window == nullptr) {
				new BuildingStatisticsMenu(*this, main_windows_.building_stats);
			} else {
				main_windows_.building_stats.toggle();
			}
			return true;

		case SDLK_e:
			if (game().map().allows_seafaring()) {
				if (main_windows_.seafaring_stats.window == nullptr) {
					new SeafaringStatisticsMenu(*this, main_windows_.seafaring_stats);
				} else {
					main_windows_.seafaring_stats.toggle();
				}
			}
			return true;

		case SDLK_KP_7:
			if (code.mod & KMOD_NUM)
				break;
			FALLS_THROUGH;
		case SDLK_HOME:
			map_view()->scroll_to_field(
			   game().map().get_starting_pos(player_number_), MapView::Transition::Smooth);
			return true;

		case SDLK_KP_ENTER:
		case SDLK_RETURN:
			if (chat_provider_) {
				if (!chat_.window) {
					GameChatMenu::create_chat_console(this, chat_, *chat_provider_);
				}
				return dynamic_cast<GameChatMenu*>(chat_.window)->enter_chat_message();
			}
			break;
		default:
			break;
		}
	}

	return InteractiveGameBase::handle_key(down, code);
}

/**
 * Set the player and the visibility to this
 * player
 */
void InteractivePlayer::set_player_number(uint32_t const n) {
	player_number_ = n;
}

/**
 * Cleanup any game-related data before loading a new game
 * while a game is currently playing.
 */
void InteractivePlayer::cleanup_for_load() {
}

bool InteractivePlayer::player_hears_field(const Widelands::Coords& coords) const {
	const Widelands::Player& plr = player();
	if (plr.see_all()) {
		return true;
	}

	const Widelands::Map& map = egbase().map();
	const Widelands::Player::Field& player_field =
	   plr.fields()[map.get_index(coords, map.get_width())];
	return (player_field.vision > 1);
}

void InteractivePlayer::cmdSwitchPlayer(const std::vector<std::string>& args) {
	if (args.size() != 2) {
		DebugConsole::write("Usage: switchplayer <nr>");
		return;
	}

	int const n = atoi(args[1].c_str());
	if (n < 1 || n > kMaxPlayers || !game().get_player(n)) {
		DebugConsole::write(str(boost::format("Player #%1% does not exist.") % n));
		return;
	}

	DebugConsole::write(
	   str(boost::format("Switching from #%1% to #%2%.") % static_cast<int>(player_number_) % n));
	player_number_ = n;

	if (UI::UniqueWindow* const building_statistics_window = main_windows_.building_stats.window) {
		dynamic_cast<BuildingStatisticsMenu&>(*building_statistics_window).update();
	}
}<|MERGE_RESOLUTION|>--- conflicted
+++ resolved
@@ -104,13 +104,8 @@
                                        RenderTarget* dst) {
 	Widelands::BaseImmovable* const imm = field.fcoords.field->get_immovable();
 	if (imm != nullptr && imm->get_positions(egbase).front() == field.fcoords) {
-<<<<<<< HEAD
 		imm->draw(egbase.get_gametime(), filter_info_to_draw(info_to_draw, imm, player),
-		          field.rendertarget_pixel, scale, dst);
-=======
-		imm->draw(egbase.get_gametime(), filter_text_to_draw(text_to_draw, imm, player),
 		          field.rendertarget_pixel, field.fcoords, scale, dst);
->>>>>>> c9085f42
 	}
 }
 
@@ -122,13 +117,8 @@
                                  RenderTarget* dst) {
 	for (Widelands::Bob* bob = field.fcoords.field->get_first_bob(); bob;
 	     bob = bob->get_next_bob()) {
-<<<<<<< HEAD
 		bob->draw(egbase, filter_info_to_draw(info_to_draw, bob, player), field.rendertarget_pixel,
-		          scale, dst);
-=======
-		bob->draw(egbase, filter_text_to_draw(text_to_draw, bob, player), field.rendertarget_pixel,
 		          field.fcoords, scale, dst);
->>>>>>> c9085f42
 	}
 }
 
