--- conflicted
+++ resolved
@@ -183,11 +183,7 @@
 
 	toolbar()->add_space(15);
 	if (multiplayer) {
-<<<<<<< HEAD
-		add_toolbar_button("wui/menus/menu_chat", "chat", _("Chat"), &chat_, true);
-=======
-		toggle_chat_ = add_toolbar_button("wui/menus/chat", "chat", _("Chat"), &chat_, true);
->>>>>>> 07899965
+		add_toolbar_button("wui/menus/chat", "chat", _("Chat"), &chat_, true);
 		chat_.open_window = [this] {
 			if (chat_provider_) {
 				GameChatMenu::create_chat_console(this, chat_, *chat_provider_);
@@ -518,11 +514,7 @@
 		switch (code.sym) {
 
 		case SDLK_i:
-<<<<<<< HEAD
-			main_windows_.stock.toggle();
-=======
 			menu_windows_.stats_stock.toggle();
->>>>>>> 07899965
 			return true;
 
 		case SDLK_n:
@@ -555,16 +547,6 @@
 			}
 			return true;
 
-<<<<<<< HEAD
-=======
-		case SDLK_s:
-			if (code.mod & (KMOD_LCTRL | KMOD_RCTRL))
-				new GameMainMenuSaveGame(*this, menu_windows_.savegame);
-			else
-				set_display_flag(dfShowStatistics, !get_display_flag(dfShowStatistics));
-			return true;
-
->>>>>>> 07899965
 		case SDLK_w:
 			set_display_flag(dfShowWorkareaOverlap, !get_display_flag(dfShowWorkareaOverlap));
 			return true;
