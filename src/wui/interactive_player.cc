/*
 * Copyright (C) 2002-2022 by the Widelands Development Team
 *
 * This program is free software; you can redistribute it and/or
 * modify it under the terms of the GNU General Public License
 * as published by the Free Software Foundation; either version 2
 * of the License, or (at your option) any later version.
 *
 * This program is distributed in the hope that it will be useful,
 * but WITHOUT ANY WARRANTY; without even the implied warranty of
 * MERCHANTABILITY or FITNESS FOR A PARTICULAR PURPOSE.  See the
 * GNU General Public License for more details.
 *
 * You should have received a copy of the GNU General Public License
 * along with this program; if not, see <https://www.gnu.org/licenses/>.
 *
 */

#include "wui/interactive_player.h"

#include "base/i18n.h"
#include "base/macros.h"
#include "base/multithreading.h"
#include "economy/flag.h"
#include "game_io/game_loader.h"
#include "graphic/game_renderer.h"
#include "graphic/mouse_cursor.h"
#include "graphic/text_layout.h"
#include "logic/cmd_queue.h"
#include "logic/map_objects/checkstep.h"
#include "logic/map_objects/immovable.h"
#include "logic/map_objects/tribes/building.h"
#include "logic/map_objects/tribes/constructionsite.h"
#include "logic/map_objects/tribes/productionsite.h"
#include "logic/map_objects/tribes/soldier.h"
#include "logic/map_objects/tribes/tribe_descr.h"
#include "logic/message_queue.h"
#include "logic/player.h"
#include "ui_basic/unique_window.h"
#include "wlapplication_options.h"
#include "wui/attack_window.h"
#include "wui/building_statistics_menu.h"
#include "wui/debugconsole.h"
#include "wui/fieldaction.h"
#include "wui/game_message_menu.h"
#include "wui/game_objectives_menu.h"
#include "wui/general_statistics_menu.h"
#include "wui/seafaring_statistics_menu.h"
#include "wui/soldier_statistics_menu.h"
#include "wui/stock_menu.h"
#include "wui/toolbar.h"
#include "wui/tribal_encyclopedia.h"
#include "wui/unique_window_handler.h"
#include "wui/ware_statistics_menu.h"

using Widelands::Building;
using Widelands::Map;

namespace {

// Returns the brightness value in [0, 1.] for 'fcoords' at 'gametime' for
// 'pf'. See 'field_brightness' in fields_to_draw.cc for scale of values.
float adjusted_field_brightness(const Widelands::FCoords& fcoords,
                                const Time& gametime,
                                const Widelands::Player::Field& pf) {
	if (pf.vision == Widelands::VisibleState::kUnexplored) {
		return 0.;
	}

	uint32_t brightness = 144 + fcoords.field->get_brightness();
	brightness = std::min<uint32_t>(255, (brightness * 255) / 160);

	if (pf.vision == Widelands::VisibleState::kPreviouslySeen) {
		static const Duration kDecayTimeInMs = Duration(20000);
		const Duration time_ago = gametime - pf.time_node_last_unseen;
		if (time_ago < kDecayTimeInMs) {
			brightness =
			   (brightness * (2 * kDecayTimeInMs.get() - time_ago.get())) / (2 * kDecayTimeInMs.get());
		} else {
			brightness = brightness / 2;
		}
	}
	return brightness / 255.;
}
// Remove statistics from the text to draw if the player does not match the map object's owner
InfoToDraw filter_info_to_draw(InfoToDraw info_to_draw,
                               const Widelands::MapObject* object,
                               const Widelands::Player& player) {
	InfoToDraw result = info_to_draw;
	const Widelands::Player* owner = object->get_owner();
	if (owner != nullptr && !player.see_all() && player.is_hostile(*owner)) {
		result = static_cast<InfoToDraw>(result & ~InfoToDraw::kStatistics);
	}
	return result;
}

void draw_bobs_for_visible_field(const Widelands::EditorGameBase& egbase,
                                 const FieldsToDraw::Field& field,
                                 const float scale,
                                 const InfoToDraw info_to_draw,
                                 const Widelands::Player& player,
                                 RenderTarget* dst) {
	MutexLock m(MutexLock::ID::kObjects);
	for (Widelands::Bob* bob = field.fcoords.field->get_first_bob(); bob != nullptr;
	     bob = bob->get_next_bob()) {
		bob->draw(egbase, filter_info_to_draw(info_to_draw, bob, player), field.rendertarget_pixel,
		          field.fcoords, scale, dst);
	}
}

void draw_immovable_for_formerly_visible_field(const FieldsToDraw::Field& field,
                                               const InfoToDraw info_to_draw,
                                               const Widelands::Player::Field& player_field,
                                               const float scale,
                                               RenderTarget* dst) {
	if (player_field.map_object_descr == nullptr) {
		return;
	}

	if (upcast(const Widelands::BuildingDescr, building, player_field.map_object_descr)) {
		assert(field.owner != nullptr);
		// this is a building therefore we either draw unoccupied or idle animation
		if (building->type() == Widelands::MapObjectType::CONSTRUCTIONSITE) {
			player_field.constructionsite->draw(field.rendertarget_pixel, field.fcoords, scale,
			                                    (info_to_draw & InfoToDraw::kShowBuildings) != 0,
			                                    field.owner->get_playercolor(), dst);
		} else {
			const RGBColor* player_color;
			float opacity;
			if ((info_to_draw & InfoToDraw::kShowBuildings) != 0) {
				player_color = &field.owner->get_playercolor();
				opacity = 1.0f;
			} else {
				player_color = nullptr;
				opacity = Widelands::kBuildingSilhouetteOpacity;
			}
			if (building->type() == Widelands::MapObjectType::DISMANTLESITE &&
			    // TODO(Nordfriese): `building` can only be nullptr in savegame
			    // compatibility cases – remove that check after v1.0
			    (player_field.dismantlesite.building != nullptr)) {
				dst->blit_animation(field.rendertarget_pixel, field.fcoords, scale,
				                    player_field.dismantlesite.building->get_unoccupied_animation(),
				                    Time(0), player_color, opacity,
				                    100 - ((player_field.dismantlesite.progress * 100) >> 16));
			} else {
				dst->blit_animation(field.rendertarget_pixel, field.fcoords, scale,
				                    building->get_unoccupied_animation(), Time(0), player_color,
				                    opacity);
			}
		}
	} else if (player_field.map_object_descr->type() == Widelands::MapObjectType::FLAG) {
		assert(field.owner != nullptr);
		dst->blit_animation(field.rendertarget_pixel, field.fcoords, scale,
		                    field.owner->tribe().flag_animation(), Time(0),
		                    &field.owner->get_playercolor());
	} else if (const uint32_t pic = player_field.map_object_descr->main_animation()) {
		dst->blit_animation(field.rendertarget_pixel, field.fcoords, scale, pic, Time(0),
		                    (field.owner == nullptr) ? nullptr : &field.owner->get_playercolor());
	}
}

}  // namespace

InteractivePlayer::InteractivePlayer(Widelands::Game& g,
                                     Section& global_s,
                                     Widelands::PlayerNumber const plyn,
                                     bool const multiplayer,
                                     ChatProvider* chat_provider)
   : InteractiveGameBase(g, global_s, multiplayer, chat_provider),
     auto_roadbuild_mode_(global_s.get_bool("auto_roadbuild_mode", true)),
     flag_to_connect_(Widelands::Coords::null()),
     statisticsmenu_(toolbar(),
                     "dropdown_menu_statistics",
                     0,
                     0,
                     MainToolbar::kButtonSize,
                     10,
                     MainToolbar::kButtonSize,
                     /** TRANSLATORS: Title for the statistics menu button in the game */
                     _("Statistics"),
                     UI::DropdownType::kPictorialMenu,
                     UI::PanelStyle::kWui,
                     UI::ButtonStyle::kWuiPrimary,
                     [this](StatisticsMenuEntry t) { statistics_menu_selected(t); }),
     grid_marker_pic_(g_image_cache->get("images/wui/overlays/grid_marker.png")),
     portspace_hint_pic_(g_image_cache->get("images/wui/overlays/port_hint.png"))
#if 0  // TODO(Nordfriese): Re-add training wheels code after v1.0
     , training_wheel_indicator_pic_(g_image_cache->get("images/wui/training_wheels_arrow.png")),
     training_wheel_indicator_field_(Widelands::FCoords::null(), nullptr)
#endif
{
	add_main_menu();

	toolbar()->add_space(15);

	add_mapview_menu(MiniMapType::kStaticViewWindow);
	add_showhide_menu();
	add_gamespeed_menu();

	toolbar()->add_space(15);
	if (multiplayer) {
		add_chat_ui();
		toolbar()->add_space(15);
	}

	add_statistics_menu();

	add_toolbar_button("wui/menus/objectives", "objectives",
	                   as_tooltip_text_with_hotkey(
	                      _("Objectives"), shortcut_string_for(KeyboardShortcut::kInGameObjectives),
	                      UI::PanelStyle::kWui),
	                   &objectives_, true);
	objectives_.open_window = [this] { new GameObjectivesMenu(this, objectives_); };

	toggle_message_menu_ =
	   add_toolbar_button("wui/menus/message_old", "messages",
	                      as_tooltip_text_with_hotkey(
	                         _("Messages"), shortcut_string_for(KeyboardShortcut::kInGameMessages),
	                         UI::PanelStyle::kWui),
	                      &message_menu_, true);
	message_menu_.open_window = [this] { new GameMessageMenu(*this, message_menu_); };

	toolbar()->add_space(15);

	add_toolbar_button("ui_basic/menu_help", "help",
	                   as_tooltip_text_with_hotkey(
	                      _("Help"), shortcut_string_for(KeyboardShortcut::kCommonEncyclopedia),
	                      UI::PanelStyle::kWui),
	                   &encyclopedia_, true);
	encyclopedia_.open_window = [this] {
		new TribalEncyclopedia(*this, encyclopedia_, &game().lua());
	};

	set_player_number(plyn);
	map_view()->field_clicked.connect([this](const Widelands::NodeAndTriangle<>& node_and_triangle) {
		node_action(node_and_triangle);
	});

	finalize_toolbar();

#ifndef NDEBUG  //  only in debug builds
	addCommand(
	   "switchplayer", [this](const std::vector<std::string>& str) { cmdSwitchPlayer(str); });
#endif

	map_options_subscriber_ = Notifications::subscribe<NoteMapOptions>(
	   [this](const NoteMapOptions& /* note */) { rebuild_statistics_menu(); });
	shipnotes_subscriber_ =
	   Notifications::subscribe<Widelands::NoteShip>([this](const Widelands::NoteShip& note) {
		   if (note.ship->owner().player_number() == player_number() &&
		       note.action == Widelands::NoteShip::Action::kWaitingForCommand &&
		       note.ship->get_ship_state() ==
		          Widelands::ShipStates::kExpeditionPortspaceFound) {
			   expedition_port_spaces_.emplace(note.ship, note.ship->exp_port_spaces().front());
		   }
	   });

	initialization_complete();
}

void InteractivePlayer::add_statistics_menu() {
	statisticsmenu_.set_image(g_image_cache->get("images/wui/menus/statistics.png"));
	toolbar()->add(&statisticsmenu_);

	menu_windows_.stats_seafaring.open_window = [this] {
		new SeafaringStatisticsMenu(*this, menu_windows_.stats_seafaring);
	};

	menu_windows_.stats_stock.open_window = [this] {
		new StockMenu(*this, menu_windows_.stats_stock);
	};

	menu_windows_.stats_buildings.open_window = [this] {
		new BuildingStatisticsMenu(*this, menu_windows_.stats_buildings);
	};

	menu_windows_.stats_soldiers.open_window = [this] {
		new SoldierStatisticsMenu(*this, menu_windows_.stats_soldiers);
	};

	menu_windows_.stats_wares.open_window = [this] {
		new WareStatisticsMenu(*this, menu_windows_.stats_wares);
	};

	menu_windows_.stats_general.open_window = [this] {
		new GeneralStatisticsMenu(*this, menu_windows_.stats_general);
	};

	// NoteMapOptions takes care of the rebuilding

	statisticsmenu_.selected.connect(
	   [this] { statistics_menu_selected(statisticsmenu_.get_selected()); });
}

void InteractivePlayer::rebuild_statistics_menu() {
	const StatisticsMenuEntry last_selection = statisticsmenu_.has_selection() ?
                                                 statisticsmenu_.get_selected() :
                                                 StatisticsMenuEntry::kSoldiers;

	statisticsmenu_.clear();

	if (egbase().map().allows_seafaring()) {
		/** TRANSLATORS: An entry in the game's statistics menu */
		statisticsmenu_.add(_("Seafaring"), StatisticsMenuEntry::kSeafaring,
		                    g_image_cache->get("images/wui/menus/statistics_seafaring.png"), false,
		                    "", shortcut_string_for(KeyboardShortcut::kInGameStatsSeafaring));
	}

	/** TRANSLATORS: An entry in the game's statistics menu */
	statisticsmenu_.add(_("Soldiers"), StatisticsMenuEntry::kSoldiers,
	                    g_image_cache->get("images/wui/menus/toggle_soldier_levels.png"), false, "",
	                    shortcut_string_for(KeyboardShortcut::kInGameStatsSoldiers));

	/** TRANSLATORS: An entry in the game's statistics menu */
	statisticsmenu_.add(_("Stock"), StatisticsMenuEntry::kStock,
	                    g_image_cache->get("images/wui/menus/statistics_stock.png"), false, "",
	                    shortcut_string_for(KeyboardShortcut::kInGameStatsStock));

	/** TRANSLATORS: An entry in the game's statistics menu */
	statisticsmenu_.add(_("Buildings"), StatisticsMenuEntry::kBuildings,
	                    g_image_cache->get("images/wui/menus/statistics_buildings.png"), false, "",
	                    shortcut_string_for(KeyboardShortcut::kInGameStatsBuildings));

	/** TRANSLATORS: An entry in the game's statistics menu */
	statisticsmenu_.add(_("Wares"), StatisticsMenuEntry::kWare,
	                    g_image_cache->get("images/wui/menus/statistics_wares.png"), false, "",
	                    shortcut_string_for(KeyboardShortcut::kInGameStatsWares));

	/** TRANSLATORS: An entry in the game's statistics menu */
	statisticsmenu_.add(_("General"), StatisticsMenuEntry::kGeneral,
	                    g_image_cache->get("images/wui/menus/statistics_general.png"), false, "",
	                    shortcut_string_for(KeyboardShortcut::kInGameStatsGeneral));

	statisticsmenu_.select(last_selection);
}

void InteractivePlayer::statistics_menu_selected(StatisticsMenuEntry entry) {
	switch (entry) {
	case StatisticsMenuEntry::kGeneral: {
		menu_windows_.stats_general.toggle();
	} break;
	case StatisticsMenuEntry::kWare: {
		menu_windows_.stats_wares.toggle();
	} break;
	case StatisticsMenuEntry::kBuildings: {
		menu_windows_.stats_buildings.toggle();
	} break;
	case StatisticsMenuEntry::kSoldiers: {
		menu_windows_.stats_soldiers.toggle();
	} break;
	case StatisticsMenuEntry::kStock: {
		menu_windows_.stats_stock.toggle();
	} break;
	case StatisticsMenuEntry::kSeafaring: {
		if (egbase().map().allows_seafaring()) {
			menu_windows_.stats_seafaring.toggle();
		}
	} break;
	}
	statisticsmenu_.toggle();
}

void InteractivePlayer::rebuild_showhide_menu() {
	const ShowHideEntry last_selection =
	   showhidemenu_.has_selection() ? showhidemenu_.get_selected() : ShowHideEntry::kBuildingSpaces;

	InteractiveGameBase::rebuild_showhide_menu();
	showhidemenu_.add(
	   get_display_flag(dfShowWorkareaOverlap) ?
          /** TRANSLATORS: An entry in the game's show/hide menu to toggle whether workarea overlaps
           * are highlighted */
          _("Hide Workarea Overlaps") :
          /** TRANSLATORS: An entry in the game's show/hide menu to toggle whether workarea overlaps
           * are highlighted */
          _("Show Workarea Overlaps"),
	   ShowHideEntry::kWorkareaOverlap,
	   g_image_cache->get("images/wui/menus/show_workarea_overlap.png"), false,
	   _("Toggle whether overlapping workareas are indicated when placing a constructionsite"),
	   shortcut_string_for(KeyboardShortcut::kInGameShowhideWorkareas));

	showhidemenu_.select(last_selection);
}

bool InteractivePlayer::has_expedition_port_space(const Widelands::Coords& coords) const {
	for (const auto& pair : expedition_port_spaces_) {
		if (pair.second == coords) {
			return true;
		}
	}
	return false;
}

void InteractivePlayer::draw_immovables_for_visible_field(
   const Widelands::EditorGameBase& egbase,
   const FieldsToDraw::Field& field,
   const float scale,
   const InfoToDraw info_to_draw,
   const Widelands::Player& player,
   RenderTarget* dst,
   std::set<Widelands::Coords>& deferred_coords) {
	MutexLock m(MutexLock::ID::kObjects);

	Widelands::BaseImmovable* const imm = field.fcoords.field->get_immovable();
	if (imm == nullptr) {
		return;
	}
	if (imm->get_positions(egbase).front() == field.fcoords) {
		imm->draw(egbase.get_gametime(), filter_info_to_draw(info_to_draw, imm, player),
		          field.rendertarget_pixel, field.fcoords, scale, dst);
		if (upcast(const Widelands::Immovable, i, imm)) {
			if (i->is_marked_for_removal(player_number())) {
				const Image* img = g_image_cache->get("images/wui/overlays/targeted.png");
				blit_field_overlay(dst, field, img, Vector2i(img->width() / 2, img->height()), scale);
			}
		}
	} else {
		// This is not the building's main position so we can't draw it now.
		// We remember it so we can draw it later.
		deferred_coords.insert(imm->get_positions(egbase).front());
	}
}

void InteractivePlayer::think() {
	InteractiveBase::think();

	if (player().is_picking_custom_starting_position()) {
		set_sel_picture(
		   playercolor_image(player().get_playercolor(), "images/players/player_position_menu.png"));
	}

	if (flag_to_connect_) {
		Widelands::Field& field = egbase().map()[flag_to_connect_];
		if (upcast(Widelands::Flag const, flag, field.get_immovable())) {
			if (!flag->has_road() && !in_road_building_mode()) {
				if (auto_roadbuild_mode_) {
					//  There might be a fieldaction window open, showing a button
					//  for roadbuilding. If that dialog remains open so that the
					//  button is clicked, we would enter roadbuilding mode while
					//  we are already in roadbuilding mode from the call below.
					//  That is not allowed. Therefore we must delete the
					//  fieldaction window before entering roadbuilding mode here.
					fieldaction_.destroy();
					map_view()->mouse_to_field(flag_to_connect_, MapView::Transition::Jump);
					set_sel_pos(Widelands::NodeAndTriangle<>{
					   flag_to_connect_,
					   Widelands::TCoords<>(flag_to_connect_, Widelands::TriangleIndex::D)});
					start_build_road(flag_to_connect_, field.get_owned_by(), RoadBuildingType::kRoad);
				}
			}
			flag_to_connect_ = Widelands::Coords::null();
		}
	}
	{
		char const* msg_icon = "images/wui/menus/message_old.png";
		std::string msg_tooltip = _("Messages");
		if (uint32_t const nr_new_messages =
		       player().messages().nr_messages(Widelands::Message::Status::kNew)) {
			msg_icon = "images/wui/menus/message_new.png";
			msg_tooltip =
			   format(ngettext("%u new message", "%u new messages", nr_new_messages), nr_new_messages);
		}
		toggle_message_menu_->set_pic(g_image_cache->get(msg_icon));
		toggle_message_menu_->set_tooltip(as_tooltip_text_with_hotkey(
		   msg_tooltip, shortcut_string_for(KeyboardShortcut::kInGameMessages),
		   UI::PanelStyle::kWui));
	}

	// Cleanup found port spaces if the ship sailed on or was destroyed
	for (auto it = expedition_port_spaces_.begin(); it != expedition_port_spaces_.end(); ++it) {
		Widelands::Ship* ship = it->first.get(egbase());
<<<<<<< HEAD
		if (!ship ||
		    ship->get_ship_state() != Widelands::ShipStates::kExpeditionPortspaceFound) {
=======
		if ((ship == nullptr) ||
		    ship->get_ship_state() != Widelands::Ship::ShipStates::kExpeditionPortspaceFound) {
>>>>>>> b8bea72d
			expedition_port_spaces_.erase(it);
			// If another port space also needs removing, we'll take care of it in the next frame
			return;
		}
	}
}

void InteractivePlayer::draw(RenderTarget& dst) {
	// Bail out if the game isn't actually loaded.
	// This fixes a crash with displaying an error dialog during loading.
	if (!game().is_loaded()) {
		return;
	}

	draw_map_view(map_view(), &dst);
}

constexpr float kBuildhelpOpacity = 0.3f;

void InteractivePlayer::draw_map_view(MapView* given_map_view, RenderTarget* dst) {
	// In-game, selection can never be on triangles or have a radius.
	assert(get_sel_radius() == 0);
	assert(!get_sel_triangles());

	const Widelands::Player& plr = player();
	const Widelands::EditorGameBase& gbase = egbase();
	const Widelands::Map& map = gbase.map();
	const Time& gametime = gbase.get_gametime();

	Workareas workareas = get_workarea_overlays(map);
	FieldsToDraw* fields_to_draw = given_map_view->draw_terrain(gbase, &plr, workareas, false, dst);
	const auto& road_building_s = road_building_steepness_overlays();
	const bool picking_starting_pos = plr.is_picking_custom_starting_position();

	const float scale = 1.f / given_map_view->view().zoom;

	// Store the coords of partially visible buildings
	// so we can draw them later when we get to their main position.
	std::set<Widelands::Coords> deferred_coords;

	for (size_t idx = 0; idx < fields_to_draw->size(); ++idx) {
		FieldsToDraw::Field* f = fields_to_draw->mutable_field(idx);

		const Widelands::Player::Field& player_field =
		   plr.fields()[map.get_index(f->fcoords, map.get_width())];

		// Adjust this field for visibility for this player.
		if (!plr.see_all()) {
			f->brightness = adjusted_field_brightness(f->fcoords, gametime, player_field);
			f->road_e = player_field.r_e;
			f->road_se = player_field.r_se;
			f->road_sw = player_field.r_sw;
			f->seeing = player_field.vision;
			if (player_field.vision == Widelands::VisibleState::kPreviouslySeen) {
				f->owner = player_field.owner != 0 ? gbase.get_player(player_field.owner) : nullptr;
				f->is_border = player_field.border;
			}
		}

		// Add road building overlays if applicable.
		if (f->seeing != Widelands::VisibleState::kUnexplored) {
			draw_road_building(*f);

			draw_bridges(
			   dst, f, f->seeing == Widelands::VisibleState::kVisible ? gametime : Time(0), scale);
			draw_border_markers(*f, scale, *fields_to_draw, dst);

			// Draw immovables and bobs.
			const InfoToDraw info_to_draw = get_info_to_draw(!given_map_view->is_animating());

			if (f->seeing == Widelands::VisibleState::kVisible) {
				draw_immovables_for_visible_field(
				   gbase, *f, scale, info_to_draw, plr, dst, deferred_coords);
				draw_bobs_for_visible_field(gbase, *f, scale, info_to_draw, plr, dst);
			} else if (deferred_coords.count(f->fcoords) > 0) {
				// This is the main position of a building that is visible on another field
				// so although this field isn't visible we draw the building as if it was.
				draw_immovables_for_visible_field(
				   gbase, *f, scale, info_to_draw, plr, dst, deferred_coords);
			} else {
				// We never show census or statistics for objects in the fog.
				draw_immovable_for_formerly_visible_field(*f, info_to_draw, player_field, scale, dst);
			}
		}

		// Draw the player starting position overlays.
		const bool suited_as_starting_pos =
		   picking_starting_pos && plr.get_starting_position_suitability(f->fcoords);
		if (suited_as_starting_pos) {
			for (unsigned p = map.get_nrplayers(); p != 0u; --p) {
				if (map.get_starting_pos(p) == f->fcoords) {
					const Image* player_image =
					   playercolor_image(p - 1, "images/players/player_position.png");
					static constexpr int kStartingPosHotspotY = 55;
					blit_field_overlay(dst, *f, player_image,
					                   Vector2i(player_image->width() / 2, kStartingPosHotspotY), scale);
					break;
				}
			}
		}

		// Draw work area markers.
		if (has_workarea_preview(f->fcoords, &map)) {
			blit_field_overlay(dst, *f, grid_marker_pic_,
			                   Vector2i(grid_marker_pic_->width() / 2, grid_marker_pic_->height() / 2),
			                   scale);
		}

		if (f->seeing != Widelands::VisibleState::kUnexplored) {
			// Draw build help.
			const bool show_port_space = has_expedition_port_space(f->fcoords);
			if (show_port_space || suited_as_starting_pos || buildhelp()) {
				Widelands::NodeCaps caps;
				Widelands::NodeCaps maxcaps = f->fcoords.field->maxcaps();
				float opacity =
				   f->seeing == Widelands::VisibleState::kVisible ? 1.f : kBuildhelpOpacity;
				if (picking_starting_pos) {
					caps = suited_as_starting_pos || buildhelp() ? f->fcoords.field->nodecaps() :
                                                              Widelands::CAPS_NONE;
				} else if (show_port_space) {
					caps = maxcaps;
				} else {
					caps = plr.get_buildcaps(f->fcoords);
					if ((caps & Widelands::BUILDCAPS_SIZEMASK) == 0) {
						for (const Widelands::BuildingDescr* b :
						     plr.tribe().buildings_built_over_immovables()) {
							if (plr.check_can_build(*b, f->fcoords)) {
								caps = maxcaps;
								opacity *= 2 * kBuildhelpOpacity;
								break;
							}
						}
					}
				}

				const auto* overlay = get_buildhelp_overlay(caps);
				if (overlay != nullptr) {
					blit_field_overlay(dst, *f, overlay->pic, overlay->hotspot, scale, opacity);
				}

				// Draw port space hint if a port could be built here, but current situation doesn't
				// allow it.
				bool has_road =
				   (player_field.r_e != 0u) || (player_field.r_sw != 0u) || (player_field.r_se != 0u);
				bool has_object = (f->fcoords.field->get_immovable() != nullptr);
				if (((maxcaps & Widelands::BUILDCAPS_PORT) != 0) &&
				    ((caps & Widelands::BUILDCAPS_PORT) == 0) &&
				    f->fcoords.field->is_interior(plr.player_number()) && !has_road && !has_object) {
					const Image* pic = portspace_hint_pic_;
					if (overlay != nullptr && ((caps & Widelands::BUILDCAPS_BUILDINGMASK) != 0)) {
						blit_field_overlay(dst, *f, pic, Vector2i(0, 0), scale, opacity);
					} else if (overlay != nullptr && ((caps & Widelands::BUILDCAPS_FLAG) != 0)) {
						blit_field_overlay(dst, *f, pic,
						                   Vector2i(5, overlay->hotspot.y - pic->height() / 2), scale,
						                   opacity);
					} else {
						blit_field_overlay(
						   dst, *f, pic, Vector2i(pic->width() / 2, pic->height() / 2), scale, opacity);
					}
				}
			}

			// Blit the selection marker.
			if (g_mouse_cursor->is_visible() && f->fcoords == get_sel_pos().node) {
				const Image* pic = get_sel_picture();
				blit_field_overlay(dst, *f, pic, Vector2i(pic->width() / 2, pic->height() / 2), scale);
			}

			// Draw road building slopes.
			{
				const auto itb = road_building_s.find(f->fcoords);
				if (itb != road_building_s.end()) {
					blit_field_overlay(dst, *f, itb->second,
					                   Vector2i(itb->second->width() / 2, itb->second->height() / 2),
					                   scale);
				}
			}
		}

#if 0  // TODO(Nordfriese): Re-add training wheels code after v1.0
		// Blit arrow for training wheel instructions
		if (training_wheel_indicator_field_ == f->fcoords) {
			constexpr int kTrainingWheelArrowOffset = 5;
			blit_field_overlay(
			   dst, *f, training_wheel_indicator_pic_,
			   Vector2i(-kTrainingWheelArrowOffset,
			            training_wheel_indicator_pic_->height() + kTrainingWheelArrowOffset),
			   scale);
		}
#endif
	}
}

void InteractivePlayer::popup_message(Widelands::MessageId const id,
                                      const Widelands::Message& message) const {
	// Fix a race condition that happens only in the testsuite
	MutexLock m(MutexLock::ID::kObjects);

	message_menu_.create();
	dynamic_cast<GameMessageMenu&>(*message_menu_.window).show_new_message(id, message);
}

#if 0  // TODO(Nordfriese): Re-add training wheels code after v1.0
void InteractivePlayer::set_training_wheel_indicator_pos(const Vector2i& pos) {
	constexpr int kTrainingWheelArrowOffset = 5;
	if (pos == Vector2i::invalid()) {
		training_wheel_indicator_icon_.reset(nullptr);
	} else {
		// We create a new icon every time to paint it on top of the other child panels
		training_wheel_indicator_icon_.reset(
		   new UI::Icon(this, UI::PanelStyle::kWui, training_wheel_indicator_pic_));
		training_wheel_indicator_icon_->set_no_frame();
		training_wheel_indicator_icon_->set_pos(
		   Vector2i(pos.x - kTrainingWheelArrowOffset,
		            pos.y - training_wheel_indicator_icon_->get_h() + kTrainingWheelArrowOffset));
	}
}
void InteractivePlayer::set_training_wheel_indicator_field(const Widelands::FCoords& field) {
	training_wheel_indicator_field_ = field;
}
#endif

bool InteractivePlayer::can_see(Widelands::PlayerNumber const p) const {
	return p == player_number() || player().see_all();
}
bool InteractivePlayer::can_act(Widelands::PlayerNumber const p) const {
	return p == player_number();
}
Widelands::PlayerNumber InteractivePlayer::player_number() const {
	return player_number_;
}

/// Player has clicked on the given node; bring up the context menu.
void InteractivePlayer::node_action(const Widelands::NodeAndTriangle<>& node_and_triangle) {
	if (player().is_picking_custom_starting_position()) {
		if (get_player()->pick_custom_starting_position(node_and_triangle.node)) {
			unset_sel_picture();
		}
		return;
	}

	const Map& map = egbase().map();
	if (player().is_seeing(map.get_index(node_and_triangle.node))) {
		// Special case for buildings
		if (upcast(Building, building, map.get_immovable(node_and_triangle.node))) {
			if (can_see(building->owner().player_number())) {
				show_building_window(node_and_triangle.node, false, false);
				return;
			}
		}
		if (show_attack_window(node_and_triangle.node, true) != nullptr) {
			return;
		}

		if (!in_road_building_mode()) {
			if (try_show_ship_window()) {
				return;
			}
		}

		// everything else can bring up the temporary dialog
		show_field_action(this, get_player(), &fieldaction_);
	}
}

UI::Window* InteractivePlayer::show_attack_window(const Widelands::Coords& c,
                                                  const bool fastclick) {
	const Map& map = egbase().map();
	if (Widelands::BaseImmovable* immo = map.get_immovable(c)) {
		if (immo->descr().type() >= Widelands::MapObjectType::BUILDING) {
			upcast(Building, building, immo);
			assert(building != nullptr);
			if (const Widelands::AttackTarget* attack_target = building->attack_target()) {
				if (player().is_hostile(building->owner()) && attack_target->can_be_attacked()) {
					UI::UniqueWindow::Registry& registry =
					   unique_windows().get_registry(format("attack_%d", building->serial()));
					registry.open_window = [this, &registry, building, &c, fastclick]() {
						new AttackWindow(*this, registry, *building, c, fastclick);
					};
					registry.create();
					return registry.window;
				}
			}
		}
	}
	return nullptr;
}

/**
 * Global in-game keypresses:
 * \li Space: toggles buildhelp
 * \li i: show stock (inventory)
 * \li m: show minimap
 * \li o: show objectives window
 * \li c: toggle census
 * \li s: toggle building statistics
 * \li Home: go to starting position
 * \li PageUp/PageDown: change game speed
 * \li Pause: pauses the game
 * \li Return: write chat message
 */
bool InteractivePlayer::handle_key(bool const down, SDL_Keysym const code) {
	if (down) {
		if (matches_shortcut(KeyboardShortcut::kCommonEncyclopedia, code)) {
			encyclopedia_.toggle();
			return true;
		}
		if (matches_shortcut(KeyboardShortcut::kInGameStatsStock, code)) {
			menu_windows_.stats_stock.toggle();
			return true;
		}
		if (matches_shortcut(KeyboardShortcut::kInGameStatsWares, code)) {
			menu_windows_.stats_wares.toggle();
			return true;
		}
		if (matches_shortcut(KeyboardShortcut::kInGameMessages, code)) {
			message_menu_.toggle();
			return true;
		}
		if (matches_shortcut(KeyboardShortcut::kInGameObjectives, code)) {
			objectives_.toggle();
			return true;
		}
		if (matches_shortcut(KeyboardShortcut::kInGameStatsBuildings, code)) {
			if (menu_windows_.stats_buildings.window == nullptr) {
				new BuildingStatisticsMenu(*this, menu_windows_.stats_buildings);
			} else {
				menu_windows_.stats_buildings.toggle();
			}
			return true;
		}
		if (matches_shortcut(KeyboardShortcut::kInGameStatsSoldiers, code)) {
			if (menu_windows_.stats_soldiers.window == nullptr) {
				new SoldierStatisticsMenu(*this, menu_windows_.stats_soldiers);
			} else {
				menu_windows_.stats_soldiers.toggle();
			}
			return true;
		}
		if (matches_shortcut(KeyboardShortcut::kInGameStatsSeafaring, code) &&
		    game().map().allows_seafaring()) {
			if (menu_windows_.stats_seafaring.window == nullptr) {
				new SeafaringStatisticsMenu(*this, menu_windows_.stats_seafaring);
			} else {
				menu_windows_.stats_seafaring.toggle();
			}
			return true;
		}
		if (matches_shortcut(KeyboardShortcut::kInGameShowhideWorkareas, code)) {
			set_display_flag(dfShowWorkareaOverlap, !get_display_flag(dfShowWorkareaOverlap));
			return true;
		}
		if (matches_shortcut(KeyboardShortcut::kInGameScrollToHQ, code) ||
		    (get_config_bool("numpad_diagonalscrolling", false) && code.sym == SDLK_KP_5 &&
		     matches_keymod(code.mod, KMOD_NONE))) {
			map_view()->scroll_to_field(
			   game().map().get_starting_pos(player_number_), MapView::Transition::Smooth);
			return true;
		}

		const Widelands::DescriptionIndex fastplace = egbase().descriptions().building_index(
		   matching_fastplace_shortcut(code, player().tribe().name()));
		if (player().tribe().has_building(fastplace)) {
			game().send_player_build(player_number(), get_sel_pos().node, fastplace);
			set_flag_to_connect(game().map().br_n(get_sel_pos().node));
		}
	}

	return InteractiveGameBase::handle_key(down, code);
}

/**
 * Set the player and the visibility to this
 * player
 */
void InteractivePlayer::set_player_number(uint32_t const n) {
	player_number_ = n;
}

void InteractivePlayer::postload() {
	InteractiveGameBase::postload();

	ToolbarImageset* imageset = player().tribe().toolbar_image_set();
	if (imageset != nullptr) {
		set_toolbar_imageset(*imageset);
	}
}

bool InteractivePlayer::player_hears_field(const Widelands::Coords& coords) const {
	const Widelands::Player& plr = player();
	if (plr.see_all()) {
		return true;
	}
	const Widelands::Map& map = egbase().map();
	const Widelands::Player::Field& player_field =
	   plr.fields()[map.get_index(coords, map.get_width())];
	return player_field.vision == Widelands::VisibleState::kVisible;
}

void InteractivePlayer::cmdSwitchPlayer(const std::vector<std::string>& args) {
	if (args.size() != 2) {
		DebugConsole::write("Usage: switchplayer <nr>");
		return;
	}

	int const n = stoi(args[1]);
	if (n < 1 || n > kMaxPlayers || (game().get_player(n) == nullptr)) {
		DebugConsole::write(format("Player #%d does not exist.", n));
		return;
	}

	DebugConsole::write(format("Switching from #%d to #%d.", static_cast<int>(player_number_), n));
	player_number_ = n;

	if (UI::UniqueWindow* const building_statistics_window = menu_windows_.stats_buildings.window) {
		dynamic_cast<BuildingStatisticsMenu&>(*building_statistics_window).update();
	}
	menu_windows_.stats_soldiers.destroy();
}<|MERGE_RESOLUTION|>--- conflicted
+++ resolved
@@ -468,13 +468,8 @@
 	// Cleanup found port spaces if the ship sailed on or was destroyed
 	for (auto it = expedition_port_spaces_.begin(); it != expedition_port_spaces_.end(); ++it) {
 		Widelands::Ship* ship = it->first.get(egbase());
-<<<<<<< HEAD
-		if (!ship ||
+		if (ship == nullptr ||
 		    ship->get_ship_state() != Widelands::ShipStates::kExpeditionPortspaceFound) {
-=======
-		if ((ship == nullptr) ||
-		    ship->get_ship_state() != Widelands::Ship::ShipStates::kExpeditionPortspaceFound) {
->>>>>>> b8bea72d
 			expedition_port_spaces_.erase(it);
 			// If another port space also needs removing, we'll take care of it in the next frame
 			return;
