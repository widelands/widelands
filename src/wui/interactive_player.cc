/*
 * Copyright (C) 2002-2016 by the Widelands Development Team
 *
 * This program is free software; you can redistribute it and/or
 * modify it under the terms of the GNU General Public License
 * as published by the Free Software Foundation; either version 2
 * of the License, or (at your option) any later version.
 *
 * This program is distributed in the hope that it will be useful,
 * but WITHOUT ANY WARRANTY; without even the implied warranty of
 * MERCHANTABILITY or FITNESS FOR A PARTICULAR PURPOSE.  See the
 * GNU General Public License for more details.
 *
 * You should have received a copy of the GNU General Public License
 * along with this program; if not, write to the Free Software
 * Foundation, Inc., 51 Franklin Street, Fifth Floor, Boston, MA  02110-1301, USA.
 *
 */

#include "wui/interactive_player.h"

#include <boost/bind.hpp>
#include <boost/format.hpp>
#include <boost/lambda/bind.hpp>
#include <boost/lambda/construct.hpp>
#include <boost/lexical_cast.hpp>
#include <boost/type_traits.hpp>

#include "base/i18n.h"
#include "base/macros.h"
#include "economy/flag.h"
#include "game_io/game_loader.h"
#include "logic/cmd_queue.h"
#include "logic/constants.h"
#include "logic/map_objects/immovable.h"
#include "logic/map_objects/tribes/building.h"
#include "logic/map_objects/tribes/constructionsite.h"
#include "logic/map_objects/tribes/productionsite.h"
#include "logic/map_objects/tribes/soldier.h"
#include "logic/map_objects/tribes/tribe_descr.h"
#include "logic/message_queue.h"
#include "logic/player.h"
#include "profile/profile.h"
#include "ui_basic/unique_window.h"
#include "wui/building_statistics_menu.h"
#include "wui/debugconsole.h"
#include "wui/encyclopedia_window.h"
#include "wui/fieldaction.h"
#include "wui/game_chat_menu.h"
#include "wui/game_main_menu.h"
#include "wui/game_main_menu_save_game.h"
#include "wui/game_message_menu.h"
#include "wui/game_objectives_menu.h"
#include "wui/game_options_menu.h"
#include "wui/general_statistics_menu.h"
#include "wui/stock_menu.h"
#include "wui/ware_statistics_menu.h"

using Widelands::Building;
using Widelands::Map;

InteractivePlayer::InteractivePlayer
	(Widelands::Game        &       _game,
	 Section                &       global_s,
	 Widelands::PlayerNumber const plyn,
	 bool                     const multiplayer)
	:
	InteractiveGameBase (_game, global_s, NONE, multiplayer, multiplayer),
	auto_roadbuild_mode_(global_s.get_bool("auto_roadbuild_mode", true)),
	flag_to_connect_(Widelands::Coords::null()),

// Chat is different, as chat_provider_ needs to be checked when toggling
// Minimap is different as it warps and stuff

#define INIT_BTN_this(picture, name, tooltip)                       \
 TOOLBAR_BUTTON_COMMON_PARAMETERS(name),                                      \
 g_gr->images().get("pics/" picture ".png"),                      \
 tooltip                                                                      \


#define INIT_BTN(picture, name, tooltip)                            \
 TOOLBAR_BUTTON_COMMON_PARAMETERS(name),                                      \
 g_gr->images().get("pics/" picture ".png"),                      \
 tooltip                                                                      \


toggle_chat_
	(INIT_BTN_this
	 ("menu_chat", "chat", _("Chat"))),
toggle_options_menu_
	(INIT_BTN
	 ("menu_options_menu", "options_menu", _("Options"))),
toggle_statistics_menu_
	(INIT_BTN
	 ("menu_toggle_menu", "statistics_menu", _("Statistics"))),
toggle_objectives_
	(INIT_BTN
	 ("menu_objectives", "objectives", _("Objectives"))),
toggle_minimap_
	(INIT_BTN_this
	 ("menu_toggle_minimap", "minimap", _("Minimap"))),
toggle_message_menu_
	(INIT_BTN
	 ("menu_toggle_oldmessage_menu", "messages", _("Messages"))),
toggle_help_
	(INIT_BTN
	 ("menu_help", "help", _("Tribal Encyclopedia")))

{
	toggle_chat_.sigclicked.connect
		(boost::bind(&InteractivePlayer::toggle_chat, this));
	toggle_options_menu_.sigclicked.connect
		(boost::bind(&UI::UniqueWindow::Registry::toggle, boost::ref(options_)));
	toggle_statistics_menu_.sigclicked.connect
		(boost::bind(&UI::UniqueWindow::Registry::toggle, boost::ref(statisticsmenu_)));
	toggle_objectives_.sigclicked.connect
		(boost::bind(&UI::UniqueWindow::Registry::toggle, boost::ref(objectives_)));
	toggle_minimap_.sigclicked.connect
		(boost::bind(&InteractivePlayer::toggle_minimap, this));
	toggle_message_menu_.sigclicked.connect
		(boost::bind(&UI::UniqueWindow::Registry::toggle, boost::ref(message_menu_)));
	toggle_help_.sigclicked.connect
		(boost::bind(&UI::UniqueWindow::Registry::toggle, boost::ref(encyclopedia_)));

	// TODO(unknown): instead of making unneeded buttons invisible after generation,
	// they should not at all be generated. -> implement more dynamic toolbar UI
<<<<<<< HEAD
	m_toolbar.add(&m_toggle_options_menu,    UI::Align::kLeft);
	m_toolbar.add(&m_toggle_statistics_menu, UI::Align::kLeft);
	m_toolbar.add(&m_toggle_minimap,         UI::Align::kLeft);
	m_toolbar.add(&m_toggle_buildhelp,       UI::Align::kLeft);
	if (multiplayer) {
		m_toolbar.add(&m_toggle_chat,            UI::Align::kLeft);
		m_toggle_chat.set_visible(false);
		m_toggle_chat.set_enabled(false);
	}

	m_toolbar.add(&m_toggle_help,            UI::Align::kLeft);
	m_toolbar.add(&m_toggle_objectives,      UI::Align::kLeft);
	m_toolbar.add(&m_toggle_message_menu,    UI::Align::kLeft);
=======
	toolbar_.add(&toggle_options_menu_,    UI::Box::AlignLeft);
	toolbar_.add(&toggle_statistics_menu_, UI::Box::AlignLeft);
	toolbar_.add(&toggle_minimap_,         UI::Box::AlignLeft);
	toolbar_.add(&toggle_buildhelp_,       UI::Box::AlignLeft);
	if (multiplayer) {
		toolbar_.add(&toggle_chat_,            UI::Box::AlignLeft);
		toggle_chat_.set_visible(false);
		toggle_chat_.set_enabled(false);
	}

	toolbar_.add(&toggle_help_,            UI::Box::AlignLeft);
	toolbar_.add(&toggle_objectives_,      UI::Box::AlignLeft);
	toolbar_.add(&toggle_message_menu_,    UI::Box::AlignLeft);
>>>>>>> 1d7113a9

	set_player_number(plyn);
	fieldclicked.connect(boost::bind(&InteractivePlayer::node_action, this));

	adjust_toolbar_position();

#define INIT_BTN_HOOKS(registry, btn)                                        \
 registry.on_create = std::bind(&UI::Button::set_perm_pressed, &btn, true);  \
 registry.on_delete = std::bind(&UI::Button::set_perm_pressed, &btn, false); \
 if (registry.window) btn.set_perm_pressed(true);                            \

	INIT_BTN_HOOKS(chat_, toggle_chat_)
	INIT_BTN_HOOKS(options_, toggle_options_menu_)
	INIT_BTN_HOOKS(statisticsmenu_, toggle_statistics_menu_)
	INIT_BTN_HOOKS(minimap_registry(), toggle_minimap_)
	INIT_BTN_HOOKS(objectives_, toggle_objectives_)
	INIT_BTN_HOOKS(encyclopedia_, toggle_help_)
	INIT_BTN_HOOKS(message_menu_, toggle_message_menu_)

	encyclopedia_.open_window = [this] {new EncyclopediaWindow(*this, encyclopedia_);};
	options_.open_window = [this] {new GameOptionsMenu(*this, options_, main_windows_);};
	statisticsmenu_.open_window = [this] {
		new GameMainMenu(*this, statisticsmenu_, main_windows_);
	};
	objectives_.open_window = [this] {new GameObjectivesMenu(this, objectives_);};
	message_menu_.open_window = [this] {new GameMessageMenu(*this, message_menu_);};
	main_windows_.stock.open_window = [this] {new StockMenu(*this, main_windows_.stock);};

#ifndef NDEBUG //  only in debug builds
	addCommand
		("switchplayer",
		 boost::bind(&InteractivePlayer::cmdSwitchPlayer, this, _1));
#endif
}

InteractivePlayer::~InteractivePlayer() {
#define DEINIT_BTN_HOOKS(registry, btn)                                                            \
	registry.on_create = 0;                                                                         \
	registry.on_delete = 0;

	DEINIT_BTN_HOOKS(chat_, toggle_chat_)
	DEINIT_BTN_HOOKS(options_, toggle_options_menu_)
	DEINIT_BTN_HOOKS(statisticsmenu_, toggle_statistics_menu_)
	DEINIT_BTN_HOOKS(minimap_registry(), toggle_minimap_)
	DEINIT_BTN_HOOKS(objectives_, toggle_objectives_)
	DEINIT_BTN_HOOKS(encyclopedia_, toggle_help_)
	DEINIT_BTN_HOOKS(message_menu_, toggle_message_menu_)
}

void InteractivePlayer::think()
{
	InteractiveBase::think();

	if (flag_to_connect_) {
		Widelands::Field & field = egbase().map()[flag_to_connect_];
		if (upcast(Widelands::Flag const, flag, field.get_immovable())) {
			if (!flag->has_road() && !is_building_road())
				if (auto_roadbuild_mode_) {
					//  There might be a fieldaction window open, showing a button
					//  for roadbuilding. If that dialog remains open so that the
					//  button is clicked, we would enter roadbuilding mode while
					//  we are already in roadbuilding mode from the call below.
					//  That is not allowed. Therefore we must delete the
					//  fieldaction window before entering roadbuilding mode here.
					delete fieldaction_.window;
					fieldaction_.window = nullptr;
					warp_mouse_to_node(flag_to_connect_);
					set_sel_pos
						(Widelands::NodeAndTriangle<>
						 	(flag_to_connect_,
						 	 Widelands::TCoords<>
						 	 	(flag_to_connect_, Widelands::TCoords<>::D)));
					start_build_road(flag_to_connect_, field.get_owned_by());
				}
			flag_to_connect_ = Widelands::Coords::null();
		}
	}
	if (is_multiplayer()) {
		toggle_chat_.set_visible(chatenabled_);
		toggle_chat_.set_enabled(chatenabled_);
	}
	{
		char const * msg_icon = "pics/menu_toggle_oldmessage_menu.png";
		std::string msg_tooltip = _("Messages");
		if
			(uint32_t const nr_new_messages =
				player().messages().nr_messages(Widelands::Message::Status::kNew))
		{
			msg_icon    = "pics/menu_toggle_newmessage_menu.png";
			msg_tooltip =
			   (boost::format(ngettext("%u new message", "%u new messages", nr_new_messages)) %
			    nr_new_messages).str();
		}
		toggle_message_menu_.set_pic(g_gr->images().get(msg_icon));
		toggle_message_menu_.set_tooltip(msg_tooltip);
	}
}


void InteractivePlayer::popup_message
	(Widelands::MessageId const id, const Widelands::Message & message)
{
	message_menu_.create();
	dynamic_cast<GameMessageMenu&>(*message_menu_.window)
	.show_new_message(id, message);
}


//  Toolbar button callback functions.
void InteractivePlayer::toggle_chat() {
	if (chat_.window)
		delete chat_.window;
	else if (chat_provider_)
		GameChatMenu::create_chat_console(this, chat_, *chat_provider_);
}

bool InteractivePlayer::can_see(Widelands::PlayerNumber const p) const
{
	return p == player_number() || player().see_all();
}
bool InteractivePlayer::can_act(Widelands::PlayerNumber const p) const
{
	return p == player_number();
}
Widelands::PlayerNumber InteractivePlayer::player_number() const
{
	return player_number_;
}

int32_t InteractivePlayer::calculate_buildcaps(const Widelands::TCoords<Widelands::FCoords> c) {
	assert(get_player());
	return get_player()->get_buildcaps(c);
}


/// Player has clicked on the given node; bring up the context menu.
void InteractivePlayer::node_action()
{
	const Map & map = egbase().map();
	if (1 < player().vision(Map::get_index(get_sel_pos().node, map.get_width())))
	{
		// Special case for buildings
		if (upcast(Building, building, map.get_immovable(get_sel_pos().node)))
			if (can_see(building->owner().player_number()))
				return building->show_options(*this);

		if (!is_building_road()) {
			if (try_show_ship_window())
				return;
		}

		// everything else can bring up the temporary dialog
		show_field_action(this, get_player(), &fieldaction_);
	}
}

/**
 * Global in-game keypresses:
 * \li Space: toggles buildhelp
 * \li i: show stock (inventory)
 * \li m: show minimap
 * \li o: show objectives window
 * \li c: toggle census
 * \li s: toggle building statistics
 * \li Home: go to starting position
 * \li PageUp/PageDown: change game speed
 * \li Pause: pauses the game
 * \li Return: write chat message
*/
bool InteractivePlayer::handle_key(bool const down, SDL_Keysym const code)
{
	if (down) {
		switch (code.sym) {
		case SDLK_SPACE:
			toggle_buildhelp();
			return true;

		case SDLK_i:
			main_windows_.stock.toggle();
			return true;

		case SDLK_m:
			toggle_minimap();
			return true;

		case SDLK_n:
			message_menu_.toggle();
			return true;

		case SDLK_o:
			objectives_.toggle();
			return true;

		case SDLK_c:
			set_display_flag(dfShowCensus, !get_display_flag(dfShowCensus));
			return true;

		case SDLK_b:
			if (main_windows_.building_stats.window == nullptr) {
				new BuildingStatisticsMenu(*this, main_windows_.building_stats);
			} else {
				main_windows_.building_stats.toggle();
			}
			return true;

		case SDLK_s:
			if (code.mod & (KMOD_LCTRL | KMOD_RCTRL))
				new GameMainMenuSaveGame(*this, main_windows_.savegame);
			else
				set_display_flag
					(dfShowStatistics, !get_display_flag(dfShowStatistics));
			return true;

		case SDLK_KP_7:
			if (code.mod & KMOD_NUM)
				break;
			/* no break */
		case SDLK_HOME:
			move_view_to(game().map().get_starting_pos(player_number_));
			return true;

		case SDLK_KP_ENTER:
		case SDLK_RETURN:
			if (!chat_provider_ | !chatenabled_ || !is_multiplayer())
				break;

			if (!chat_.window)
				GameChatMenu::create_chat_console(this, chat_, *chat_provider_);

			return true;
		default:
			break;
		}
	}

	return InteractiveGameBase::handle_key(down, code);
}

/**
 * Set the player and the visibility to this
 * player
 */
void InteractivePlayer::set_player_number(uint32_t const n) {
	player_number_ = n;
}


/**
 * Cleanup any game-related data before loading a new game
 * while a game is currently playing.
 */
void InteractivePlayer::cleanup_for_load() {}

void InteractivePlayer::cmdSwitchPlayer(const std::vector<std::string> & args)
{
	if (args.size() != 2) {
		DebugConsole::write("Usage: switchplayer <nr>");
		return;
	}

	int const n = atoi(args[1].c_str());
	if (n < 1 || n > MAX_PLAYERS || !game().get_player(n)) {
		DebugConsole::write(str(boost::format("Player #%1% does not exist.") % n));
		return;
	}

	DebugConsole::write(
	   str(boost::format("Switching from #%1% to #%2%.") % static_cast<int>(player_number_) % n));
	player_number_ = n;

	if (UI::UniqueWindow* const building_statistics_window = main_windows_.building_stats.window) {
		dynamic_cast<BuildingStatisticsMenu&>(*building_statistics_window).update();
	}
}<|MERGE_RESOLUTION|>--- conflicted
+++ resolved
@@ -124,35 +124,19 @@
 
 	// TODO(unknown): instead of making unneeded buttons invisible after generation,
 	// they should not at all be generated. -> implement more dynamic toolbar UI
-<<<<<<< HEAD
-	m_toolbar.add(&m_toggle_options_menu,    UI::Align::kLeft);
-	m_toolbar.add(&m_toggle_statistics_menu, UI::Align::kLeft);
-	m_toolbar.add(&m_toggle_minimap,         UI::Align::kLeft);
-	m_toolbar.add(&m_toggle_buildhelp,       UI::Align::kLeft);
+	toolbar_.add(&toggle_options_menu_,    UI::Align::kLeft);
+	toolbar_.add(&toggle_statistics_menu_, UI::Align::kLeft);
+	toolbar_.add(&toggle_minimap_,         UI::Align::kLeft);
+	toolbar_.add(&toggle_buildhelp_,       UI::Align::kLeft);
 	if (multiplayer) {
-		m_toolbar.add(&m_toggle_chat,            UI::Align::kLeft);
-		m_toggle_chat.set_visible(false);
-		m_toggle_chat.set_enabled(false);
-	}
-
-	m_toolbar.add(&m_toggle_help,            UI::Align::kLeft);
-	m_toolbar.add(&m_toggle_objectives,      UI::Align::kLeft);
-	m_toolbar.add(&m_toggle_message_menu,    UI::Align::kLeft);
-=======
-	toolbar_.add(&toggle_options_menu_,    UI::Box::AlignLeft);
-	toolbar_.add(&toggle_statistics_menu_, UI::Box::AlignLeft);
-	toolbar_.add(&toggle_minimap_,         UI::Box::AlignLeft);
-	toolbar_.add(&toggle_buildhelp_,       UI::Box::AlignLeft);
-	if (multiplayer) {
-		toolbar_.add(&toggle_chat_,            UI::Box::AlignLeft);
+		toolbar_.add(&toggle_chat_,            UI::Align::kLeft);
 		toggle_chat_.set_visible(false);
 		toggle_chat_.set_enabled(false);
 	}
 
-	toolbar_.add(&toggle_help_,            UI::Box::AlignLeft);
-	toolbar_.add(&toggle_objectives_,      UI::Box::AlignLeft);
-	toolbar_.add(&toggle_message_menu_,    UI::Box::AlignLeft);
->>>>>>> 1d7113a9
+	toolbar_.add(&toggle_help_,            UI::Align::kLeft);
+	toolbar_.add(&toggle_objectives_,      UI::Align::kLeft);
+	toolbar_.add(&toggle_message_menu_,    UI::Align::kLeft);
 
 	set_player_number(plyn);
 	fieldclicked.connect(boost::bind(&InteractivePlayer::node_action, this));
