/*
 * Copyright (C) 2002-2004, 2006-2011 by the Widelands Development Team
 *
 * This program is free software; you can redistribute it and/or
 * modify it under the terms of the GNU General Public License
 * as published by the Free Software Foundation; either version 2
 * of the License, or (at your option) any later version.
 *
 * This program is distributed in the hope that it will be useful,
 * but WITHOUT ANY WARRANTY; without even the implied warranty of
 * MERCHANTABILITY or FITNESS FOR A PARTICULAR PURPOSE.  See the
 * GNU General Public License for more details.
 *
 * You should have received a copy of the GNU General Public License
 * along with this program; if not, write to the Free Software
 * Foundation, Inc., 51 Franklin Street, Fifth Floor, Boston, MA  02110-1301, USA.
 *
 */

#include "wui/interactive_player.h"

#include <boost/bind.hpp>
#include <boost/format.hpp>
#include <boost/lambda/bind.hpp>
#include <boost/lambda/construct.hpp>
#include <boost/lexical_cast.hpp>
#include <boost/type_traits.hpp>

#include "base/i18n.h"
#include "base/macros.h"
#include "economy/flag.h"
#include "game_io/game_loader.h"
#include "graphic/font_handler.h"
#include "logic/building.h"
#include "logic/cmd_queue.h"
#include "logic/constants.h"
#include "logic/constructionsite.h"
#include "logic/immovable.h"
#include "logic/message_queue.h"
#include "logic/player.h"
#include "logic/productionsite.h"
#include "logic/soldier.h"
#include "logic/tribe.h"
#include "profile/profile.h"
#include "ui_basic/unique_window.h"
#include "wui/building_statistics_menu.h"
#include "wui/debugconsole.h"
#include "wui/encyclopedia_window.h"
#include "wui/fieldaction.h"
#include "wui/game_chat_menu.h"
#include "wui/game_main_menu.h"
#include "wui/game_main_menu_save_game.h"
#include "wui/game_message_menu.h"
#include "wui/game_objectives_menu.h"
#include "wui/game_options_menu.h"
#include "wui/general_statistics_menu.h"
#include "wui/overlay_manager.h"
#include "wui/stock_menu.h"
#include "wui/ware_statistics_menu.h"

using Widelands::Building;
using Widelands::Map;

InteractivePlayer::InteractivePlayer
	(Widelands::Game        &       _game,
	 Section                &       global_s,
	 Widelands::PlayerNumber const plyn,
	 bool                     const multiplayer)
	:
	InteractiveGameBase (_game, global_s, NONE, multiplayer, multiplayer),
	m_auto_roadbuild_mode(global_s.get_bool("auto_roadbuild_mode", true)),
	m_flag_to_connect(Widelands::Coords::null()),

// Chat is different, as m_chatProvider needs to be checked when toggling
// Minimap is different as it warps and stuff

#define INIT_BTN_this(picture, name, tooltip)                       \
 TOOLBAR_BUTTON_COMMON_PARAMETERS(name),                                      \
 g_gr->images().get("images/" picture ".png"),                      \
 tooltip                                                                      \


#define INIT_BTN(picture, name, tooltip)                            \
 TOOLBAR_BUTTON_COMMON_PARAMETERS(name),                                      \
 g_gr->images().get("images/" picture ".png"),                      \
 tooltip                                                                      \


m_toggle_chat
	(INIT_BTN_this
	 ("wui/menus/menu_chat", "chat", _("Chat"))),
m_toggle_options_menu
	(INIT_BTN
	 ("wui/menus/menu_options_menu", "options_menu", _("Options"))),
m_toggle_statistics_menu
	(INIT_BTN
	 ("wui/menus/menu_toggle_menu", "statistics_menu", _("Statistics"))),
m_toggle_objectives
	(INIT_BTN
	 ("wui/menus/menu_objectives", "objectives", _("Objectives"))),
m_toggle_minimap
	(INIT_BTN_this
	 ("wui/menus/menu_toggle_minimap", "minimap", _("Minimap"))),
m_toggle_message_menu
	(INIT_BTN
	 ("wui/menus/menu_toggle_oldmessage_menu", "messages", _("Messages"))),
m_toggle_help
	(INIT_BTN
<<<<<<< HEAD
	 ("ui_basic/menu_help", "help", _("Tribal Ware Encyclopedia")))
=======
	 ("menu_help", "help", _("Tribal Encyclopedia")))
>>>>>>> 8b2f3039

{
	m_toggle_chat.sigclicked.connect
		(boost::bind(&InteractivePlayer::toggle_chat, this));
	m_toggle_options_menu.sigclicked.connect
		(boost::bind(&UI::UniqueWindow::Registry::toggle, boost::ref(m_options)));
	m_toggle_statistics_menu.sigclicked.connect
		(boost::bind(&UI::UniqueWindow::Registry::toggle, boost::ref(m_statisticsmenu)));
	m_toggle_objectives.sigclicked.connect
		(boost::bind(&UI::UniqueWindow::Registry::toggle, boost::ref(m_objectives)));
	m_toggle_minimap.sigclicked.connect
		(boost::bind(&InteractivePlayer::toggle_minimap, this));
	m_toggle_message_menu.sigclicked.connect
		(boost::bind(&UI::UniqueWindow::Registry::toggle, boost::ref(m_message_menu)));
	m_toggle_help.sigclicked.connect
		(boost::bind(&UI::UniqueWindow::Registry::toggle, boost::ref(m_encyclopedia)));

	// TODO(unknown): instead of making unneeded buttons invisible after generation,
	// they should not at all be generated. -> implement more dynamic toolbar UI
	m_toolbar.add(&m_toggle_options_menu,    UI::Box::AlignLeft);
	m_toolbar.add(&m_toggle_statistics_menu, UI::Box::AlignLeft);
	m_toolbar.add(&m_toggle_minimap,         UI::Box::AlignLeft);
	m_toolbar.add(&m_toggle_buildhelp,       UI::Box::AlignLeft);
	if (multiplayer) {
		m_toolbar.add(&m_toggle_chat,            UI::Box::AlignLeft);
		m_toggle_chat.set_visible(false);
		m_toggle_chat.set_enabled(false);
	}

	m_toolbar.add(&m_toggle_help,            UI::Box::AlignLeft);
	m_toolbar.add(&m_toggle_objectives,      UI::Box::AlignLeft);
	m_toolbar.add(&m_toggle_message_menu,    UI::Box::AlignLeft);

	set_player_number(plyn);
	fieldclicked.connect(boost::bind(&InteractivePlayer::node_action, this));

	adjust_toolbar_position();

#define INIT_BTN_HOOKS(registry, btn)                                        \
 registry.on_create = std::bind(&UI::Button::set_perm_pressed, &btn, true);  \
 registry.on_delete = std::bind(&UI::Button::set_perm_pressed, &btn, false); \
 if (registry.window) btn.set_perm_pressed(true);                            \

	INIT_BTN_HOOKS(m_chat, m_toggle_chat)
	INIT_BTN_HOOKS(m_options, m_toggle_options_menu)
	INIT_BTN_HOOKS(m_statisticsmenu, m_toggle_statistics_menu)
	INIT_BTN_HOOKS(minimap_registry(), m_toggle_minimap)
	INIT_BTN_HOOKS(m_objectives, m_toggle_objectives)
	INIT_BTN_HOOKS(m_encyclopedia, m_toggle_help)
	INIT_BTN_HOOKS(m_message_menu, m_toggle_message_menu)

	m_encyclopedia.open_window = [this] {new EncyclopediaWindow(*this, m_encyclopedia);};
	m_options.open_window = [this] {new GameOptionsMenu(*this, m_options, m_mainm_windows);};
	m_statisticsmenu.open_window = [this] {
		new GameMainMenu(*this, m_statisticsmenu, m_mainm_windows);
	};
	m_objectives.open_window = [this] {new GameObjectivesMenu(this, m_objectives);};
	m_message_menu.open_window = [this] {new GameMessageMenu(*this, m_message_menu);};
	m_mainm_windows.stock.open_window = [this] {new StockMenu(*this, m_mainm_windows.stock);};

#ifndef NDEBUG //  only in debug builds
	addCommand
		("switchplayer",
		 boost::bind(&InteractivePlayer::cmdSwitchPlayer, this, _1));
#endif
}

InteractivePlayer::~InteractivePlayer() {
#define DEINIT_BTN_HOOKS(registry, btn)                                                            \
	registry.on_create = 0;                                                                         \
	registry.on_delete = 0;

	DEINIT_BTN_HOOKS(m_chat, m_toggle_chat)
	DEINIT_BTN_HOOKS(m_options, m_toggle_options_menu)
	DEINIT_BTN_HOOKS(m_statisticsmenu, m_toggle_statistics_menu)
	DEINIT_BTN_HOOKS(minimap_registry(), m_toggle_minimap)
	DEINIT_BTN_HOOKS(m_objectives, m_toggle_objectives)
	DEINIT_BTN_HOOKS(m_encyclopedia, m_toggle_help)
	DEINIT_BTN_HOOKS(m_message_menu, m_toggle_message_menu)
}

void InteractivePlayer::think()
{
	InteractiveBase::think();

	if (m_flag_to_connect) {
		Widelands::Field & field = egbase().map()[m_flag_to_connect];
		if (upcast(Widelands::Flag const, flag, field.get_immovable())) {
			if (!flag->has_road() && !is_building_road())
				if (m_auto_roadbuild_mode) {
					//  There might be a fieldaction window open, showing a button
					//  for roadbuilding. If that dialog remains open so that the
					//  button is clicked, we would enter roadbuilding mode while
					//  we are already in roadbuilding mode from the call below.
					//  That is not allowed. Therefore we must delete the
					//  fieldaction window before entering roadbuilding mode here.
					delete m_fieldaction.window;
					m_fieldaction.window = nullptr;
					warp_mouse_to_node(m_flag_to_connect);
					set_sel_pos
						(Widelands::NodeAndTriangle<>
						 	(m_flag_to_connect,
						 	 Widelands::TCoords<>
						 	 	(m_flag_to_connect, Widelands::TCoords<>::D)));
					start_build_road(m_flag_to_connect, field.get_owned_by());
				}
			m_flag_to_connect = Widelands::Coords::null();
		}
	}
	if (is_multiplayer()) {
		m_toggle_chat.set_visible(m_chatenabled);
		m_toggle_chat.set_enabled(m_chatenabled);
	}
	{
		char const * msg_icon = "images/wui/menus/menu_toggle_oldmessage_menu.png";
		std::string msg_tooltip = _("Messages");
		if
			(uint32_t const nr_new_messages =
				player().messages().nr_messages(Widelands::Message::Status::kNew))
		{
			msg_icon    = "images/wui/menus/menu_toggle_newmessage_menu.png";
			msg_tooltip =
			   (boost::format(ngettext("%u new message", "%u new messages", nr_new_messages)) %
			    nr_new_messages).str();
		}
		m_toggle_message_menu.set_pic(g_gr->images().get(msg_icon));
		m_toggle_message_menu.set_tooltip(msg_tooltip);
	}
}


void InteractivePlayer::popup_message
	(Widelands::MessageId const id, const Widelands::Message & message)
{
	m_message_menu.create();
	dynamic_cast<GameMessageMenu&>(*m_message_menu.window)
	.show_new_message(id, message);
}


//  Toolbar button callback functions.
void InteractivePlayer::toggle_chat() {
	if (m_chat.window)
		delete m_chat.window;
	else if (m_chatProvider)
		GameChatMenu::create_chat_console(this, m_chat, *m_chatProvider);
}

bool InteractivePlayer::can_see(Widelands::PlayerNumber const p) const
{
	return p == player_number() || player().see_all();
}
bool InteractivePlayer::can_act(Widelands::PlayerNumber const p) const
{
	return p == player_number();
}
Widelands::PlayerNumber InteractivePlayer::player_number() const
{
	return m_player_number;
}

int32_t InteractivePlayer::calculate_buildcaps(const Widelands::TCoords<Widelands::FCoords> c) {
	assert(get_player());
	return get_player()->get_buildcaps(c);
}


/// Player has clicked on the given node; bring up the context menu.
void InteractivePlayer::node_action()
{
	const Map & map = egbase().map();
	if (1 < player().vision(Map::get_index(get_sel_pos().node, map.get_width())))
	{
		// Special case for buildings
		if (upcast(Building, building, map.get_immovable(get_sel_pos().node)))
			if (can_see(building->owner().player_number()))
				return building->show_options(*this);

		if (!is_building_road()) {
			if (try_show_ship_window())
				return;
		}

		// everything else can bring up the temporary dialog
		show_field_action(this, get_player(), &m_fieldaction);
	}
}

/**
 * Global in-game keypresses:
 * \li Space: toggles buildhelp
 * \li i: show stock (inventory)
 * \li m: show minimap
 * \li o: show objectives window
 * \li c: toggle census
 * \li s: toggle building statistics
 * \li Home: go to starting position
 * \li PageUp/PageDown: change game speed
 * \li Pause: pauses the game
 * \li Return: write chat message
*/
bool InteractivePlayer::handle_key(bool const down, SDL_Keysym const code)
{
	if (down) {
		switch (code.sym) {
		case SDLK_SPACE:
			toggle_buildhelp();
			return true;

		case SDLK_i:
			m_mainm_windows.stock.toggle();
			return true;

		case SDLK_m:
			toggle_minimap();
			return true;

		case SDLK_n:
			m_message_menu.toggle();
			return true;

		case SDLK_o:
			m_objectives.toggle();
			return true;

		case SDLK_c:
			set_display_flag(dfShowCensus, !get_display_flag(dfShowCensus));
			return true;

		case SDLK_s:
			if (code.mod & (KMOD_LCTRL | KMOD_RCTRL))
				new GameMainMenuSaveGame(*this, m_mainm_windows.savegame);
			else
				set_display_flag
					(dfShowStatistics, !get_display_flag(dfShowStatistics));
			return true;

		case SDLK_KP_7:
			if (code.mod & KMOD_NUM)
				break;
			/* no break */
		case SDLK_HOME:
			move_view_to(game().map().get_starting_pos(m_player_number));
			return true;

		case SDLK_KP_ENTER:
		case SDLK_RETURN:
			if (!m_chatProvider | !m_chatenabled || !is_multiplayer())
				break;

			if (!m_chat.window)
				GameChatMenu::create_chat_console(this, m_chat, *m_chatProvider);

			return true;
		default:
			break;
		}
	}

	return InteractiveGameBase::handle_key(down, code);
}

/**
 * Set the player and the visibility to this
 * player
 */
void InteractivePlayer::set_player_number(uint32_t const n) {
	m_player_number = n;
}


/**
 * Cleanup any game-related data before loading a new game
 * while a game is currently playing.
 */
void InteractivePlayer::cleanup_for_load() {}

void InteractivePlayer::cmdSwitchPlayer(const std::vector<std::string> & args)
{
	if (args.size() != 2) {
		DebugConsole::write("Usage: switchplayer <nr>");
		return;
	}

	int const n = atoi(args[1].c_str());
	if (n < 1 || n > MAX_PLAYERS || !game().get_player(n)) {
		DebugConsole::write(str(boost::format("Player #%1% does not exist.") % n));
		return;
	}

	DebugConsole::write
		(str
			(boost::format("Switching from #%1% to #%2%.")
		 	 % static_cast<int>(m_player_number) % n));
	m_player_number = n;
	Map              &       map             = egbase().map();
	OverlayManager  &       overlay_manager = map.overlay_manager();
	Widelands::Extent  const extent          = map.extent         ();
	for (uint16_t y = 0; y < extent.h; ++y)
		for (uint16_t x = 0; x < extent.w; ++x)
			overlay_manager.recalc_field_overlays
				(map.get_fcoords(Widelands::Coords(x, y)));
	if
		(UI::UniqueWindow * const building_statistics_window =
		 	m_mainm_windows.building_stats.window)
		dynamic_cast<BuildingStatisticsMenu&>
			(*building_statistics_window)
			.update();
}<|MERGE_RESOLUTION|>--- conflicted
+++ resolved
@@ -106,11 +106,7 @@
 	 ("wui/menus/menu_toggle_oldmessage_menu", "messages", _("Messages"))),
 m_toggle_help
 	(INIT_BTN
-<<<<<<< HEAD
-	 ("ui_basic/menu_help", "help", _("Tribal Ware Encyclopedia")))
-=======
-	 ("menu_help", "help", _("Tribal Encyclopedia")))
->>>>>>> 8b2f3039
+	 ("ui_basic/menu_help", "help", _("Tribal Encyclopedia")))
 
 {
 	m_toggle_chat.sigclicked.connect
