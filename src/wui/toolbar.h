--- conflicted
+++ resolved
@@ -39,12 +39,8 @@
 	/// A row of buttons and dropdown menus
 	UI::Box box;
 
-<<<<<<< HEAD
-	bool on_top{false}, draw_background{false};
-=======
 	bool on_top{false};
 	bool draw_background{false};
->>>>>>> a9549ba2
 
 private:
 	/// The set of background images
