--- conflicted
+++ resolved
@@ -22,8 +22,10 @@
 #include "economy/expedition_bootstrap.h"
 #include "economy/portdock.h"
 #include "logic/player.h"
+#include "ui_basic/dropdown.h"
 #include "ui_basic/icon.h"
 #include "wui/inputqueuedisplay.h"
+#include "wui/interactive_base.h"
 
 using Widelands::InputQueue;
 using Widelands::PortDock;
@@ -80,8 +82,8 @@
 struct PortDockAdditionalItemsDisplay : UI::Box {
 public:
 	PortDockAdditionalItemsDisplay(
-	   Widelands::Game& g, Panel* parent, bool can_act, PortDock& pd, const uint32_t capacity)
-	   : UI::Box(parent, 0, 0, UI::Box::Horizontal), game_(g), portdock_(pd), capacity_(capacity) {
+	   Widelands::EditorGameBase& egb, Panel* parent, bool can_act, PortDock& pd, const uint32_t capacity)
+	   : UI::Box(parent, 0, 0, UI::Box::Horizontal), egbase_(egb), portdock_(pd), capacity_(capacity) {
 		assert(capacity_ > 0);
 		assert(portdock_.expedition_bootstrap());
 		assert(portdock_.expedition_bootstrap()->count_additional_queues() <= capacity_);
@@ -176,15 +178,21 @@
 			return;
 		}
 		if (iq) {
-			game_.send_player_expedition_config(portdock_, iq->get_type(), iq->get_index(), false);
+			if (upcast(Widelands::Game, game, &egbase_))
+				game->send_player_expedition_config(portdock_, iq->get_type(), iq->get_index(), false);
+			else
+				portdock_.expedition_bootstrap()->demand_additional_item(egbase_, iq->get_type(), iq->get_index(), false);
 		}
 		if (new_sel.second != Widelands::INVALID_INDEX) {
-			game_.send_player_expedition_config(portdock_, new_sel.first, new_sel.second, true);
+			if (upcast(Widelands::Game, game, &egbase_))
+				game->send_player_expedition_config(portdock_, new_sel.first, new_sel.second, true);
+			else
+				portdock_.expedition_bootstrap()->demand_additional_item(egbase_, new_sel.first, new_sel.second, true);
 		}
 	}
 
 private:
-	Widelands::Game& game_;
+	Widelands::EditorGameBase& egbase_;
 	PortDock& portdock_;
 	uint32_t capacity_;
 	std::vector<UI::Box*> boxes_;
@@ -198,25 +206,20 @@
 	UI::Box& box = *new UI::Box(parent, 0, 0, UI::Box::Vertical);
 
 	// Add the input queues.
-<<<<<<< HEAD
-	for (const InputQueue* wq : wh.get_portdock()->expedition_bootstrap()->queues()) {
-		box.add(new InputQueueDisplay(&box, 0, 0, ib, wh, *wq, true));
-=======
 	int32_t capacity =
-	   igb.egbase().tribes().get_ship_descr(wh.get_owner()->tribe().ship())->get_default_capacity();
+	   ib.egbase().tribes().get_ship_descr(wh.get_owner()->tribe().ship())->get_default_capacity();
 	for (const InputQueue* wq : wh.get_portdock()->expedition_bootstrap()->queues(false)) {
-		InputQueueDisplay* iqd = new InputQueueDisplay(&box, 0, 0, igb, wh, *wq, true);
+		InputQueueDisplay* iqd = new InputQueueDisplay(&box, 0, 0, ib, wh, *wq, true);
 		box.add(iqd);
 		capacity -= wq->get_max_size();
 	}
 	assert(capacity >= 0);
 
 	if (capacity > 0) {
-		const bool can_act = igb.can_act(wh.get_owner()->player_number());
+		const bool can_act = ib.can_act(wh.get_owner()->player_number()) || ib.omnipotent();
 		box.add(new PortDockAdditionalItemsDisplay(
-		           igb.game(), &box, can_act, *wh.get_portdock(), capacity),
+		           ib.egbase(), &box, can_act, *wh.get_portdock(), capacity),
 		        UI::Box::Resizing::kAlign, UI::Align::kCenter);
->>>>>>> 4f4fbb3e
 	}
 
 	return &box;
