/*
 * Copyright (C) 2010-2019 by the Widelands Development Team
 *
 * This program is free software; you can redistribute it and/or
 * modify it under the terms of the GNU General Public License
 * as published by the Free Software Foundation; either version 2
 * of the License, or (at your option) any later version.
 *
 * This program is distributed in the hope that it will be useful,
 * but WITHOUT ANY WARRANTY; without even the implied warranty of
 * MERCHANTABILITY or FITNESS FOR A PARTICULAR PURPOSE.  See the
 * GNU General Public License for more details.
 *
 * You should have received a copy of the GNU General Public License
 * along with this program; if not, write to the Free Software
 * Foundation, Inc., 51 Franklin Street, Fifth Floor, Boston, MA  02110-1301, USA.
 *
 */

#ifndef WL_WUI_INPUTQUEUEDISPLAY_H
#define WL_WUI_INPUTQUEUEDISPLAY_H

#include "logic/map_objects/tribes/ware_descr.h"
#include "logic/map_objects/tribes/wareworker.h"
#include "ui_basic/button.h"
#include "ui_basic/panel.h"
#include "ui_basic/radiobutton.h"

class InteractiveBase;

namespace Widelands {
class Building;
class ConstructionSite;
struct ProductionsiteSettings;
class InputQueue;
}  // namespace Widelands

/**
 * This passive class displays the status of an InputQueue
 * and shows priority buttons that can be manipulated.
 * It updates itself automatically through think().
 */
class InputQueueDisplay : public UI::Panel {
public:
	enum { CellWidth = kWareMenuPicWidth, CellSpacing = 2, Border = 4, PriorityButtonSize = 10 };

	// Constructor for real queues (e.g. in ProductionSites)
	InputQueueDisplay(UI::Panel* parent,
	                  int32_t x,
	                  int32_t y,
	                  InteractiveBase& igb,
	                  Widelands::Building& building,
	                  const Widelands::InputQueue& queue,
<<<<<<< HEAD
	                  bool show_only = false);
=======
	                  bool no_capacity_buttons = false,
	                  bool no_priority_buttons = false);
>>>>>>> 4f4fbb3e
	// Constructor for fake queues (e.g. in ConstructionSite settings)
	InputQueueDisplay(UI::Panel* parent,
	                  int32_t x,
	                  int32_t y,
	                  InteractiveBase&,
	                  Widelands::ConstructionSite&,
	                  Widelands::WareWorker,
	                  Widelands::DescriptionIndex,
<<<<<<< HEAD
	                  bool show_only = false);
=======
	                  bool no_capacity_buttons = false,
	                  bool no_priority_buttons = false);
>>>>>>> 4f4fbb3e
	~InputQueueDisplay() override;

	void think() override;
	void draw(RenderTarget&) override;

private:
	InteractiveBase& ib_;
	Widelands::Building& building_;
	const Widelands::InputQueue* queue_;
	const Widelands::ProductionsiteSettings* settings_;
	UI::Radiogroup* priority_radiogroup_;
	UI::Button* increase_max_fill_;
	UI::Button* decrease_max_fill_;
	UI::Button* increase_real_fill_;
	UI::Button* decrease_real_fill_;
	Widelands::DescriptionIndex index_;
	Widelands::WareWorker type_;
	const Image* icon_;  //< Index to ware's picture
	const Image* max_fill_indicator_;

	uint32_t cache_size_;
	uint32_t cache_max_fill_;
	uint32_t total_height_;
	bool no_capacity_buttons_;
	bool no_priority_buttons_;

	bool check_can_act() const;

	Widelands::ProductionsiteSettings& mutable_settings() const;

	virtual void max_size_changed();
	void update_priority_buttons();
	void update_max_fill_buttons();
	void decrease_max_fill_clicked();
	void increase_max_fill_clicked();
	void decrease_real_fill_clicked();
	void increase_real_fill_clicked();
	void radiogroup_changed(int32_t);
	void radiogroup_clicked();
	void update_siblings_priority(int32_t);
	void update_siblings_max_fill(int32_t);
	void update_siblings_real_fill(bool, int32_t);

	uint32_t check_max_size() const;
	uint32_t check_max_fill() const;

	void compute_max_fill_buttons_enabled_state();
};

#endif  // end of include guard: WL_WUI_INPUTQUEUEDISPLAY_H<|MERGE_RESOLUTION|>--- conflicted
+++ resolved
@@ -51,12 +51,8 @@
 	                  InteractiveBase& igb,
 	                  Widelands::Building& building,
 	                  const Widelands::InputQueue& queue,
-<<<<<<< HEAD
-	                  bool show_only = false);
-=======
 	                  bool no_capacity_buttons = false,
 	                  bool no_priority_buttons = false);
->>>>>>> 4f4fbb3e
 	// Constructor for fake queues (e.g. in ConstructionSite settings)
 	InputQueueDisplay(UI::Panel* parent,
 	                  int32_t x,
@@ -65,12 +61,8 @@
 	                  Widelands::ConstructionSite&,
 	                  Widelands::WareWorker,
 	                  Widelands::DescriptionIndex,
-<<<<<<< HEAD
-	                  bool show_only = false);
-=======
 	                  bool no_capacity_buttons = false,
 	                  bool no_priority_buttons = false);
->>>>>>> 4f4fbb3e
 	~InputQueueDisplay() override;
 
 	void think() override;
