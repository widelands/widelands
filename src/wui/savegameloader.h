--- conflicted
+++ resolved
@@ -34,12 +34,7 @@
 	std::vector<SavegameData> load_files(const std::string& directory);
 
 private:
-<<<<<<< HEAD
-	virtual bool is_valid_gametype(const SavegameData& gamedata) const = 0;
-=======
 	[[nodiscard]] virtual bool is_valid_gametype(const SavegameData& gamedata) const = 0;
-	[[nodiscard]] virtual std::string get_savename(const std::string& gamefilename) const;
->>>>>>> ea25a44d
 
 	void add_general_information(SavegameData& gamedata,
 	                             const Widelands::GamePreloadPacket& gpdp) const;
@@ -63,16 +58,11 @@
 	explicit ReplayLoader(Widelands::Game& game);
 
 private:
-<<<<<<< HEAD
-	bool is_valid_savegame(const std::string& filename) const override {
+	[[nodiscard]] bool is_valid_savegame(const std::string& filename) const override {
 		return ends_with(filename, kReplayExtension);
 	}
 
-	bool is_valid_gametype(const SavegameData& gamedata) const override;
-=======
 	[[nodiscard]] bool is_valid_gametype(const SavegameData& gamedata) const override;
-	[[nodiscard]] std::string get_savename(const std::string& gamefilename) const override;
->>>>>>> ea25a44d
 };
 
 class MultiPlayerLoader : public SavegameLoader {
@@ -96,15 +86,11 @@
 	explicit EverythingLoader(Widelands::Game& game);
 
 private:
-<<<<<<< HEAD
-	bool is_valid_savegame(const std::string& filename) const override {
+	[[nodiscard]] bool is_valid_savegame(const std::string& filename) const override {
 		return ends_with(filename, kSavegameExtension) || ends_with(filename, kReplayExtension);
 	}
 
-	bool is_valid_gametype(const SavegameData& gamedata) const override;
-=======
 	[[nodiscard]] bool is_valid_gametype(const SavegameData& gamedata) const override;
->>>>>>> ea25a44d
 };
 
 #endif  // WL_WUI_SAVEGAMELOADER_H