--- conflicted
+++ resolved
@@ -40,19 +40,11 @@
 	void load_tips(const std::string& name, const Widelands::AllTribes&);
 	void show_tip(RenderTarget&, const Recti& bounds, int32_t index);
 
-<<<<<<< HEAD
-	uint32_t last_updated_{0};
-	uint32_t update_after_{0};
-	UI::ProgressWindow& progressWindow_;
-	bool registered_{false};
-	uint32_t last_tip_{0};
-=======
 	uint32_t last_updated_{0U};
 	uint32_t update_after_{0U};
 	UI::ProgressWindow& progressWindow_;
 	bool registered_{false};
 	uint32_t last_tip_{0U};
->>>>>>> a9549ba2
 
 	std::vector<Tip> tips_;
 };
