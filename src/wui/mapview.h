--- conflicted
+++ resolved
@@ -104,11 +104,7 @@
 	        const int32_t y,
 	        const uint32_t w,
 	        const uint32_t h);
-<<<<<<< HEAD
-	virtual ~MapView() = default;
-=======
-	~MapView() override;
->>>>>>> dc1a860c
+	~MapView() override = default;
 
 	// Called whenever the view changed, also during automatic animations.
 	boost::signals2::signal<void()> changeview;
