/*
 * Copyright (C) 2002-2019 by the Widelands Development Team
 *
 * This program is free software; you can redistribute it and/or
 * modify it under the terms of the GNU General Public License
 * as published by the Free Software Foundation; either version 2
 * of the License, or (at your option) any later version.
 *
 * This program is distributed in the hope that it will be useful,
 * but WITHOUT ANY WARRANTY; without even the implied warranty of
 * MERCHANTABILITY or FITNESS FOR A PARTICULAR PURPOSE.  See the
 * GNU General Public License for more details.
 *
 * You should have received a copy of the GNU General Public License
 * along with this program; if not, write to the Free Software
 * Foundation, Inc., 51 Franklin Street, Fifth Floor, Boston, MA  02110-1301, USA.
 *
 */

#ifndef WL_WUI_MAPVIEW_H
#define WL_WUI_MAPVIEW_H

#include <memory>
#include <queue>

#include <boost/function.hpp>
#include <boost/signals2.hpp>

#include "base/rect.h"
#include "base/vector.h"
#include "graphic/game_renderer.h"
#include "graphic/gl/fields_to_draw.h"
#include "logic/map.h"
#include "logic/widelands_geometry.h"
#include "ui_basic/panel.h"

/**
 * Implements a view of a map. It is used to render a valid map on the screen.
 */
class MapView : public UI::Panel {
public:
	// A rectangle on a Torus (i.e. a Widelands Map).
	class ViewArea {
	public:
		// View in map pixels that is spanned by this.
		const Rectf& rect() const {
			return rect_;
		}

		// Returns true if 'coords' is contained inside this view. Containing
		// is defined as such that the shortest distance between the center of
		// 'rect()' is smaller than (rect().w / 2, rect().h / 2).
		bool contains(const Widelands::Coords& coords) const;

		// Returns a map pixel 'p' such that rect().x <= p.x <= rect().x + rect().w similar
		// for y. This requires that 'contains' would return true for 'coords', otherwise this will
		// be an infinite loop.
		Vector2f find_pixel_for_coordinates(const Widelands::Coords& coords) const;

	private:
		friend class MapView;

		ViewArea(const Rectf& rect, const Widelands::Map& map);

		// Returns true if 'map_pixel' is inside this view area.
		bool contains_map_pixel(const Vector2f& map_pixel) const;

		const Rectf rect_;
		const Widelands::Map& map_;
	};

	struct View {
		View(Vector2f init_viewpoint, float init_zoom) : viewpoint(init_viewpoint), zoom(init_zoom) {
		}
		View() : View(Vector2f::zero(), 1.0f) {
		}

		bool zoom_near(float other_zoom) const {
			constexpr float epsilon = 1e-5;
			return std::abs(zoom - other_zoom) < epsilon;
		}

		bool view_near(const View& other) const {
			constexpr float epsilon = 1e-5;
			return zoom_near(other.zoom) && std::abs(viewpoint.x - other.viewpoint.x) < epsilon &&
			       std::abs(viewpoint.y - other.viewpoint.y) < epsilon;
		}

		// Mappixel of top-left pixel of this MapView.
		Vector2f viewpoint;

		// Current zoom value.
		float zoom;
	};

	// Time in milliseconds since the game was launched. Animations always
	// happen in real-time, not in gametime. Therefore they are also not
	// affected by pause.
	struct TimestampedView {
		uint32_t t;
		View view;
	};

	struct TimestampedMouse {
		TimestampedMouse(uint32_t init_t, Vector2f init_pixel) : t(init_t), pixel(init_pixel) {
		}
		TimestampedMouse() : t(0), pixel(Vector2f::zero()) {
		}
		uint32_t t;
		Vector2f pixel = Vector2f::zero();
	};

	MapView(UI::Panel* const parent,
	        const Widelands::Map& map,
	        const int32_t x,
	        const int32_t y,
	        const uint32_t w,
	        const uint32_t h);
	virtual ~MapView();

	// Called whenever the view changed, also during automatic animations.
	boost::signals2::signal<void()> changeview;

	// Called when the user clicked on a field.
	boost::signals2::signal<void(const Widelands::NodeAndTriangle<>&)> field_clicked;

	// Called when the field under the mouse cursor has changed.
	boost::signals2::signal<void(const Widelands::NodeAndTriangle<>&)> track_selection;

	// Defines if an animation should be immediate (one-frame) or nicely
	// animated for the user to follow.
	enum class Transition { Smooth, Jump };

	// Set the view to 'view'.
	void set_view(const View& view, const Transition& transition);

	// Moves the view so that 'coords' is centered.
	void scroll_to_field(const Widelands::Coords& coords, const Transition& transition);

	// Moves the view so that 'pos' is centered. The 'pos' is in map pixel
	// coordinates.
	void scroll_to_map_pixel(const Vector2f& pos, const Transition& transition);

	// Moves the mouse cursor so that it is directly above the given field. Does
	// nothing if the field is not currently visible on screen.
	void mouse_to_field(const Widelands::Coords& coords, const Transition& transition);

	// Moves the mouse to the 'pixel' in the current panel. With 'transition' ==
	// Jump, this behaves exactly like 'set_mouse_pos'.
	void mouse_to_pixel(const Vector2i& pixel, const Transition& transition);

	// Move the view by 'delta_pixels'.
	void pan_by(Vector2i delta_pixels);

	// The current view area visible in the MapView in map pixel coordinates.
	// The returned value always has 'x' > 0 and 'y' > 0.
	ViewArea view_area() const;

	// The current view.
	const View& view() const;

	// Set the zoom to the 'new_zoom'. This keeps the map_pixel that is
	// displayed at 'panel_pixel' unchanging, i.e. the center of the zoom.
	void zoom_around(float new_zoom, const Vector2f& panel_pixel, const Transition& transition);

	// True if the user is currently dragging the map.
	bool is_dragging() const;

	// True if a 'Transition::Smooth' animation is playing.
	bool is_animating() const;

	// Schedules drawing of the terrain of this MapView. The returned value can
	// be used to override contents of 'fields_to_draw' for player knowledge and
	// visibility, and to correctly draw map objects, overlays and text.
<<<<<<< HEAD
	FieldsToDraw* draw_terrain(const Widelands::EditorGameBase& egbase, Workareas workarea, bool grid, RenderTarget* dst);
=======
	FieldsToDraw*
	draw_terrain(const Widelands::EditorGameBase& egbase, Workareas workarea, RenderTarget* dst);
>>>>>>> 79d40241

	// Not overriden from UI::Panel, instead we expect to be passed the data through.
	bool handle_mousepress(uint8_t btn, int32_t x, int32_t y);
	bool handle_mouserelease(uint8_t btn, int32_t x, int32_t y);
	bool handle_mousemove(uint8_t state, int32_t x, int32_t y, int32_t xdiff, int32_t ydiff);
	bool handle_mousewheel(uint32_t which, int32_t x, int32_t y);
	bool handle_key(bool down, SDL_Keysym code);

private:
	void stop_dragging();

	// Returns the target view of the last entry in 'view_plans_' or (now,
	// 'view_') if we are not animating.
	TimestampedView animation_target_view() const;

	// Returns the target mouse position 'mouse_plans_' or (now,
	// current mouse) if we are not animating.
	TimestampedMouse animation_target_mouse() const;

	// Turns 'm' into the corresponding NodeAndTrinangle and calls 'track_selection'.
	Widelands::NodeAndTriangle<> track_sel(const Vector2i& m);

	Vector2f to_panel(const Vector2f& map_pixel) const;
	Vector2f to_map(const Vector2i& panel_pixel) const;

	const bool animate_map_panning_;
	const Widelands::Map& map_;

	// This is owned and handled by us, but handed to the RenderQueue, so we
	// basically promise that this stays valid for one frame.
	FieldsToDraw fields_to_draw_;

	View view_;
	Vector2i last_mouse_pos_;
	bool dragging_;

	// The queue of plans to execute as animations.
	std::deque<std::deque<TimestampedView>> view_plans_;
	std::deque<std::deque<TimestampedMouse>> mouse_plans_;
};

#endif  // end of include guard: WL_WUI_MAPVIEW_H<|MERGE_RESOLUTION|>--- conflicted
+++ resolved
@@ -172,12 +172,10 @@
 	// Schedules drawing of the terrain of this MapView. The returned value can
 	// be used to override contents of 'fields_to_draw' for player knowledge and
 	// visibility, and to correctly draw map objects, overlays and text.
-<<<<<<< HEAD
-	FieldsToDraw* draw_terrain(const Widelands::EditorGameBase& egbase, Workareas workarea, bool grid, RenderTarget* dst);
-=======
-	FieldsToDraw*
-	draw_terrain(const Widelands::EditorGameBase& egbase, Workareas workarea, RenderTarget* dst);
->>>>>>> 79d40241
+	FieldsToDraw* draw_terrain(const Widelands::EditorGameBase& egbase,
+	                           Workareas workarea,
+	                           bool grid,
+	                           RenderTarget* dst);
 
 	// Not overriden from UI::Panel, instead we expect to be passed the data through.
 	bool handle_mousepress(uint8_t btn, int32_t x, int32_t y);
