--- conflicted
+++ resolved
@@ -268,26 +268,6 @@
 
 		players_with_result.insert(p->player);
 		std::string str;
-<<<<<<< HEAD
-		for (const auto& s : igbase_.egbase().player_manager()->get_players_end_status()) {
-			if (s.player == pair.first) {
-				players_with_result.insert(s.player);
-				switch (s.result) {
-				case Widelands::PlayerEndResult::kWon:
-					str = format(_("Won at %s"), gametimestring(s.time.get()));
-					break;
-				case Widelands::PlayerEndResult::kLost:
-					str = format(_("Lost at %s"), gametimestring(s.time.get()));
-					break;
-				case Widelands::PlayerEndResult::kResigned:
-					str = format(_("Resigned at %s"), gametimestring(s.time.get()));
-					break;
-				default:
-					break;
-				}
-				break;
-			}
-=======
 		switch (p->result) {
 		case Widelands::PlayerEndResult::kWon:
 			str = format(_("Won at %s"), gametimestring(p->time.get()));
@@ -300,7 +280,6 @@
 			break;
 		default:
 			break;
->>>>>>> b57ac7fe
 		}
 		pair.second->set_text(str);
 	}
