--- conflicted
+++ resolved
@@ -365,19 +365,14 @@
 	FilenameSet gamefiles;
 
 	if (filetype_ == FileType::kReplay) {
-<<<<<<< HEAD
 		gamefiles = g_fs->filter_directory(kReplayDir, [](const std::string& fn) {
-			return boost::ends_with(fn, kReplayExtension);
-=======
-		gamefiles = filter(g_fs->list_directory(kReplayDir), [](const std::string& fn) {
 			return boost::algorithm::ends_with(fn, kReplayExtension);
->>>>>>> 22e40e0f
 		});
 		// Update description column title for replays
 		table_.set_column_tooltip(2, show_filenames_ ? _("Filename: Map name (start of replay)") :
 		                                               _("Map name (start of replay)"));
 	} else {
-		gamefiles = filter(g_fs->list_directory(kSaveDir), [](const std::string& fn) {
+		gamefiles = g_fs->filter_directory(kReplayDir, [](const std::string& fn) {
 			return boost::algorithm::ends_with(fn, kSavegameExtension);
 		});
 	}
