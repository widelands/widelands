/*
 * Copyright (C) 2002-2019 by the Widelands Development Team
 *
 * This program is free software; you can redistribute it and/or
 * modify it under the terms of the GNU General Public License
 * as published by the Free Software Foundation; either version 2
 * of the License, or (at your option) any later version.
 *
 * This program is distributed in the hope that it will be useful,
 * but WITHOUT ANY WARRANTY; without even the implied warranty of
 * MERCHANTABILITY or FITNESS FOR A PARTICULAR PURPOSE.  See the
 * GNU General Public License for more details.
 *
 * You should have received a copy of the GNU General Public License
 * along with this program; if not, write to the Free Software
 * Foundation, Inc., 51 Franklin Street, Fifth Floor, Boston, MA  02110-1301, USA.
 *
 */

#ifndef WL_WUI_INTERACTIVE_GAMEBASE_H
#define WL_WUI_INTERACTIVE_GAMEBASE_H

#include <map>
#include <memory>

#include "io/profile.h"
#include "logic/game.h"
#include "ui_basic/dropdown.h"
#include "ui_basic/unique_window.h"
#include "wui/general_statistics_menu.h"
#include "wui/interactive_base.h"

struct ChatProvider;

enum PlayerType { NONE, OBSERVER, PLAYING, VICTORIOUS, DEFEATED };

class InteractiveGameBase : public InteractiveBase {
public:
	InteractiveGameBase(Widelands::Game&,
	                    Section& global_s,
	                    PlayerType pt,
	                    bool multiplayer,
	                    ChatProvider* chat_provider);
	~InteractiveGameBase() override {
	}
	Widelands::Game* get_game() const override;
	Widelands::Game& game() const override;

<<<<<<< HEAD
	// Chat messages
	void set_chat_provider(ChatProvider&);
	ChatProvider* get_chat_provider();
=======
	virtual bool can_see(Widelands::PlayerNumber) const = 0;
	virtual bool can_act(Widelands::PlayerNumber) const = 0;
	virtual Widelands::PlayerNumber player_number() const = 0;
>>>>>>> 3a428bd9

	// Only the 'InteractiveGameBase' has all information of what should be
	// drawn into a map_view (i.e. which overlays are available). The
	// 'WatchWindow' does not have this information, but needs to draw
	// 'map_views', hence this function.
	virtual void draw_map_view(MapView* given_map_view, RenderTarget* dst) = 0;

	void set_sel_pos(Widelands::NodeAndTriangle<> const center) override;

	virtual void node_action(const Widelands::NodeAndTriangle<>& node_and_triangle) = 0;
	const PlayerType& get_playertype() const {
		return playertype_;
	}
	void set_playertype(const PlayerType& pt) {
		playertype_ = pt;
	}

	bool try_show_ship_window();
	void show_ship_window(Widelands::Ship* ship);
	bool is_multiplayer() {
		return multiplayer_;
	}

	void show_game_summary();
	/// For the game host. Show a window and ask the host player what to do with the tribe of the
	/// leaving client.
	bool show_game_client_disconnected();
	void postload() override;
	void start() override;
	void toggle_mainmenu();

protected:
	// For referencing the items in showhidemenu_
	enum class ShowHideEntry {
		kBuildingSpaces,
		kCensus,
		kStatistics,
		kSoldierLevels,
		kWorkareaOverlap
	};

	// Adds the mapviewmenu_ to the toolbar
	void add_main_menu();
	// Adds the showhidemenu_ to the toolbar
	void add_showhide_menu();
	void rebuild_showhide_menu() override;
	// Adds the gamespeedmenu_ to the toolbar
	void add_gamespeed_menu();

	// Adds a chat toolbar button and registers the chat console window
	void add_chat_ui();

	bool handle_key(bool down, SDL_Keysym code) override;

	void draw_overlay(RenderTarget&) override;

	// All unique menu windows
	struct GameMenuWindows {
		UI::UniqueWindow::Registry sound_options;
		UI::UniqueWindow::Registry savegame;

		GeneralStatisticsMenu::Registry stats_general;
		UI::UniqueWindow::Registry stats_wares;
		UI::UniqueWindow::Registry stats_stock;
		UI::UniqueWindow::Registry stats_buildings;
		UI::UniqueWindow::Registry stats_seafaring;

		UI::UniqueWindow::Registry help;
	} menu_windows_;

	ChatProvider* chat_provider_;
	UI::UniqueWindow::Registry chat_;
	bool multiplayer_;
	PlayerType playertype_;

	// Show / Hide menu on the toolbar
	UI::Dropdown<ShowHideEntry> showhidemenu_;

	UI::UniqueWindow::Registry fieldaction_;
	UI::UniqueWindow::Registry game_summary_;
	UI::UniqueWindow::Registry client_disconnected_;

private:
	// For referencing the items in mainmenu_
	enum class MainMenuEntry {
#ifndef NDEBUG  //  only in debug builds
		kScriptConsole,
#endif
		kOptions,
		kSaveMap,
		kExitGame
	};

	// For referencing the items in gamespeedmenu_
	enum class GameSpeedEntry { kIncrease, kDecrease, kPause };

	// Takes the appropriate action when an item in the mainmenu_ is selected
	void main_menu_selected(MainMenuEntry entry);
	// Takes the appropriate action when an item in the showhidemenu_ is selected
	void showhide_menu_selected(ShowHideEntry entry);
	// Takes the appropriate action when an item in the gamespeedmenu_ is selected
	void gamespeed_menu_selected(GameSpeedEntry entry);
	// Rebuilds the gamespeedmenu_ according to current game settings
	void rebuild_gamespeed_menu();

	// Increases the gamespeed
	void increase_gamespeed(uint16_t speed);
	// Decreases the gamespeed
	void decrease_gamespeed(uint16_t speed);
	// Pauses / Unpauses the game and calls rebuild_gamespeed_menu
	void toggle_game_paused();
	// Resets the speed to 1x
	void reset_gamespeed();

	// Main menu on the toolbar
	UI::Dropdown<MainMenuEntry> mainmenu_;
	// Game speed menu on the toolbar
	UI::Dropdown<GameSpeedEntry> gamespeedmenu_;
};

#endif  // end of include guard: WL_WUI_INTERACTIVE_GAMEBASE_H<|MERGE_RESOLUTION|>--- conflicted
+++ resolved
@@ -45,16 +45,6 @@
 	}
 	Widelands::Game* get_game() const override;
 	Widelands::Game& game() const override;
-
-<<<<<<< HEAD
-	// Chat messages
-	void set_chat_provider(ChatProvider&);
-	ChatProvider* get_chat_provider();
-=======
-	virtual bool can_see(Widelands::PlayerNumber) const = 0;
-	virtual bool can_act(Widelands::PlayerNumber) const = 0;
-	virtual Widelands::PlayerNumber player_number() const = 0;
->>>>>>> 3a428bd9
 
 	// Only the 'InteractiveGameBase' has all information of what should be
 	// drawn into a map_view (i.e. which overlays are available). The
