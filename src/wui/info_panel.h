/*
 * Copyright (C) 2020-2022 by the Widelands Development Team
 *
 * This program is free software; you can redistribute it and/or
 * modify it under the terms of the GNU General Public License
 * as published by the Free Software Foundation; either version 2
 * of the License, or (at your option) any later version.
 *
 * This program is distributed in the hope that it will be useful,
 * but WITHOUT ANY WARRANTY; without even the implied warranty of
 * MERCHANTABILITY or FITNESS FOR A PARTICULAR PURPOSE.  See the
 * GNU General Public License for more details.
 *
 * You should have received a copy of the GNU General Public License
 * along with this program; if not, see <https://www.gnu.org/licenses/>.
 *
 */
#ifndef WL_WUI_INFO_PANEL_H
#define WL_WUI_INFO_PANEL_H

#include <list>
#include <memory>

#include "logic/message_id.h"
#include "ui_basic/dropdown.h"
#include "ui_basic/textarea.h"

class InfoPanel;
class InteractiveBase;
class InteractivePlayer;
class MainToolbar;

namespace Widelands {
struct Message;
struct MessageQueue;
}  // namespace Widelands

class MessagePreview : public UI::Textarea {
public:
	MessagePreview(InfoPanel*, const Widelands::Message*, Widelands::MessageId);
	MessagePreview(InfoPanel*, const std::string& text, const std::string& tooltip);
	~MessagePreview() override = default;

	void think() override;
	void draw(RenderTarget&) override;
	bool handle_mousepress(uint8_t, int32_t, int32_t) override;

	bool is_system_message() const {
		return message_ == nullptr;
	}

private:
	InfoPanel& owner_;
	uint32_t creation_time_;

	bool message_still_exists() const;

	const Widelands::Message* message_{nullptr};
	Widelands::MessageId id_;
};

class InfoPanel : public UI::Panel {
public:
	explicit InfoPanel(InteractiveBase&);
	~InfoPanel() override = default;

	// Update the text area without relayouting
	void set_time_string(const std::string&);
	void set_speed_string(const std::string&);
	void set_fps_string(bool show, bool cheating, double fps, double average);
	void set_coords_string(const std::string&);

	void log_message(const std::string& message, const std::string& tooltip = std::string());

	void think() override;
	void layout() override;

	void set_toolbar(MainToolbar&);

	void fast_forward_message_queue();

	void draw(RenderTarget&) override;
	bool handle_mousepress(uint8_t, int32_t, int32_t) override;
	bool handle_mouserelease(uint8_t, int32_t, int32_t) override;
	bool handle_mousemove(uint8_t, int32_t, int32_t, int32_t, int32_t) override;

	bool check_handles_mouse(int32_t x, int32_t y) override;

private:
	friend class MessagePreview;

	InteractiveBase& ibase_;
<<<<<<< HEAD
	InteractivePlayer* iplayer_;
	UI::Panel snap_target_panel_, snap_target_toolbar_;
=======
	InteractivePlayer* iplayer_{nullptr};
>>>>>>> 54750c7e

	bool on_top_{false};

	enum DisplayMode {
		kCmdSwap = 1,
		kPinned = 2,
		kMinimized = 4,
		kOnMouse_Visible = 8,
		kOnMouse_Hidden = 16
	};
	DisplayMode display_mode_{DisplayMode::kPinned};
	void update_mode();
	void rebuild_dropdown();

<<<<<<< HEAD
	Vector2i last_mouse_pos_;
	bool is_mouse_over_panel(int32_t x, int32_t y) const;
	bool is_mouse_over_panel() const {
		return is_mouse_over_panel(last_mouse_pos_.x, last_mouse_pos_.y);
	}
=======
	Vector2i last_mouse_pos_{-1, -1};
	bool is_mouse_over_panel() const;
>>>>>>> 54750c7e
	void set_textareas_visibility(bool);

	void update_time_speed_string();

	MainToolbar* toolbar_{nullptr};

	UI::Dropdown<DisplayMode> toggle_mode_;
	UI::Textarea text_time_speed_, text_fps_, text_coords_;

	std::list<MessagePreview*> messages_;
	size_t index_of(const MessagePreview*) const;
	void pop_message(MessagePreview*);
	void push_message(MessagePreview*);
	const Widelands::MessageQueue* message_queue_{nullptr};
	std::unique_ptr<Widelands::MessageId> last_message_id_{nullptr};

	bool draw_real_time_;
	std::string time_string_;
	std::string speed_string_;
};

#endif  // end of include guard: WL_WUI_INFO_PANEL_H<|MERGE_RESOLUTION|>--- conflicted
+++ resolved
@@ -90,12 +90,8 @@
 	friend class MessagePreview;
 
 	InteractiveBase& ibase_;
-<<<<<<< HEAD
-	InteractivePlayer* iplayer_;
+	InteractivePlayer* iplayer_{nullptr};
 	UI::Panel snap_target_panel_, snap_target_toolbar_;
-=======
-	InteractivePlayer* iplayer_{nullptr};
->>>>>>> 54750c7e
 
 	bool on_top_{false};
 
@@ -110,16 +106,11 @@
 	void update_mode();
 	void rebuild_dropdown();
 
-<<<<<<< HEAD
-	Vector2i last_mouse_pos_;
+	Vector2i last_mouse_pos_{-1, -1};
 	bool is_mouse_over_panel(int32_t x, int32_t y) const;
 	bool is_mouse_over_panel() const {
 		return is_mouse_over_panel(last_mouse_pos_.x, last_mouse_pos_.y);
 	}
-=======
-	Vector2i last_mouse_pos_{-1, -1};
-	bool is_mouse_over_panel() const;
->>>>>>> 54750c7e
 	void set_textareas_visibility(bool);
 
 	void update_time_speed_string();
