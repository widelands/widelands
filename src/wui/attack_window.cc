--- conflicted
+++ resolved
@@ -74,15 +74,14 @@
                                                        AttackPanel::AttackType::kShip :
                                                        AttackPanel::AttackType::kBuilding),
 
-<<<<<<< HEAD
-     mainbox_(this, UI::PanelStyle::kWui, 0, 0, UI::Box::Vertical),
+     mainbox_(this, UI::PanelStyle::kWui, "main_box", 0, 0, UI::Box::Vertical),
      attack_panel_(mainbox_,
                    iplayer_,
                    true,
                    &target_coordinates_,
                    attack_type_,
                    [this]() { return get_max_attackers(); }),
-     bottombox_(&mainbox_, UI::PanelStyle::kWui, 0, 0, UI::Box::Horizontal) {
+     bottombox_(&mainbox_, UI::PanelStyle::kWui, "bottom_box", 0, 0, UI::Box::Horizontal) {
 	if (target_building_or_ship != nullptr) {
 		const unsigned serial = serial_;
 		living_attack_windows_[serial] = this;
@@ -93,21 +92,6 @@
 			}
 		});
 	}
-=======
-     mainbox_(this, UI::PanelStyle::kWui, "main_box", 0, 0, UI::Box::Vertical),
-     linebox_(&mainbox_, UI::PanelStyle::kWui, "line_box", 0, 0, UI::Box::Horizontal),
-     columnbox_(&linebox_, UI::PanelStyle::kWui, "column_box", 0, 0, UI::Box::Vertical),
-     bottombox_(&mainbox_, UI::PanelStyle::kWui, "bottom_box", 0, 0, UI::Box::Horizontal) {
-	const unsigned serial = serial_;
-	living_attack_windows_[serial] = this;
-	target_bld.removed.connect([serial](unsigned /* index */) {
-		auto it = living_attack_windows_.find(serial);
-		if (it != living_attack_windows_.end()) {
-			it->second->die();
-		}
-	});
-	const std::vector<Widelands::Soldier*> all_attackers = get_max_attackers();
->>>>>>> d77b0745
 
 	mainbox_.add(&attack_panel_, UI::Box::Resizing::kExpandBoth);
 	init_bottombox();
@@ -132,15 +116,15 @@
                          const Widelands::Coords* target_coordinates,
                          AttackType attack_type,
                          std::function<std::vector<Widelands::Bob*>()> get_max_attackers)
-   : UI::Box(&parent, UI::PanelStyle::kWui, 0, 0, UI::Box::Vertical),
+   : UI::Box(&parent, UI::PanelStyle::kWui, "attack_panel", 0, 0, UI::Box::Vertical),
      iplayer_(iplayer),
      target_coordinates_(target_coordinates),
      get_max_attackers_(get_max_attackers),
      attack_type_(attack_type),
      lastupdate_(0),
 
-     linebox_(this, UI::PanelStyle::kWui, 0, 0, UI::Box::Horizontal),
-     columnbox_(&linebox_, UI::PanelStyle::kWui, 0, 0, UI::Box::Vertical) {
+     linebox_(this, UI::PanelStyle::kWui, "line_box", 0, 0, UI::Box::Horizontal),
+     columnbox_(&linebox_, UI::PanelStyle::kWui, "column_box", 0, 0, UI::Box::Vertical) {
 
 	const std::vector<Widelands::Bob*> all_attackers = get_max_attackers_();
 
@@ -469,18 +453,11 @@
 		die();  // The target object no longer exists.
 		return;
 	}
-<<<<<<< HEAD
 
 	if (building != nullptr && building->descr().type() == Widelands::MapObjectType::MILITARYSITE) {
 		do_not_conquer_.reset(
-		   new UI::Checkbox(&bottombox_, UI::PanelStyle::kWui, Vector2i(0, 0), _("Destroy target"),
+		   new UI::Checkbox(&bottombox_, UI::PanelStyle::kWui, "do_not_conquer", Vector2i(0, 0), _("Destroy target"),
 		                    _("Destroy the target building instead of conquering it")));
-=======
-	if (building->descr().type() == Widelands::MapObjectType::MILITARYSITE) {
-		do_not_conquer_.reset(new UI::Checkbox(
-		   &bottombox_, UI::PanelStyle::kWui, "do_not_conquer", Vector2i(0, 0), _("Destroy target"),
-		   _("Destroy the target building instead of conquering it")));
->>>>>>> d77b0745
 		do_not_conquer_->set_state(!dynamic_cast<const Widelands::MilitarySite*>(building)
 		                               ->attack_target()
 		                               ->get_allow_conquer(iplayer_.player_number()));
@@ -585,7 +562,6 @@
 constexpr int kSoldierIconWidth = 32;
 constexpr int kSoldierIconHeight = 30;
 
-<<<<<<< HEAD
 AttackPanel::ListOfSoldiers::ListOfSoldiers(UI::Panel* const parent,
                                             AttackPanel* parent_box,
                                             int32_t const x,
@@ -593,17 +569,7 @@
                                             int const w,
                                             int const h,
                                             bool restrict_rows)
-   : UI::Panel(parent, UI::PanelStyle::kWui, x, y, w, h),
-=======
-AttackWindow::ListOfSoldiers::ListOfSoldiers(UI::Panel* const parent,
-                                             AttackWindow* parent_box,
-                                             int32_t const x,
-                                             int32_t const y,
-                                             int const w,
-                                             int const h,
-                                             bool restrict_rows)
    : UI::Panel(parent, UI::PanelStyle::kWui, "list_of_soldiers", x, y, w, h),
->>>>>>> d77b0745
      restricted_row_number_(restrict_rows),
      attack_box_(parent_box) {
 	update_desired_size();
