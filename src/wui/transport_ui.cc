--- conflicted
+++ resolved
@@ -153,13 +153,8 @@
 			for (const WareIndex& ware_index : m_economy.owner().tribe().wares()) {
 				if (m_display.ware_selected(ware_index)) {
 					const Economy::TargetQuantity & tq =
-<<<<<<< HEAD
 						m_economy.ware_target_quantity(ware_index);
-					if (1 < tq.permanent) {
-=======
-						m_economy.ware_target_quantity(id);
 					if (0 < tq.permanent) {
->>>>>>> 7c140c26
 						Widelands::Player & player = m_economy.owner();
 						Game & game = dynamic_cast<Game&>(player.egbase());
 						game.send_player_command
