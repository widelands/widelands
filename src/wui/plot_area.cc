--- conflicted
+++ resolved
@@ -276,30 +276,21 @@
 	//  draw yticks, one at full, one at three-quarter, one at half, one at quarter & 0
 	dst.draw_line_strip({Vector2f(inner_w - kSpaceRight + 3, kSpacing * 3),
 	                     Vector2f(inner_w - kSpaceRight - 3, kSpacing * 3)},
-	                    kAxisLineColor, kAxisLinesWidth);
+	                    axis_line_color, kAxisLinesWidth);
 
 	dst.draw_line_strip(
-<<<<<<< HEAD
-	   {Vector2f(inner_w - kSpaceRight, kSpacing), Vector2f(inner_w - kSpaceRight - 3, kSpacing)},
-	   axis_line_color, kAxisLinesWidth);
-	dst.draw_line_strip(
-	   {Vector2f(inner_w - kSpaceRight, kSpacing + ((inner_h - kSpaceBottom) - kSpacing) / 2),
-	    Vector2f(inner_w - kSpaceRight - 3, kSpacing + ((inner_h - kSpaceBottom) - kSpacing) / 2)},
-	   axis_line_color, kAxisLinesWidth);
-=======
 	   {Vector2f(
 	       inner_w - kSpaceRight + 2,
 	       kSpacing * 3 + ((((inner_h - kSpaceBottom) + kSpacing * 3) / 2) - kSpacing * 3) / 2),
 	    Vector2f(
 	       inner_w - kSpaceRight,
 	       kSpacing * 3 + ((((inner_h - kSpaceBottom) + kSpacing * 3) / 2) - kSpacing * 3) / 2)},
-	   kAxisLineColor, kAxisLinesWidth);
+	   axis_line_color, kAxisLinesWidth);
 
 	dst.draw_line_strip(
 	   {Vector2f(inner_w - kSpaceRight + 3, ((inner_h - kSpaceBottom) + kSpacing * 3) / 2),
 	    Vector2f(inner_w - kSpaceRight, ((inner_h - kSpaceBottom) + kSpacing * 3) / 2)},
-	   kAxisLineColor, kAxisLinesWidth);
->>>>>>> 85a37a5e
+	   axis_line_color, kAxisLinesWidth);
 
 	dst.draw_line_strip(
 	   {Vector2f(inner_w - kSpaceRight + 2,
@@ -308,11 +299,11 @@
 	    Vector2f(inner_w - kSpaceRight,
 	             inner_h - kSpaceBottom -
 	                (inner_h - kSpaceBottom - ((inner_h - kSpaceBottom) + kSpacing * 3) / 2) / 2)},
-	   kAxisLineColor, kAxisLinesWidth);
+	   axis_line_color, kAxisLinesWidth);
 
 	dst.draw_line_strip({Vector2f(inner_w - kSpaceRight + 3, inner_h - kSpaceBottom),
 	                     Vector2f(inner_w - kSpaceRight, inner_h - kSpaceBottom)},
-	                    kAxisLineColor, kAxisLinesWidth);
+	                    axis_line_color, kAxisLinesWidth);
 
 	//  print the used unit
 	std::shared_ptr<const UI::RenderedText> xtick =
@@ -498,7 +489,7 @@
 	         Vector2i::zero());
 	draw_plot(dst, get_inner_h() - kSpaceBottom, std::to_string(highest_scale_), highest_scale_);
 	// Print the 0
-	draw_value((boost::format("%u") % (0)).str(), RGBColor(255, 0, 0),
+	draw_value((boost::format("%u") % (0)).str(), g_gr->styles().statistics_plot_style().x_tick_font(),
 	           Vector2i(get_inner_w() - kSpaceRight + 3, get_inner_h() - kSpaceBottom + 10), dst);
 }
 
@@ -520,13 +511,8 @@
 	draw_diagram(time_ms_, get_inner_w(), get_inner_h(), xline_length_, dst);
 
 	//  print the maximal value into the top right corner
-<<<<<<< HEAD
 	draw_value(yscale_label, g_gr->styles().statistics_plot_style().y_max_value_font(),
-	           Vector2i(get_inner_w() - kSpaceRight - 3, kSpacing + 2), dst);
-=======
-	draw_value(yscale_label, RGBColor(60, 125, 0),
 	           Vector2i(get_inner_w() - kSpaceRight + 3, kSpacing + 2), dst);
->>>>>>> 85a37a5e
 }
 
 /**
@@ -730,14 +716,9 @@
 	// Draw data and diagram
 	draw_plot(dst, yoffset, std::to_string(highest_scale_), 2 * highest_scale_);
 	// Print the min value
-<<<<<<< HEAD
 	draw_value((boost::format("-%u") % (highest_scale_)).str(),
 	           g_gr->styles().statistics_plot_style().y_min_value_font(),
-	           Vector2i(get_inner_w() - kSpaceRight - 3, get_inner_h() - kSpacing - 23), dst);
-=======
-	draw_value((boost::format("-%u") % (highest_scale_)).str(), RGBColor(60, 125, 0),
 	           Vector2i(get_inner_w() - kSpaceRight + 3, get_inner_h() - kSpaceBottom + 10), dst);
->>>>>>> 85a37a5e
 }
 
 /**
