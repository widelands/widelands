/*
 * Copyright (C) 2002-2017 by the Widelands Development Team
 *
 * This program is free software; you can redistribute it and/or
 * modify it under the terms of the GNU General Public License
 * as published by the Free Software Foundation; either version 2
 * of the License, or (at your option) any later version.
 *
 * This program is distributed in the hope that it will be useful,
 * but WITHOUT ANY WARRANTY; without even the implied warranty of
 * MERCHANTABILITY or FITNESS FOR A PARTICULAR PURPOSE.  See the
 * GNU General Public License for more details.
 *
 * You should have received a copy of the GNU General Public License
 * along with this program; if not, write to the Free Software
 * Foundation, Inc., 51 Franklin Street, Fifth Floor, Boston, MA  02110-1301, USA.
 *
 */

#include "wui/plot_area.h"

#include <cstdio>
#include <string>

#include <boost/format.hpp>

#include "base/i18n.h"
#include "base/wexception.h"
#include "graphic/font_handler1.h"
#include "graphic/graphic.h"
#include "graphic/rendertarget.h"
#include "graphic/text_layout.h"
#include "ui_basic/panel.h"

using namespace std;

namespace {

constexpr int32_t kUpdateTimeInGametimeMs = 1000;  //  1 second, gametime

constexpr uint32_t kMinutes = 60 * 1000;
constexpr uint32_t kHours = 60 * 60 * 1000;
constexpr uint32_t kDays = 24 * 60 * 60 * 1000;

constexpr int32_t kSpacing = 5;
constexpr int32_t kSpaceBottom = 20;
constexpr int32_t kSpaceRight = 10;
constexpr int32_t kSpaceLeftOfLabel = 15;
constexpr uint32_t KNoSamples = 30;  // How many samples per diagramm when relative plotting

const uint32_t time_in_ms[] = {
   15 * kMinutes, 30 * kMinutes, 1 * kHours, 2 * kHours, 5 * kHours, 10 * kHours, 30 * kHours};

const char BG_PIC[] = "images/wui/plot_area_bg.png";
const RGBColor kAxisLineColor(0, 0, 0);
constexpr int kAxisLinesWidth = 2;
constexpr int kPlotLinesWidth = 3;
const RGBColor kZeroLineColor(255, 255, 255);

enum class Units {
	kMinutesNarrow,
	kHourNarrow,
	kDayNarrow,
	kMinutesGeneric,
	kHourGeneric,
	kDayGeneric
};

string ytick_text_style(const string& text, const RGBColor& clr) {
	static boost::format f(
	   "<rt keep_spaces=1><p><font face=condensed size=13 color=%02x%02x%02x>%s</font></p></rt>");
	f % int(clr.r) % int(clr.g) % int(clr.b);
	f % text;
	return f.str();
}

string xtick_text_style(const string& text) {
	return ytick_text_style(text, RGBColor(255, 0, 0));
}

/**
 * scale value down to the available space, which is specified by
 * the length of the y axis and the highest scale.
 */
float scale_value(float const yline_length, uint32_t const highest_scale, int32_t const value) {
	return yline_length / (static_cast<float>(highest_scale) / static_cast<float>(value));
}

Units get_suggested_unit(uint32_t game_time, bool is_generic = false) {
	// Find a nice unit for max_x
	if (is_generic) {
		if (game_time > 4 * kDays) {
			return Units::kDayGeneric;
		} else if (game_time > 4 * kHours) {
			return Units::kHourGeneric;
		} else {
			return Units::kMinutesGeneric;
		}
	} else {
		if (game_time > 4 * kDays) {
			return Units::kDayNarrow;
		} else if (game_time > 4 * kHours) {
			return Units::kHourNarrow;
		} else {
			return Units::kMinutesNarrow;
		}
	}
}

std::string get_value_with_unit(Units unit, int value) {
	switch (unit) {
	case Units::kDayNarrow:
		/** TRANSLATORS: day(s). Keep this as short as possible. Used in statistics. */
		return (boost::format(npgettext("unit_narrow", "%1%d", "%1%d", value)) % value).str();
	case Units::kHourNarrow:
		/** TRANSLATORS: hour(s). Keep this as short as possible. Used in statistics. */
		return (boost::format(npgettext("unit_narrow", "%1%h", "%1%h", value)) % value).str();
	case Units::kMinutesNarrow:
		/** TRANSLATORS: minute(s). Keep this as short as possible. Used in statistics. */
		return (boost::format(npgettext("unit_narrow", "%1%m", "%1%m", value)) % value).str();
	case Units::kMinutesGeneric:
	case Units::kHourGeneric:
	case Units::kDayGeneric:
		NEVER_HERE();
	}
	NEVER_HERE();
}

std::string get_generic_unit_name(Units unit) {
	switch (unit) {
	case Units::kDayGeneric:
		/** TRANSLATORS: Generic unit label. Used in statistics. */
		return pgettext("unit_generic", "days");
	case Units::kHourGeneric:
		/** TRANSLATORS: Generic unit label. Used in statistics. */
		return pgettext("unit_generic", "hours");
	case Units::kMinutesGeneric:
		/** TRANSLATORS: Generic unit label. Used in statistics. */
		return pgettext("unit_generic", "minutes");
	case Units::kMinutesNarrow:
	case Units::kHourNarrow:
	case Units::kDayNarrow:
		NEVER_HERE();
	}
	NEVER_HERE();
}

uint32_t ms_to_unit(Units unit, uint32_t ms) {
	switch (unit) {
	case Units::kDayGeneric:
	case Units::kDayNarrow:
		return ms / kDays;
	case Units::kHourGeneric:
	case Units::kHourNarrow:
		return ms / kHours;
	case Units::kMinutesGeneric:
	case Units::kMinutesNarrow:
		return ms / kMinutes;
	}
	NEVER_HERE();
}

/**
 * calculate how many values are taken together when plot mode is relative
 */
int32_t calc_how_many(uint32_t time_ms, uint32_t sample_rate) {
	int32_t how_many =
	   static_cast<int32_t>((static_cast<float>(time_ms) / static_cast<float>(KNoSamples)) /
	                        static_cast<float>(sample_rate));

	return how_many;
}

/**
 * print the string into the RenderTarget.
 */
void draw_value(const string& value,
                const RGBColor& color,
                const Vector2i& pos,
                RenderTarget& dst) {
	const Image* pic = UI::g_fh1->render(ytick_text_style(value, color))->texts[0]->image;
	Vector2i point(pos);  // Un-const this
	UI::center_vertically(pic->height(), &point);
	dst.blit(point, pic, BlendMode::UseAlpha, UI::Align::kRight);
}

uint32_t calc_plot_x_max_ticks(int32_t plot_width) {
	// Render a number with 3 digits (maximal length which should appear)
	const Image* pic = UI::g_fh1->render(ytick_text_style(" -888 ", kAxisLineColor));
	return plot_width / pic->width();
}

int calc_slider_label_width(const std::string& label) {
	// Font size and style as used by DiscreteSlider
	return UI::g_fh1->render(as_condensed(label, UI::Align::kLeft, UI_FONT_SIZE_SMALL - 2))->width();
}

/**
 * draw the background and the axis of the diagram
 */
void draw_diagram(uint32_t time_ms,
                  const uint32_t inner_w,
                  const uint32_t inner_h,
                  const float xline_length,
                  RenderTarget& dst) {
	uint32_t how_many_ticks, max_x;

	Units unit = get_suggested_unit(time_ms, true);
	max_x = ms_to_unit(unit, time_ms);
	// Make sure that we always have a tick
	max_x = std::max(max_x, 1u);

	// Try to find a nice division of max_x (some number between 3 and 7 so data on graph are
	// readable) - to get correct data on graph, how_many_ticks has to be a divisor of max_x. Now
	// dividing by 5 is first and we get more readable intervals.
	how_many_ticks = max_x;

	while (how_many_ticks > 10 && how_many_ticks % 5 == 0) {
		how_many_ticks /= 5;
	}
	while (how_many_ticks > 7 && how_many_ticks % 2 == 0) {
		how_many_ticks /= 2;
	}
	while (how_many_ticks > 7 && how_many_ticks % 3 == 0) {
		how_many_ticks /= 3;
	}
	while (how_many_ticks > 7 && how_many_ticks % 7 == 0) {
		how_many_ticks /= 7;
	}
	// Make sure that we always have a tick
	how_many_ticks = std::max(how_many_ticks, 1u);
	// Make sure we haven't more ticks than we have space for -> avoid overlap
	how_many_ticks = std::min(how_many_ticks, calc_plot_x_max_ticks(inner_w));

	// Draw coordinate system
	// X Axis
	dst.draw_line_strip({Vector2f(kSpacing, inner_h - kSpaceBottom),
	                     Vector2f(inner_w - kSpaceRight, inner_h - kSpaceBottom)},
	                    kAxisLineColor, kAxisLinesWidth);
	// Arrow
	dst.draw_line_strip(
	   {
	      Vector2f(kSpacing + 5, inner_h - kSpaceBottom - 3),
	      Vector2f(kSpacing, inner_h - kSpaceBottom),
	      Vector2f(kSpacing + 5, inner_h - kSpaceBottom + 3),
	   },
	   kAxisLineColor, kAxisLinesWidth);

	//  Y Axis
	dst.draw_line_strip({Vector2f(inner_w - kSpaceRight, kSpacing),
	                     Vector2f(inner_w - kSpaceRight, inner_h - kSpaceBottom)},
	                    kAxisLineColor, kAxisLinesWidth);
	//  No Arrow here, since this doesn't continue.

	float sub = (xline_length - kSpaceLeftOfLabel) / how_many_ticks;
	float posx = inner_w - kSpaceRight;

	for (uint32_t i = 0; i <= how_many_ticks; ++i) {
		dst.draw_line_strip({Vector2f(static_cast<int32_t>(posx), inner_h - kSpaceBottom),
		                     Vector2f(static_cast<int32_t>(posx), inner_h - kSpaceBottom + 3)},
		                    kAxisLineColor, kAxisLinesWidth);

		// The space at the end is intentional to have the tick centered
		// over the number, not to the left
		const Image* xtick = UI::g_fh1->render(
		   xtick_text_style((boost::format("-%u ") % (max_x / how_many_ticks * i)).str()))->texts[0]->image;
		Vector2i pos(posx, inner_h - kSpaceBottom + 10);
		UI::center_vertically(xtick->height(), &pos);
		dst.blit(pos, xtick, BlendMode::UseAlpha, UI::Align::kCenter);

		posx -= sub;
	}

	//  draw yticks, one at full, one at half
	dst.draw_line_strip(
	   {Vector2f(inner_w - kSpaceRight, kSpacing), Vector2f(inner_w - kSpaceRight - 3, kSpacing)},
	   kAxisLineColor, kAxisLinesWidth);
	dst.draw_line_strip(
	   {Vector2f(inner_w - kSpaceRight, kSpacing + ((inner_h - kSpaceBottom) - kSpacing) / 2),
	    Vector2f(inner_w - kSpaceRight - 3, kSpacing + ((inner_h - kSpaceBottom) - kSpacing) / 2)},
	   kAxisLineColor, kAxisLinesWidth);

	//  print the used unit
	const Image* xtick = UI::g_fh1->render(xtick_text_style(get_generic_unit_name(unit)))->texts[0]->image;
	Vector2i pos(2, kSpacing + 2);
	UI::center_vertically(xtick->height(), &pos);
	dst.blit(pos, xtick, BlendMode::UseAlpha, UI::Align::kLeft);
}
}  // namespace

WuiPlotArea::WuiPlotArea(UI::Panel* const parent,
                         int32_t const x,
                         int32_t const y,
                         int32_t const w,
                         int32_t const h,
                         uint32_t sample_rate,
                         Plotmode plotmode)
   : UI::Panel(parent, x, y, w, h),
     plotmode_(plotmode),
     sample_rate_(sample_rate),
     needs_update_(true),
     lastupdate_(0),
     xline_length_(get_inner_w() - kSpaceRight - kSpacing),
     yline_length_(get_inner_h() - kSpaceBottom - kSpacing),
     time_ms_(0),
     highest_scale_(0),
     sub_(0),
     time_(TIME_GAME),
     game_time_id_(0) {
	update();
}

uint32_t WuiPlotArea::get_game_time() const {
	uint32_t game_time = 0;

	// Find running time of the game, based on the plot data
	for (uint32_t plot = 0; plot < plotdata_.size(); ++plot)
		if (game_time < plotdata_[plot].absolute_data->size() * sample_rate_)
			game_time = plotdata_[plot].absolute_data->size() * sample_rate_;
	return game_time;
}

std::vector<std::string> WuiPlotArea::get_labels() const {
	std::vector<std::string> labels;
	for (uint32_t i = 0; i < game_time_id_; i++) {
		Units unit = get_suggested_unit(time_in_ms[i], false);
		labels.push_back(get_value_with_unit(unit, ms_to_unit(unit, time_in_ms[i])));
	}
	labels.push_back(_("game"));
	return labels;
}

uint32_t WuiPlotArea::get_plot_time() const {
	if (time_ == TIME_GAME) {
		// Start with the game time
		uint32_t time_ms = get_game_time();

		// Round up to a nice nearest multiple.
		// Either a multiple of 4 min
		// Either a multiple of 20 min
		// or a multiple of 2h
		// or a multiple of 20h
		// or a multiple of 4 days
		if (time_ms > 8 * kDays) {
			time_ms += -(time_ms % (4 * kDays)) + 4 * kDays;
		} else if (time_ms > 40 * kHours) {
			time_ms += -(time_ms % (20 * kHours)) + 20 * kHours;
		} else if (time_ms > 4 * kHours) {
			time_ms += -(time_ms % (2 * kHours)) + 2 * kHours;
		} else {
			time_ms += -(time_ms % (15 * kMinutes)) + 15 * kMinutes;
		}
		return time_ms;
	} else {
		return time_in_ms[time_];
	}
}

/**
 * Find the last predefined time span that is less than the game time. If this
 * is called from the outside, e.g. from a slider, then from that moment on
 * this class assumes that values passed to set_time_id adhere to the new
 * choice of time spans.
 * We start to search with i=1 to ensure that at least one option besides
 * "game" will be offered to the user.
 */
uint32_t WuiPlotArea::get_game_time_id() {
	uint32_t game_time = get_game_time();
	uint32_t i;
	for (i = 1; i < 7 && time_in_ms[i] <= game_time; i++) {
	}
	game_time_id_ = i;
	return game_time_id_;
}

void WuiPlotArea::think() {
	// Don't update that often
	const int32_t gametime = get_game_time();
	if (needs_update_ || (gametime - lastupdate_) > kUpdateTimeInGametimeMs) {
		update();
		lastupdate_ = gametime;
	}
	needs_update_ = false;
}

int32_t WuiPlotArea::initialize_update() {
	// Initialize
	for (uint32_t i = 0; i < plotdata_.size(); ++i) {
		plotdata_[i].relative_data->clear();
	}
	// Get range
	time_ms_ = get_plot_time();
	if (plotmode_ == Plotmode::kAbsolute) {
		sub_ = (xline_length_ - kSpaceLeftOfLabel) /
		       (static_cast<float>(time_ms_) / static_cast<float>(sample_rate_));
	} else {
		sub_ = (xline_length_ - kSpaceLeftOfLabel) / static_cast<float>(KNoSamples);
	}

	// How many do we aggregate when relative plotting
	return calc_how_many(time_ms_, sample_rate_);
}

//  Find the maximum value.
void WuiPlotArea::update() {
	const int32_t how_many = initialize_update();

	// Calculate highest scale
	highest_scale_ = 0;
	if (plotmode_ == Plotmode::kAbsolute) {
		for (uint32_t i = 0; i < plotdata_.size(); ++i)
			if (plotdata_[i].showplot) {
				for (uint32_t l = 0; l < plotdata_[i].absolute_data->size(); ++l) {
					if (highest_scale_ < (*plotdata_[i].absolute_data)[l]) {
						highest_scale_ = (*plotdata_[i].absolute_data)[l];
					}
				}
			}
	} else {
		for (uint32_t plot = 0; plot < plotdata_.size(); ++plot) {
			if (plotdata_[plot].showplot) {
				const std::vector<uint32_t>& dataset = *plotdata_[plot].absolute_data;
				uint32_t add = 0;
				//  Relative data, first entry is always zero.
				for (uint32_t i = 0; i < dataset.size(); ++i) {
					add += dataset[i];
					if (0 == ((i + 1) % how_many)) {
						if (highest_scale_ < add)
							highest_scale_ = add;
						add = 0;
					}
				}
			}
		}
	}

	//  Calculate plot data
	if (plotmode_ == Plotmode::kRelative) {
		for (uint32_t plot = 0; plot < plotdata_.size(); ++plot) {
			if (plotdata_[plot].showplot) {
				std::vector<uint32_t> const* dataset = plotdata_[plot].absolute_data;
				uint32_t add = 0;
				// Relative data, first entry is always zero
				plotdata_[plot].relative_data->push_back(0);
				for (uint32_t i = 0; i < dataset->size(); ++i) {
					add += (*dataset)[i];
					if (0 == ((i + 1) % how_many)) {
						plotdata_[plot].relative_data->push_back(add);
						add = 0;
					}
				}
			}
		}
	}
}

/*
 * Draw this. This is the main function
 */
void WuiPlotArea::draw(RenderTarget& dst) {
	dst.tile(Recti(Vector2i(0, 0), get_inner_w(), get_inner_h()), g_gr->images().get(BG_PIC),
	         Vector2i(0, 0));
	draw_plot(dst, get_inner_h() - kSpaceBottom, std::to_string(highest_scale_), highest_scale_);
}

void WuiPlotArea::draw_plot(RenderTarget& dst,
                            float yoffset,
                            const std::string& yscale_label,
                            uint32_t highest_scale) {
<<<<<<< HEAD
	draw_diagram(time_ms_, get_inner_w(), get_inner_h(), xline_length_, dst);

	//  print the maximal value into the top right corner
	draw_value(yscale_label, RGBColor(60, 125, 0),
				  Vector2i(get_inner_w() - kSpaceRight - 2, kSpacing + 2), dst);
=======
>>>>>>> f50fa3fc

	//  plot the pixels
	for (uint32_t plot = 0; plot < plotdata_.size(); ++plot) {
		if (plotdata_[plot].showplot) {
			draw_plot_line(dst, (plotmode_ == Plotmode::kRelative) ? plotdata_[plot].relative_data :
			                                                         plotdata_[plot].absolute_data,
			               highest_scale, sub_, plotdata_[plot].plotcolor, yoffset);
		}
	}

	draw_diagram(time_ms_, get_inner_w(), get_inner_h(), xline_length_, dst);

	//  print the maximal value into the top right corner
	draw_value(yscale_label, RGBColor(60, 125, 0),
	           Vector2f(get_inner_w() - kSpaceRight - 3, kSpacing + 2), dst);
}


/**
 * scale the values from dataset down to the available space and draw a single plot line
 * \param dataset the y values of the line
 * \param sub horizontal difference between 2 y values
 */
void WuiPlotArea::draw_plot_line(RenderTarget& dst,
                                 std::vector<uint32_t> const* dataset,
                                 uint32_t const highest_scale,
                                 float const sub,
                                 const RGBColor& color,
                                 int32_t const yoffset) {
	if (!dataset->empty()) {
		float posx = get_inner_w() - kSpaceRight;
		const int lx = get_inner_w() - kSpaceRight;
		int ly = yoffset;
		// Init start point of the plot line with the first data value.
		// This prevents that the plot starts always at zero

		if (int value = (*dataset)[dataset->size() - 1]) {
			ly -= static_cast<int32_t>(scale_value(yline_length_, highest_scale, value));
		}

		std::vector<Vector2f> points;
		points.emplace_back(lx, ly);

		for (int32_t i = dataset->size() - 1; i > 0 && posx > kSpacing; --i) {
			int32_t const curx = static_cast<int32_t>(posx);
			int32_t cury = yoffset;

			// Scale the line to the available space
			if (int32_t value = (*dataset)[i]) {
				const float length_y = scale_value(yline_length_, highest_scale, value);
				cury -= static_cast<int32_t>(length_y);
			}
			points.emplace_back(curx, cury);
			posx -= sub;
		}
		dst.draw_line_strip(points, color, kPlotLinesWidth);
	}
}

/*
 * Register a new plot data stream
 */
void WuiPlotArea::register_plot_data(uint32_t const id,
                                     std::vector<uint32_t> const* const data,
                                     RGBColor const color) {
	if (id >= plotdata_.size())
		plotdata_.resize(id + 1);

	plotdata_[id].absolute_data = data;
	plotdata_[id].relative_data =
	   new std::vector<uint32_t>();  // Will be filled in the update() function.
	plotdata_[id].showplot = false;
	plotdata_[id].plotcolor = color;

	get_game_time_id();
	needs_update_ = true;
}

/**
 * Change the plot color of a registed data stream
 */
void WuiPlotArea::set_plotcolor(uint32_t id, RGBColor color) {
	if (id > plotdata_.size())
		return;

	plotdata_[id].plotcolor = color;
	needs_update_ = true;
}

/*
 * Show this plot data?
 */
void WuiPlotArea::show_plot(uint32_t const id, bool const t) {
	assert(id < plotdata_.size());
	plotdata_[id].showplot = t;
	needs_update_ = true;
}

void WuiPlotAreaSlider::draw(RenderTarget& dst) {
	uint32_t new_game_time_id = plot_area_.get_game_time_id();
	if (new_game_time_id != last_game_time_id_) {
		last_game_time_id_ = new_game_time_id;
		std::vector<std::string> new_labels = plot_area_.get_labels();
		// There should be always at least "15m" and "game"
		assert(new_labels.size() >= 2);
		// The slider places the level with equal distances, so find the
		// longest label and use it to calculate how many labels are possible
		int max_width = std::max(
		   calc_slider_label_width(new_labels[0]), calc_slider_label_width(new_labels.back()));
		for (size_t i = 1; i < new_labels.size() - 1; ++i) {
			max_width = std::max(max_width, calc_slider_label_width(new_labels[i]));
			if (max_width * (static_cast<int>(i) + 2) > get_w()) {
				// We have too many labels. Drop all further ones
				new_labels[i] = new_labels.back();
				new_labels.resize(i + 1);
				break;
			}
		}
		set_labels(new_labels);
		slider.set_value(plot_area_.get_time_id());
	}
	UI::DiscreteSlider::draw(dst);
}

DifferentialPlotArea::DifferentialPlotArea(UI::Panel* const parent,
                                           int32_t const x,
                                           int32_t const y,
                                           int32_t const w,
                                           int32_t const h,
                                           uint32_t sample_rate,
                                           Plotmode plotmode)
   : WuiPlotArea(parent, x, y, w, h, sample_rate, plotmode) {
	update();
}

void DifferentialPlotArea::update() {
	const int32_t how_many = initialize_update();

	// Calculate highest scale
	int32_t max = 0;
	int32_t min = 0;

	if (plotmode_ == Plotmode::kAbsolute) {
		for (uint32_t i = 0; i < plotdata_.size(); ++i)
			if (plotdata_[i].showplot) {
				for (uint32_t l = 0; l < plotdata_[i].absolute_data->size(); ++l) {
					int32_t temp =
					   (*plotdata_[i].absolute_data)[l] - (*negative_plotdata_[i].absolute_data)[l];
					if (max < temp)
						max = temp;
					if (min > temp)
						min = temp;
				}
			}
	} else {
		for (uint32_t plot = 0; plot < plotdata_.size(); ++plot)
			if (plotdata_[plot].showplot) {

				const std::vector<uint32_t>& dataset = *plotdata_[plot].absolute_data;
				const std::vector<uint32_t>& ndataset = *negative_plotdata_[plot].absolute_data;

				int32_t add = 0;
				//  Relative data, first entry is always zero.
				for (uint32_t i = 0; i < dataset.size(); ++i) {
					add += dataset[i] - ndataset[i];
					if (0 == ((i + 1) % how_many)) {
						if (max < add)
							max = add;
						if (min > add)
							min = add;
						add = 0;
					}
				}
			}
	}

	// Use equal positive and negative range
	min = abs(min);
	highest_scale_ = (min > max) ? min : max;

	//  Calculate plot data
	if (plotmode_ == Plotmode::kRelative) {
		for (uint32_t plot = 0; plot < plotdata_.size(); ++plot) {
			if (plotdata_[plot].showplot) {
				std::vector<uint32_t> const* dataset = plotdata_[plot].absolute_data;
				std::vector<uint32_t> const* ndataset = negative_plotdata_[plot].absolute_data;
				uint32_t add = 0;
				// Relative data, first entry is always zero
				plotdata_[plot].relative_data->push_back(0);
				for (uint32_t i = 0; i < dataset->size(); ++i) {
					add += (*dataset)[i] - (*ndataset)[i];
					if (0 == ((i + 1) % how_many)) {
						plotdata_[plot].relative_data->push_back(add);
						add = 0;
					}
				}
			}
		}
	}
}

void DifferentialPlotArea::draw(RenderTarget& dst) {

	// first, tile the background
	dst.tile(Recti(Vector2i(0, 0), get_inner_w(), get_inner_h()), g_gr->images().get(BG_PIC),
	         Vector2i(0, 0));

	// yoffset of the zero line
	float const yoffset = kSpacing + ((get_inner_h() - kSpaceBottom) - kSpacing) / 2;
<<<<<<< HEAD
	draw_plot(dst, yoffset, std::to_string(highest_scale_), 2 * highest_scale_);

	// Print the min value
	draw_value((boost::format("-%u") % (highest_scale_)).str(), RGBColor(125, 0, 0),
				  Vector2i(get_inner_w() - kSpaceRight - 2, get_inner_h() - kSpacing - 15), dst);
=======
>>>>>>> f50fa3fc

	// draw zero line
	dst.draw_line_strip({Vector2f(get_inner_w() - kSpaceRight, yoffset),
	                     Vector2f(get_inner_w() - kSpaceRight - xline_length_, yoffset)},
	                    kZeroLineColor, kPlotLinesWidth);

	// Draw data and diagram
	draw_plot(dst, yoffset, std::to_string(highest_scale_), 2 * highest_scale_);

	// Print the min value
	draw_value((boost::format("-%u") % (highest_scale_)).str(), RGBColor(125, 0, 0),
	           Vector2f(get_inner_w() - kSpaceRight - 3, get_inner_h() - kSpacing - 23), dst);
}

/**
 * Register a new negative plot data stream. This stream is
 * used as subtrahend for calculating the plot data.
 */
void DifferentialPlotArea::register_negative_plot_data(uint32_t const id,
                                                       std::vector<uint32_t> const* const data) {

	if (id >= negative_plotdata_.size()) {
		negative_plotdata_.resize(id + 1);
	}

	negative_plotdata_[id].absolute_data = data;
	needs_update_ = true;
}<|MERGE_RESOLUTION|>--- conflicted
+++ resolved
@@ -186,8 +186,7 @@
 
 uint32_t calc_plot_x_max_ticks(int32_t plot_width) {
 	// Render a number with 3 digits (maximal length which should appear)
-	const Image* pic = UI::g_fh1->render(ytick_text_style(" -888 ", kAxisLineColor));
-	return plot_width / pic->width();
+	return plot_width / UI::g_fh1->render(ytick_text_style(" -888 ", kAxisLineColor))->width();
 }
 
 int calc_slider_label_width(const std::string& label) {
@@ -467,14 +466,6 @@
                             float yoffset,
                             const std::string& yscale_label,
                             uint32_t highest_scale) {
-<<<<<<< HEAD
-	draw_diagram(time_ms_, get_inner_w(), get_inner_h(), xline_length_, dst);
-
-	//  print the maximal value into the top right corner
-	draw_value(yscale_label, RGBColor(60, 125, 0),
-				  Vector2i(get_inner_w() - kSpaceRight - 2, kSpacing + 2), dst);
-=======
->>>>>>> f50fa3fc
 
 	//  plot the pixels
 	for (uint32_t plot = 0; plot < plotdata_.size(); ++plot) {
@@ -489,7 +480,7 @@
 
 	//  print the maximal value into the top right corner
 	draw_value(yscale_label, RGBColor(60, 125, 0),
-	           Vector2f(get_inner_w() - kSpaceRight - 3, kSpacing + 2), dst);
+	           Vector2i(get_inner_w() - kSpaceRight - 3, kSpacing + 2), dst);
 }
 
 
@@ -684,14 +675,6 @@
 
 	// yoffset of the zero line
 	float const yoffset = kSpacing + ((get_inner_h() - kSpaceBottom) - kSpacing) / 2;
-<<<<<<< HEAD
-	draw_plot(dst, yoffset, std::to_string(highest_scale_), 2 * highest_scale_);
-
-	// Print the min value
-	draw_value((boost::format("-%u") % (highest_scale_)).str(), RGBColor(125, 0, 0),
-				  Vector2i(get_inner_w() - kSpaceRight - 2, get_inner_h() - kSpacing - 15), dst);
-=======
->>>>>>> f50fa3fc
 
 	// draw zero line
 	dst.draw_line_strip({Vector2f(get_inner_w() - kSpaceRight, yoffset),
@@ -703,7 +686,7 @@
 
 	// Print the min value
 	draw_value((boost::format("-%u") % (highest_scale_)).str(), RGBColor(125, 0, 0),
-	           Vector2f(get_inner_w() - kSpaceRight - 3, get_inner_h() - kSpacing - 23), dst);
+	           Vector2i(get_inner_w() - kSpaceRight - 3, get_inner_h() - kSpacing - 23), dst);
 }
 
 /**
