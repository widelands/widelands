/*
 * Copyright (C) 2002-2004, 2008-2009 by the Widelands Development Team
 *
 * This program is free software; you can redistribute it and/or
 * modify it under the terms of the GNU General Public License
 * as published by the Free Software Foundation; either version 2
 * of the License, or (at your option) any later version.
 *
 * This program is distributed in the hope that it will be useful,
 * but WITHOUT ANY WARRANTY; without even the implied warranty of
 * MERCHANTABILITY or FITNESS FOR A PARTICULAR PURPOSE.  See the
 * GNU General Public License for more details.
 *
 * You should have received a copy of the GNU General Public License
 * along with this program; if not, write to the Free Software
 * Foundation, Inc., 675 Mass Ave, Cambridge, MA 02139, USA.
 *
 */

#include "plot_area.h"

#include "i18n.h"
#include "constants.h"
#include "graphic/font.h"
#include "graphic/font_handler.h"
#include "graphic/graphic.h"
#include "graphic/rendertarget.h"


#include "ui_basic/panel.h"

#include <cstdio>
#include <boost/lexical_cast.hpp>

static const uint32_t minutes = 60 * 1000;
static const uint32_t hours = 60 * 60 * 1000;
static const uint32_t days = 24 * 60 * 60 * 1000;

<<<<<<< HEAD
const uint32_t WUIPlot_Area::time_in_ms[] = {
	15      * 60 * 1000,
	30      * 60 * 1000,
	1  * 60 * 60 * 1000,
	2  * 60 * 60 * 1000,
	4  * 60 * 60 * 1000,
	8  * 60 * 60 * 1000,
	16 * 60 * 60 * 1000,
=======
static const uint32_t time_in_ms[] = {
	15 * minutes,
	30 * minutes,
	1  * hours,
	2  * hours,
	5  * hours,
	10 * hours,
	30 * hours
>>>>>>> 39eddbc3
};

#define BG_PIC "pics/plot_area_bg.png"
#define LINE_COLOR RGBColor(0, 0, 0)


WUIPlot_Area::WUIPlot_Area
	(UI::Panel * const parent,
	 int32_t const x, int32_t const y, int32_t const w, int32_t const h)
:
UI::Panel (parent, x, y, w, h),
<<<<<<< HEAD
spacing(5),
space_at_bottom(15),
space_at_right(5),
m_time    (TIME_ONE_HOUR),
=======
m_time    (TIME_GAME),
>>>>>>> 39eddbc3
m_plotmode(PLOTMODE_ABSOLUTE)
{}


uint32_t WUIPlot_Area::get_game_time() {
	uint32_t game_time = 0;

	// Find running time of the game, based on the plot data
	for (uint32_t plot = 0; plot < m_plotdata.size(); ++plot)
		if (game_time < m_plotdata[plot].dataset->size() * m_sample_rate)
			game_time = m_plotdata[plot].dataset->size() * m_sample_rate;
	return game_time;
}

uint32_t WUIPlot_Area::get_plot_time() {
	if (m_time == TIME_GAME) {
		// Start with the game time
		uint32_t time_in_ms_ = get_game_time();

		// Round up to a nice nearest multiple.
		// Either a multiple of 4 min
		// Either a multiple of 20 min
		// or a multiple of 2h
		// or a multiple of 20h
		// or a multiple of 4 days
		if (time_in_ms_ > 8 * days) {
			time_in_ms_ += - (time_in_ms_ % (4 * days)) + 4 * days;
		} else if (time_in_ms_ > 40 * hours) {
			time_in_ms_ += - (time_in_ms_ % (20 * hours)) + 20 * hours;
		} else if (time_in_ms_ > 4 * hours) {
			time_in_ms_ += - (time_in_ms_ % (2 * hours)) + 2 * hours;
		} else {
			time_in_ms_ += - (time_in_ms_ % (15 * minutes)) + 15 * minutes;
		}
		return time_in_ms_;
	} else {
		return time_in_ms[m_time];
	}
}

WUIPlot_Area::UNIT WUIPlot_Area::get_suggested_unit(uint32_t game_time) {
	// Find a nice unit for max_x
	if (game_time > 4 * days) {
		return UNIT_DAY;
	} else if (game_time > 4 * hours) {
		return UNIT_HOUR;
	} else {
		return UNIT_MIN;
	}
}

std::string WUIPlot_Area::get_unit_name(UNIT unit) {
	switch (unit) {
		case UNIT_DAY:  return _("d");
		case UNIT_HOUR: return _("h");
		case UNIT_MIN:  return _("min");
	}
}

uint32_t WUIPlot_Area::ms_to_unit(UNIT unit, uint32_t ms) {
	switch (unit) {
		case UNIT_DAY: return ms / days;
		case UNIT_HOUR: return ms / hours;
		case UNIT_MIN: return ms / minutes;
	}
}

std::vector<std::string> WUIPlot_Area::get_labels() {
	std::vector<std::string> labels;
	uint32_t game_time = get_game_time();
	uint32_t i = 0;

	for (i = 0; i < 7; i++) {
		if (time_in_ms[i] < game_time) {
			UNIT unit = get_suggested_unit(time_in_ms[i]);
			uint32_t val = ms_to_unit(unit, time_in_ms[i]);
			labels.push_back(boost::lexical_cast<std::string>(val) + get_unit_name(unit));
		}
	}
	labels.push_back(_("game"));
	m_game_label = i;
	return labels;
}


/*
 * Draw this. This is the main function
 */
void WUIPlot_Area::draw(RenderTarget & dst) {
<<<<<<< HEAD
	float const xline_length = get_inner_w() - space_at_right  - spacing;
	float const yline_length = get_inner_h() - space_at_bottom - spacing;

	draw_diagram(dst, xline_length, yline_length);
=======
	uint32_t time_in_ms_, how_many_ticks, max_x;

	time_in_ms_ = get_plot_time();
	UNIT unit = get_suggested_unit(time_in_ms_);
	max_x = ms_to_unit(unit, time_in_ms_);

	// Find a nice division of max_x
	if (max_x % 5 == 0) {
		if (max_x <= 10) {
			how_many_ticks = 5;
		} else {
			how_many_ticks = max_x / 5;
			while (how_many_ticks > 7 && how_many_ticks % 2 == 0) {
				how_many_ticks /= 2;
			}
			while (how_many_ticks > 7 && how_many_ticks % 3 == 0) {
				how_many_ticks /= 3;
			}
			while (how_many_ticks > 7 && how_many_ticks % 5 == 0) {
				how_many_ticks /= 5;
			}
			while (how_many_ticks > 7 && how_many_ticks % 7 == 0) {
				how_many_ticks /= 7;
			}
		}
	} else {
		how_many_ticks = 4;
	}

	// first, tile the background
	dst.tile
		(Rect(Point(0, 0), get_inner_w(), get_inner_h()),
		 g_gr->get_picture(PicMod_Game, BG_PIC), Point(0, 0));

	int32_t const spacing         =  5;
	int32_t const space_at_bottom = 15;
	int32_t const space_at_right  =  5;

	float const xline_length = get_inner_w() - space_at_right  - spacing;
	float const yline_length = get_inner_h() - space_at_bottom - spacing;

	// Draw coordinate system
	// X Axis
	dst.draw_line
		(spacing,                        get_inner_h() - space_at_bottom,
		 get_inner_w() - space_at_right, get_inner_h() - space_at_bottom,
		 LINE_COLOR);
	// Arrow
	dst.draw_line
		(spacing,     get_inner_h() - space_at_bottom,
		 spacing + 5, get_inner_h() - space_at_bottom - 3,
		 LINE_COLOR);
	dst.draw_line
		(spacing,     get_inner_h() - space_at_bottom,
		 spacing + 5, get_inner_h() - space_at_bottom + 3,
		 LINE_COLOR);
	//  Y Axis
	dst.draw_line
		(get_inner_w() - space_at_right, spacing,
		 get_inner_w() - space_at_right,
		 get_inner_h() - space_at_bottom,
		 LINE_COLOR);
	//  No Arrow here, since this doesn't continue.

	//  draw xticks
	UI::TextStyle xtickstyle(UI::TextStyle::ui_small());
	xtickstyle.fg = RGBColor(255, 0, 0);

	float sub = xline_length / how_many_ticks;
	float posx = get_inner_w() - space_at_right;
	char buffer[200];
	for (uint32_t i = 0; i <= how_many_ticks; ++i) {
		dst.draw_line
			(static_cast<int32_t>(posx), get_inner_h() - space_at_bottom,
			 static_cast<int32_t>(posx), get_inner_h() - space_at_bottom + 3,
			 LINE_COLOR);

		snprintf
			(buffer, sizeof(buffer),
			 "%u", max_x / how_many_ticks * i);

		UI::g_fh->draw_text
			(dst, xtickstyle,
			 Point
			 	(static_cast<int32_t>(posx),
			 	 get_inner_h() - space_at_bottom + 10),
			 buffer,
			 UI::Align_Center);
		posx -= sub;
	}

	//  draw yticks, one at full, one at half
	dst.draw_line
		(get_inner_w() - space_at_right,    spacing,
		 get_inner_w() - space_at_right -3, spacing,
		 LINE_COLOR);
	dst.draw_line
		(get_inner_w() - space_at_right,
		 spacing + ((get_inner_h() - space_at_bottom) - spacing) / 2,
		 get_inner_w() - space_at_right - 3,
		 spacing + ((get_inner_h() - space_at_bottom) - spacing) / 2,
		 LINE_COLOR);
>>>>>>> 39eddbc3

	uint32_t max = 0;
	//  Find the maximum value.
	if (m_plotmode == PLOTMODE_ABSOLUTE)  {
		for (uint32_t i = 0; i < m_plotdata.size(); ++i)
			if (m_plotdata[i].showplot) {
				for (uint32_t l = 0; l < m_plotdata[i].dataset->size(); ++l)
					if (max < (*m_plotdata[i].dataset)[l])
						max = (*m_plotdata[i].dataset)[l];
			}
	} else {
		for (uint32_t plot = 0; plot < m_plotdata.size(); ++plot)
			if (m_plotdata[plot].showplot) {

				std::vector<uint32_t> const & dataset = *m_plotdata[plot].dataset;

				// How many do we take together
				int32_t const how_many =
					static_cast<int32_t>
					((static_cast<float>(time_in_ms_)
					  /
					  static_cast<float>(nr_samples))
					 /
					 static_cast<float>(m_sample_rate));

				uint32_t add = 0;
				//  Relative data, first entry is always zero.
				for (uint32_t i = 0; i < dataset.size(); ++i) {
					add += dataset[i];
					if (0 == ((i + 1) % how_many)) {
						if (max < add)
							max = add;
						add = 0;
					}
				}
			}
	}

	//  print the maximal value into the top right corner
	char buffer[200];
	sprintf(buffer, "%u", max);

	draw_value
		(dst, buffer, RGBColor(60, 125, 0),
		 Point(get_inner_w() - space_at_right - 2, spacing + 2));

	//  print the used unit
	UI::g_fh->draw_text
		(dst, xtickstyle,
		 Point(2, spacing + 2),
		 get_unit_name(unit), UI::Align_CenterLeft);

	//  plot the pixels
	float sub =
		xline_length
		/
		(static_cast<float>(time_in_ms_)
		 /
		 static_cast<float>(m_sample_rate));
	for (uint32_t plot = 0; plot < m_plotdata.size(); ++plot)
		if (m_plotdata[plot].showplot) {

			RGBColor color = m_plotdata[plot].plotcolor;
			std::vector<uint32_t> const * dataset = m_plotdata[plot].dataset;

			std::vector<uint32_t> m_data;
			if (m_plotmode == PLOTMODE_RELATIVE) {
				//  How many do we take together.
				const int32_t how_many = static_cast<int32_t>
				((static_cast<float>(time_in_ms_)
				  /
				  static_cast<float>(nr_samples))
				 /
				 static_cast<float>(m_sample_rate));

				uint32_t add = 0;
				// Relative data, first entry is always zero
				m_data.push_back(0);
				for (uint32_t i = 0; i < dataset->size(); ++i) {
					add += (*dataset)[i];
					if (0 == ((i + 1) % how_many)) {
						m_data.push_back(add);
						add = 0;
					}
				}

				dataset = &m_data;
				sub = xline_length / static_cast<float>(nr_samples);
			}

			float posx = get_inner_w() - space_at_right;

			int32_t lx = get_inner_w() - space_at_right;
			int32_t ly = get_inner_h() - space_at_bottom;
			for (int32_t i = dataset->size() - 1; i > 0 and posx > spacing; --i) {
				int32_t const curx = static_cast<int32_t>(posx);
				int32_t       cury = get_inner_h() - space_at_bottom;
				if (int32_t value = (*dataset)[i]) {
					const float length_y =
						yline_length
						/
						(static_cast<float>(max) / static_cast<float>(value));
					cury -= static_cast<int32_t>(length_y);
				}
				dst.draw_line(lx, ly, curx, cury, color);

				posx -= sub;

				lx = curx;
				ly = cury;
			}
		}
}

/**
 * draw the background and the axis of the diagram
 */
void WUIPlot_Area::draw_diagram
	(RenderTarget & dst, float const xline_length, float const yline_length) {

	char buffer[200];

	// first, tile the background
	dst.tile
		(Rect(Point(0, 0), get_inner_w(), get_inner_h()),
		 g_gr->get_picture(PicMod_Game, BG_PIC), Point(0, 0));

	// Draw coordinate system
	// X Axis
	dst.draw_line
		(spacing,                        get_inner_h() - space_at_bottom,
		 get_inner_w() - space_at_right, get_inner_h() - space_at_bottom,
		 LINE_COLOR);
	// Arrow
	dst.draw_line
		(spacing,     get_inner_h() - space_at_bottom,
		 spacing + 5, get_inner_h() - space_at_bottom - 3,
		 LINE_COLOR);
	dst.draw_line
		(spacing,     get_inner_h() - space_at_bottom,
		 spacing + 5, get_inner_h() - space_at_bottom + 3,
		 LINE_COLOR);
	//  Y Axis
	dst.draw_line
		(get_inner_w() - space_at_right, spacing,
		 get_inner_w() - space_at_right,
		 get_inner_h() - space_at_bottom,
		 LINE_COLOR);
	//  No Arrow here, since this doesn't continue.

	//  draw xticks
	UI::TextStyle xtickstyle(UI::TextStyle::ui_small());
	xtickstyle.fg = RGBColor(255, 0, 0);

	float const sub = xline_length / how_many_ticks[m_time];
	float posx = get_inner_w() - space_at_right;

	for (int32_t i = 0; i <= how_many_ticks[m_time]; ++i) {
		dst.draw_line
			(static_cast<int32_t>(posx), get_inner_h() - space_at_bottom,
			 static_cast<int32_t>(posx), get_inner_h() - space_at_bottom + 3,
			 LINE_COLOR);

		snprintf
			(buffer, sizeof(buffer),
			 "%u", max_x[m_time] / how_many_ticks[m_time] * i);

		UI::g_fh->draw_text
			(dst, xtickstyle,
			 Point
			 	(static_cast<int32_t>(posx),
			 	 get_inner_h() - space_at_bottom + 10),
			 buffer,
			 UI::Align_Center);
		posx -= sub;
	}

	//  draw yticks, one at full, one at half
	dst.draw_line
		(get_inner_w() - space_at_right,    spacing,
		 get_inner_w() - space_at_right -3, spacing,
		 LINE_COLOR);
	dst.draw_line
		(get_inner_w() - space_at_right,
		 spacing + ((get_inner_h() - space_at_bottom) - spacing) / 2,
		 get_inner_w() - space_at_right - 3,
		 spacing + ((get_inner_h() - space_at_bottom) - spacing) / 2,
		 LINE_COLOR);

}

/**
 * print the string into the RenderTarget.
 */
void WUIPlot_Area::draw_value
	(RenderTarget & dst, const char * value, RGBColor color, Point pos)
{

	UI::TextStyle ymarkstyle(UI::TextStyle::ui_small());
	ymarkstyle.fg = color;

	UI::g_fh->draw_text
		(dst, ymarkstyle,
		 pos,
		 value, UI::Align_CenterRight);
}

/*
 * Register a new plot data stream
 */
void WUIPlot_Area::register_plot_data
	(uint32_t const id,
	 std::vector<uint32_t> const * const data,
	 RGBColor const color)
{
	if (id >= m_plotdata.size())
		m_plotdata.resize(id + 1);

	m_plotdata[id].dataset   = data;
	m_plotdata[id].showplot  = false;
	m_plotdata[id].plotcolor = color;
}

/*
 * Show this plot data?
 */
void WUIPlot_Area::show_plot(uint32_t const id, bool const t) {
	assert(id < m_plotdata.size());
	m_plotdata[id].showplot = t;
};

/*
 * Set sample rate the data uses
 */
void WUIPlot_Area::set_sample_rate(uint32_t const id) {
	m_sample_rate = id;
}
<|MERGE_RESOLUTION|>--- conflicted
+++ resolved
@@ -36,17 +36,7 @@
 static const uint32_t hours = 60 * 60 * 1000;
 static const uint32_t days = 24 * 60 * 60 * 1000;
 
-<<<<<<< HEAD
 const uint32_t WUIPlot_Area::time_in_ms[] = {
-	15      * 60 * 1000,
-	30      * 60 * 1000,
-	1  * 60 * 60 * 1000,
-	2  * 60 * 60 * 1000,
-	4  * 60 * 60 * 1000,
-	8  * 60 * 60 * 1000,
-	16 * 60 * 60 * 1000,
-=======
-static const uint32_t time_in_ms[] = {
 	15 * minutes,
 	30 * minutes,
 	1  * hours,
@@ -54,7 +44,6 @@
 	5  * hours,
 	10 * hours,
 	30 * hours
->>>>>>> 39eddbc3
 };
 
 #define BG_PIC "pics/plot_area_bg.png"
@@ -66,14 +55,10 @@
 	 int32_t const x, int32_t const y, int32_t const w, int32_t const h)
 :
 UI::Panel (parent, x, y, w, h),
-<<<<<<< HEAD
 spacing(5),
 space_at_bottom(15),
 space_at_right(5),
-m_time    (TIME_ONE_HOUR),
-=======
 m_time    (TIME_GAME),
->>>>>>> 39eddbc3
 m_plotmode(PLOTMODE_ABSOLUTE)
 {}
 
@@ -163,115 +148,13 @@
  * Draw this. This is the main function
  */
 void WUIPlot_Area::draw(RenderTarget & dst) {
-<<<<<<< HEAD
+
+	uint32_t time_in_ms_;
+
 	float const xline_length = get_inner_w() - space_at_right  - spacing;
 	float const yline_length = get_inner_h() - space_at_bottom - spacing;
 
-	draw_diagram(dst, xline_length, yline_length);
-=======
-	uint32_t time_in_ms_, how_many_ticks, max_x;
-
-	time_in_ms_ = get_plot_time();
-	UNIT unit = get_suggested_unit(time_in_ms_);
-	max_x = ms_to_unit(unit, time_in_ms_);
-
-	// Find a nice division of max_x
-	if (max_x % 5 == 0) {
-		if (max_x <= 10) {
-			how_many_ticks = 5;
-		} else {
-			how_many_ticks = max_x / 5;
-			while (how_many_ticks > 7 && how_many_ticks % 2 == 0) {
-				how_many_ticks /= 2;
-			}
-			while (how_many_ticks > 7 && how_many_ticks % 3 == 0) {
-				how_many_ticks /= 3;
-			}
-			while (how_many_ticks > 7 && how_many_ticks % 5 == 0) {
-				how_many_ticks /= 5;
-			}
-			while (how_many_ticks > 7 && how_many_ticks % 7 == 0) {
-				how_many_ticks /= 7;
-			}
-		}
-	} else {
-		how_many_ticks = 4;
-	}
-
-	// first, tile the background
-	dst.tile
-		(Rect(Point(0, 0), get_inner_w(), get_inner_h()),
-		 g_gr->get_picture(PicMod_Game, BG_PIC), Point(0, 0));
-
-	int32_t const spacing         =  5;
-	int32_t const space_at_bottom = 15;
-	int32_t const space_at_right  =  5;
-
-	float const xline_length = get_inner_w() - space_at_right  - spacing;
-	float const yline_length = get_inner_h() - space_at_bottom - spacing;
-
-	// Draw coordinate system
-	// X Axis
-	dst.draw_line
-		(spacing,                        get_inner_h() - space_at_bottom,
-		 get_inner_w() - space_at_right, get_inner_h() - space_at_bottom,
-		 LINE_COLOR);
-	// Arrow
-	dst.draw_line
-		(spacing,     get_inner_h() - space_at_bottom,
-		 spacing + 5, get_inner_h() - space_at_bottom - 3,
-		 LINE_COLOR);
-	dst.draw_line
-		(spacing,     get_inner_h() - space_at_bottom,
-		 spacing + 5, get_inner_h() - space_at_bottom + 3,
-		 LINE_COLOR);
-	//  Y Axis
-	dst.draw_line
-		(get_inner_w() - space_at_right, spacing,
-		 get_inner_w() - space_at_right,
-		 get_inner_h() - space_at_bottom,
-		 LINE_COLOR);
-	//  No Arrow here, since this doesn't continue.
-
-	//  draw xticks
-	UI::TextStyle xtickstyle(UI::TextStyle::ui_small());
-	xtickstyle.fg = RGBColor(255, 0, 0);
-
-	float sub = xline_length / how_many_ticks;
-	float posx = get_inner_w() - space_at_right;
-	char buffer[200];
-	for (uint32_t i = 0; i <= how_many_ticks; ++i) {
-		dst.draw_line
-			(static_cast<int32_t>(posx), get_inner_h() - space_at_bottom,
-			 static_cast<int32_t>(posx), get_inner_h() - space_at_bottom + 3,
-			 LINE_COLOR);
-
-		snprintf
-			(buffer, sizeof(buffer),
-			 "%u", max_x / how_many_ticks * i);
-
-		UI::g_fh->draw_text
-			(dst, xtickstyle,
-			 Point
-			 	(static_cast<int32_t>(posx),
-			 	 get_inner_h() - space_at_bottom + 10),
-			 buffer,
-			 UI::Align_Center);
-		posx -= sub;
-	}
-
-	//  draw yticks, one at full, one at half
-	dst.draw_line
-		(get_inner_w() - space_at_right,    spacing,
-		 get_inner_w() - space_at_right -3, spacing,
-		 LINE_COLOR);
-	dst.draw_line
-		(get_inner_w() - space_at_right,
-		 spacing + ((get_inner_h() - space_at_bottom) - spacing) / 2,
-		 get_inner_w() - space_at_right - 3,
-		 spacing + ((get_inner_h() - space_at_bottom) - spacing) / 2,
-		 LINE_COLOR);
->>>>>>> 39eddbc3
+	time_in_ms_ = draw_diagram(dst, xline_length, yline_length);
 
 	uint32_t max = 0;
 	//  Find the maximum value.
@@ -317,12 +200,6 @@
 	draw_value
 		(dst, buffer, RGBColor(60, 125, 0),
 		 Point(get_inner_w() - space_at_right - 2, spacing + 2));
-
-	//  print the used unit
-	UI::g_fh->draw_text
-		(dst, xtickstyle,
-		 Point(2, spacing + 2),
-		 get_unit_name(unit), UI::Align_CenterLeft);
 
 	//  plot the pixels
 	float sub =
@@ -389,10 +266,38 @@
 /**
  * draw the background and the axis of the diagram
  */
-void WUIPlot_Area::draw_diagram
+uint32_t WUIPlot_Area::draw_diagram
 	(RenderTarget & dst, float const xline_length, float const yline_length) {
 
+	uint32_t time_in_ms_, how_many_ticks, max_x;
 	char buffer[200];
+
+	time_in_ms_ = get_plot_time();
+	UNIT unit = get_suggested_unit(time_in_ms_);
+	max_x = ms_to_unit(unit, time_in_ms_);
+
+	// Find a nice division of max_x
+	if (max_x % 5 == 0) {
+		if (max_x <= 10) {
+			how_many_ticks = 5;
+		} else {
+			how_many_ticks = max_x / 5;
+			while (how_many_ticks > 7 && how_many_ticks % 2 == 0) {
+				how_many_ticks /= 2;
+			}
+			while (how_many_ticks > 7 && how_many_ticks % 3 == 0) {
+				how_many_ticks /= 3;
+			}
+			while (how_many_ticks > 7 && how_many_ticks % 5 == 0) {
+				how_many_ticks /= 5;
+			}
+			while (how_many_ticks > 7 && how_many_ticks % 7 == 0) {
+				how_many_ticks /= 7;
+			}
+		}
+	} else {
+		how_many_ticks = 4;
+	}
 
 	// first, tile the background
 	dst.tile
@@ -426,10 +331,10 @@
 	UI::TextStyle xtickstyle(UI::TextStyle::ui_small());
 	xtickstyle.fg = RGBColor(255, 0, 0);
 
-	float const sub = xline_length / how_many_ticks[m_time];
+	float sub = xline_length / how_many_ticks;
 	float posx = get_inner_w() - space_at_right;
 
-	for (int32_t i = 0; i <= how_many_ticks[m_time]; ++i) {
+	for (uint32_t i = 0; i <= how_many_ticks; ++i) {
 		dst.draw_line
 			(static_cast<int32_t>(posx), get_inner_h() - space_at_bottom,
 			 static_cast<int32_t>(posx), get_inner_h() - space_at_bottom + 3,
@@ -437,7 +342,7 @@
 
 		snprintf
 			(buffer, sizeof(buffer),
-			 "%u", max_x[m_time] / how_many_ticks[m_time] * i);
+			 "%u", max_x / how_many_ticks * i);
 
 		UI::g_fh->draw_text
 			(dst, xtickstyle,
@@ -461,6 +366,13 @@
 		 spacing + ((get_inner_h() - space_at_bottom) - spacing) / 2,
 		 LINE_COLOR);
 
+	//  print the used unit
+	UI::g_fh->draw_text
+		(dst, xtickstyle,
+		 Point(2, spacing + 2),
+		 get_unit_name(unit), UI::Align_CenterLeft);
+
+	return time_in_ms_;
 }
 
 /**
