--- conflicted
+++ resolved
@@ -180,14 +180,9 @@
 				 stat_str = _("Resigned");
 				 break;
 			default:
-<<<<<<< HEAD
 				/** TRANSLATORS: This is shown in the game summary when we don't know */
 				/** TRANSLATORS: if the player has lost or won. */
-				stat_str = _("Unknown");
-=======
-				/** TRANSLATORS: It is unknown whether the player won, lost or resigned */
 				stat_str = pgettext("player_won", "Unknown");
->>>>>>> 47879b47
 		}
 		te.set_string(2, stat_str);
 		// Time
