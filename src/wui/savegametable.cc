--- conflicted
+++ resolved
@@ -102,19 +102,11 @@
 		te.set_string(col_index, "");
 	}
 	if (savegame.is_parent_directory()) {
-<<<<<<< HEAD
 		te.set_picture(last_column_index, FN_GET_IMAGE("images/ui_basic/ls_dir.png"),
 		               /** TRANSLATORS: Parent directory/folder */
 		               (boost::format("<%s>") % _("parent")).str());
 	} else if (savegame.is_sub_directory()) {
 		te.set_picture(last_column_index, FN_GET_IMAGE("images/ui_basic/ls_dir.png"),
-=======
-		te.set_picture(last_column_index, g_image_cache->get("images/ui_basic/ls_dir.png"),
-		               /** TRANSLATORS: Parent directory/folder */
-		               (boost::format("<%s>") % _("parent")).str());
-	} else if (savegame.is_sub_directory()) {
-		te.set_picture(last_column_index, g_image_cache->get("images/ui_basic/ls_dir.png"),
->>>>>>> 7f72ddfd
 		               FileSystem::filename_without_ext(savegame.filename.c_str()));
 	}
 }
@@ -147,11 +139,7 @@
 		create_directory_entry(te, savegame);
 	} else {
 		te.set_string(0, savegame.savedatestring);
-<<<<<<< HEAD
 		te.set_picture(1, FN_GET_IMAGE("images/ui_basic/ls_wlmap.png"),
-=======
-		te.set_picture(1, g_image_cache->get("images/ui_basic/ls_wlmap.png"),
->>>>>>> 7f72ddfd
 		               map_filename(savegame.filename, savegame.mapname));
 	}
 }
@@ -207,11 +195,7 @@
 		te.set_string(1, find_game_type(savegame));
 		const std::string map_basename =
 		   show_filenames_ ? map_filename(savegame.filename, savegame.mapname) : savegame.mapname;
-<<<<<<< HEAD
 		te.set_picture(2, FN_GET_IMAGE("images/ui_basic/ls_wlmap.png"),
-=======
-		te.set_picture(2, g_image_cache->get("images/ui_basic/ls_wlmap.png"),
->>>>>>> 7f72ddfd
 		               (boost::format(pgettext("mapname_gametime", "%1% (%2%)")) % map_basename %
 		                savegame.gametime)
 		                  .str());
@@ -268,11 +252,7 @@
 	} else {
 		te.set_string(0, savegame.savedatestring);
 		te.set_string(1, find_game_type(savegame));
-<<<<<<< HEAD
 		te.set_picture(2, FN_GET_IMAGE("images/ui_basic/ls_wlmap.png"),
-=======
-		te.set_picture(2, g_image_cache->get("images/ui_basic/ls_wlmap.png"),
->>>>>>> 7f72ddfd
 		               map_filename(savegame.filename, savegame.mapname));
 	}
 }