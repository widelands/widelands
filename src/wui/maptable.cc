/*
 * Copyright (C) 2002-2020 by the Widelands Development Team
 *
 * This program is free software; you can redistribute it and/or
 * modify it under the terms of the GNU General Public License
 * as published by the Free Software Foundation; either version 2
 * of the License, or (at your option) any later version.
 *
 * This program is distributed in the hope that it will be useful,
 * but WITHOUT ANY WARRANTY; without even the implied warranty of
 * MERCHANTABILITY or FITNESS FOR A PARTICULAR PURPOSE.  See the
 * GNU General Public License for more details.
 *
 * You should have received a copy of the GNU General Public License
 * along with this program; if not, write to the Free Software
 * Foundation, Inc., 51 Franklin Street, Fifth Floor, Boston, MA  02110-1301, USA.
 */

#include "wui/maptable.h"

#include <boost/format.hpp>

#include "base/i18n.h"
#include "graphic/image_cache.h"
#include "io/filesystem/filesystem.h"

MapTable::MapTable(
   UI::Panel* parent, int32_t x, int32_t y, uint32_t w, uint32_t h, UI::PanelStyle style)
   : UI::Table<uintptr_t>(parent, x, y, w, h, style) {

	/** TRANSLATORS: Column title for number of players in map list */
	add_column(35, _("Pl."), _("Number of players"), UI::Align::kCenter);
	add_column(0, _("Filename"), _("The name of the map or scenario"), UI::Align::kLeft,
	           UI::TableColumnType::kFlexible);
	add_column(90, _("Size"), _("The size of the map (Width x Height)"));
	set_sort_column(0);
}

void MapTable::fill(const std::vector<MapData>& entries, MapData::DisplayType type) {
	clear();

	for (size_t i = 0; i < entries.size(); ++i) {
		const MapData& mapdata = entries[i];
		UI::Table<uintptr_t const>::EntryRecord& te = add(i);

		if (mapdata.maptype == MapData::MapType::kDirectory) {
			te.set_string(0, "");
<<<<<<< HEAD
			te.set_picture(1, FN_GET_IMAGE("images/ui_basic/ls_dir.png"), mapdata.localized_name);
=======
			te.set_picture(
			   1, g_image_cache->get("images/ui_basic/ls_dir.png"), mapdata.localized_name);
>>>>>>> 7f72ddfd
			te.set_string(2, "");
		} else {
			te.set_string(0, (boost::format("(%i)") % mapdata.nrplayers).str());

			std::string picture = "images/ui_basic/ls_wlmap.png";
			if (mapdata.maptype == MapData::MapType::kScenario) {
				picture = "images/ui_basic/ls_wlscenario.png";
			} else if (mapdata.maptype == MapData::MapType::kSettlers2) {
				picture = "images/ui_basic/ls_s2map.png";
			}

			if (type == MapData::DisplayType::kFilenames) {
				set_column_title(1, _("Filename"));
<<<<<<< HEAD
				te.set_picture(1, FN_GET_IMAGE_(picture, picture),
=======
				te.set_picture(1, g_image_cache->get(picture),
>>>>>>> 7f72ddfd
				               FileSystem::filename_without_ext(mapdata.filename.c_str()));
			} else {
				set_column_title(1, _("Map Name"));
				if (type == MapData::DisplayType::kMapnames) {
<<<<<<< HEAD
					te.set_picture(1, FN_GET_IMAGE_(picture, picture), mapdata.name);
				} else {
					te.set_picture(1, FN_GET_IMAGE_(picture, picture), mapdata.localized_name);
=======
					te.set_picture(1, g_image_cache->get(picture), mapdata.name);
				} else {
					te.set_picture(1, g_image_cache->get(picture), mapdata.localized_name);
>>>>>>> 7f72ddfd
				}
			}

			te.set_string(2, (boost::format("%u x %u") % mapdata.width % mapdata.height).str());
		}
	}
	sort();
	layout();
}<|MERGE_RESOLUTION|>--- conflicted
+++ resolved
@@ -21,7 +21,6 @@
 #include <boost/format.hpp>
 
 #include "base/i18n.h"
-#include "graphic/image_cache.h"
 #include "io/filesystem/filesystem.h"
 
 MapTable::MapTable(
@@ -45,12 +44,7 @@
 
 		if (mapdata.maptype == MapData::MapType::kDirectory) {
 			te.set_string(0, "");
-<<<<<<< HEAD
 			te.set_picture(1, FN_GET_IMAGE("images/ui_basic/ls_dir.png"), mapdata.localized_name);
-=======
-			te.set_picture(
-			   1, g_image_cache->get("images/ui_basic/ls_dir.png"), mapdata.localized_name);
->>>>>>> 7f72ddfd
 			te.set_string(2, "");
 		} else {
 			te.set_string(0, (boost::format("(%i)") % mapdata.nrplayers).str());
@@ -64,24 +58,14 @@
 
 			if (type == MapData::DisplayType::kFilenames) {
 				set_column_title(1, _("Filename"));
-<<<<<<< HEAD
 				te.set_picture(1, FN_GET_IMAGE_(picture, picture),
-=======
-				te.set_picture(1, g_image_cache->get(picture),
->>>>>>> 7f72ddfd
 				               FileSystem::filename_without_ext(mapdata.filename.c_str()));
 			} else {
 				set_column_title(1, _("Map Name"));
 				if (type == MapData::DisplayType::kMapnames) {
-<<<<<<< HEAD
 					te.set_picture(1, FN_GET_IMAGE_(picture, picture), mapdata.name);
 				} else {
 					te.set_picture(1, FN_GET_IMAGE_(picture, picture), mapdata.localized_name);
-=======
-					te.set_picture(1, g_image_cache->get(picture), mapdata.name);
-				} else {
-					te.set_picture(1, g_image_cache->get(picture), mapdata.localized_name);
->>>>>>> 7f72ddfd
 				}
 			}
 
