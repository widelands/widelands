--- conflicted
+++ resolved
@@ -1,16 +1,7 @@
 #include "wui/savegameloader.h"
-
-<<<<<<< HEAD
-#include <boost/algorithm/string.hpp>
-
-#include "base/i18n.h"
-#include "base/log.h"
-=======
-#include <boost/format.hpp>
 
 #include "base/i18n.h"
 #include "base/string.h"
->>>>>>> a1a3d4ed
 #include "base/time_string.h"
 #include "game_io/game_loader.h"
 #include "io/filesystem/layered_filesystem.h"
@@ -104,26 +95,14 @@
 }
 
 void SavegameLoader::add_error_info(SavegameData& gamedata, std::string errormessage) const {
-<<<<<<< HEAD
-	boost::replace_all(errormessage, "\n", "<br>");
-	gamedata.errormessage = bformat(
-	   "<p>%s</p><p>%s</p>",
-	   /** TRANSLATORS: Error message introduction for when an old savegame can't be loaded */
-	   _("This file has the wrong format and can’t be loaded."
-	     " Maybe it was created with an older version of Widelands."),
-	   /** TRANSLATORS: This text is on a separate line with an error message below */
-	   _("Error message:"), errormessage);
-=======
 	replace_all(errormessage, "\n", "<br>");
 	gamedata.errormessage =
-	   ((boost::format("<p>%s</p><p>%s</p><p>%s</p>"))
+	   bformat("<p>%s</p><p>%s</p><p>%s</p>",
 	    /** TRANSLATORS: Error message introduction for when an old savegame can't be loaded */
-	    % _("This file has the wrong format and can’t be loaded."
-	        " Maybe it was created with an older version of Widelands.")
+	    _("This file has the wrong format and can’t be loaded."
+	        " Maybe it was created with an older version of Widelands."),
 	    /** TRANSLATORS: This text is on a separate line with an error message below */
-	    % _("Error message:") % errormessage)
-	      .str();
->>>>>>> a1a3d4ed
+	    _("Error message:"), errormessage);
 
 	gamedata.mapname = FileSystem::filename_without_ext(gamedata.filename.c_str());
 }
