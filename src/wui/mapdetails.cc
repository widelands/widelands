/*
 * Copyright (C) 2002-2018 by the Widelands Development Team
 *
 * This program is free software; you can redistribute it and/or
 * modify it under the terms of the GNU General Public License
 * as published by the Free Software Foundation; either version 2
 * of the License, or (at your option) any later version.
 *
 * This program is distributed in the hope that it will be useful,
 * but WITHOUT ANY WARRANTY; without even the implied warranty of
 * MERCHANTABILITY or FITNESS FOR A PARTICULAR PURPOSE.  See the
 * GNU General Public License for more details.
 *
 * You should have received a copy of the GNU General Public License
 * along with this program; if not, write to the Free Software
 * Foundation, Inc., 51 Franklin Street, Fifth Floor, Boston, MA  02110-1301, USA.
 */

#include "wui/mapdetails.h"

#include <algorithm>
#include <cstdio>
#include <memory>

#include <boost/format.hpp>

#include "base/i18n.h"
#include "base/log.h"
#include "base/wexception.h"
#include "graphic/font_handler1.h"
#include "graphic/text_constants.h"
#include "io/filesystem/layered_filesystem.h"
#include "logic/game_controller.h"
#include "logic/game_settings.h"
#include "map_io/widelands_map_loader.h"
#include "ui_basic/box.h"
#include "ui_basic/scrollbar.h"
#include "wui/map_tags.h"

<<<<<<< HEAD
MapDetails::MapDetails(Panel* parent, int32_t x, int32_t y, int32_t w, int32_t h, UIStyle style)
=======
namespace {
std::string as_header(const std::string& txt, UI::PanelStyle style, bool is_first = false) {
	switch (style) {
	case UI::PanelStyle::kFsMenu:
		return (boost::format("<p><font size=%i bold=1 shadow=1>%s%s</font></p>") %
		        UI_FONT_SIZE_SMALL % (is_first ? "" : "<vspace gap=9>") % richtext_escape(txt))
		   .str();
	case UI::PanelStyle::kWui:
		return (boost::format("<p><font size=%i bold=1 color=D1D1D1>%s%s</font></p>") %
		        UI_FONT_SIZE_SMALL % (is_first ? "" : "<vspace gap=6>") % richtext_escape(txt))
		   .str();
	}
	NEVER_HERE();
}
std::string as_content(const std::string& txt, UI::PanelStyle style) {
	switch (style) {
	case UI::PanelStyle::kFsMenu:
		return (boost::format("<p><font size=%i color=D1D1D1 shadow=1><vspace gap=2>%s</font></p>") %
		        UI_FONT_SIZE_SMALL % richtext_escape(txt))
		   .str();
	case UI::PanelStyle::kWui:
		return (boost::format("<p><font size=%i><vspace gap=2>%s</font></p>") %
		        (UI_FONT_SIZE_SMALL - 2) % richtext_escape(txt))
		   .str();
	}
	NEVER_HERE();
}
}  // namespace

MapDetails::MapDetails(
   Panel* parent, int32_t x, int32_t y, int32_t w, int32_t h, UI::PanelStyle style)
>>>>>>> 357b6d79
   : UI::Panel(parent, x, y, w, h),

     style_(style),
     padding_(4),
     main_box_(this, 0, 0, UI::Box::Vertical, 0, 0, 0),
     name_label_(&main_box_,
                 0,
                 0,
                 UI::Scrollbar::kSize,
                 0,
                 style,
                 "",
                 UI::Align::kLeft,
                 UI::MultilineTextarea::ScrollMode::kNoScrolling),
     descr_(&main_box_, 0, 0, UI::Scrollbar::kSize, 0, style, ""),
     suggested_teams_box_(
        new UI::SuggestedTeamsBox(this, 0, 0, UI::Box::Vertical, padding_, 0, w)) {
	name_label_.force_new_renderer();
	descr_.force_new_renderer();

	main_box_.add(&name_label_);
	main_box_.add_space(padding_);
	main_box_.add(&descr_);
	layout();
}

void MapDetails::clear() {
	name_label_.set_text("");
	descr_.set_text("");
	suggested_teams_box_->hide();
}

void MapDetails::layout() {
	name_label_.set_size(get_w() - padding_, text_height() + 2);

	// Adjust sizes for show / hide suggested teams
	if (suggested_teams_box_->is_visible()) {
		suggested_teams_box_->set_pos(Vector2i(0, get_h() - suggested_teams_box_->get_h()));
		main_box_.set_size(get_w(), get_h() - suggested_teams_box_->get_h() - padding_);
	} else {
		main_box_.set_size(get_w(), get_h());
	}
	descr_.set_size(main_box_.get_w(), main_box_.get_h() - name_label_.get_h() - padding_);
	descr_.scroll_to_top();
}

void MapDetails::update(const MapData& mapdata, bool localize_mapname) {
	clear();
	// Show directory information
	if (mapdata.maptype == MapData::MapType::kDirectory) {
		name_label_.set_text((boost::format("<rt>%s%s</rt>") %
		                      as_header(_("Directory:"), style_, true) %
		                      as_content(mapdata.localized_name, style_))
		                        .str());
		main_box_.set_size(main_box_.get_w(), get_h());

	} else {  // Show map information
		name_label_.set_text(
		   (boost::format("<rt>%s%s</rt>") %
		    as_header(mapdata.maptype == MapData::MapType::kScenario ? _("Scenario:") : _("Map:"),
		              style_, true) %
		    as_content(localize_mapname ? mapdata.localized_name : mapdata.name, style_))
		      .str());

		if (mapdata.localized_name != mapdata.name) {
			if (localize_mapname) {
				name_label_.set_tooltip
				   /** TRANSLATORS: Tooltip in map description when translated map names are being
				      displayed. */
				   /** TRANSLATORS: %s is the English name of the map. */
				   ((boost::format(_("The original name of this map: %s")) % mapdata.name).str());
			} else {
				name_label_.set_tooltip
				   /** TRANSLATORS: Tooltip in map description when map names are being displayed in
				      English. */
				   /** TRANSLATORS: %s is the localized name of the map. */
				   ((boost::format(_("The name of this map in your language: %s")) %
				     mapdata.localized_name)
				       .str());
			}
		} else {
			name_label_.set_tooltip("");
		}

		// Show map information
		std::string description =
		   as_header(ngettext("Author:", "Authors:", mapdata.authors.get_number()), style_);
		description =
		   (boost::format("%s%s") % description % as_content(mapdata.authors.get_names(), style_))
		      .str();

		std::vector<std::string> tags;
		for (const auto& tag : mapdata.tags) {
			tags.push_back(localize_tag(tag));
		}
		std::sort(tags.begin(), tags.end());
		description = (boost::format("%s%s") % description % as_header(_("Tags:"), style_)).str();
		description = (boost::format("%s%s") % description %
		               as_content(i18n::localize_list(tags, i18n::ConcatenateWith::COMMA), style_))
		                 .str();

		description =
		   (boost::format("%s%s") % description % as_header(_("Description:"), style_)).str();
		description =
		   (boost::format("%s%s") % description % as_content(mapdata.description, style_)).str();

		if (!mapdata.hint.empty()) {
			/** TRANSLATORS: Map hint header when selecting a map. */
			description = (boost::format("%s%s") % description % as_header(_("Hint:"), style_)).str();
			description =
			   (boost::format("%s%s") % description % as_content(mapdata.hint, style_)).str();
		}

		description = (boost::format("<rt>%s</rt>") % description).str();
		descr_.set_text(description);

		// Show / hide suggested teams
		if (mapdata.suggested_teams.empty()) {
			suggested_teams_box_->hide();
		} else {
			suggested_teams_box_->show(mapdata.suggested_teams);
		}
	}
	layout();
}<|MERGE_RESOLUTION|>--- conflicted
+++ resolved
@@ -37,41 +37,8 @@
 #include "ui_basic/scrollbar.h"
 #include "wui/map_tags.h"
 
-<<<<<<< HEAD
-MapDetails::MapDetails(Panel* parent, int32_t x, int32_t y, int32_t w, int32_t h, UIStyle style)
-=======
-namespace {
-std::string as_header(const std::string& txt, UI::PanelStyle style, bool is_first = false) {
-	switch (style) {
-	case UI::PanelStyle::kFsMenu:
-		return (boost::format("<p><font size=%i bold=1 shadow=1>%s%s</font></p>") %
-		        UI_FONT_SIZE_SMALL % (is_first ? "" : "<vspace gap=9>") % richtext_escape(txt))
-		   .str();
-	case UI::PanelStyle::kWui:
-		return (boost::format("<p><font size=%i bold=1 color=D1D1D1>%s%s</font></p>") %
-		        UI_FONT_SIZE_SMALL % (is_first ? "" : "<vspace gap=6>") % richtext_escape(txt))
-		   .str();
-	}
-	NEVER_HERE();
-}
-std::string as_content(const std::string& txt, UI::PanelStyle style) {
-	switch (style) {
-	case UI::PanelStyle::kFsMenu:
-		return (boost::format("<p><font size=%i color=D1D1D1 shadow=1><vspace gap=2>%s</font></p>") %
-		        UI_FONT_SIZE_SMALL % richtext_escape(txt))
-		   .str();
-	case UI::PanelStyle::kWui:
-		return (boost::format("<p><font size=%i><vspace gap=2>%s</font></p>") %
-		        (UI_FONT_SIZE_SMALL - 2) % richtext_escape(txt))
-		   .str();
-	}
-	NEVER_HERE();
-}
-}  // namespace
-
 MapDetails::MapDetails(
    Panel* parent, int32_t x, int32_t y, int32_t w, int32_t h, UI::PanelStyle style)
->>>>>>> 357b6d79
    : UI::Panel(parent, x, y, w, h),
 
      style_(style),
