/*
 * Copyright (C) 2002-2018 by the Widelands Development Team
 *
 * This program is free software; you can redistribute it and/or
 * modify it under the terms of the GNU General Public License
 * as published by the Free Software Foundation; either version 2
 * of the License, or (at your option) any later version.
 *
 * This program is distributed in the hope that it will be useful,
 * but WITHOUT ANY WARRANTY; without even the implied warranty of
 * MERCHANTABILITY or FITNESS FOR A PARTICULAR PURPOSE.  See the
 * GNU General Public License for more details.
 *
 * You should have received a copy of the GNU General Public License
 * along with this program; if not, write to the Free Software
 * Foundation, Inc., 51 Franklin Street, Fifth Floor, Boston, MA  02110-1301, USA.
 */

#include "wui/mapdetails.h"

#include <algorithm>
#include <cstdio>
#include <memory>

#include <boost/format.hpp>

#include "base/i18n.h"
#include "base/log.h"
#include "base/wexception.h"
#include "graphic/font_handler.h"
#include "graphic/text_constants.h"
#include "io/filesystem/layered_filesystem.h"
#include "logic/game_controller.h"
#include "logic/game_settings.h"
#include "map_io/widelands_map_loader.h"
#include "ui_basic/box.h"
#include "ui_basic/scrollbar.h"
#include "wui/map_tags.h"

MapDetails::MapDetails(
   Panel* parent, int32_t x, int32_t y, int32_t w, int32_t h, UI::PanelStyle style)
   : UI::Panel(parent, x, y, w, h),

     style_(style),
     padding_(4),
     main_box_(this, 0, 0, UI::Box::Vertical, 0, 0, 0),
     name_label_(&main_box_,
                 0,
                 0,
                 UI::Scrollbar::kSize,
                 0,
                 style,
                 "",
                 UI::Align::kLeft,
                 UI::MultilineTextarea::ScrollMode::kNoScrolling),
     descr_(&main_box_, 0, 0, UI::Scrollbar::kSize, 0, style, ""),
     suggested_teams_box_(
        new UI::SuggestedTeamsBox(this, 0, 0, UI::Box::Vertical, padding_, 0, w)) {

	main_box_.add(&name_label_);
	main_box_.add_space(padding_);
	main_box_.add(&descr_);
	layout();
}

void MapDetails::clear() {
	name_label_.set_text("");
	descr_.set_text("");
	suggested_teams_box_->hide();
}

void MapDetails::layout() {
	name_label_.set_size(get_w() - padding_, text_height() + 2);

	// Adjust sizes for show / hide suggested teams
	if (suggested_teams_box_->is_visible()) {
		suggested_teams_box_->set_pos(Vector2i(0, get_h() - suggested_teams_box_->get_h()));
		main_box_.set_size(get_w(), get_h() - suggested_teams_box_->get_h() - padding_);
	} else {
		main_box_.set_size(get_w(), get_h());
	}
	descr_.set_size(main_box_.get_w(), main_box_.get_h() - name_label_.get_h() - padding_);
	descr_.scroll_to_top();
}

void MapDetails::update(const MapData& mapdata, bool localize_mapname) {
	clear();
	// Show directory information
	if (mapdata.maptype == MapData::MapType::kDirectory) {
		name_label_.set_text((boost::format("<rt>%s%s</rt>") %
		                      as_heading(_("Directory:"), style_, true) %
		                      as_content(mapdata.localized_name, style_))
		                        .str());
		main_box_.set_size(main_box_.get_w(), get_h());

	} else {  // Show map information
		name_label_.set_text(
		   (boost::format("<rt>%s%s</rt>") %
		    as_heading(mapdata.maptype == MapData::MapType::kScenario ? _("Scenario:") : _("Map:"),
<<<<<<< HEAD
		              style_, true) %
=======
		               style_, true) %
>>>>>>> 09427fee
		    as_content(localize_mapname ? mapdata.localized_name : mapdata.name, style_))
		      .str());

		if (mapdata.localized_name != mapdata.name) {
			if (localize_mapname) {
				name_label_.set_tooltip
				   /** TRANSLATORS: Tooltip in map description when translated map names are being
				      displayed. */
				   /** TRANSLATORS: %s is the English name of the map. */
				   ((boost::format(_("The original name of this map: %s")) % mapdata.name).str());
			} else {
				name_label_.set_tooltip
				   /** TRANSLATORS: Tooltip in map description when map names are being displayed in
				      English. */
				   /** TRANSLATORS: %s is the localized name of the map. */
				   ((boost::format(_("The name of this map in your language: %s")) %
				     mapdata.localized_name)
				       .str());
			}
		} else {
			name_label_.set_tooltip("");
		}

		// Show map information
		std::string description =
		   as_heading(ngettext("Author:", "Authors:", mapdata.authors.get_number()), style_);
		description =
		   (boost::format("%s%s") % description % as_content(mapdata.authors.get_names(), style_))
		      .str();

		std::vector<std::string> tags;
		for (const auto& tag : mapdata.tags) {
			tags.push_back(localize_tag(tag));
		}
		std::sort(tags.begin(), tags.end());
		description = (boost::format("%s%s") % description % as_heading(_("Tags:"), style_)).str();
		description = (boost::format("%s%s") % description %
		               as_content(i18n::localize_list(tags, i18n::ConcatenateWith::COMMA), style_))
		                 .str();

		description =
		   (boost::format("%s%s") % description % as_heading(_("Description:"), style_)).str();
		description =
		   (boost::format("%s%s") % description % as_content(mapdata.description, style_)).str();

		if (!mapdata.hint.empty()) {
			/** TRANSLATORS: Map hint header when selecting a map. */
			description = (boost::format("%s%s") % description % as_heading(_("Hint:"), style_)).str();
			description =
			   (boost::format("%s%s") % description % as_content(mapdata.hint, style_)).str();
		}

		descr_.set_text(as_richtext(description));

		// Show / hide suggested teams
		if (mapdata.suggested_teams.empty()) {
			suggested_teams_box_->hide();
		} else {
			suggested_teams_box_->show(mapdata.suggested_teams);
		}
	}
	layout();
}<|MERGE_RESOLUTION|>--- conflicted
+++ resolved
@@ -97,11 +97,7 @@
 		name_label_.set_text(
 		   (boost::format("<rt>%s%s</rt>") %
 		    as_heading(mapdata.maptype == MapData::MapType::kScenario ? _("Scenario:") : _("Map:"),
-<<<<<<< HEAD
-		              style_, true) %
-=======
 		               style_, true) %
->>>>>>> 09427fee
 		    as_content(localize_mapname ? mapdata.localized_name : mapdata.name, style_))
 		      .str());
 
