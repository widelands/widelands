/*
 * Copyright (C) 2002-2004, 2007-2008 by the Widelands Development Team
 *
 * This program is free software; you can redistribute it and/or
 * modify it under the terms of the GNU General Public License
 * as published by the Free Software Foundation; either version 2
 * of the License, or (at your option) any later version.
 *
 * This program is distributed in the hope that it will be useful,
 * but WITHOUT ANY WARRANTY; without even the implied warranty of
 * MERCHANTABILITY or FITNESS FOR A PARTICULAR PURPOSE.  See the
 * GNU General Public License for more details.
 *
 * You should have received a copy of the GNU General Public License
 * along with this program; if not, write to the Free Software
 * Foundation, Inc., 675 Mass Ave, Cambridge, MA 02139, USA.
 *
 */

#ifndef WUI_PLOT_AREA_H
#define WUI_PLOT_AREA_H

#include "ui_basic/panel.h"
#include "ui_basic/slider.h"

#include "rgbcolor.h"

#include <vector>

static const uint32_t time_in_ms[] = {
	15      * 60 * 1000,
	30      * 60 * 1000,
	1  * 60 * 60 * 1000,
	2  * 60 * 60 * 1000,
	4  * 60 * 60 * 1000,
	8  * 60 * 60 * 1000,
	16 * 60 * 60 * 1000,
};

/*
 * A Plot Area is a simple 2D Plot, with the
 * X Axis as time (actually Minus Time)
 * and the Y Axis some Data
 */
struct WUIPlot_Area : public UI::Panel {
	enum TIME {
		TIME_15_MINS = 0,
		TIME_30_MINS,
		TIME_ONE_HOUR,
		TIME_TWO_HOURS,
		TIME_FOUR_HOURS,
		TIME_EIGHT_HOURS,
		TIME_16_HOURS,
		TIME_LAST,
	};
<<<<<<< HEAD

=======
	static std::string time_labels[TIME_LAST];
>>>>>>> c5804b79
	enum PLOTMODE {
		//  Always take the samples of some times together, so that the graph is
		//  not completely zigg-zagged.
		PLOTMODE_RELATIVE,

		PLOTMODE_ABSOLUTE
	};

	#define NR_SAMPLES 30   // How many samples per diagramm when relative plotting

	WUIPlot_Area
		(UI::Panel * parent, int32_t x, int32_t y, int32_t w, int32_t h);

	virtual void draw(RenderTarget &);

	void set_time(TIME);
	void set_time_int(int32_t time) {set_time(static_cast<TIME>(time)); };
	TIME get_time() {return static_cast<TIME>(m_time); };
	void set_sample_rate(uint32_t id); // in milliseconds

	void register_plot_data
		(uint32_t id, const std::vector<uint32_t> * data, RGBColor);
	void show_plot(uint32_t id, bool t);

	void set_plotmode(int32_t id) {m_plotmode = id;}

protected:
	void draw_diagram
		(RenderTarget & dst, float const xline_length, float const yline_length);
	void draw_value
		(RenderTarget & dst, const char * value, RGBColor color, Point pos);

	int32_t const spacing;
	int32_t const space_at_bottom;
	int32_t const space_at_right;

	struct __plotdata {
		const std::vector<uint32_t> * dataset;
		bool                          showplot;
		RGBColor                      plotcolor;
	};
	std::vector<__plotdata> m_plotdata;

	int32_t                 m_time;  // How much do you want to list
	int32_t                 m_sample_rate;
	int32_t                 m_plotmode;
};

/**
 * A discrete slider with plot time steps preconfigured and automatic signal
 * setup.
 */
struct WUIPlot_Area_Slider : public UI::DiscreteSlider {
	WUIPlot_Area_Slider
		(Panel * const parent,
		 WUIPlot_Area & plot_area,
		 const int32_t x, const int32_t y, const uint32_t w, const uint32_t h,
		 const PictureID background_picture_id,
		 const std::string & tooltip_text = std::string(),
		 const uint32_t cursor_size = 20,
		 const bool enabled = true)
	: DiscreteSlider
		(parent,
		 x, y, w, h,
		 std::vector<std::string>
		 	(WUIPlot_Area::time_labels,
		 	 WUIPlot_Area::time_labels + WUIPlot_Area::TIME_LAST),
		 plot_area.get_time(),
		 background_picture_id,
		 tooltip_text,
		 cursor_size,
		 enabled)
	{
		changedto->set(&plot_area, &WUIPlot_Area::set_time_int);
	}
};

#endif<|MERGE_RESOLUTION|>--- conflicted
+++ resolved
@@ -53,11 +53,7 @@
 		TIME_16_HOURS,
 		TIME_LAST,
 	};
-<<<<<<< HEAD
-
-=======
 	static std::string time_labels[TIME_LAST];
->>>>>>> c5804b79
 	enum PLOTMODE {
 		//  Always take the samples of some times together, so that the graph is
 		//  not completely zigg-zagged.
