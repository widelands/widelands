--- conflicted
+++ resolved
@@ -393,16 +393,9 @@
 														0,
 														kBuildGridCellWidth,
 														kBuildGridCellHeight,
-<<<<<<< HEAD
 														g_gr->images().get("images/ui_basic/but1.png"),
-														&g_gr->animations()
-															 .get_animation(descr.get_animation("idle"))
-															 .representative_image_from_disk(),
-=======
-														g_gr->images().get("pics/but1.png"),
 														descr.representative_image(&iplayer().get_player()
 																							->get_playercolor()),
->>>>>>> 4750c32a
 														"",
 														false,
 														true);
