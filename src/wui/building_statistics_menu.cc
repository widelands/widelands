/*
 * Copyright (C) 2002-2019 by the Widelands Development Team
 *
 * This program is free software; you can redistribute it and/or
 * modify it under the terms of the GNU General Public License
 * as published by the Free Software Foundation; either version 2
 * of the License, or (at your option) any later version.
 *
 * This program is distributed in the hope that it will be useful,
 * but WITHOUT ANY WARRANTY; without even the implied warranty of
 * MERCHANTABILITY or FITNESS FOR A PARTICULAR PURPOSE.  See the
 * GNU General Public License for more details.
 *
 * You should have received a copy of the GNU General Public License
 * along with this program; if not, write to the Free Software
 * Foundation, Inc., 51 Franklin Street, Fifth Floor, Boston, MA  02110-1301, USA.
 *
 */

#include "wui/building_statistics_menu.h"

#include <cmath>

#include <boost/bind.hpp>
#include <boost/format.hpp>

#include "base/i18n.h"
#include "graphic/font_handler.h"
#include "logic/map_objects/tribes/militarysite.h"
#include "logic/map_objects/tribes/productionsite.h"
#include "logic/map_objects/tribes/tribes.h"
#include "logic/player.h"

constexpr int kBuildGridCellHeight = 50;
constexpr int kBuildGridCellWidth = 55;
constexpr int kMargin = 5;
constexpr int kColumns = 5;
constexpr int kButtonHeight = 20;
constexpr int kButtonRowHeight = kButtonHeight + kMargin;
constexpr int kLabelHeight = 18;
constexpr int kTabHeight = 35 + 5 * (kBuildGridCellHeight + kLabelHeight + kLabelHeight);
constexpr int32_t kWindowWidth = kColumns * kBuildGridCellWidth;

constexpr int32_t kUpdateTimeInGametimeMs = 1000;  //  1 second, gametime

using namespace Widelands;

inline InteractivePlayer& BuildingStatisticsMenu::iplayer() const {
	return dynamic_cast<InteractivePlayer&>(*get_parent());
}

BuildingStatisticsMenu::BuildingStatisticsMenu(InteractivePlayer& parent,
                                               UI::UniqueWindow::Registry& registry)
   : UI::UniqueWindow(&parent,
                      "building_statistics",
                      &registry,
                      kWindowWidth,
                      100,
                      _("Building Statistics")),
	  style_(g_gr->styles().map_object_style()),
	  font_style_(style_.building_statistics_font),
     tab_panel_(this, UI::TabPanelStyle::kWuiDark),
	  navigation_panel_(this, 0, 0, kWindowWidth, 4 * kButtonRowHeight),
     building_name_(
        &navigation_panel_, get_inner_w() / 2, 0, 0, kButtonHeight, "", UI::Align::kCenter),
     owned_label_(&navigation_panel_, kMargin, kButtonRowHeight, 0, kButtonHeight, _("Owned:")),
     construction_label_(&navigation_panel_,
                         kMargin,
                         2 * kButtonRowHeight,
                         0,
                         kButtonHeight,
                         _("Under Construction:")),
     unproductive_box_(&navigation_panel_, kMargin, 3 * kButtonRowHeight + 3, UI::Box::Horizontal),
     unproductive_label_(
        &unproductive_box_,
        /** TRANSLATORS: This is the first part of productivity with input field */
        /** TRANSLATORS: Building statistics window - 'Low Productivity <input>%:' */
        _("Low Productivity")),
     unproductive_percent_(
        &unproductive_box_,
        0,
        0,
        35,
        kLabelHeight,
        1,
<<<<<<< HEAD
        UI::PanelStyle::kWui),
=======
        UI::PanelStyle::kWui,
        kLabelFontSize - UI::g_fh->fontset()->size_offset()),  // We need consistent height here
>>>>>>> 6ce26d7e
     unproductive_label2_(
        &unproductive_box_,
        /** TRANSLATORS: This is the second part of productivity with input field */
        /** TRANSLATORS: Building statistics window -  'Low Productivity <input>%:' */
        _("%:")),
     no_owned_label_(&navigation_panel_,
                     get_inner_w() - 2 * kButtonRowHeight - kMargin,
                     kButtonRowHeight,
                     0,
                     kButtonHeight,
                     "",
                     UI::Align::kRight),
     no_construction_label_(&navigation_panel_,
                            get_inner_w() - 2 * kButtonRowHeight - kMargin,
                            2 * kButtonRowHeight,
                            0,
                            kButtonHeight,
                            "",
                            UI::Align::kRight),
     no_unproductive_label_(&navigation_panel_,
                            get_inner_w() - 2 * kButtonRowHeight - kMargin,
                            3 * kButtonRowHeight,
                            0,
                            kButtonHeight,
                            "",
                            UI::Align::kRight),
     current_building_type_(INVALID_INDEX),
     last_building_index_(0),
     last_building_type_(INVALID_INDEX),
     lastupdate_(0),
     was_minimized_(false),
     low_production_(33),
     has_selection_(false),
     nr_building_types_(parent.egbase().tribes().nrbuildings()) {

	building_buttons_ = std::vector<UI::Button*>(nr_building_types_);
	owned_labels_ = std::vector<UI::Textarea*>(nr_building_types_);
	productivity_labels_ = std::vector<UI::Textarea*>(nr_building_types_);

	owned_label_.set_style(font_style_);
	construction_label_.set_style(font_style_);
	unproductive_label_.set_style(font_style_);
	unproductive_label2_.set_style(font_style_);
	no_owned_label_.set_style(font_style_);
	no_construction_label_.set_style(font_style_);
	no_unproductive_label_.set_style(font_style_);
	unproductive_label_.set_size(unproductive_label_.get_w(), kButtonRowHeight);
	unproductive_percent_.set_text(std::to_string(low_production_));
	unproductive_percent_.set_max_length(4);
	unproductive_label2_.set_size(unproductive_label2_.get_w(), kButtonRowHeight);
	unproductive_box_.add(&unproductive_label_);
	unproductive_box_.add_space(2);
	unproductive_box_.add(&unproductive_percent_);
	unproductive_box_.add(&unproductive_label2_);
	unproductive_box_.set_size(
	   unproductive_label_.get_w() + unproductive_percent_.get_w() + unproductive_label2_.get_w(),
	   kButtonRowHeight);

	navigation_buttons_[NavigationButton::PrevOwned] = new UI::Button(
	   &navigation_panel_, "previous_owned", get_inner_w() - 2 * kButtonRowHeight, kButtonRowHeight,
	   kButtonHeight, kButtonHeight, UI::ButtonStyle::kWuiMenu,
	   g_gr->images().get("images/ui_basic/scrollbar_left.png"), _("Show previous building"));

	navigation_buttons_[NavigationButton::NextOwned] = new UI::Button(
	   &navigation_panel_, "next_owned", get_inner_w() - kButtonRowHeight, kButtonRowHeight,
	   kButtonHeight, kButtonHeight, UI::ButtonStyle::kWuiMenu,
	   g_gr->images().get("images/ui_basic/scrollbar_right.png"), _("Show next building"));

	navigation_buttons_[NavigationButton::PrevConstruction] = new UI::Button(
	   &navigation_panel_, "previous_constructed", get_inner_w() - 2 * kButtonRowHeight,
	   2 * kButtonRowHeight, kButtonHeight, kButtonHeight, UI::ButtonStyle::kWuiMenu,
	   g_gr->images().get("images/ui_basic/scrollbar_left.png"), _("Show previous building"));

	navigation_buttons_[NavigationButton::NextConstruction] = new UI::Button(
	   &navigation_panel_, "next_constructed", get_inner_w() - kButtonRowHeight,
	   2 * kButtonRowHeight, kButtonHeight, kButtonHeight, UI::ButtonStyle::kWuiMenu,
	   g_gr->images().get("images/ui_basic/scrollbar_right.png"), _("Show next building"));

	navigation_buttons_[NavigationButton::PrevUnproductive] = new UI::Button(
	   &navigation_panel_, "previous_unproductive", get_inner_w() - 2 * kButtonRowHeight,
	   3 * kButtonRowHeight, kButtonHeight, kButtonHeight, UI::ButtonStyle::kWuiMenu,
	   g_gr->images().get("images/ui_basic/scrollbar_left.png"), _("Show previous building"));

	navigation_buttons_[NavigationButton::NextUnproductive] = new UI::Button(
	   &navigation_panel_, "next_unproductive", get_inner_w() - kButtonRowHeight,
	   3 * kButtonRowHeight, kButtonHeight, kButtonHeight, UI::ButtonStyle::kWuiMenu,
	   g_gr->images().get("images/ui_basic/scrollbar_right.png"), _("Show next building"));

	navigation_buttons_[NavigationButton::PrevOwned]->sigclicked.connect(boost::bind(
	   &BuildingStatisticsMenu::jump_building, boost::ref(*this), JumpTarget::kOwned, true));
	navigation_buttons_[NavigationButton::NextOwned]->sigclicked.connect(boost::bind(
	   &BuildingStatisticsMenu::jump_building, boost::ref(*this), JumpTarget::kOwned, false));
	navigation_buttons_[NavigationButton::PrevConstruction]->sigclicked.connect(boost::bind(
	   &BuildingStatisticsMenu::jump_building, boost::ref(*this), JumpTarget::kConstruction, true));
	navigation_buttons_[NavigationButton::NextConstruction]->sigclicked.connect(boost::bind(
	   &BuildingStatisticsMenu::jump_building, boost::ref(*this), JumpTarget::kConstruction, false));
	navigation_buttons_[NavigationButton::PrevUnproductive]->sigclicked.connect(boost::bind(
	   &BuildingStatisticsMenu::jump_building, boost::ref(*this), JumpTarget::kUnproductive, true));
	navigation_buttons_[NavigationButton::NextUnproductive]->sigclicked.connect(boost::bind(
	   &BuildingStatisticsMenu::jump_building, boost::ref(*this), JumpTarget::kUnproductive, false));

	unproductive_percent_.changed.connect(
	   boost::bind(&BuildingStatisticsMenu::low_production_changed, boost::ref(*this)));
	unproductive_percent_.ok.connect(
	   boost::bind(&BuildingStatisticsMenu::low_production_reset_focus, boost::ref(*this)));
	unproductive_percent_.cancel.connect(
	   boost::bind(&BuildingStatisticsMenu::low_production_reset_focus, boost::ref(*this)));

	init();
}

BuildingStatisticsMenu::~BuildingStatisticsMenu() {
	building_buttons_.clear();
	owned_labels_.clear();
	productivity_labels_.clear();
}

void BuildingStatisticsMenu::reset() {
	update();  // In case a building got removed, make sure to deselect it first

	const int last_selected_tab = tab_assignments_[tab_panel_.active()];

	tab_panel_.remove_last_tab("building_stats_ports");
	tab_panel_.remove_last_tab("building_stats_mines");
	tab_panel_.remove_last_tab("building_stats_big");
	tab_panel_.remove_last_tab("building_stats_medium");
	tab_panel_.remove_last_tab("building_stats_small");

	// Clean state if buildings disappear from list
	building_buttons_.clear();
	building_buttons_.resize(nr_building_types_);
	owned_labels_.clear();
	owned_labels_.resize(nr_building_types_);
	productivity_labels_.clear();
	productivity_labels_.resize(nr_building_types_);

	// Ensure that defunct buttons disappear
	for (int tab_index = 0; tab_index < kNoOfBuildingTabs; ++tab_index) {
		if (tabs_[tab_index] != nullptr) {
			tabs_[tab_index]->die();
		}
	}

	init(last_selected_tab);

	// Reset navigator
	building_name_.set_text("");
	if (has_selection_) {
		if (building_buttons_[current_building_type_] != nullptr) {
			set_current_building_type(current_building_type_);
		} else {
			has_selection_ = false;
		}
	}
}

void BuildingStatisticsMenu::init(int last_selected_tab) {
	// We want to add player tribe's buildings in correct order
	const Widelands::Player& player = iplayer().player();
	const TribeDescr& tribe = player.tribe();
	const bool map_allows_seafaring = iplayer().game().map().allows_seafaring();
	std::vector<DescriptionIndex> buildings_to_add[kNoOfBuildingTabs];
	// Add the player's own tribe's buildings.
	for (DescriptionIndex index : tribe.buildings()) {
		if (own_building_is_valid(player, index, map_allows_seafaring)) {
			buildings_to_add[find_tab_for_building(*tribe.get_building_descr(index))].push_back(index);
		}
	}

	// We want to add other tribes' buildings on the bottom. Only add the ones that the player owns.
	for (DescriptionIndex index = 0; index < nr_building_types_; ++index) {
		if (foreign_tribe_building_is_valid(player, index)) {
			buildings_to_add[find_tab_for_building(*tribe.get_building_descr(index))].push_back(index);
		}
	}

	// Now create the tab contents and add the building buttons
	int row_counters[kNoOfBuildingTabs];
	for (int tab_index = 0; tab_index < kNoOfBuildingTabs; ++tab_index) {
		int current_column = 0;
		tabs_[tab_index] = new UI::Box(&tab_panel_, 0, 0, UI::Box::Vertical);
		UI::Box* row = new UI::Box(tabs_[tab_index], 0, 0, UI::Box::Horizontal);
		row_counters[tab_index] = 0;

		for (const Widelands::DescriptionIndex id : buildings_to_add[tab_index]) {
			const BuildingDescr& descr = *iplayer().egbase().tribes().get_building_descr(id);
			add_button(id, descr, row);
			++current_column;
			if (current_column == 1) {
				++row_counters[tab_index];
			} else if (current_column == kColumns) {
				tabs_[tab_index]->add(row, UI::Box::Resizing::kFullSize);
				tabs_[tab_index]->add_space(6);
				row = new UI::Box(tabs_[tab_index], 0, 0, UI::Box::Horizontal);
				current_column = 0;
			}
		}
		// Add final row
		if (current_column != 0) {
			tabs_[tab_index]->add(row, UI::Box::Resizing::kFullSize);
		}
	}

	// Show the tabs that have buttons on them
	int tab_counter = 0;
	auto add_tab = [this, row_counters, &tab_counter, last_selected_tab](
	                  int tab_index, const std::string& name, const std::string& image,
	                  const std::string& descr) {
		if (row_counters[tab_index] > 0) {
			tab_panel_.add(name, g_gr->images().get(image), tabs_[tab_index], descr);
			if (last_selected_tab == tab_index) {
				tab_panel_.activate(tab_counter);
			}
			tab_assignments_[tab_counter] = tab_index;
			row_counters_[tab_counter] = row_counters[tab_index];
			++tab_counter;
		}
	};
	add_tab(BuildingTab::Small, "building_stats_small",
	        "images/wui/fieldaction/menu_tab_buildsmall.png", _("Small buildings"));
	add_tab(BuildingTab::Medium, "building_stats_medium",
	        "images/wui/fieldaction/menu_tab_buildmedium.png", _("Medium buildings"));
	add_tab(BuildingTab::Big, "building_stats_big", "images/wui/fieldaction/menu_tab_buildbig.png",
	        _("Big buildings"));
	add_tab(BuildingTab::Mines, "building_stats_mines",
	        "images/wui/fieldaction/menu_tab_buildmine.png", _("Mines"));
	add_tab(BuildingTab::Ports, "building_stats_ports",
	        "images/wui/fieldaction/menu_tab_buildport.png", _("Ports"));

	update();
}

bool BuildingStatisticsMenu::own_building_is_valid(const Widelands::Player& player,
                                                   Widelands::DescriptionIndex index,
                                                   bool map_allows_seafaring) const {
	const BuildingDescr& descr = *player.tribe().get_building_descr(index);
	// Skip seafaring buildings if not needed
	if (descr.needs_seafaring() && !map_allows_seafaring &&
	    player.get_building_statistics(index).empty()) {
		return false;
	}
	if (descr.type() == MapObjectType::CONSTRUCTIONSITE ||
	    descr.type() == MapObjectType::DISMANTLESITE) {
		return false;
	}
	// Only add allowed buildings or buildings that are owned by the player.
	if ((player.is_building_type_allowed(index) && (descr.is_buildable() || descr.is_enhanced())) ||
	    !player.get_building_statistics(index).empty()) {
		return true;
	}
	return false;
}

bool BuildingStatisticsMenu::foreign_tribe_building_is_valid(
   const Widelands::Player& player, Widelands::DescriptionIndex index) const {
	if (!player.tribe().has_building(index) && !player.get_building_statistics(index).empty()) {
		const BuildingDescr& descr = *iplayer().egbase().tribes().get_building_descr(index);
		if (descr.type() == MapObjectType::CONSTRUCTIONSITE ||
		    descr.type() == MapObjectType::DISMANTLESITE) {
			return false;
		}
		return true;
	}
	return false;
}

int BuildingStatisticsMenu::find_tab_for_building(const Widelands::BuildingDescr& descr) const {
	assert(descr.type() != MapObjectType::CONSTRUCTIONSITE);
	assert(descr.type() != MapObjectType::DISMANTLESITE);
	if (descr.get_ismine()) {
		return BuildingTab::Mines;
	} else if (descr.get_isport()) {
		return BuildingTab::Ports;
	} else {
		switch (descr.get_size()) {
		case BaseImmovable::SMALL:
			return BuildingTab::Small;
		case BaseImmovable::MEDIUM:
			return BuildingTab::Medium;
		case BaseImmovable::BIG:
			return BuildingTab::Big;
		default:
			throw wexception(
			   "Building statictics: Found building without a size: %s", descr.name().c_str());
		}
	}
	NEVER_HERE();
}

void BuildingStatisticsMenu::update_building_list() {
	const Widelands::Player& player = iplayer().player();
	const bool map_allows_seafaring = iplayer().game().map().allows_seafaring();
	for (DescriptionIndex index = 0; index < nr_building_types_; ++index) {
		const bool should_have_this_building =
		   own_building_is_valid(player, index, map_allows_seafaring) ||
		   foreign_tribe_building_is_valid(player, index);
		const bool has_this_building = building_buttons_[index] != nullptr;
		if (should_have_this_building != has_this_building) {
			reset();
			return;
		}
	}
}

/**
 * Adds 3 buttons per building type.
 *
 * - Building image, steps through all buildings of the type
 * - Buildings owned, steps through constructionsites
 * - Productivity, steps though buildings with low productivity and stopped buildings
 */
void BuildingStatisticsMenu::add_button(DescriptionIndex id,
                                        const BuildingDescr& descr,
                                        UI::Box* row) {
	UI::Box* button_box = new UI::Box(row, 0, 0, UI::Box::Vertical);
	building_buttons_[id] =
	   new UI::Button(button_box, (boost::format("building_button%s") % id).str(), 0, 0,
	                  kBuildGridCellWidth, kBuildGridCellHeight, UI::ButtonStyle::kWuiBuildingStats,
	                  descr.representative_image(&iplayer().get_player()->get_playercolor()), "",
	                  UI::Button::VisualState::kFlat);
	building_buttons_[id]->set_disable_style(UI::ButtonDisableStyle::kMonochrome |
	                                         UI::ButtonDisableStyle::kFlat);
	button_box->add(building_buttons_[id]);

	owned_labels_[id] =
	   new UI::Textarea(button_box, 0, 0, kBuildGridCellWidth, kLabelHeight, UI::Align::kCenter);
	owned_labels_[id]->set_style(font_style_);
	owned_labels_[id]->set_fixed_width(kBuildGridCellWidth);
	button_box->add(owned_labels_[id]);

	productivity_labels_[id] =
	   new UI::Textarea(button_box, 0, 0, kBuildGridCellWidth, kLabelHeight, UI::Align::kCenter);
	productivity_labels_[id]->set_style(font_style_);
	productivity_labels_[id]->set_fixed_width(kBuildGridCellWidth);
	button_box->add(productivity_labels_[id]);

	row->add(button_box);

	building_buttons_[id]->sigclicked.connect(
	   boost::bind(&BuildingStatisticsMenu::set_current_building_type, boost::ref(*this), id));
}

void BuildingStatisticsMenu::jump_building(JumpTarget target, bool reverse) {
	bool found = true;
	if (last_building_type_ != current_building_type_) {
		last_building_index_ = 0;
	}
	last_building_type_ = current_building_type_;

	const std::vector<Player::BuildingStats>& stats_vector =
	   iplayer().get_player()->get_building_statistics(current_building_type_);

	switch (target) {
	case JumpTarget::kOwned: {
		int32_t const curindex = last_building_index_;
		if (reverse) {
			while (validate_pointer(&(--last_building_index_), stats_vector.size()) != curindex) {
				if (!stats_vector[last_building_index_].is_constructionsite) {
					break;
				}
			}
		} else {
			while (validate_pointer(&(++last_building_index_), stats_vector.size()) != curindex) {
				if (!stats_vector[last_building_index_].is_constructionsite) {
					break;
				}
			}
		}
		break;
	}
	case JumpTarget::kConstruction: {
		int32_t const curindex = last_building_index_;
		if (reverse) {
			while (validate_pointer(&(--last_building_index_), stats_vector.size()) != curindex) {
				if (stats_vector[last_building_index_].is_constructionsite) {
					break;
				}
			}
		} else {
			while (validate_pointer(&(++last_building_index_), stats_vector.size()) != curindex) {
				if (stats_vector[last_building_index_].is_constructionsite) {
					break;
				}
			}
		}
		break;
	}
	case JumpTarget::kUnproductive: {
		const Map& map = iplayer().egbase().map();
		int32_t const curindex = last_building_index_;
		found = false;
		if (reverse) {
			while (validate_pointer(&(--last_building_index_), stats_vector.size()) != curindex) {
				if (!stats_vector[last_building_index_].is_constructionsite) {
					if (upcast(MilitarySite, militarysite,
					           map[stats_vector[last_building_index_].pos].get_immovable())) {
						auto* soldier_control = militarysite->soldier_control();
						assert(soldier_control != nullptr);
						if (soldier_control->stationed_soldiers().size() <
						    soldier_control->soldier_capacity()) {
							found = true;
							break;
						}
					} else if (upcast(ProductionSite, productionsite,
					                  map[stats_vector[last_building_index_].pos].get_immovable())) {
						if (productionsite->is_stopped() ||
						    productionsite->get_statistics_percent() < low_production_) {
							found = true;
							break;
						}
					}
				}
			}
		} else {
			while (validate_pointer(&(++last_building_index_), stats_vector.size()) != curindex) {
				if (!stats_vector[last_building_index_].is_constructionsite) {
					if (upcast(MilitarySite, militarysite,
					           map[stats_vector[last_building_index_].pos].get_immovable())) {
						auto* soldier_control = militarysite->soldier_control();
						assert(soldier_control != nullptr);
						if (soldier_control->stationed_soldiers().size() <
						    soldier_control->soldier_capacity()) {
							found = true;
							break;
						}
					} else if (upcast(ProductionSite, productionsite,
					                  map[stats_vector[last_building_index_].pos].get_immovable())) {
						if (productionsite->is_stopped() ||
						    productionsite->get_statistics_percent() < low_production_) {
							found = true;
							break;
						}
					}
				}
			}
		}
		if (!found) {  // Now look at the old
			if (upcast(MilitarySite, militarysite,
			           map[stats_vector[last_building_index_].pos].get_immovable())) {
				auto* soldier_control = militarysite->soldier_control();
				assert(soldier_control != nullptr);
				if (soldier_control->stationed_soldiers().size() <
				    soldier_control->soldier_capacity()) {
					found = true;
				}
			} else if (upcast(ProductionSite, productionsite,
			                  map[stats_vector[last_building_index_].pos].get_immovable())) {
				if (productionsite->is_stopped() ||
				    productionsite->get_statistics_percent() < low_production_) {
					found = true;
				}
			}
		}
		break;
	}
	}

	if (found) {
		validate_pointer(&last_building_index_, stats_vector.size());
		iplayer().map_view()->scroll_to_field(
		   stats_vector[last_building_index_].pos, MapView::Transition::Smooth);
	}
	low_production_reset_focus();
	update();
}

/*
 * Update this statistic
 */
void BuildingStatisticsMenu::think() {
	// Update statistics
	const int32_t gametime = iplayer().game().get_gametime();

	if (was_minimized_ || (gametime - lastupdate_) > kUpdateTimeInGametimeMs) {
		update_building_list();
		update();
		lastupdate_ = gametime;
	}
	// Make sure we don't have a delay with displaying labels when we restore the window.
	was_minimized_ = is_minimal();

	// Adjust height to current tab
	if (is_minimal()) {
		tab_panel_.set_size(0, 0);
	} else {
		const int tab_height =
		   35 +
		   row_counters_[tab_panel_.active()] * (kBuildGridCellHeight + kLabelHeight + kLabelHeight) +
		   kMargin;
		tab_panel_.set_size(kWindowWidth, tab_height);
		set_size(
		   get_w(), tab_height + kMargin + navigation_panel_.get_h() + get_tborder() + get_bborder());
		navigation_panel_.set_pos(Vector2i(0, tab_height + kMargin));
	}
}

/*
 * validate if this pointer is ok
 */
int32_t BuildingStatisticsMenu::validate_pointer(int32_t* const id, int32_t const size) {
	if (*id < 0) {
		*id = size - 1;
	}
	if (size <= *id) {
		*id = 0;
	}

	return *id;
}

/*
 * Update Buttons
 */
void BuildingStatisticsMenu::update() {
	const Player& player = iplayer().player();
	const TribeDescr& tribe = player.tribe();

	owned_label_.set_visible(false);
	no_owned_label_.set_visible(false);
	navigation_buttons_[NavigationButton::NextOwned]->set_visible(false);
	navigation_buttons_[NavigationButton::PrevOwned]->set_visible(false);
	construction_label_.set_visible(false);
	no_construction_label_.set_visible(false);
	navigation_buttons_[NavigationButton::NextConstruction]->set_visible(false);
	navigation_buttons_[NavigationButton::PrevConstruction]->set_visible(false);
	unproductive_box_.set_visible(false);
	unproductive_label_.set_visible(false);
	unproductive_percent_.set_visible(false);
	unproductive_label2_.set_visible(false);
	no_unproductive_label_.set_visible(false);
	navigation_buttons_[NavigationButton::NextUnproductive]->set_visible(false);
	navigation_buttons_[NavigationButton::PrevUnproductive]->set_visible(false);

	for (DescriptionIndex id = 0; id < nr_building_types_; ++id) {
		const BuildingDescr& building = *tribe.get_building_descr(id);
		if (building_buttons_[id] == nullptr) {
			continue;
		}
		assert(productivity_labels_[id] != nullptr);
		assert(owned_labels_[id] != nullptr);

		const std::vector<Player::BuildingStats>& stats_vector = player.get_building_statistics(id);

		uint32_t nr_owned = 0;
		uint32_t nr_build = 0;
		uint32_t total_prod = 0;
		uint32_t total_soldier_capacity = 0;
		uint32_t total_stationed_soldiers = 0;
		uint32_t nr_unproductive = 0;

		for (uint32_t l = 0; l < stats_vector.size(); ++l) {
			if (stats_vector[l].is_constructionsite)
				++nr_build;
			else {
				++nr_owned;
				BaseImmovable& immovable = *iplayer().game().map()[stats_vector[l].pos].get_immovable();
				if (building.type() == MapObjectType::PRODUCTIONSITE ||
				    building.type() == MapObjectType::TRAININGSITE) {
					ProductionSite& productionsite = dynamic_cast<ProductionSite&>(immovable);
					int percent = productionsite.get_statistics_percent();
					total_prod += percent;

					if (percent < low_production_ || productionsite.is_stopped()) {
						++nr_unproductive;
					}
				} else if (building.type() == MapObjectType::MILITARYSITE) {
					const SoldierControl* soldier_control =
					   dynamic_cast<Building&>(immovable).soldier_control();
					assert(soldier_control != nullptr);
					total_soldier_capacity += soldier_control->soldier_capacity();
					total_stationed_soldiers += soldier_control->stationed_soldiers().size();
					if (total_stationed_soldiers < total_soldier_capacity) {
						++nr_unproductive;
					}
				}
			}
		}

		productivity_labels_[id]->set_text(" ");
		productivity_labels_[id]->set_visible(false);

		if (building.type() == MapObjectType::PRODUCTIONSITE ||
		    building.type() == MapObjectType::TRAININGSITE) {
			if (nr_owned) {
				int const percent =
				   static_cast<int>(static_cast<float>(total_prod) / static_cast<float>(nr_owned));

				const RGBColor& color = (percent < low_production_) ?
							style_.low_color :
							(percent < ((low_production_ < 50) ?
												2 * low_production_ :
												low_production_ + ((100 - low_production_) / 2))) ?
								style_.medium_color :
								style_.high_color;

				/** TRANSLATORS: Percent in building statistics window, e.g. 85% */
				/** TRANSLATORS: If you wish to add a space, translate as '%i %%' */
				const std::string perc_str = (boost::format(_("%i%%")) % percent).str();
				set_labeltext(productivity_labels_[id], perc_str, color);
			}
			if (has_selection_ && id == current_building_type_) {
				no_unproductive_label_.set_text(nr_unproductive > 0 ? std::to_string(nr_unproductive) :
				                                                      "");
				navigation_buttons_[NavigationButton::NextUnproductive]->set_enabled(nr_unproductive >
				                                                                     0);
				navigation_buttons_[NavigationButton::PrevUnproductive]->set_enabled(nr_unproductive >
				                                                                     0);
				navigation_buttons_[NavigationButton::NextUnproductive]->set_visible(true);
				navigation_buttons_[NavigationButton::PrevUnproductive]->set_visible(true);
				unproductive_label_.set_text(_("Low Productivity"));
				unproductive_box_.set_visible(true);
				unproductive_label_.set_visible(true);
				unproductive_percent_.set_visible(true);
				unproductive_label2_.set_visible(true);
				no_unproductive_label_.set_visible(true);
			}
		} else if (building.type() == MapObjectType::MILITARYSITE) {
			if (nr_owned) {
				const RGBColor& color =  (total_stationed_soldiers < total_soldier_capacity / 2) ?
							style_.low_color :
							(total_stationed_soldiers < total_soldier_capacity) ?
								style_.medium_color :
								style_.high_color;
				const std::string perc_str =
				   (boost::format(_("%1%/%2%")) % total_stationed_soldiers % total_soldier_capacity)
				      .str();
				set_labeltext(productivity_labels_[id], perc_str, color);
			}
			if (has_selection_ && id == current_building_type_) {
				no_unproductive_label_.set_text(nr_unproductive > 0 ? std::to_string(nr_unproductive) :
				                                                      "");
				navigation_buttons_[NavigationButton::NextUnproductive]->set_enabled(
				   total_soldier_capacity > total_stationed_soldiers);
				navigation_buttons_[NavigationButton::PrevUnproductive]->set_enabled(
				   total_soldier_capacity > total_stationed_soldiers);
				navigation_buttons_[NavigationButton::NextUnproductive]->set_visible(true);
				navigation_buttons_[NavigationButton::PrevUnproductive]->set_visible(true);
				/** TRANSLATORS: Label for number of buildings that are waiting for soldiers */
				unproductive_label_.set_text(_("Lacking Soldiers:"));
				unproductive_box_.set_visible(true);
				unproductive_label_.set_visible(true);
				no_unproductive_label_.set_visible(true);
			}
		}

		std::string owned_text;
		const bool can_construct_this_building =
		   player.tribe().has_building(id) && (building.is_buildable() || building.is_enhanced());
		if (can_construct_this_building) {
			/** TRANSLATORS: Buildings: owned / under construction */
			owned_text = (boost::format(_("%1%/%2%")) % nr_owned % nr_build).str();
		} else {
			owned_text = (boost::format(_("%1%/%2%")) % nr_owned % "–").str();
		}
		set_labeltext(owned_labels_[id], owned_text, font_style_.color);
		owned_labels_[id]->set_visible((nr_owned + nr_build) > 0);

		building_buttons_[id]->set_enabled((nr_owned + nr_build) > 0);
		if (has_selection_ && id == current_building_type_) {
			no_owned_label_.set_text(nr_owned > 0 ? std::to_string(nr_owned) : "");
			navigation_buttons_[NavigationButton::NextOwned]->set_enabled(nr_owned > 0);
			navigation_buttons_[NavigationButton::PrevOwned]->set_enabled(nr_owned > 0);
			owned_label_.set_visible(true);
			no_owned_label_.set_visible(true);
			navigation_buttons_[NavigationButton::NextOwned]->set_visible(true);
			navigation_buttons_[NavigationButton::PrevOwned]->set_visible(true);
			if (can_construct_this_building) {
				no_construction_label_.set_text(nr_build > 0 ? std::to_string(nr_build) : "");
				navigation_buttons_[NavigationButton::NextConstruction]->set_enabled(nr_build > 0);
				navigation_buttons_[NavigationButton::PrevConstruction]->set_enabled(nr_build > 0);
				construction_label_.set_visible(true);
				no_construction_label_.set_visible(true);
				navigation_buttons_[NavigationButton::NextConstruction]->set_visible(true);
				navigation_buttons_[NavigationButton::PrevConstruction]->set_visible(true);
			}
		}
		building_buttons_[id]->set_tooltip(building.descname());
	}
}

void BuildingStatisticsMenu::set_labeltext(UI::Textarea* textarea, const std::string& text, const RGBColor& color) {
	UI::FontStyleInfo style = font_style_;
	style.color = color;
	textarea->set_style(style);
	textarea->set_text(text);
	textarea->set_visible(true);
}

void BuildingStatisticsMenu::set_current_building_type(DescriptionIndex id) {
	assert(building_buttons_[id] != nullptr);

	// Reset button states
	for (UI::Button* building_button : building_buttons_) {
		if (building_button == nullptr) {
			continue;
		}
		building_button->set_visual_state(UI::Button::VisualState::kFlat);
	}

	// Update for current button
	current_building_type_ = id;
	building_buttons_[current_building_type_]->set_perm_pressed(true);
	building_name_.set_text(iplayer().player().tribe().get_building_descr(id)->descname());
	low_production_reset_focus();
	has_selection_ = true;
	update();
}

void BuildingStatisticsMenu::low_production_changed() {
	const std::string cutoff = unproductive_percent_.text();
	int number = std::atoi(cutoff.c_str());

	// Make sure that the user specified a correct number
	if (std::to_string(number) == cutoff && 0 <= number && number <= 100) {
		low_production_ = number;
		update();
	}
}

void BuildingStatisticsMenu::low_production_reset_focus() {
	unproductive_percent_.set_can_focus(false);
	unproductive_percent_.set_can_focus(true);
}<|MERGE_RESOLUTION|>--- conflicted
+++ resolved
@@ -76,6 +76,7 @@
         /** TRANSLATORS: This is the first part of productivity with input field */
         /** TRANSLATORS: Building statistics window - 'Low Productivity <input>%:' */
         _("Low Productivity")),
+	 // We need consistent height here - test
      unproductive_percent_(
         &unproductive_box_,
         0,
@@ -83,12 +84,7 @@
         35,
         kLabelHeight,
         1,
-<<<<<<< HEAD
         UI::PanelStyle::kWui),
-=======
-        UI::PanelStyle::kWui,
-        kLabelFontSize - UI::g_fh->fontset()->size_offset()),  // We need consistent height here
->>>>>>> 6ce26d7e
      unproductive_label2_(
         &unproductive_box_,
         /** TRANSLATORS: This is the second part of productivity with input field */
