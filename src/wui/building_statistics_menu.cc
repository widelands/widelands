--- conflicted
+++ resolved
@@ -159,15 +159,6 @@
                              "",
                              UI::SpinBox::Units::kPercent,
                              UI::SpinBox::Type::kBig),
-<<<<<<< HEAD
-
-     current_building_type_(Widelands::INVALID_INDEX),
-
-     last_building_type_(Widelands::INVALID_INDEX),
-     lastupdate_(0),
-
-=======
->>>>>>> a9549ba2
      nr_building_types_(parent.egbase().descriptions().nr_buildings()) {
 
 	building_buttons_ = std::vector<UI::Button*>(nr_building_types_);
