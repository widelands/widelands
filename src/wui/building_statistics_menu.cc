/*
 * Copyright (C) 2002-2004, 2006-2011 by the Widelands Development Team
 *
 * This program is free software; you can redistribute it and/or
 * modify it under the terms of the GNU General Public License
 * as published by the Free Software Foundation; either version 2
 * of the License, or (at your option) any later version.
 *
 * This program is distributed in the hope that it will be useful,
 * but WITHOUT ANY WARRANTY; without even the implied warranty of
 * MERCHANTABILITY or FITNESS FOR A PARTICULAR PURPOSE.  See the
 * GNU General Public License for more details.
 *
 * You should have received a copy of the GNU General Public License
 * along with this program; if not, write to the Free Software
 * Foundation, Inc., 51 Franklin Street, Fifth Floor, Boston, MA  02110-1301, USA.
 *
 */

#include "wui/building_statistics_menu.h"

#include <cmath>

#include <boost/bind.hpp>
#include <boost/format.hpp>

#include "base/i18n.h"
#include "graphic/font_handler1.h"
#include "logic/militarysite.h"
#include "logic/player.h"
#include "logic/productionsite.h"
#include "logic/tribe.h"

constexpr int kBuildGridCellHeight = 50;
constexpr int kBuildGridCellWidth = 55;
constexpr int kMargin = 5;
constexpr int kColumns = 5;
constexpr int kButtonHeight = 20;
constexpr int kButtonRowHeight = kButtonHeight + kMargin;
constexpr int kLabelHeight = 18;
constexpr int kLabelFontSize = 12;
constexpr int kTabHeight = 35 + 5 * (kBuildGridCellHeight + kLabelHeight + kLabelHeight);
constexpr int32_t kWindowWidth = kColumns * kBuildGridCellWidth;
constexpr int32_t kWindowHeight = kTabHeight + kMargin + 4 * kButtonRowHeight;

constexpr int32_t kUpdateTimeInGametimeMs = 1000;  //  1 second, gametime

using namespace Widelands;

namespace {
void set_label_font(UI::Textarea* label) {
	label->set_font(UI::g_fh1->fontset().serif(), kLabelFontSize, UI_FONT_CLR_FG);
}
void set_editbox_font(UI::EditBox* editbox) {
	editbox->set_font(UI::g_fh1->fontset().serif(), kLabelFontSize, UI_FONT_CLR_FG);
}

}  // namespace

<<<<<<< HEAD
BuildingStatisticsMenu::BuildingStatisticsMenu
	(InteractivePlayer & parent, UI::UniqueWindow::Registry & registry)
:
	UI::UniqueWindow
		(&parent, "building_statistics",
		 &registry,
		 WINDOW_WIDTH, WINDOW_HEIGHT,
		 _("Building Statistics")),
	m_table
		(this, HMARGIN, VMARGIN, BUILDING_LIST_WIDTH, BUILDING_LIST_HEIGHT),
	m_progbar
		(this,
		 LABEL_X, PROGRESS_BAR_Y, WINDOW_WIDTH - LABEL_X - HMARGIN, 20,
		 UI::ProgressBar::Horizontal),
	m_total_productivity_label
		(this,
		 LABEL_X, TOTAL_PRODUCTIVITY_Y, LABEL_WIDTH, 24,
		 _("Total Productivity:"), UI::Align_CenterLeft),
	m_owned_label
		(this,
		 LABEL_X, OWNED_Y, LABEL_WIDTH, 24,
		 _("Owned:"), UI::Align_CenterLeft),
	m_owned
		(this, VALUE_X, OWNED_Y, 100, 24, UI::Align_CenterLeft),
	m_in_build_label
		(this,
		 LABEL_X, IN_BUILD_Y, LABEL_WIDTH, 24,
		 _("Being built:"), UI::Align_CenterLeft),
	m_in_build
		(this, VALUE_X, IN_BUILD_Y, 100, 24, UI::Align_CenterLeft),
	m_unproductive_label
		(this,
		 LABEL_X, UNPRODUCTIVE_Y, LABEL_WIDTH, 24,
		 _("Jump to unproductive"), UI::Align_CenterLeft),
	m_anim               (0),
	m_lastupdate         (0),
	m_last_building_index(0),
	m_last_table_index   (0)
{
	//  building list
	m_table.add_column(310, _("Name"));
	m_table.add_column (70, _("Type"), "",     UI::Align_HCenter);
	m_table.add_column (70, _("Prod"), "",     UI::Align_Right);
	m_table.add_column (70, _("Owned"), "",    UI::Align_Right);
	m_table.add_column (70, _("Build"), "",    UI::Align_Right);
	m_table.selected.connect(boost::bind(&BuildingStatisticsMenu::table_changed, this, _1));
	m_table.set_column_compare
		(Columns::Size,
		 boost::bind
		 	(&BuildingStatisticsMenu::compare_building_size, this, _1, _2));
	m_table.focus();

	//  toggle when to run button
	m_progbar.set_total(100);

	m_btn[PrevOwned] =
		new UI::Button
			(this, "previous_owned",
			 JUMP_PREV_BUTTON_X, OWNED_Y, 24, 24,
			 g_gr->images().get("images/ui_basic/but4.png"),
			 g_gr->images().get("images/ui_basic/scrollbar_left.png"),
			 _("Show previous"),
			 false);
	m_btn[PrevOwned]->sigclicked.connect
		(boost::bind(&BuildingStatisticsMenu::clicked_jump, boost::ref(*this), PrevOwned));

	m_btn[NextOwned] =
		new UI::Button
			(this, "next_owned",
			 JUMP_NEXT_BUTTON_X, OWNED_Y, 24, 24,
			 g_gr->images().get("images/ui_basic/but4.png"),
			 g_gr->images().get("images/ui_basic/scrollbar_right.png"),
			 _("Show next"),
			 false);
	m_btn[NextOwned]->sigclicked.connect
		(boost::bind(&BuildingStatisticsMenu::clicked_jump, boost::ref(*this), NextOwned));

	m_btn[PrevConstruction] =
		new UI::Button
			(this, "previous_constructed",
			 JUMP_PREV_BUTTON_X, IN_BUILD_Y, 24, 24,
			 g_gr->images().get("images/ui_basic/but4.png"),
			 g_gr->images().get("images/ui_basic/scrollbar_left.png"),
			 _("Show previous"),
			 false);
	m_btn[PrevConstruction]->sigclicked.connect
		(boost::bind(&BuildingStatisticsMenu::clicked_jump, boost::ref(*this), PrevConstruction));

	m_btn[NextConstruction] =
		new UI::Button
			(this, "next_constructed",
			 JUMP_NEXT_BUTTON_X, IN_BUILD_Y, 24, 24,
			 g_gr->images().get("images/ui_basic/but4.png"),
			 g_gr->images().get("images/ui_basic/scrollbar_right.png"),
			 _("Show next"),
			 false);
	m_btn[NextConstruction]->sigclicked.connect
		(boost::bind(&BuildingStatisticsMenu::clicked_jump, boost::ref(*this), NextConstruction));

	m_btn[PrevUnproductive] =
		new UI::Button
			(this, "previous_unproductive",
			 JUMP_PREV_BUTTON_X, UNPRODUCTIVE_Y, 24, 24,
			 g_gr->images().get("images/ui_basic/but4.png"),
			 g_gr->images().get("images/ui_basic/scrollbar_left.png"),
			 _("Show previous"),
			 false);
	m_btn[PrevUnproductive]->sigclicked.connect
		(boost::bind(&BuildingStatisticsMenu::clicked_jump, boost::ref(*this), PrevUnproductive));

	m_btn[NextUnproductive] =
		new UI::Button
			(this, "next_unproductive",
			 JUMP_NEXT_BUTTON_X, UNPRODUCTIVE_Y, 24, 24,
			 g_gr->images().get("images/ui_basic/but4.png"),
			 g_gr->images().get("images/ui_basic/scrollbar_right.png"),
			 _("Show next"),
			 false);
	m_btn[NextUnproductive]->sigclicked.connect
		(boost::bind(&BuildingStatisticsMenu::clicked_jump, boost::ref(*this), NextUnproductive));
=======
inline InteractivePlayer& BuildingStatisticsMenu::iplayer() const {
	return dynamic_cast<InteractivePlayer&>(*get_parent());
>>>>>>> e5f2a8d1
}

BuildingStatisticsMenu::BuildingStatisticsMenu(InteractivePlayer& parent,
															  UI::UniqueWindow::Registry& registry)
	: UI::UniqueWindow(&parent,
							 "building_statistics",
							 &registry,
							 kWindowWidth,
							 kWindowHeight,
							 _("Building Statistics")),
		tab_panel_(this, 0, 0, g_gr->images().get("pics/but1.png")),
		navigation_panel_(this, 0, 0, kWindowWidth, 4 * kButtonRowHeight),
		building_name_(
			&navigation_panel_, get_inner_w() / 2, 0, 0, kButtonHeight, "", UI::Align_Center),
		owned_label_(&navigation_panel_,
						 kMargin,
						 kButtonRowHeight,
						 0,
						 kButtonHeight,
						_("Owned:"),
						 UI::Align_CenterLeft),
		construction_label_(&navigation_panel_,
								  kMargin,
								  2 * kButtonRowHeight,
								  0,
								  kButtonHeight,
								  _("Under Construction:"),
								  UI::Align_CenterLeft),
		unproductive_box_(&navigation_panel_, kMargin, 3 * kButtonRowHeight + 3, UI::Box::Horizontal),
		unproductive_label_(
			&unproductive_box_,
			/** TRANSLATORS: This is the first part of productivity with input field */
			/** TRANSLATORS: Building statistics window -  'Low Production: <input>%' */
			_("Low Production: "),
			UI::Align_BottomLeft),
		unproductive_percent_(
			&unproductive_box_, 0, 0, 35, kLabelHeight, g_gr->images().get("pics/but1.png")),
		unproductive_label2_(
			&unproductive_box_,
			/** TRANSLATORS: This is the second part of productivity with input field */
			/** TRANSLATORS: Building statistics window -  'Low Production: <input>%' */
			_("%"),
			UI::Align_BottomLeft),
		no_owned_label_(&navigation_panel_,
							 get_inner_w() - 2 * kButtonRowHeight - kMargin,
							 kButtonRowHeight,
							 0,
							 kButtonHeight,
							 "",
							 UI::Align_CenterRight),
		no_construction_label_(&navigation_panel_,
									  get_inner_w() - 2 * kButtonRowHeight - kMargin,
									  2 * kButtonRowHeight,
									  0,
									  kButtonHeight,
									  "",
									  UI::Align_CenterRight),
		no_unproductive_label_(&navigation_panel_,
									  get_inner_w() - 2 * kButtonRowHeight - kMargin,
									  3 * kButtonRowHeight,
									  0,
									  kButtonHeight,
									  "",
									  UI::Align_CenterRight),
		low_production_(33),
		has_selection_(false) {

	for (int i = 0; i < kNoOfBuildingTabs; ++i) {
		row_counters_[i] = 0;
		tabs_[i] = new UI::Box(&tab_panel_, 0, 0, UI::Box::Vertical);
	}

	tab_panel_.add("building_stats_small",
						g_gr->images().get("pics/menu_tab_buildsmall.png"),
						tabs_[BuildingTab::Small],
						_("Small Buildings"));
	tab_panel_.add("building_stats_medium",
						g_gr->images().get("pics/menu_tab_buildmedium.png"),
						tabs_[BuildingTab::Medium],
						_("Medium Buildings"));
	tab_panel_.add("building_stats_big",
						g_gr->images().get("pics/menu_tab_buildbig.png"),
						tabs_[BuildingTab::Big],
						_("Big Buildings"));
	tab_panel_.add("building_stats_mines",
						g_gr->images().get("pics/menu_tab_buildmine.png"),
						tabs_[BuildingTab::Mines],
						_("Mines"));

	// Hide the ports tab for non-seafaring maps
	if (iplayer().game().map().get_port_spaces().size() > 1) {
		tab_panel_.add("building_stats_ports",
							g_gr->images().get("pics/menu_tab_buildport.png"),
							tabs_[BuildingTab::Ports],
							_("Ports"));
	}

	const TribeDescr& tribe = iplayer().player().tribe();

	const BuildingIndex nr_buildings = tribe.get_nrbuildings();
	building_buttons_ = std::vector<UI::Button*>(nr_buildings);
	owned_labels_ = std::vector<UI::Textarea*>(nr_buildings);
	productivity_labels_ = std::vector<UI::Textarea*>(nr_buildings);

	// Column counters
	int columns[kNoOfBuildingTabs] = {0, 0, 0, 0, 0};

	// Row containers
	UI::Box* rows[kNoOfBuildingTabs];
	for (int i = 0; i < kNoOfBuildingTabs; ++i) {
		rows[i] = new UI::Box(tabs_[i], 0, 0, UI::Box::Horizontal);
	}

	for (BuildingIndex id = 0; id < nr_buildings; ++id) {
		const BuildingDescr& descr = *tribe.get_building_descr(id);

		if (descr.type() != MapObjectType::CONSTRUCTIONSITE &&
			 descr.type() != MapObjectType::DISMANTLESITE) {
			if (descr.get_ismine()) {
				if (add_button(id,
									descr,
									BuildingTab::Mines,
									*rows[BuildingTab::Mines],
									&columns[BuildingTab::Mines])) {
					rows[BuildingTab::Mines] =
						new UI::Box(tabs_[BuildingTab::Mines], 0, 0, UI::Box::Horizontal);
				}
			} else if (descr.get_isport()) {
				if (add_button(id,
									descr,
									BuildingTab::Ports,
									*rows[BuildingTab::Ports],
									&columns[BuildingTab::Ports])) {
					rows[BuildingTab::Ports] =
						new UI::Box(tabs_[BuildingTab::Ports], 0, 0, UI::Box::Horizontal);
				}
			} else {
				switch (descr.get_size()) {
				case BaseImmovable::SMALL:
					if (add_button(id,
										descr,
										BuildingTab::Small,
										*rows[BuildingTab::Small],
										&columns[BuildingTab::Small])) {
						rows[BuildingTab::Small] =
							new UI::Box(tabs_[BuildingTab::Small], 0, 0, UI::Box::Horizontal);
					}
					break;
				case BaseImmovable::MEDIUM:
					if (add_button(id,
										descr,
										BuildingTab::Medium,
										*rows[BuildingTab::Medium],
										&columns[BuildingTab::Medium])) {
						rows[BuildingTab::Medium] =
							new UI::Box(tabs_[BuildingTab::Medium], 0, 0, UI::Box::Horizontal);
					}
					break;
				case BaseImmovable::BIG:
					if (add_button(id,
										descr,
										BuildingTab::Big,
										*rows[BuildingTab::Big],
										&columns[BuildingTab::Big])) {
						rows[BuildingTab::Big] =
							new UI::Box(tabs_[BuildingTab::Big], 0, 0, UI::Box::Horizontal);
					}
					break;
				default:
					throw wexception(
						"Building statictics: Found building without a size: %s", descr.name().c_str());
				}
			}
		}
	}

	for (int i = 0; i < kNoOfBuildingTabs; ++i) {
		tabs_[i]->add(rows[i], UI::Align_Left);
	}

	set_label_font(&owned_label_);
	set_label_font(&construction_label_);
	set_label_font(&unproductive_label_);
	set_editbox_font(&unproductive_percent_);
	set_label_font(&unproductive_label2_);
	set_label_font(&no_owned_label_);
	set_label_font(&no_construction_label_);
	set_label_font(&no_unproductive_label_);

	unproductive_label_.set_size(unproductive_label_.get_w(), kButtonRowHeight);
	unproductive_percent_.set_text(std::to_string(low_production_));
	unproductive_percent_.set_max_length(4);
	unproductive_label2_.set_size(unproductive_label2_.get_w(), kButtonRowHeight);
	unproductive_box_.add(&unproductive_label_, UI::Align_Left);
	unproductive_box_.add(&unproductive_percent_, UI::Align_Left);
	unproductive_box_.add(&unproductive_label2_, UI::Align_Left);
	unproductive_box_.set_size(
		unproductive_label_.get_w() + unproductive_percent_.get_w() + unproductive_label2_.get_w(),
		kButtonRowHeight);

	navigation_buttons_[NavigationButton::PrevOwned] =
		new UI::Button(&navigation_panel_,
							"previous_owned",
							get_inner_w() - 2 * kButtonRowHeight,
							kButtonRowHeight,
							kButtonHeight,
							kButtonHeight,
							g_gr->images().get("pics/but4.png"),
							g_gr->images().get("pics/scrollbar_left.png"),
							_("Show previous building"),
							false);

	navigation_buttons_[NavigationButton::NextOwned] =
		new UI::Button(&navigation_panel_,
							"next_owned",
							get_inner_w() - kButtonRowHeight,
							kButtonRowHeight,
							kButtonHeight,
							kButtonHeight,
							g_gr->images().get("pics/but4.png"),
							g_gr->images().get("pics/scrollbar_right.png"),
							_("Show next building"),
							false);

	navigation_buttons_[NavigationButton::PrevConstruction] =
		new UI::Button(&navigation_panel_,
							"previous_constructed",
							get_inner_w() - 2 * kButtonRowHeight,
							2 * kButtonRowHeight,
							kButtonHeight,
							kButtonHeight,
							g_gr->images().get("pics/but4.png"),
							g_gr->images().get("pics/scrollbar_left.png"),
							_("Show previous building"),
							false);

	navigation_buttons_[NavigationButton::NextConstruction] =
		new UI::Button(&navigation_panel_,
							"next_constructed",
							get_inner_w() - kButtonRowHeight,
							2 * kButtonRowHeight,
							kButtonHeight,
							kButtonHeight,
							g_gr->images().get("pics/but4.png"),
							g_gr->images().get("pics/scrollbar_right.png"),
							_("Show next building"),
							false);

	navigation_buttons_[NavigationButton::PrevUnproductive] =
		new UI::Button(&navigation_panel_,
							"previous_unproductive",
							get_inner_w() - 2 * kButtonRowHeight,
							3 * kButtonRowHeight,
							kButtonHeight,
							kButtonHeight,
							g_gr->images().get("pics/but4.png"),
							g_gr->images().get("pics/scrollbar_left.png"),
							_("Show previous building"),
							false);

	navigation_buttons_[NavigationButton::NextUnproductive] =
		new UI::Button(&navigation_panel_,
							"next_unproductive",
							get_inner_w() - kButtonRowHeight,
							3 * kButtonRowHeight,
							kButtonHeight,
							kButtonHeight,
							g_gr->images().get("pics/but4.png"),
							g_gr->images().get("pics/scrollbar_right.png"),
							_("Show next building"),
							false);

	navigation_buttons_[NavigationButton::PrevOwned]->sigclicked.connect(boost::bind(
		&BuildingStatisticsMenu::jump_building, boost::ref(*this), JumpTarget::kOwned, true));
	navigation_buttons_[NavigationButton::NextOwned]->sigclicked.connect(boost::bind(
		&BuildingStatisticsMenu::jump_building, boost::ref(*this), JumpTarget::kOwned, false));
	navigation_buttons_[NavigationButton::PrevConstruction]->sigclicked.connect(boost::bind(
		&BuildingStatisticsMenu::jump_building, boost::ref(*this), JumpTarget::kConstruction, true));
	navigation_buttons_[NavigationButton::NextConstruction]->sigclicked.connect(boost::bind(
		&BuildingStatisticsMenu::jump_building, boost::ref(*this), JumpTarget::kConstruction, false));
	navigation_buttons_[NavigationButton::PrevUnproductive]->sigclicked.connect(boost::bind(
		&BuildingStatisticsMenu::jump_building, boost::ref(*this), JumpTarget::kUnproductive, true));
	navigation_buttons_[NavigationButton::NextUnproductive]->sigclicked.connect(boost::bind(
		&BuildingStatisticsMenu::jump_building, boost::ref(*this), JumpTarget::kUnproductive, false));

	unproductive_percent_.changed.connect(
		boost::bind(&BuildingStatisticsMenu::low_production_changed, boost::ref(*this)));
	unproductive_percent_.ok.connect(
		boost::bind(&BuildingStatisticsMenu::low_production_reset_focus, boost::ref(*this)));
	unproductive_percent_.cancel.connect(
		boost::bind(&BuildingStatisticsMenu::low_production_reset_focus, boost::ref(*this)));

	update();
}

BuildingStatisticsMenu::~BuildingStatisticsMenu() {
	building_buttons_.clear();
	owned_labels_.clear();
	productivity_labels_.clear();
}

// Adds 3 buttons per building type:
// - Building image, steps through all buildings of the type
// - Buildings owned, steps through constructionsites
// - Productivity, steps though buildings with low productivity and stopped buildings
bool BuildingStatisticsMenu::add_button(
	BuildingIndex id, const BuildingDescr& descr, int tab_index, UI::Box& row, int* column) {
	// Only add headquarter types that are owned by player.
	if (!(descr.is_buildable() || descr.is_enhanced() || descr.global()) &&
		 iplayer().get_player()->get_building_statistics(id).empty()) {
		return false;
	}

	UI::Box* button_box = new UI::Box(&row, 0, 0, UI::Box::Vertical);
	building_buttons_[id] = new UI::Button(button_box,
														(boost::format("building_button%s") % id).str(),
														0,
														0,
														kBuildGridCellWidth,
														kBuildGridCellHeight,
														g_gr->images().get("pics/but1.png"),
														&g_gr->animations()
															 .get_animation(descr.get_animation("idle"))
															 .representative_image_from_disk(),
														"",
														false,
														true);
	button_box->add(building_buttons_[id], UI::Align_Left);

	owned_labels_[id] =
		new UI::Textarea(button_box, 0, 0, kBuildGridCellWidth, kLabelHeight, UI::Align_Center);
	button_box->add(owned_labels_[id], UI::Align_Left);

	productivity_labels_[id] =
		new UI::Textarea(button_box, 0, 0, kBuildGridCellWidth, kLabelHeight, UI::Align_Center);
	button_box->add(productivity_labels_[id], UI::Align_Left);

	row.add(button_box, UI::Align_Left);

	building_buttons_[id]->sigclicked.connect(
		boost::bind(&BuildingStatisticsMenu::set_current_building_type, boost::ref(*this), id));

	// For dynamic window height
	if (*column == 0) {
		++row_counters_[tab_index];
	}

	// Check if the row is full
	++*column;
	if (*column == kColumns) {
		tabs_[tab_index]->add(&row, UI::Align_Left);
		*column = 0;
		return true;
	}
	return false;
}

void BuildingStatisticsMenu::jump_building(JumpTarget target, bool reverse) {
	bool found = true;
	if (last_building_type_ != current_building_type_) {
		last_building_index_ = 0;
	}
	last_building_type_ = current_building_type_;

	const std::vector<Player::BuildingStats>& stats_vector =
		iplayer().get_player()->get_building_statistics(current_building_type_);

	switch (target) {
	case JumpTarget::kOwned: {
		int32_t const curindex = last_building_index_;
		if (reverse) {
			while (validate_pointer(&(--last_building_index_), stats_vector.size()) != curindex) {
				if (!stats_vector[last_building_index_].is_constructionsite) {
					break;
				}
			}
		} else {
			while (validate_pointer(&(++last_building_index_), stats_vector.size()) != curindex) {
				if (!stats_vector[last_building_index_].is_constructionsite) {
					break;
				}
			}
		}
		break;
	}
	case JumpTarget::kConstruction: {
		int32_t const curindex = last_building_index_;
		if (reverse) {
			while (validate_pointer(&(--last_building_index_), stats_vector.size()) != curindex) {
				if (stats_vector[last_building_index_].is_constructionsite) {
					break;
				}
			}
		} else {
			while (validate_pointer(&(++last_building_index_), stats_vector.size()) != curindex) {
				if (stats_vector[last_building_index_].is_constructionsite) {
					break;
				}
			}
		}
		break;
	}
	case JumpTarget::kUnproductive: {
		const Map& map = iplayer().egbase().map();
		int32_t const curindex = last_building_index_;
		found = false;
		if (reverse) {
			while (validate_pointer(&(--last_building_index_), stats_vector.size()) != curindex) {
				if (!stats_vector[last_building_index_].is_constructionsite) {
					if (upcast(MilitarySite,
								  militarysite,
								  map[stats_vector[last_building_index_].pos].get_immovable())) {
						if (militarysite->stationed_soldiers().size() <
							 militarysite->soldier_capacity()) {
							found = true;
							break;
						}
					} else if (upcast(ProductionSite,
											productionsite,
											map[stats_vector[last_building_index_].pos].get_immovable())) {
						if (productionsite->is_stopped() ||
							 productionsite->get_statistics_percent() < low_production_) {
							found = true;
							break;
						}
					}
				}
			}
		} else {
			while (validate_pointer(&(++last_building_index_), stats_vector.size()) != curindex) {
				if (!stats_vector[last_building_index_].is_constructionsite) {
					if (upcast(MilitarySite,
								  militarysite,
								  map[stats_vector[last_building_index_].pos].get_immovable())) {
						if (militarysite->stationed_soldiers().size() <
							 militarysite->soldier_capacity()) {
							found = true;
							break;
						}
					} else if (upcast(ProductionSite,
											productionsite,
											map[stats_vector[last_building_index_].pos].get_immovable())) {
						if (productionsite->is_stopped() ||
							 productionsite->get_statistics_percent() < low_production_) {
							found = true;
							break;
						}
					}
				}
			}
		}
		if (!found) {  // Now look at the old
			if (upcast(MilitarySite,
						  militarysite,
						  map[stats_vector[last_building_index_].pos].get_immovable())) {
				if (militarysite->stationed_soldiers().size() < militarysite->soldier_capacity()) {
					found = true;
				}
			} else if (upcast(ProductionSite,
									productionsite,
									map[stats_vector[last_building_index_].pos].get_immovable())) {
				if (productionsite->is_stopped() ||
					 productionsite->get_statistics_percent() < low_production_) {
					found = true;
				}
			}
		}
		break;
	}
	default:
		assert(false);
		break;
	}

	if (found) {
		validate_pointer(&last_building_index_, stats_vector.size());
		iplayer().move_view_to(stats_vector[last_building_index_].pos);
	}
	low_production_reset_focus();
	update();
}

/*
 * Update this statistic
 */
void BuildingStatisticsMenu::think() {
	// Adjust height to current tab
	int tab_height =
		35 + row_counters_[tab_panel_.active()] * (kBuildGridCellHeight + kLabelHeight + kLabelHeight);
	tab_panel_.set_size(kWindowWidth, tab_height);
	set_size(get_w(), tab_height + kMargin + 4 * kButtonRowHeight + get_tborder() + get_bborder());
	navigation_panel_.set_pos(Point(0, tab_height + kMargin));

	// Update statistics
	const Game& game = iplayer().game();
	const int32_t gametime = game.get_gametime();

	if ((gametime - lastupdate_) > kUpdateTimeInGametimeMs) {
		update();
		lastupdate_ = gametime;
	}
}

/*
 * validate if this pointer is ok
 */
int32_t BuildingStatisticsMenu::validate_pointer(int32_t* const id, int32_t const size) {
	if (*id < 0) {
		*id = size - 1;
	}
	if (size <= *id) {
		*id = 0;
	}

	return *id;
}

/*
 * Update Buttons
 */
void BuildingStatisticsMenu::update() {
	const Player& player = iplayer().player();
	const TribeDescr& tribe = player.tribe();
	const Map& map = iplayer().game().map();
	const BuildingIndex nr_buildings = tribe.get_nrbuildings();

	owned_label_.set_visible(false);
	no_owned_label_.set_visible(false);
	navigation_buttons_[NavigationButton::NextOwned]->set_visible(false);
	navigation_buttons_[NavigationButton::PrevOwned]->set_visible(false);
	construction_label_.set_visible(false);
	no_construction_label_.set_visible(false);
	navigation_buttons_[NavigationButton::NextConstruction]->set_visible(false);
	navigation_buttons_[NavigationButton::PrevConstruction]->set_visible(false);
	unproductive_box_.set_visible(false);
	unproductive_label_.set_visible(false);
	unproductive_percent_.set_visible(false);
	unproductive_label2_.set_visible(false);
	no_unproductive_label_.set_visible(false);
	navigation_buttons_[NavigationButton::NextUnproductive]->set_visible(false);
	navigation_buttons_[NavigationButton::PrevUnproductive]->set_visible(false);

	for (BuildingIndex id = 0; id < nr_buildings; ++id) {
		const BuildingDescr& building = *tribe.get_building_descr(id);
		if (building_buttons_[id] == nullptr) {
			continue;
		}
		assert(productivity_labels_[id] != nullptr);
		assert(owned_labels_[id] != nullptr);

		const std::vector<Player::BuildingStats>& stats_vector = player.get_building_statistics(id);

		uint32_t nr_owned = 0;
		uint32_t nr_build = 0;
		uint32_t total_prod = 0;
		uint32_t total_soldier_capacity = 0;
		uint32_t total_stationed_soldiers = 0;
		uint32_t nr_unproductive = 0;

		for (uint32_t l = 0; l < stats_vector.size(); ++l) {
			if (stats_vector[l].is_constructionsite)
				++nr_build;
			else {
				++nr_owned;
				BaseImmovable& immovable = *map[stats_vector[l].pos].get_immovable();
				if (building.type() == MapObjectType::PRODUCTIONSITE ||
					 building.type() == MapObjectType::TRAININGSITE) {
					ProductionSite& productionsite = dynamic_cast<ProductionSite&>(immovable);
					int percent = productionsite.get_statistics_percent();
					total_prod += percent;

					if (percent < low_production_ || productionsite.is_stopped()) {
						++nr_unproductive;
					}
				} else if (building.type() == MapObjectType::MILITARYSITE) {
					MilitarySite& militarysite = dynamic_cast<MilitarySite&>(immovable);
					total_soldier_capacity += militarysite.soldier_capacity();
					total_stationed_soldiers += militarysite.stationed_soldiers().size();
					if (total_stationed_soldiers < total_soldier_capacity) {
						++nr_unproductive;
					}
				}
			}
		}

<<<<<<< HEAD
		const bool is_selected = //  Is this entry selected?
			m_table.has_selection() && m_table.get_selected() == i;

		if (is_selected) {
			m_anim = building.get_ui_anim();
			m_btn[PrevOwned]       ->set_enabled(nr_owned);
			m_btn[NextOwned]       ->set_enabled(nr_owned);
			m_btn[PrevConstruction]->set_enabled(nr_build);
			m_btn[NextConstruction]->set_enabled(nr_build);
		}

		//  add new Table Entry
		te->set_picture
			(Columns::Name, building.get_icon(), building.descname());

		{
			char const * pic = "images/novalue.png";
			if (building.get_ismine()) {
				pic = "images/wui/fieldaction/menu_tab_buildmine.png";
			} else if (building.get_isport()) {
				pic = "images/wui/fieldaction/menu_tab_buildport.png";
			}
			else switch (building.get_size()) {
			case Widelands::BaseImmovable::SMALL:
				pic = "images/wui/fieldaction/menu_tab_buildsmall.png";
				break;
			case Widelands::BaseImmovable::MEDIUM:
				pic = "images/wui/fieldaction/menu_tab_buildmedium.png";
				break;
			case Widelands::BaseImmovable::BIG:
				pic = "images/wui/fieldaction/menu_tab_buildbig.png";
				break;
			default:
				assert(false);
				break;
=======
		productivity_labels_[id]->set_text(" ");
		productivity_labels_[id]->set_visible(false);

		if (building.type() == MapObjectType::PRODUCTIONSITE ||
			 building.type() == MapObjectType::TRAININGSITE) {
			if (nr_owned) {
				int const percent =
					static_cast<int>(static_cast<float>(total_prod) / static_cast<float>(nr_owned));

				RGBColor color;
				if (percent < low_production_) {
					color = UI_FONT_CLR_BAD;
				} else if (percent < ((low_production_ < 50) ?
												 2 * low_production_ :
												 low_production_ + ((100 - low_production_) / 2))) {
					color = UI_FONT_CLR_OK;
				} else {
					color = UI_FONT_CLR_GOOD;
				}
				/** TRANSLATORS: Percent in building statistics window, e.g. 85% */
				/** TRANSLATORS: If you wish to add a space, translate as '%i %%' */
				const std::string perc_str = (boost::format(_("%i%%")) % percent).str();
				set_labeltext_autosize(productivity_labels_[id], perc_str, color);
			}
			if (has_selection_ && id == current_building_type_) {
				no_unproductive_label_.set_text(nr_unproductive > 0 ? std::to_string(nr_unproductive) :
																						"");
				navigation_buttons_[NavigationButton::NextUnproductive]->set_enabled(nr_unproductive >
																											0);
				navigation_buttons_[NavigationButton::PrevUnproductive]->set_enabled(nr_unproductive >
																											0);
				navigation_buttons_[NavigationButton::NextUnproductive]->set_visible(true);
				navigation_buttons_[NavigationButton::PrevUnproductive]->set_visible(true);
				unproductive_label_.set_text(_("Low Production: "));
				unproductive_box_.set_visible(true);
				unproductive_label_.set_visible(true);
				unproductive_percent_.set_visible(true);
				unproductive_label2_.set_visible(true);
				no_unproductive_label_.set_visible(true);
			}
		} else if (building.type() == MapObjectType::MILITARYSITE) {
			if (nr_owned) {
				RGBColor color;
				if (total_stationed_soldiers < total_soldier_capacity / 2) {
					color = UI_FONT_CLR_BAD;
				} else if (total_stationed_soldiers < total_soldier_capacity) {
					color = UI_FONT_CLR_OK;
				} else {
					color = UI_FONT_CLR_GOOD;
				}
				const std::string perc_str = (boost::format(_("%1%/%2%")) % total_stationed_soldiers %
														total_soldier_capacity).str();
				set_labeltext_autosize(productivity_labels_[id], perc_str, color);
			}
			if (has_selection_ && id == current_building_type_) {
				no_unproductive_label_.set_text(nr_unproductive > 0 ? std::to_string(nr_unproductive) :
																						"");
				navigation_buttons_[NavigationButton::NextUnproductive]->set_enabled(
					total_soldier_capacity > total_stationed_soldiers);
				navigation_buttons_[NavigationButton::PrevUnproductive]->set_enabled(
					total_soldier_capacity > total_stationed_soldiers);
				navigation_buttons_[NavigationButton::NextUnproductive]->set_visible(true);
				navigation_buttons_[NavigationButton::PrevUnproductive]->set_visible(true);
				/** TRANSLATORS Label for number of buildings that are waiting for soldiers */
				unproductive_label_.set_text(_("Lacking Soldiers:"));
				unproductive_box_.set_visible(true);
				unproductive_label_.set_visible(true);
				no_unproductive_label_.set_visible(true);
>>>>>>> e5f2a8d1
			}
		}

		std::string owned_text = "";
		if (!building.global() && (building.is_buildable() || building.is_enhanced())) {
			/** TRANSLATORS Buildings: owned / under construction */
			owned_text = (boost::format(_("%1%/%2%")) % nr_owned % nr_build).str();
		} else {
			owned_text = (boost::format(_("%1%/%2%")) % nr_owned % "–").str();
		}
		set_labeltext_autosize(owned_labels_[id], owned_text, UI_FONT_CLR_FG);
		owned_labels_[id]->set_visible((nr_owned + nr_build) > 0);

		building_buttons_[id]->set_enabled((nr_owned + nr_build) > 0);
		if (has_selection_ && id == current_building_type_) {
			no_owned_label_.set_text(nr_owned > 0 ? std::to_string(nr_owned) : "");
			navigation_buttons_[NavigationButton::NextOwned]->set_enabled(nr_owned > 0);
			navigation_buttons_[NavigationButton::PrevOwned]->set_enabled(nr_owned > 0);
			owned_label_.set_visible(true);
			no_owned_label_.set_visible(true);
			navigation_buttons_[NavigationButton::NextOwned]->set_visible(true);
			navigation_buttons_[NavigationButton::PrevOwned]->set_visible(true);
			if (!building.global() && building.is_buildable()) {
				no_construction_label_.set_text(nr_build > 0 ? std::to_string(nr_build) : "");
				navigation_buttons_[NavigationButton::NextConstruction]->set_enabled(nr_build > 0);
				navigation_buttons_[NavigationButton::PrevConstruction]->set_enabled(nr_build > 0);
				construction_label_.set_visible(true);
				no_construction_label_.set_visible(true);
				navigation_buttons_[NavigationButton::NextConstruction]->set_visible(true);
				navigation_buttons_[NavigationButton::PrevConstruction]->set_visible(true);
			}
		}
		building_buttons_[id]->set_tooltip(building.descname());
	}
}

void BuildingStatisticsMenu::set_labeltext_autosize(UI::Textarea* textarea,
																	 const std::string& text,
																	 const RGBColor& color) {
	int fontsize = text.length() > 7 ? kLabelFontSize - floor(text.length() / 3) : kLabelFontSize;

	UI::TextStyle style;
	if (text.length() > 5) {
		style.font = UI::Font::get(UI::g_fh1->fontset().condensed(), fontsize);
	} else {
		style.font = UI::Font::get(UI::g_fh1->fontset().serif(), fontsize);
	}
	style.fg = color;
	style.bold = true;

	textarea->set_textstyle(style);
	textarea->set_text(text);
	textarea->set_visible(true);
}

void BuildingStatisticsMenu::set_current_building_type(BuildingIndex id) {
	assert(building_buttons_[id] != nullptr);
	current_building_type_ = id;
	for (BuildingIndex i = 0; i < iplayer().player().tribe().get_nrbuildings(); ++i) {
		if (building_buttons_[i] != nullptr) {
			building_buttons_[i]->set_flat(true);
		}
	}
	building_buttons_[current_building_type_]->set_flat(false);
	building_buttons_[current_building_type_]->set_perm_pressed(true);
	building_name_.set_text(iplayer().player().tribe().get_building_descr(id)->descname());
	low_production_reset_focus();
	has_selection_ = true;
	update();
}

void BuildingStatisticsMenu::low_production_changed() {
	const std::string cutoff = unproductive_percent_.text();
	int number = std::atoi(cutoff.c_str());

	// Make sure that the user specified a correct number
	if (std::to_string(number) == cutoff && 0 <= number && number <= 100) {
		low_production_ = number;
		update();
	}
}

void BuildingStatisticsMenu::low_production_reset_focus() {
	unproductive_percent_.set_can_focus(false);
	unproductive_percent_.set_can_focus(true);
}<|MERGE_RESOLUTION|>--- conflicted
+++ resolved
@@ -57,131 +57,8 @@
 
 }  // namespace
 
-<<<<<<< HEAD
-BuildingStatisticsMenu::BuildingStatisticsMenu
-	(InteractivePlayer & parent, UI::UniqueWindow::Registry & registry)
-:
-	UI::UniqueWindow
-		(&parent, "building_statistics",
-		 &registry,
-		 WINDOW_WIDTH, WINDOW_HEIGHT,
-		 _("Building Statistics")),
-	m_table
-		(this, HMARGIN, VMARGIN, BUILDING_LIST_WIDTH, BUILDING_LIST_HEIGHT),
-	m_progbar
-		(this,
-		 LABEL_X, PROGRESS_BAR_Y, WINDOW_WIDTH - LABEL_X - HMARGIN, 20,
-		 UI::ProgressBar::Horizontal),
-	m_total_productivity_label
-		(this,
-		 LABEL_X, TOTAL_PRODUCTIVITY_Y, LABEL_WIDTH, 24,
-		 _("Total Productivity:"), UI::Align_CenterLeft),
-	m_owned_label
-		(this,
-		 LABEL_X, OWNED_Y, LABEL_WIDTH, 24,
-		 _("Owned:"), UI::Align_CenterLeft),
-	m_owned
-		(this, VALUE_X, OWNED_Y, 100, 24, UI::Align_CenterLeft),
-	m_in_build_label
-		(this,
-		 LABEL_X, IN_BUILD_Y, LABEL_WIDTH, 24,
-		 _("Being built:"), UI::Align_CenterLeft),
-	m_in_build
-		(this, VALUE_X, IN_BUILD_Y, 100, 24, UI::Align_CenterLeft),
-	m_unproductive_label
-		(this,
-		 LABEL_X, UNPRODUCTIVE_Y, LABEL_WIDTH, 24,
-		 _("Jump to unproductive"), UI::Align_CenterLeft),
-	m_anim               (0),
-	m_lastupdate         (0),
-	m_last_building_index(0),
-	m_last_table_index   (0)
-{
-	//  building list
-	m_table.add_column(310, _("Name"));
-	m_table.add_column (70, _("Type"), "",     UI::Align_HCenter);
-	m_table.add_column (70, _("Prod"), "",     UI::Align_Right);
-	m_table.add_column (70, _("Owned"), "",    UI::Align_Right);
-	m_table.add_column (70, _("Build"), "",    UI::Align_Right);
-	m_table.selected.connect(boost::bind(&BuildingStatisticsMenu::table_changed, this, _1));
-	m_table.set_column_compare
-		(Columns::Size,
-		 boost::bind
-		 	(&BuildingStatisticsMenu::compare_building_size, this, _1, _2));
-	m_table.focus();
-
-	//  toggle when to run button
-	m_progbar.set_total(100);
-
-	m_btn[PrevOwned] =
-		new UI::Button
-			(this, "previous_owned",
-			 JUMP_PREV_BUTTON_X, OWNED_Y, 24, 24,
-			 g_gr->images().get("images/ui_basic/but4.png"),
-			 g_gr->images().get("images/ui_basic/scrollbar_left.png"),
-			 _("Show previous"),
-			 false);
-	m_btn[PrevOwned]->sigclicked.connect
-		(boost::bind(&BuildingStatisticsMenu::clicked_jump, boost::ref(*this), PrevOwned));
-
-	m_btn[NextOwned] =
-		new UI::Button
-			(this, "next_owned",
-			 JUMP_NEXT_BUTTON_X, OWNED_Y, 24, 24,
-			 g_gr->images().get("images/ui_basic/but4.png"),
-			 g_gr->images().get("images/ui_basic/scrollbar_right.png"),
-			 _("Show next"),
-			 false);
-	m_btn[NextOwned]->sigclicked.connect
-		(boost::bind(&BuildingStatisticsMenu::clicked_jump, boost::ref(*this), NextOwned));
-
-	m_btn[PrevConstruction] =
-		new UI::Button
-			(this, "previous_constructed",
-			 JUMP_PREV_BUTTON_X, IN_BUILD_Y, 24, 24,
-			 g_gr->images().get("images/ui_basic/but4.png"),
-			 g_gr->images().get("images/ui_basic/scrollbar_left.png"),
-			 _("Show previous"),
-			 false);
-	m_btn[PrevConstruction]->sigclicked.connect
-		(boost::bind(&BuildingStatisticsMenu::clicked_jump, boost::ref(*this), PrevConstruction));
-
-	m_btn[NextConstruction] =
-		new UI::Button
-			(this, "next_constructed",
-			 JUMP_NEXT_BUTTON_X, IN_BUILD_Y, 24, 24,
-			 g_gr->images().get("images/ui_basic/but4.png"),
-			 g_gr->images().get("images/ui_basic/scrollbar_right.png"),
-			 _("Show next"),
-			 false);
-	m_btn[NextConstruction]->sigclicked.connect
-		(boost::bind(&BuildingStatisticsMenu::clicked_jump, boost::ref(*this), NextConstruction));
-
-	m_btn[PrevUnproductive] =
-		new UI::Button
-			(this, "previous_unproductive",
-			 JUMP_PREV_BUTTON_X, UNPRODUCTIVE_Y, 24, 24,
-			 g_gr->images().get("images/ui_basic/but4.png"),
-			 g_gr->images().get("images/ui_basic/scrollbar_left.png"),
-			 _("Show previous"),
-			 false);
-	m_btn[PrevUnproductive]->sigclicked.connect
-		(boost::bind(&BuildingStatisticsMenu::clicked_jump, boost::ref(*this), PrevUnproductive));
-
-	m_btn[NextUnproductive] =
-		new UI::Button
-			(this, "next_unproductive",
-			 JUMP_NEXT_BUTTON_X, UNPRODUCTIVE_Y, 24, 24,
-			 g_gr->images().get("images/ui_basic/but4.png"),
-			 g_gr->images().get("images/ui_basic/scrollbar_right.png"),
-			 _("Show next"),
-			 false);
-	m_btn[NextUnproductive]->sigclicked.connect
-		(boost::bind(&BuildingStatisticsMenu::clicked_jump, boost::ref(*this), NextUnproductive));
-=======
 inline InteractivePlayer& BuildingStatisticsMenu::iplayer() const {
 	return dynamic_cast<InteractivePlayer&>(*get_parent());
->>>>>>> e5f2a8d1
 }
 
 BuildingStatisticsMenu::BuildingStatisticsMenu(InteractivePlayer& parent,
@@ -192,7 +69,7 @@
 							 kWindowWidth,
 							 kWindowHeight,
 							 _("Building Statistics")),
-		tab_panel_(this, 0, 0, g_gr->images().get("pics/but1.png")),
+		tab_panel_(this, 0, 0, g_gr->images().get("images/ui_basic/but1.png")),
 		navigation_panel_(this, 0, 0, kWindowWidth, 4 * kButtonRowHeight),
 		building_name_(
 			&navigation_panel_, get_inner_w() / 2, 0, 0, kButtonHeight, "", UI::Align_Center),
@@ -218,7 +95,7 @@
 			_("Low Production: "),
 			UI::Align_BottomLeft),
 		unproductive_percent_(
-			&unproductive_box_, 0, 0, 35, kLabelHeight, g_gr->images().get("pics/but1.png")),
+			&unproductive_box_, 0, 0, 35, kLabelHeight, g_gr->images().get("images/ui_basic/but1.png")),
 		unproductive_label2_(
 			&unproductive_box_,
 			/** TRANSLATORS: This is the second part of productivity with input field */
@@ -255,26 +132,26 @@
 	}
 
 	tab_panel_.add("building_stats_small",
-						g_gr->images().get("pics/menu_tab_buildsmall.png"),
+						g_gr->images().get("images/wui/fieldaction/menu_tab_buildsmall.png"),
 						tabs_[BuildingTab::Small],
 						_("Small Buildings"));
 	tab_panel_.add("building_stats_medium",
-						g_gr->images().get("pics/menu_tab_buildmedium.png"),
+						g_gr->images().get("images/wui/fieldaction/menu_tab_buildmedium.png"),
 						tabs_[BuildingTab::Medium],
 						_("Medium Buildings"));
 	tab_panel_.add("building_stats_big",
-						g_gr->images().get("pics/menu_tab_buildbig.png"),
+						g_gr->images().get("images/wui/fieldaction/menu_tab_buildbig.png"),
 						tabs_[BuildingTab::Big],
 						_("Big Buildings"));
 	tab_panel_.add("building_stats_mines",
-						g_gr->images().get("pics/menu_tab_buildmine.png"),
+						g_gr->images().get("images/wui/fieldaction/menu_tab_buildmine.png"),
 						tabs_[BuildingTab::Mines],
 						_("Mines"));
 
 	// Hide the ports tab for non-seafaring maps
 	if (iplayer().game().map().get_port_spaces().size() > 1) {
 		tab_panel_.add("building_stats_ports",
-							g_gr->images().get("pics/menu_tab_buildport.png"),
+							g_gr->images().get("images/wui/fieldaction/menu_tab_buildport.png"),
 							tabs_[BuildingTab::Ports],
 							_("Ports"));
 	}
@@ -389,8 +266,8 @@
 							kButtonRowHeight,
 							kButtonHeight,
 							kButtonHeight,
-							g_gr->images().get("pics/but4.png"),
-							g_gr->images().get("pics/scrollbar_left.png"),
+							g_gr->images().get("images/ui_basic/but4.png"),
+							g_gr->images().get("images/ui_basic/scrollbar_left.png"),
 							_("Show previous building"),
 							false);
 
@@ -401,8 +278,8 @@
 							kButtonRowHeight,
 							kButtonHeight,
 							kButtonHeight,
-							g_gr->images().get("pics/but4.png"),
-							g_gr->images().get("pics/scrollbar_right.png"),
+							g_gr->images().get("images/ui_basic/but4.png"),
+							g_gr->images().get("images/ui_basic/scrollbar_right.png"),
 							_("Show next building"),
 							false);
 
@@ -413,8 +290,8 @@
 							2 * kButtonRowHeight,
 							kButtonHeight,
 							kButtonHeight,
-							g_gr->images().get("pics/but4.png"),
-							g_gr->images().get("pics/scrollbar_left.png"),
+							g_gr->images().get("images/ui_basic/but4.png"),
+							g_gr->images().get("images/ui_basic/scrollbar_left.png"),
 							_("Show previous building"),
 							false);
 
@@ -425,8 +302,8 @@
 							2 * kButtonRowHeight,
 							kButtonHeight,
 							kButtonHeight,
-							g_gr->images().get("pics/but4.png"),
-							g_gr->images().get("pics/scrollbar_right.png"),
+							g_gr->images().get("images/ui_basic/but4.png"),
+							g_gr->images().get("images/ui_basic/scrollbar_right.png"),
 							_("Show next building"),
 							false);
 
@@ -437,8 +314,8 @@
 							3 * kButtonRowHeight,
 							kButtonHeight,
 							kButtonHeight,
-							g_gr->images().get("pics/but4.png"),
-							g_gr->images().get("pics/scrollbar_left.png"),
+							g_gr->images().get("images/ui_basic/but4.png"),
+							g_gr->images().get("images/ui_basic/scrollbar_left.png"),
 							_("Show previous building"),
 							false);
 
@@ -449,8 +326,8 @@
 							3 * kButtonRowHeight,
 							kButtonHeight,
 							kButtonHeight,
-							g_gr->images().get("pics/but4.png"),
-							g_gr->images().get("pics/scrollbar_right.png"),
+							g_gr->images().get("images/ui_basic/but4.png"),
+							g_gr->images().get("images/ui_basic/scrollbar_right.png"),
 							_("Show next building"),
 							false);
 
@@ -502,7 +379,7 @@
 														0,
 														kBuildGridCellWidth,
 														kBuildGridCellHeight,
-														g_gr->images().get("pics/but1.png"),
+														g_gr->images().get("images/ui_basic/but1.png"),
 														&g_gr->animations()
 															 .get_animation(descr.get_animation("idle"))
 															 .representative_image_from_disk(),
@@ -767,43 +644,6 @@
 			}
 		}
 
-<<<<<<< HEAD
-		const bool is_selected = //  Is this entry selected?
-			m_table.has_selection() && m_table.get_selected() == i;
-
-		if (is_selected) {
-			m_anim = building.get_ui_anim();
-			m_btn[PrevOwned]       ->set_enabled(nr_owned);
-			m_btn[NextOwned]       ->set_enabled(nr_owned);
-			m_btn[PrevConstruction]->set_enabled(nr_build);
-			m_btn[NextConstruction]->set_enabled(nr_build);
-		}
-
-		//  add new Table Entry
-		te->set_picture
-			(Columns::Name, building.get_icon(), building.descname());
-
-		{
-			char const * pic = "images/novalue.png";
-			if (building.get_ismine()) {
-				pic = "images/wui/fieldaction/menu_tab_buildmine.png";
-			} else if (building.get_isport()) {
-				pic = "images/wui/fieldaction/menu_tab_buildport.png";
-			}
-			else switch (building.get_size()) {
-			case Widelands::BaseImmovable::SMALL:
-				pic = "images/wui/fieldaction/menu_tab_buildsmall.png";
-				break;
-			case Widelands::BaseImmovable::MEDIUM:
-				pic = "images/wui/fieldaction/menu_tab_buildmedium.png";
-				break;
-			case Widelands::BaseImmovable::BIG:
-				pic = "images/wui/fieldaction/menu_tab_buildbig.png";
-				break;
-			default:
-				assert(false);
-				break;
-=======
 		productivity_labels_[id]->set_text(" ");
 		productivity_labels_[id]->set_visible(false);
 
@@ -872,7 +712,6 @@
 				unproductive_box_.set_visible(true);
 				unproductive_label_.set_visible(true);
 				no_unproductive_label_.set_visible(true);
->>>>>>> e5f2a8d1
 			}
 		}
 
