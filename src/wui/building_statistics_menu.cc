--- conflicted
+++ resolved
@@ -49,11 +49,7 @@
 
 namespace {
 void set_label_font(UI::Textarea* label) {
-<<<<<<< HEAD
-	label->set_font(UI::g_fh1->fontset()->serif(), kLabelFontSize, UI_FONT_CLR_FG);
-=======
 	label->set_fontsize(kLabelFontSize);
->>>>>>> c192b8fd
 }
 }  // namespace
 
@@ -771,22 +767,7 @@
 void BuildingStatisticsMenu::set_labeltext(UI::Textarea* textarea,
 																	 const std::string& text,
 																	 const RGBColor& color) {
-<<<<<<< HEAD
-	int fontsize = text.length() > 7 ? kLabelFontSize - floor(text.length() / 3) : kLabelFontSize;
-
-	UI::TextStyle style;
-	if (text.length() > 5) {
-		style.font = UI::Font::get(UI::g_fh1->fontset()->condensed(), fontsize);
-	} else {
-		style.font = UI::Font::get(UI::g_fh1->fontset()->serif(), fontsize);
-	}
-	style.fg = color;
-	style.bold = true;
-
-	textarea->set_textstyle(style);
-=======
 	textarea->set_color(color);
->>>>>>> c192b8fd
 	textarea->set_text(text);
 	textarea->set_visible(true);
 }
