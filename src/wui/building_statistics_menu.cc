--- conflicted
+++ resolved
@@ -65,11 +65,7 @@
                       kWindowWidth,
                       kWindowHeight,
                       _("Building Statistics")),
-<<<<<<< HEAD
      tab_panel_(this, UI::TabPanelStyle::kWuiDark),
-=======
-     tab_panel_(this, g_gr->images().get("images/ui_basic/but1.png")),
->>>>>>> 943c16e4
      navigation_panel_(this, 0, 0, kWindowWidth, 4 * kButtonRowHeight),
      building_name_(
         &navigation_panel_, get_inner_w() / 2, 0, 0, kButtonHeight, "", UI::Align::kCenter),
