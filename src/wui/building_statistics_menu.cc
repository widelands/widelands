/*
 * Copyright (C) 2002-2004, 2006-2011 by the Widelands Development Team
 *
 * This program is free software; you can redistribute it and/or
 * modify it under the terms of the GNU General Public License
 * as published by the Free Software Foundation; either version 2
 * of the License, or (at your option) any later version.
 *
 * This program is distributed in the hope that it will be useful,
 * but WITHOUT ANY WARRANTY; without even the implied warranty of
 * MERCHANTABILITY or FITNESS FOR A PARTICULAR PURPOSE.  See the
 * GNU General Public License for more details.
 *
 * You should have received a copy of the GNU General Public License
 * along with this program; if not, write to the Free Software
 * Foundation, Inc., 51 Franklin Street, Fifth Floor, Boston, MA  02110-1301, USA.
 *
 */

#include "wui/building_statistics_menu.h"

#include <cmath>

#include <boost/bind.hpp>
#include <boost/format.hpp>

#include "base/i18n.h"
#include "graphic/font_handler1.h"
#include "logic/map_objects/tribes/militarysite.h"
#include "logic/map_objects/tribes/productionsite.h"
#include "logic/map_objects/tribes/tribes.h"
#include "logic/player.h"

constexpr int kBuildGridCellHeight = 50;
constexpr int kBuildGridCellWidth = 55;
constexpr int kMargin = 5;
constexpr int kColumns = 5;
constexpr int kButtonHeight = 20;
constexpr int kButtonRowHeight = kButtonHeight + kMargin;
constexpr int kLabelHeight = 18;
constexpr int kLabelFontSize = 12;
constexpr int kTabHeight = 35 + 5 * (kBuildGridCellHeight + kLabelHeight + kLabelHeight);
constexpr int32_t kWindowWidth = kColumns * kBuildGridCellWidth;
constexpr int32_t kWindowHeight = kTabHeight + kMargin + 4 * kButtonRowHeight;

constexpr int32_t kUpdateTimeInGametimeMs = 1000;  //  1 second, gametime

using namespace Widelands;

namespace {
void set_label_font(UI::Textarea* label) {
	label->set_font(UI::g_fh1->fontset()->serif(), kLabelFontSize, UI_FONT_CLR_FG);
}
<<<<<<< HEAD
void set_editbox_font(UI::EditBox* editbox) {
	editbox->set_font(UI::g_fh1->fontset()->serif(), kLabelFontSize, UI_FONT_CLR_FG);
}

=======
>>>>>>> 3c244807
}  // namespace

inline InteractivePlayer& BuildingStatisticsMenu::iplayer() const {
	return dynamic_cast<InteractivePlayer&>(*get_parent());
}

BuildingStatisticsMenu::BuildingStatisticsMenu(InteractivePlayer& parent,
															  UI::UniqueWindow::Registry& registry)
	: UI::UniqueWindow(&parent,
							 "building_statistics",
							 &registry,
							 kWindowWidth,
							 kWindowHeight,
							 _("Building Statistics")),
		tab_panel_(this, 0, 0, g_gr->images().get("images/ui_basic/but1.png")),
		navigation_panel_(this, 0, 0, kWindowWidth, 4 * kButtonRowHeight),
		building_name_(
			&navigation_panel_, get_inner_w() / 2, 0, 0, kButtonHeight, "", UI::Align::kCenter),
		owned_label_(&navigation_panel_,
						 kMargin,
						 kButtonRowHeight,
						 0,
						 kButtonHeight,
						_("Owned:"),
						 UI::Align::kCenterLeft),
		construction_label_(&navigation_panel_,
								  kMargin,
								  2 * kButtonRowHeight,
								  0,
								  kButtonHeight,
								  _("Under Construction:"),
								  UI::Align::kCenterLeft),
		unproductive_box_(&navigation_panel_, kMargin, 3 * kButtonRowHeight + 3, UI::Box::Horizontal),
		unproductive_label_(
			&unproductive_box_,
			/** TRANSLATORS: This is the first part of productivity with input field */
			/** TRANSLATORS: Building statistics window - 'Low Productivity <input>%:' */
			_("Low Productivity "),
			UI::Align::kBottomLeft),
		unproductive_percent_(
			&unproductive_box_, 0, 0, 35, g_gr->images().get("images/ui_basic/but1.png"),
			kLabelFontSize - UI::g_fh1->fontset().size_offset()), // We need consistent height here
		unproductive_label2_(
			&unproductive_box_,
			/** TRANSLATORS: This is the second part of productivity with input field */
			/** TRANSLATORS: Building statistics window -  'Low Productivity <input>%:' */
			_("%:"),
			UI::Align::kBottomLeft),
		no_owned_label_(&navigation_panel_,
							 get_inner_w() - 2 * kButtonRowHeight - kMargin,
							 kButtonRowHeight,
							 0,
							 kButtonHeight,
							 "",
							 UI::Align::kCenterRight),
		no_construction_label_(&navigation_panel_,
									  get_inner_w() - 2 * kButtonRowHeight - kMargin,
									  2 * kButtonRowHeight,
									  0,
									  kButtonHeight,
									  "",
									  UI::Align::kCenterRight),
		no_unproductive_label_(&navigation_panel_,
									  get_inner_w() - 2 * kButtonRowHeight - kMargin,
									  3 * kButtonRowHeight,
									  0,
									  kButtonHeight,
									  "",
									  UI::Align::kCenterRight),
		low_production_(33),
		has_selection_(false) {

	for (int i = 0; i < kNoOfBuildingTabs; ++i) {
		row_counters_[i] = 0;
		tabs_[i] = new UI::Box(&tab_panel_, 0, 0, UI::Box::Vertical);
	}

	tab_panel_.add("building_stats_small",
						g_gr->images().get("images/wui/fieldaction/menu_tab_buildsmall.png"),
						tabs_[BuildingTab::Small],
						_("Small Buildings"));
	tab_panel_.add("building_stats_medium",
						g_gr->images().get("images/wui/fieldaction/menu_tab_buildmedium.png"),
						tabs_[BuildingTab::Medium],
						_("Medium Buildings"));
	tab_panel_.add("building_stats_big",
						g_gr->images().get("images/wui/fieldaction/menu_tab_buildbig.png"),
						tabs_[BuildingTab::Big],
						_("Big Buildings"));
	tab_panel_.add("building_stats_mines",
						g_gr->images().get("images/wui/fieldaction/menu_tab_buildmine.png"),
						tabs_[BuildingTab::Mines],
						_("Mines"));

	// Hide the ports tab for non-seafaring maps
	if (iplayer().game().map().get_port_spaces().size() > 1) {
		tab_panel_.add("building_stats_ports",
							g_gr->images().get("images/wui/fieldaction/menu_tab_buildport.png"),
							tabs_[BuildingTab::Ports],
							_("Ports"));
	}

	const DescriptionIndex nr_buildings = parent.egbase().tribes().nrbuildings();
	building_buttons_ = std::vector<UI::Button*>(nr_buildings);
	owned_labels_ = std::vector<UI::Textarea*>(nr_buildings);
	productivity_labels_ = std::vector<UI::Textarea*>(nr_buildings);

	// Column counters
	int columns[kNoOfBuildingTabs] = {0, 0, 0, 0, 0};

	// Row containers
	UI::Box* rows[kNoOfBuildingTabs];
	for (int i = 0; i < kNoOfBuildingTabs; ++i) {
		rows[i] = new UI::Box(tabs_[i], 0, 0, UI::Box::Horizontal);
	}

	// We want to add player tribe's buildings in correct order
	const TribeDescr& tribe = iplayer().player().tribe();
	std::vector<DescriptionIndex> buildings_to_add;
	for (DescriptionIndex index: tribe.buildings()) {
		// Only add headquarter types that are owned by player.
		const BuildingDescr& descr = *tribe.get_building_descr(index);
		const Widelands::Player& player = iplayer().player();
		if (descr.is_buildable() || descr.is_enhanced() || !player.get_building_statistics(index).empty()) {
			buildings_to_add.push_back(index);
		}
	}

	// We want to add other tribes' militarysites on the bottom
	for (DescriptionIndex index = 0; index < nr_buildings; ++index) {
		const BuildingDescr& descr = *parent.egbase().tribes().get_building_descr(index);
		if (descr.type() == MapObjectType::MILITARYSITE && !tribe.has_building(index)) {
			buildings_to_add.push_back(index);
		}
	}

	for (DescriptionIndex id : buildings_to_add) {
		const BuildingDescr& descr = *tribe.get_building_descr(id);

		if (descr.type() != MapObjectType::CONSTRUCTIONSITE &&
			 descr.type() != MapObjectType::DISMANTLESITE) {
			if (descr.get_ismine()) {
				if (add_button(id,
									descr,
									BuildingTab::Mines,
									*rows[BuildingTab::Mines],
									&columns[BuildingTab::Mines])) {
					rows[BuildingTab::Mines] =
						new UI::Box(tabs_[BuildingTab::Mines], 0, 0, UI::Box::Horizontal);
				}
			} else if (descr.get_isport()) {
				if (add_button(id,
									descr,
									BuildingTab::Ports,
									*rows[BuildingTab::Ports],
									&columns[BuildingTab::Ports])) {
					rows[BuildingTab::Ports] =
						new UI::Box(tabs_[BuildingTab::Ports], 0, 0, UI::Box::Horizontal);
				}
			} else {
				switch (descr.get_size()) {
				case BaseImmovable::SMALL:
					if (add_button(id,
										descr,
										BuildingTab::Small,
										*rows[BuildingTab::Small],
										&columns[BuildingTab::Small])) {
						rows[BuildingTab::Small] =
							new UI::Box(tabs_[BuildingTab::Small], 0, 0, UI::Box::Horizontal);
					}
					break;
				case BaseImmovable::MEDIUM:
					if (add_button(id,
										descr,
										BuildingTab::Medium,
										*rows[BuildingTab::Medium],
										&columns[BuildingTab::Medium])) {
						rows[BuildingTab::Medium] =
							new UI::Box(tabs_[BuildingTab::Medium], 0, 0, UI::Box::Horizontal);
					}
					break;
				case BaseImmovable::BIG:
					if (add_button(id,
										descr,
										BuildingTab::Big,
										*rows[BuildingTab::Big],
										&columns[BuildingTab::Big])) {
						rows[BuildingTab::Big] =
							new UI::Box(tabs_[BuildingTab::Big], 0, 0, UI::Box::Horizontal);
					}
					break;
				default:
					throw wexception(
						"Building statictics: Found building without a size: %s", descr.name().c_str());
				}
			}
		}
	}

	for (int i = 0; i < kNoOfBuildingTabs; ++i) {
		tabs_[i]->add(rows[i], UI::Align::kLeft);
	}

	set_label_font(&owned_label_);
	set_label_font(&construction_label_);
	set_label_font(&unproductive_label_);
	set_label_font(&unproductive_label2_);
	set_label_font(&no_owned_label_);
	set_label_font(&no_construction_label_);
	set_label_font(&no_unproductive_label_);

	unproductive_label_.set_size(unproductive_label_.get_w(), kButtonRowHeight);
	unproductive_percent_.set_text(std::to_string(low_production_));
	unproductive_percent_.set_max_length(4);
	unproductive_label2_.set_size(unproductive_label2_.get_w(), kButtonRowHeight);
	unproductive_box_.add(&unproductive_label_, UI::Align::kLeft);
	unproductive_box_.add_space(2);
	unproductive_box_.add(&unproductive_percent_, UI::Align::kLeft);
	unproductive_box_.add(&unproductive_label2_, UI::Align::kLeft);
	unproductive_box_.set_size(
		unproductive_label_.get_w() + unproductive_percent_.get_w() + unproductive_label2_.get_w(),
		kButtonRowHeight);

	navigation_buttons_[NavigationButton::PrevOwned] =
		new UI::Button(&navigation_panel_,
							"previous_owned",
							get_inner_w() - 2 * kButtonRowHeight,
							kButtonRowHeight,
							kButtonHeight,
							kButtonHeight,
							g_gr->images().get("images/ui_basic/but4.png"),
							g_gr->images().get("images/ui_basic/scrollbar_left.png"),
							_("Show previous building"),
							false);

	navigation_buttons_[NavigationButton::NextOwned] =
		new UI::Button(&navigation_panel_,
							"next_owned",
							get_inner_w() - kButtonRowHeight,
							kButtonRowHeight,
							kButtonHeight,
							kButtonHeight,
							g_gr->images().get("images/ui_basic/but4.png"),
							g_gr->images().get("images/ui_basic/scrollbar_right.png"),
							_("Show next building"),
							false);

	navigation_buttons_[NavigationButton::PrevConstruction] =
		new UI::Button(&navigation_panel_,
							"previous_constructed",
							get_inner_w() - 2 * kButtonRowHeight,
							2 * kButtonRowHeight,
							kButtonHeight,
							kButtonHeight,
							g_gr->images().get("images/ui_basic/but4.png"),
							g_gr->images().get("images/ui_basic/scrollbar_left.png"),
							_("Show previous building"),
							false);

	navigation_buttons_[NavigationButton::NextConstruction] =
		new UI::Button(&navigation_panel_,
							"next_constructed",
							get_inner_w() - kButtonRowHeight,
							2 * kButtonRowHeight,
							kButtonHeight,
							kButtonHeight,
							g_gr->images().get("images/ui_basic/but4.png"),
							g_gr->images().get("images/ui_basic/scrollbar_right.png"),
							_("Show next building"),
							false);

	navigation_buttons_[NavigationButton::PrevUnproductive] =
		new UI::Button(&navigation_panel_,
							"previous_unproductive",
							get_inner_w() - 2 * kButtonRowHeight,
							3 * kButtonRowHeight,
							kButtonHeight,
							kButtonHeight,
							g_gr->images().get("images/ui_basic/but4.png"),
							g_gr->images().get("images/ui_basic/scrollbar_left.png"),
							_("Show previous building"),
							false);

	navigation_buttons_[NavigationButton::NextUnproductive] =
		new UI::Button(&navigation_panel_,
							"next_unproductive",
							get_inner_w() - kButtonRowHeight,
							3 * kButtonRowHeight,
							kButtonHeight,
							kButtonHeight,
							g_gr->images().get("images/ui_basic/but4.png"),
							g_gr->images().get("images/ui_basic/scrollbar_right.png"),
							_("Show next building"),
							false);

	navigation_buttons_[NavigationButton::PrevOwned]->sigclicked.connect(boost::bind(
		&BuildingStatisticsMenu::jump_building, boost::ref(*this), JumpTarget::kOwned, true));
	navigation_buttons_[NavigationButton::NextOwned]->sigclicked.connect(boost::bind(
		&BuildingStatisticsMenu::jump_building, boost::ref(*this), JumpTarget::kOwned, false));
	navigation_buttons_[NavigationButton::PrevConstruction]->sigclicked.connect(boost::bind(
		&BuildingStatisticsMenu::jump_building, boost::ref(*this), JumpTarget::kConstruction, true));
	navigation_buttons_[NavigationButton::NextConstruction]->sigclicked.connect(boost::bind(
		&BuildingStatisticsMenu::jump_building, boost::ref(*this), JumpTarget::kConstruction, false));
	navigation_buttons_[NavigationButton::PrevUnproductive]->sigclicked.connect(boost::bind(
		&BuildingStatisticsMenu::jump_building, boost::ref(*this), JumpTarget::kUnproductive, true));
	navigation_buttons_[NavigationButton::NextUnproductive]->sigclicked.connect(boost::bind(
		&BuildingStatisticsMenu::jump_building, boost::ref(*this), JumpTarget::kUnproductive, false));

	unproductive_percent_.changed.connect(
		boost::bind(&BuildingStatisticsMenu::low_production_changed, boost::ref(*this)));
	unproductive_percent_.ok.connect(
		boost::bind(&BuildingStatisticsMenu::low_production_reset_focus, boost::ref(*this)));
	unproductive_percent_.cancel.connect(
		boost::bind(&BuildingStatisticsMenu::low_production_reset_focus, boost::ref(*this)));

	update();
}

BuildingStatisticsMenu::~BuildingStatisticsMenu() {
	building_buttons_.clear();
	owned_labels_.clear();
	productivity_labels_.clear();
}

// Adds 3 buttons per building type:
// - Building image, steps through all buildings of the type
// - Buildings owned, steps through constructionsites
// - Productivity, steps though buildings with low productivity and stopped buildings
bool BuildingStatisticsMenu::add_button(
	DescriptionIndex id, const BuildingDescr& descr, int tab_index, UI::Box& row, int* column) {

	UI::Box* button_box = new UI::Box(&row, 0, 0, UI::Box::Vertical);
	building_buttons_[id] = new UI::Button(button_box,
														(boost::format("building_button%s") % id).str(),
														0,
														0,
														kBuildGridCellWidth,
														kBuildGridCellHeight,
														g_gr->images().get("images/ui_basic/but1.png"),
														descr.representative_image(&iplayer().get_player()
																							->get_playercolor()),
														"",
														false,
														true);
	button_box->add(building_buttons_[id], UI::Align::kLeft);

	owned_labels_[id] =
		new UI::Textarea(button_box, 0, 0, kBuildGridCellWidth, kLabelHeight, UI::Align::kCenter);
	button_box->add(owned_labels_[id], UI::Align::kLeft);

	productivity_labels_[id] =
		new UI::Textarea(button_box, 0, 0, kBuildGridCellWidth, kLabelHeight, UI::Align::kCenter);
	button_box->add(productivity_labels_[id], UI::Align::kLeft);

	row.add(button_box, UI::Align::kLeft);

	building_buttons_[id]->sigclicked.connect(
		boost::bind(&BuildingStatisticsMenu::set_current_building_type, boost::ref(*this), id));

	// For dynamic window height
	if (*column == 0) {
		++row_counters_[tab_index];
	}

	// Check if the row is full
	++*column;
	if (*column == kColumns) {
		tabs_[tab_index]->add(&row, UI::Align::kLeft);
		*column = 0;
		return true;
	}
	return false;
}

void BuildingStatisticsMenu::jump_building(JumpTarget target, bool reverse) {
	bool found = true;
	if (last_building_type_ != current_building_type_) {
		last_building_index_ = 0;
	}
	last_building_type_ = current_building_type_;

	const std::vector<Player::BuildingStats>& stats_vector =
		iplayer().get_player()->get_building_statistics(current_building_type_);

	switch (target) {
	case JumpTarget::kOwned: {
		int32_t const curindex = last_building_index_;
		if (reverse) {
			while (validate_pointer(&(--last_building_index_), stats_vector.size()) != curindex) {
				if (!stats_vector[last_building_index_].is_constructionsite) {
					break;
				}
			}
		} else {
			while (validate_pointer(&(++last_building_index_), stats_vector.size()) != curindex) {
				if (!stats_vector[last_building_index_].is_constructionsite) {
					break;
				}
			}
		}
		break;
	}
	case JumpTarget::kConstruction: {
		int32_t const curindex = last_building_index_;
		if (reverse) {
			while (validate_pointer(&(--last_building_index_), stats_vector.size()) != curindex) {
				if (stats_vector[last_building_index_].is_constructionsite) {
					break;
				}
			}
		} else {
			while (validate_pointer(&(++last_building_index_), stats_vector.size()) != curindex) {
				if (stats_vector[last_building_index_].is_constructionsite) {
					break;
				}
			}
		}
		break;
	}
	case JumpTarget::kUnproductive: {
		const Map& map = iplayer().egbase().map();
		int32_t const curindex = last_building_index_;
		found = false;
		if (reverse) {
			while (validate_pointer(&(--last_building_index_), stats_vector.size()) != curindex) {
				if (!stats_vector[last_building_index_].is_constructionsite) {
					if (upcast(MilitarySite,
								  militarysite,
								  map[stats_vector[last_building_index_].pos].get_immovable())) {
						if (militarysite->stationed_soldiers().size() <
							 militarysite->soldier_capacity()) {
							found = true;
							break;
						}
					} else if (upcast(ProductionSite,
											productionsite,
											map[stats_vector[last_building_index_].pos].get_immovable())) {
						if (productionsite->is_stopped() ||
							 productionsite->get_statistics_percent() < low_production_) {
							found = true;
							break;
						}
					}
				}
			}
		} else {
			while (validate_pointer(&(++last_building_index_), stats_vector.size()) != curindex) {
				if (!stats_vector[last_building_index_].is_constructionsite) {
					if (upcast(MilitarySite,
								  militarysite,
								  map[stats_vector[last_building_index_].pos].get_immovable())) {
						if (militarysite->stationed_soldiers().size() <
							 militarysite->soldier_capacity()) {
							found = true;
							break;
						}
					} else if (upcast(ProductionSite,
											productionsite,
											map[stats_vector[last_building_index_].pos].get_immovable())) {
						if (productionsite->is_stopped() ||
							 productionsite->get_statistics_percent() < low_production_) {
							found = true;
							break;
						}
					}
				}
			}
		}
		if (!found) {  // Now look at the old
			if (upcast(MilitarySite,
						  militarysite,
						  map[stats_vector[last_building_index_].pos].get_immovable())) {
				if (militarysite->stationed_soldiers().size() < militarysite->soldier_capacity()) {
					found = true;
				}
			} else if (upcast(ProductionSite,
									productionsite,
									map[stats_vector[last_building_index_].pos].get_immovable())) {
				if (productionsite->is_stopped() ||
					 productionsite->get_statistics_percent() < low_production_) {
					found = true;
				}
			}
		}
		break;
	}
	}

	if (found) {
		validate_pointer(&last_building_index_, stats_vector.size());
		iplayer().move_view_to(stats_vector[last_building_index_].pos);
	}
	low_production_reset_focus();
	update();
}

/*
 * Update this statistic
 */
void BuildingStatisticsMenu::think() {
	// Adjust height to current tab
	if (is_minimal()) {
		tab_panel_.set_size(0, 0);
	} else {
		int tab_height =
			35 + row_counters_[tab_panel_.active()] * (kBuildGridCellHeight + kLabelHeight + kLabelHeight);
		tab_panel_.set_size(kWindowWidth, tab_height);
		set_size(get_w(), tab_height + kMargin + 4 * kButtonRowHeight + get_tborder() + get_bborder());
		navigation_panel_.set_pos(Point(0, tab_height + kMargin));
	}

	// Update statistics
	const int32_t gametime = iplayer().game().get_gametime();

	if (was_minimized_ || (gametime - lastupdate_) > kUpdateTimeInGametimeMs) {
		update();
		lastupdate_ = gametime;
	}
	// Make sure we don't have a delay with displaying labels when we restore the window.
	was_minimized_ = is_minimal();
}

/*
 * validate if this pointer is ok
 */
int32_t BuildingStatisticsMenu::validate_pointer(int32_t* const id, int32_t const size) {
	if (*id < 0) {
		*id = size - 1;
	}
	if (size <= *id) {
		*id = 0;
	}

	return *id;
}

/*
 * Update Buttons
 */
void BuildingStatisticsMenu::update() {
	const Player& player = iplayer().player();
	const TribeDescr& tribe = player.tribe();
	const Map& map = iplayer().game().map();
	const DescriptionIndex nr_buildings = iplayer().egbase().tribes().nrbuildings();

	owned_label_.set_visible(false);
	no_owned_label_.set_visible(false);
	navigation_buttons_[NavigationButton::NextOwned]->set_visible(false);
	navigation_buttons_[NavigationButton::PrevOwned]->set_visible(false);
	construction_label_.set_visible(false);
	no_construction_label_.set_visible(false);
	navigation_buttons_[NavigationButton::NextConstruction]->set_visible(false);
	navigation_buttons_[NavigationButton::PrevConstruction]->set_visible(false);
	unproductive_box_.set_visible(false);
	unproductive_label_.set_visible(false);
	unproductive_percent_.set_visible(false);
	unproductive_label2_.set_visible(false);
	no_unproductive_label_.set_visible(false);
	navigation_buttons_[NavigationButton::NextUnproductive]->set_visible(false);
	navigation_buttons_[NavigationButton::PrevUnproductive]->set_visible(false);

	for (DescriptionIndex id = 0; id < nr_buildings; ++id) {
		const BuildingDescr& building = *tribe.get_building_descr(id);
		if (building_buttons_[id] == nullptr) {
			continue;
		}
		assert(productivity_labels_[id] != nullptr);
		assert(owned_labels_[id] != nullptr);

		const std::vector<Player::BuildingStats>& stats_vector = player.get_building_statistics(id);

		uint32_t nr_owned = 0;
		uint32_t nr_build = 0;
		uint32_t total_prod = 0;
		uint32_t total_soldier_capacity = 0;
		uint32_t total_stationed_soldiers = 0;
		uint32_t nr_unproductive = 0;

		for (uint32_t l = 0; l < stats_vector.size(); ++l) {
			if (stats_vector[l].is_constructionsite)
				++nr_build;
			else {
				++nr_owned;
				BaseImmovable& immovable = *map[stats_vector[l].pos].get_immovable();
				if (building.type() == MapObjectType::PRODUCTIONSITE ||
					 building.type() == MapObjectType::TRAININGSITE) {
					ProductionSite& productionsite = dynamic_cast<ProductionSite&>(immovable);
					int percent = productionsite.get_statistics_percent();
					total_prod += percent;

					if (percent < low_production_ || productionsite.is_stopped()) {
						++nr_unproductive;
					}
				} else if (building.type() == MapObjectType::MILITARYSITE) {
					MilitarySite& militarysite = dynamic_cast<MilitarySite&>(immovable);
					total_soldier_capacity += militarysite.soldier_capacity();
					total_stationed_soldiers += militarysite.stationed_soldiers().size();
					if (total_stationed_soldiers < total_soldier_capacity) {
						++nr_unproductive;
					}
				}
			}
		}

		productivity_labels_[id]->set_text(" ");
		productivity_labels_[id]->set_visible(false);

		if (building.type() == MapObjectType::PRODUCTIONSITE ||
			 building.type() == MapObjectType::TRAININGSITE) {
			if (nr_owned) {
				int const percent =
					static_cast<int>(static_cast<float>(total_prod) / static_cast<float>(nr_owned));

				RGBColor color;
				if (percent < low_production_) {
					color = UI_FONT_CLR_BAD;
				} else if (percent < ((low_production_ < 50) ?
												 2 * low_production_ :
												 low_production_ + ((100 - low_production_) / 2))) {
					color = UI_FONT_CLR_OK;
				} else {
					color = UI_FONT_CLR_GOOD;
				}
				/** TRANSLATORS: Percent in building statistics window, e.g. 85% */
				/** TRANSLATORS: If you wish to add a space, translate as '%i %%' */
				const std::string perc_str = (boost::format(_("%i%%")) % percent).str();
				set_labeltext_autosize(productivity_labels_[id], perc_str, color);
			}
			if (has_selection_ && id == current_building_type_) {
				no_unproductive_label_.set_text(nr_unproductive > 0 ? std::to_string(nr_unproductive) :
																						"");
				navigation_buttons_[NavigationButton::NextUnproductive]->set_enabled(nr_unproductive >
																											0);
				navigation_buttons_[NavigationButton::PrevUnproductive]->set_enabled(nr_unproductive >
																											0);
				navigation_buttons_[NavigationButton::NextUnproductive]->set_visible(true);
				navigation_buttons_[NavigationButton::PrevUnproductive]->set_visible(true);
				unproductive_label_.set_text(_("Low Productivity "));
				unproductive_box_.set_visible(true);
				unproductive_label_.set_visible(true);
				unproductive_percent_.set_visible(true);
				unproductive_label2_.set_visible(true);
				no_unproductive_label_.set_visible(true);
			}
		} else if (building.type() == MapObjectType::MILITARYSITE) {
			if (nr_owned) {
				RGBColor color;
				if (total_stationed_soldiers < total_soldier_capacity / 2) {
					color = UI_FONT_CLR_BAD;
				} else if (total_stationed_soldiers < total_soldier_capacity) {
					color = UI_FONT_CLR_OK;
				} else {
					color = UI_FONT_CLR_GOOD;
				}
				const std::string perc_str = (boost::format(_("%1%/%2%")) % total_stationed_soldiers %
														total_soldier_capacity).str();
				set_labeltext_autosize(productivity_labels_[id], perc_str, color);
			}
			if (has_selection_ && id == current_building_type_) {
				no_unproductive_label_.set_text(nr_unproductive > 0 ? std::to_string(nr_unproductive) :
																						"");
				navigation_buttons_[NavigationButton::NextUnproductive]->set_enabled(
					total_soldier_capacity > total_stationed_soldiers);
				navigation_buttons_[NavigationButton::PrevUnproductive]->set_enabled(
					total_soldier_capacity > total_stationed_soldiers);
				navigation_buttons_[NavigationButton::NextUnproductive]->set_visible(true);
				navigation_buttons_[NavigationButton::PrevUnproductive]->set_visible(true);
				/** TRANSLATORS Label for number of buildings that are waiting for soldiers */
				unproductive_label_.set_text(_("Lacking Soldiers:"));
				unproductive_box_.set_visible(true);
				unproductive_label_.set_visible(true);
				no_unproductive_label_.set_visible(true);
			}
		}

		std::string owned_text = "";
		if (player.tribe().has_building(id) && (building.is_buildable() || building.is_enhanced())) {
			/** TRANSLATORS Buildings: owned / under construction */
			owned_text = (boost::format(_("%1%/%2%")) % nr_owned % nr_build).str();
		} else {
			owned_text = (boost::format(_("%1%/%2%")) % nr_owned % "–").str();
		}
		set_labeltext_autosize(owned_labels_[id], owned_text, UI_FONT_CLR_FG);
		owned_labels_[id]->set_visible((nr_owned + nr_build) > 0);

		building_buttons_[id]->set_enabled((nr_owned + nr_build) > 0);
		if (has_selection_ && id == current_building_type_) {
			no_owned_label_.set_text(nr_owned > 0 ? std::to_string(nr_owned) : "");
			navigation_buttons_[NavigationButton::NextOwned]->set_enabled(nr_owned > 0);
			navigation_buttons_[NavigationButton::PrevOwned]->set_enabled(nr_owned > 0);
			owned_label_.set_visible(true);
			no_owned_label_.set_visible(true);
			navigation_buttons_[NavigationButton::NextOwned]->set_visible(true);
			navigation_buttons_[NavigationButton::PrevOwned]->set_visible(true);
			if (player.tribe().has_building(id) && building.is_buildable()) {
				no_construction_label_.set_text(nr_build > 0 ? std::to_string(nr_build) : "");
				navigation_buttons_[NavigationButton::NextConstruction]->set_enabled(nr_build > 0);
				navigation_buttons_[NavigationButton::PrevConstruction]->set_enabled(nr_build > 0);
				construction_label_.set_visible(true);
				no_construction_label_.set_visible(true);
				navigation_buttons_[NavigationButton::NextConstruction]->set_visible(true);
				navigation_buttons_[NavigationButton::PrevConstruction]->set_visible(true);
			}
		}
		building_buttons_[id]->set_tooltip(building.descname());
	}
}

void BuildingStatisticsMenu::set_labeltext_autosize(UI::Textarea* textarea,
																	 const std::string& text,
																	 const RGBColor& color) {
	int fontsize = text.length() > 7 ? kLabelFontSize - floor(text.length() / 3) : kLabelFontSize;

	UI::TextStyle style;
	if (text.length() > 5) {
		style.font = UI::Font::get(UI::g_fh1->fontset()->condensed(), fontsize);
	} else {
		style.font = UI::Font::get(UI::g_fh1->fontset()->serif(), fontsize);
	}
	style.fg = color;
	style.bold = true;

	textarea->set_textstyle(style);
	textarea->set_text(text);
	textarea->set_visible(true);
}

void BuildingStatisticsMenu::set_current_building_type(DescriptionIndex id) {
	assert(building_buttons_[id] != nullptr);
	current_building_type_ = id;
	for (DescriptionIndex i = 0; i < iplayer().player().tribe().get_nrbuildings(); ++i) {
		if (building_buttons_[i] != nullptr) {
			building_buttons_[i]->set_flat(true);
		}
	}
	building_buttons_[current_building_type_]->set_flat(false);
	building_buttons_[current_building_type_]->set_perm_pressed(true);
	building_name_.set_text(iplayer().player().tribe().get_building_descr(id)->descname());
	low_production_reset_focus();
	has_selection_ = true;
	update();
}

void BuildingStatisticsMenu::low_production_changed() {
	const std::string cutoff = unproductive_percent_.text();
	int number = std::atoi(cutoff.c_str());

	// Make sure that the user specified a correct number
	if (std::to_string(number) == cutoff && 0 <= number && number <= 100) {
		low_production_ = number;
		update();
	}
}

void BuildingStatisticsMenu::low_production_reset_focus() {
	unproductive_percent_.set_can_focus(false);
	unproductive_percent_.set_can_focus(true);
}<|MERGE_RESOLUTION|>--- conflicted
+++ resolved
@@ -51,13 +51,6 @@
 void set_label_font(UI::Textarea* label) {
 	label->set_font(UI::g_fh1->fontset()->serif(), kLabelFontSize, UI_FONT_CLR_FG);
 }
-<<<<<<< HEAD
-void set_editbox_font(UI::EditBox* editbox) {
-	editbox->set_font(UI::g_fh1->fontset()->serif(), kLabelFontSize, UI_FONT_CLR_FG);
-}
-
-=======
->>>>>>> 3c244807
 }  // namespace
 
 inline InteractivePlayer& BuildingStatisticsMenu::iplayer() const {
@@ -99,7 +92,7 @@
 			UI::Align::kBottomLeft),
 		unproductive_percent_(
 			&unproductive_box_, 0, 0, 35, g_gr->images().get("images/ui_basic/but1.png"),
-			kLabelFontSize - UI::g_fh1->fontset().size_offset()), // We need consistent height here
+			kLabelFontSize - UI::g_fh1->fontset()->size_offset()), // We need consistent height here
 		unproductive_label2_(
 			&unproductive_box_,
 			/** TRANSLATORS: This is the second part of productivity with input field */
