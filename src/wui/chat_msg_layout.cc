--- conflicted
+++ resolved
@@ -48,30 +48,13 @@
 
 // Returns a richtext string that can be displayed to the user.
 std::string format_as_richtext(const ChatMessage& chat_message) {
-<<<<<<< HEAD
-	const std::string sanitized = sanitize_message(chat_message);
-	const std::string sender_escaped = richtext_escape(chat_message.sender);
-	const std::string recipient_escaped = richtext_escape(chat_message.recipient);
-
-	std::string message = "";
-=======
+	// NOCOM these need to go in the stylesheet
 	const std::string& font_face = "serif";
 	std::string message = "<p><font color=33ff33 size=9>";
 
 	const std::string sanitized = sanitize_message(chat_message.msg);
-
-	// time calculation
-	char ts[13];
-	strftime(ts, sizeof(ts), "[%H:%M] ", localtime(&chat_message.time));
-	message += ts;
-
-	message = (boost::format("%s</font><font size=14 face=%s color=%s") % message % font_face %
-	           color(chat_message.playern))
-	             .str();
-
 	const std::string sender_escaped = richtext_escape(chat_message.sender);
 	const std::string recipient_escaped = richtext_escape(chat_message.recipient);
->>>>>>> 6ce26d7e
 
 	if (chat_message.recipient.size() && chat_message.sender.size()) {
 		// Personal message handling
@@ -104,60 +87,9 @@
 		}
 	}
 
-<<<<<<< HEAD
 	// Time calculation
 	char ts[13];
 	strftime(ts, sizeof(ts), "[%H:%M]", localtime(&chat_message.time));
 
 	return (boost::format("<p>%s %s</p>") % g_gr->styles().font_style(UI::FontStyle::kChatTimestamp).as_font_tag(ts) % message).str();
-}
-
-std::string sanitize_message(const ChatMessage& chat_message) {
-	// Escape richtext characters
-	// The goal of this code is two-fold:
-	//  1. Assuming an honest game host, we want to prevent the ability of
-	//     clients to use richtext.
-	//  2. Assuming a malicious host or meta server, we want to reduce the
-	//     likelihood that a bug in the richtext renderer can be exploited,
-	//     by restricting the set of allowed richtext commands.
-	//     Most notably, images are not allowed in richtext at all.
-	//
-	// Note that we do want host and meta server to send some richtext code,
-	// as the ability to send formatted commands is nice for the usability
-	// of meta server so we're treading a bit of a fine line here.
-
-	if (chat_message.playern >= 0) {
-		return richtext_escape(chat_message.msg);
-	}
-
-	std::string sanitized;
-	for (std::string::size_type pos = 0; pos < chat_message.msg.size(); ++pos) {
-		if (chat_message.msg[pos] == '<') {
-			static const std::string good1 = "</p><p";
-			static const std::string good2 = "<br>";
-			if (!chat_message.msg.compare(pos, good1.size(), good1)) {
-				// TODO(MiroslavR): The logic here seems flawed.
-				std::string::size_type nextclose = chat_message.msg.find('>', pos + good1.size());
-				if (nextclose != std::string::npos &&
-				    (nextclose == pos + good1.size() || chat_message.msg[pos + good1.size()] == ' ')) {
-					sanitized += good1;
-					pos += good1.size() - 1;
-					continue;
-				}
-			} else if (!chat_message.msg.compare(pos, good2.size(), good2)) {
-				sanitized += good2;
-				pos += good2.size() - 1;
-				continue;
-			}
-
-			sanitized += "&lt;";
-		} else {
-			sanitized += chat_message.msg[pos];
-		}
-	}
-	return sanitized;
-=======
-	// return the formated message
-	return message + "</font><br></p>";
->>>>>>> 6ce26d7e
 }