--- conflicted
+++ resolved
@@ -53,15 +53,9 @@
 
 	if (!chat_message.recipient.empty() && !chat_message.sender.empty()) {
 		// Personal message handling
-<<<<<<< HEAD
 		if (sanitized.compare(0, 3, "/me") != 0) {
 			message = as_playercolor(chat_message.playern,
-			                         bformat("%s @%s: ", sender_escaped, recipient_escaped)) +
-=======
-		if (sanitized.compare(0, 3, "/me")) {
-			message = as_playercolor(
-			             chat_message.playern, format("%s @%s: ", sender_escaped, recipient_escaped)) +
->>>>>>> 7c0a3e72
+			                         format("%s @%s: ", sender_escaped, recipient_escaped)) +
 			          g_style_manager->font_style(UI::FontStyle::kChatWhisper).as_font_tag(sanitized);
 		} else {
 			message = as_playercolor(chat_message.playern,
