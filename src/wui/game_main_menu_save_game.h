/*
 * Copyright (C) 2002-2018 by the Widelands Development Team
 *
 * This program is free software; you can redistribute it and/or
 * modify it under the terms of the GNU General Public License
 * as published by the Free Software Foundation; either version 2
 * of the License, or (at your option) any later version.
 *
 * This program is distributed in the hope that it will be useful,
 * but WITHOUT ANY WARRANTY; without even the implied warranty of
 * MERCHANTABILITY or FITNESS FOR A PARTICULAR PURPOSE.  See the
 * GNU General Public License for more details.
 *
 * You should have received a copy of the GNU General Public License
 * along with this program; if not, write to the Free Software
 * Foundation, Inc., 51 Franklin Street, Fifth Floor, Boston, MA  02110-1301, USA.
 *
 */

#ifndef WL_WUI_GAME_MAIN_MENU_SAVE_GAME_H
#define WL_WUI_GAME_MAIN_MENU_SAVE_GAME_H

#include "base/i18n.h"
#include "ui_basic/box.h"
#include "ui_basic/button.h"
#include "ui_basic/editbox.h"
#include "ui_basic/textarea.h"
#include "ui_basic/unique_window.h"
#include "wui/load_or_save_game.h"

class InteractiveGameBase;

/// Displays a warning if the filename to be saved to already esists
struct SaveWarnMessageBox;

/// A window that lets the user save the current game and delete savegames.
struct GameMainMenuSaveGame : public UI::UniqueWindow {
	friend struct SaveWarnMessageBox;
	GameMainMenuSaveGame(InteractiveGameBase&, UI::UniqueWindow::Registry& registry);

	void fill_list();
	void select_by_name(const std::string& name);

protected:
	void die() override;
	bool handle_key(bool down, SDL_Keysym code) override;

private:
	void layout() override;
	InteractiveGameBase& igbase();

	/// Update button status and game details and prefill the edibox.
	void entry_selected();

	/// Update buttons and table selection state
	void edit_box_changed();
	/// Resets the savegame's name in the editbox. If savegame name didn't change, die().
	void reset_editbox_or_die(const std::string& current_filename);

	/// Called when the OK button is clicked or the Return key pressed in the edit box.
	void ok();

	/// Pause/unpause the game
	void pause_game(bool paused);

	// UI coordinates and spacers
	int32_t const padding_;  // Common padding between panels

	UI::Box main_box_;
	UI::Box info_box_;

	LoadOrSaveGame load_or_save_;

	UI::Box filename_box_;
	UI::Textarea filename_label_;
	UI::EditBox filename_editbox_;

	UI::Box buttons_box_;
	UI::Button cancel_, ok_;

	std::string curdir_;
<<<<<<< HEAD
	std::string parentdir_;
	std::string filename_;
	bool overwrite_;
	const std::string illegal_filename_tooltip_;
=======
>>>>>>> 95eb5b50
};

#endif  // end of include guard: WL_WUI_GAME_MAIN_MENU_SAVE_GAME_H<|MERGE_RESOLUTION|>--- conflicted
+++ resolved
@@ -79,13 +79,7 @@
 	UI::Button cancel_, ok_;
 
 	std::string curdir_;
-<<<<<<< HEAD
-	std::string parentdir_;
-	std::string filename_;
-	bool overwrite_;
 	const std::string illegal_filename_tooltip_;
-=======
->>>>>>> 95eb5b50
 };
 
 #endif  // end of include guard: WL_WUI_GAME_MAIN_MENU_SAVE_GAME_H