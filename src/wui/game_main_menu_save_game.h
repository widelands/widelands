/*
 * Copyright (C) 2002-2017 by the Widelands Development Team
 *
 * This program is free software; you can redistribute it and/or
 * modify it under the terms of the GNU General Public License
 * as published by the Free Software Foundation; either version 2
 * of the License, or (at your option) any later version.
 *
 * This program is distributed in the hope that it will be useful,
 * but WITHOUT ANY WARRANTY; without even the implied warranty of
 * MERCHANTABILITY or FITNESS FOR A PARTICULAR PURPOSE.  See the
 * GNU General Public License for more details.
 *
 * You should have received a copy of the GNU General Public License
 * along with this program; if not, write to the Free Software
 * Foundation, Inc., 51 Franklin Street, Fifth Floor, Boston, MA  02110-1301, USA.
 *
 */

#ifndef WL_WUI_GAME_MAIN_MENU_SAVE_GAME_H
#define WL_WUI_GAME_MAIN_MENU_SAVE_GAME_H

#include "base/i18n.h"
#include "ui_basic/box.h"
#include "ui_basic/button.h"
#include "ui_basic/editbox.h"
#include "ui_basic/textarea.h"
#include "ui_basic/unique_window.h"
#include "wui/load_or_save_game.h"

class InteractiveGameBase;

/// Displays a warning if the filename to be saved to already esists
struct SaveWarnMessageBox;

/// A window that lets the user save the current game and delete savegames.
struct GameMainMenuSaveGame : public UI::UniqueWindow {
	friend struct SaveWarnMessageBox;
	GameMainMenuSaveGame(InteractiveGameBase&, UI::UniqueWindow::Registry& registry);

<<<<<<< HEAD
=======
	void fill_list();
	void select_by_name(const std::string& name);

>>>>>>> d1c6f028
protected:
	void die() override;

private:
	void layout() override;
	InteractiveGameBase& igbase();

	/// Update button status and game details and prefill the edibox.
	void entry_selected();

	/// Update buttons and table selection state
	void edit_box_changed();

	/// Called when the OK button is clicked or the Return key pressed in the edit box.
	void ok();

	/// Pause/unpause the game
	void pause_game(bool paused);

	// UI coordinates and spacers
	int32_t const padding_;  // Common padding between panels

	UI::Box main_box_;
	UI::Box info_box_;

	LoadOrSaveGame load_or_save_;

	UI::Box filename_box_;
	UI::Textarea filename_label_;
	UI::EditBox filename_editbox_;

	UI::Box buttons_box_;
	UI::Button cancel_, ok_;

	std::string curdir_;
	std::string parentdir_;
	std::string filename_;
	bool overwrite_;
};

#endif  // end of include guard: WL_WUI_GAME_MAIN_MENU_SAVE_GAME_H<|MERGE_RESOLUTION|>--- conflicted
+++ resolved
@@ -38,12 +38,9 @@
 	friend struct SaveWarnMessageBox;
 	GameMainMenuSaveGame(InteractiveGameBase&, UI::UniqueWindow::Registry& registry);
 
-<<<<<<< HEAD
-=======
 	void fill_list();
 	void select_by_name(const std::string& name);
 
->>>>>>> d1c6f028
 protected:
 	void die() override;
 
