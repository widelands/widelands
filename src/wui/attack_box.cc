/*
 * Copyright (C) 2002-2004, 2006-2011 by the Widelands Development Team
 *
 * This program is free software; you can redistribute it and/or
 * modify it under the terms of the GNU General Public License
 * as published by the Free Software Foundation; either version 2
 * of the License, or (at your option) any later version.
 *
 * This program is distributed in the hope that it will be useful,
 * but WITHOUT ANY WARRANTY; without even the implied warranty of
 * MERCHANTABILITY or FITNESS FOR A PARTICULAR PURPOSE.  See the
 * GNU General Public License for more details.
 *
 * You should have received a copy of the GNU General Public License
 * along with this program; if not, write to the Free Software
 * Foundation, Inc., 51 Franklin Street, Fifth Floor, Boston, MA  02110-1301, USA.
 *
 */

#include "wui/attack_box.h"

#include <memory>
#include <string>

#include <boost/format.hpp>

#include "base/macros.h"
#include "graphic/font_handler1.h"
#include "graphic/graphic.h"
#include "graphic/text/font_set.h"
#include "graphic/text_constants.h"
#include "logic/soldier.h"

constexpr int32_t kUpdateTimeInGametimeMs = 1000;  //  1 second, gametime

AttackBox::AttackBox(UI::Panel* parent,
                     Widelands::Player* player,
                     Widelands::FCoords* target,
                     uint32_t const x,
                     uint32_t const y)
   : UI::Box(parent, x, y, UI::Box::Vertical),
     player_(player),
     map_(&player_->egbase().map()),
     node_coordinates_(target),
     lastupdate_(0) {
	init();
}

uint32_t AttackBox::get_max_attackers() {
	assert(map_);
	assert(player_);

	if (upcast(Building, building, map_->get_immovable(*node_coordinates_)))
		return player_->find_attack_soldiers(building->base_flag());
	return 0;
}

std::unique_ptr<UI::HorizontalSlider> AttackBox::add_slider(UI::Box& parent,
                                                            uint32_t width,
                                                            uint32_t height,
                                                            uint32_t min,
                                                            uint32_t max,
                                                            uint32_t initial,
                                                            char const* picname,
                                                            char const* hint) {
	std::unique_ptr<UI::HorizontalSlider> result(new UI::HorizontalSlider(
	   &parent, 0, 0, width, height, min, max, initial, g_gr->images().get(picname), hint));
	parent.add(result.get(), UI::Box::AlignCenter);
	return result;
}

UI::Textarea& AttackBox::add_text(UI::Box& parent,
                                  std::string str,
                                  uint32_t alignment,
                                  const std::string& fontname,
                                  uint32_t fontsize) {
	UI::Textarea& result = *new UI::Textarea(&parent, str.c_str());
	UI::TextStyle textstyle;
	textstyle.font = UI::Font::get(fontname, fontsize);
	textstyle.bold = true;
	textstyle.fg = UI_FONT_CLR_FG;
	result.set_textstyle(textstyle);
	parent.add(&result, alignment);
	return result;
}

<<<<<<< HEAD
UI::Button & AttackBox::add_button
	(UI::Box           & parent,
	 const std::string & text,
	 void         (AttackBox::*fn)(),
	 const std::string & tooltip_text)
{
	UI::Button * button =
		new UI::Button
			(&parent, text,
			 8, 8, 26, 26,
			 g_gr->images().get("images/ui_basic/but2.png"),
			 text,
			 tooltip_text);
	button->sigclicked.connect(boost::bind(fn, boost::ref(*this)));
	parent.add(button, Box::AlignCenter);
	return *button;
=======
std::unique_ptr<UI::Button> AttackBox::add_button(UI::Box& parent,
                                                  const std::string& text,
                                                  void (AttackBox::*fn)(),
                                                  const std::string& tooltip_text) {
	std::unique_ptr<UI::Button> button(new UI::Button(
	   &parent, text, 8, 8, 26, 26, g_gr->images().get("pics/but2.png"), text, tooltip_text));
	button.get()->sigclicked.connect(boost::bind(fn, boost::ref(*this)));
	parent.add(button.get(), Box::AlignCenter);
	return button;
}

/*
 * Update available soldiers
 */
void AttackBox::think() {
	const int32_t gametime = player_->egbase().get_gametime();
	if ((gametime - lastupdate_) > kUpdateTimeInGametimeMs) {
		update_attack();
		lastupdate_ = gametime;
	}
>>>>>>> e5f2a8d1
}

void AttackBox::update_attack() {
	assert(soldiers_slider_.get());
	assert(soldiers_text_.get());
	assert(less_soldiers_.get());
	assert(more_soldiers_.get());

	int32_t max_attackers = get_max_attackers();

	if (soldiers_slider_->get_max_value() != max_attackers) {
		soldiers_slider_->set_max_value(max_attackers);
	}

	soldiers_slider_->set_enabled(max_attackers > 0);
	more_soldiers_->set_enabled(max_attackers > soldiers_slider_->get_value());
	less_soldiers_->set_enabled(soldiers_slider_->get_value() > 0);

	/** TRANSLATORS: %1% of %2% soldiers. Used in Attack box. */
	soldiers_text_->set_text(
	   (boost::format(_("%1% / %2%")) % soldiers_slider_->get_value() % max_attackers).str());

	more_soldiers_->set_title(std::to_string(max_attackers));
}

void AttackBox::init() {
	assert(node_coordinates_);

	uint32_t max_attackers = get_max_attackers();

	UI::Box& linebox = *new UI::Box(this, 0, 0, UI::Box::Horizontal);
	add(&linebox, UI::Box::AlignCenter);
	add_text(linebox, _("Soldiers:"));
	linebox.add_space(8);

	less_soldiers_ =
	   add_button(linebox, "0", &AttackBox::send_less_soldiers, _("Send less soldiers"));

	//  Spliter of soldiers
	UI::Box& columnbox = *new UI::Box(&linebox, 0, 0, UI::Box::Vertical);
	linebox.add(&columnbox, UI::Box::AlignCenter);

	const std::string attack_string =
<<<<<<< HEAD
			(boost::format(_("%1% / %2%")) % (max_attackers > 0 ? 1 : 0) % max_attackers).str();

	m_text_soldiers =
		&add_text(columnbox, attack_string, UI::Box::AlignCenter,
					 UI::g_fh1->fontset().serif(),
					 UI_FONT_SIZE_ULTRASMALL);

	m_slider_soldiers =
		&add_slider
			(columnbox,
			 100, 10,
			 0, max_attackers, max_attackers > 0 ? 1 : 0,
			 "images/ui_basic/but2.png",
			 _("Number of soldiers"));

	m_slider_soldiers->changed.connect(boost::bind(&AttackBox::update_attack, this));
	m_add_soldiers =
		&add_button
			(linebox,
			 std::to_string(max_attackers),
			 &AttackBox::send_more_soldiers,
			 _("Send more soldiers"));

	m_slider_soldiers->set_enabled(max_attackers > 0);
	m_add_soldiers   ->set_enabled(max_attackers > 0);
	m_less_soldiers  ->set_enabled(max_attackers > 0);
=======
	   (boost::format(_("%1% / %2%")) % (max_attackers > 0 ? 1 : 0) % max_attackers).str();

	soldiers_text_.reset(&add_text(columnbox,
	                               attack_string,
	                               UI::Box::AlignCenter,
	                               UI::g_fh1->fontset().serif(),
	                               UI_FONT_SIZE_ULTRASMALL));

	soldiers_slider_ = add_slider(columnbox,
	                              100,
	                              10,
	                              0,
	                              max_attackers,
	                              max_attackers > 0 ? 1 : 0,
	                              "pics/but2.png",
	                              _("Number of soldiers"));

	soldiers_slider_->changed.connect(boost::bind(&AttackBox::update_attack, this));
	more_soldiers_ = add_button(linebox,
	                            std::to_string(max_attackers),
	                            &AttackBox::send_more_soldiers,
	                            _("Send more soldiers"));

	soldiers_slider_->set_enabled(max_attackers > 0);
	more_soldiers_->set_enabled(max_attackers > 0);
	less_soldiers_->set_enabled(max_attackers > 0);
>>>>>>> e5f2a8d1
}

void AttackBox::send_less_soldiers() {
	assert(soldiers_slider_.get());
	soldiers_slider_->set_value(soldiers_slider_->get_value() - 1);
}

void AttackBox::send_more_soldiers() {
	soldiers_slider_->set_value(soldiers_slider_->get_value() + 1);
}

uint32_t AttackBox::soldiers() const {
	assert(soldiers_slider_.get());
	return soldiers_slider_->get_value();
}<|MERGE_RESOLUTION|>--- conflicted
+++ resolved
@@ -84,30 +84,12 @@
 	return result;
 }
 
-<<<<<<< HEAD
-UI::Button & AttackBox::add_button
-	(UI::Box           & parent,
-	 const std::string & text,
-	 void         (AttackBox::*fn)(),
-	 const std::string & tooltip_text)
-{
-	UI::Button * button =
-		new UI::Button
-			(&parent, text,
-			 8, 8, 26, 26,
-			 g_gr->images().get("images/ui_basic/but2.png"),
-			 text,
-			 tooltip_text);
-	button->sigclicked.connect(boost::bind(fn, boost::ref(*this)));
-	parent.add(button, Box::AlignCenter);
-	return *button;
-=======
 std::unique_ptr<UI::Button> AttackBox::add_button(UI::Box& parent,
                                                   const std::string& text,
                                                   void (AttackBox::*fn)(),
                                                   const std::string& tooltip_text) {
 	std::unique_ptr<UI::Button> button(new UI::Button(
-	   &parent, text, 8, 8, 26, 26, g_gr->images().get("pics/but2.png"), text, tooltip_text));
+		&parent, text, 8, 8, 26, 26, g_gr->images().get("images/ui_basic/but2.png"), text, tooltip_text));
 	button.get()->sigclicked.connect(boost::bind(fn, boost::ref(*this)));
 	parent.add(button.get(), Box::AlignCenter);
 	return button;
@@ -122,7 +104,6 @@
 		update_attack();
 		lastupdate_ = gametime;
 	}
->>>>>>> e5f2a8d1
 }
 
 void AttackBox::update_attack() {
@@ -166,34 +147,6 @@
 	linebox.add(&columnbox, UI::Box::AlignCenter);
 
 	const std::string attack_string =
-<<<<<<< HEAD
-			(boost::format(_("%1% / %2%")) % (max_attackers > 0 ? 1 : 0) % max_attackers).str();
-
-	m_text_soldiers =
-		&add_text(columnbox, attack_string, UI::Box::AlignCenter,
-					 UI::g_fh1->fontset().serif(),
-					 UI_FONT_SIZE_ULTRASMALL);
-
-	m_slider_soldiers =
-		&add_slider
-			(columnbox,
-			 100, 10,
-			 0, max_attackers, max_attackers > 0 ? 1 : 0,
-			 "images/ui_basic/but2.png",
-			 _("Number of soldiers"));
-
-	m_slider_soldiers->changed.connect(boost::bind(&AttackBox::update_attack, this));
-	m_add_soldiers =
-		&add_button
-			(linebox,
-			 std::to_string(max_attackers),
-			 &AttackBox::send_more_soldiers,
-			 _("Send more soldiers"));
-
-	m_slider_soldiers->set_enabled(max_attackers > 0);
-	m_add_soldiers   ->set_enabled(max_attackers > 0);
-	m_less_soldiers  ->set_enabled(max_attackers > 0);
-=======
 	   (boost::format(_("%1% / %2%")) % (max_attackers > 0 ? 1 : 0) % max_attackers).str();
 
 	soldiers_text_.reset(&add_text(columnbox,
@@ -208,7 +161,7 @@
 	                              0,
 	                              max_attackers,
 	                              max_attackers > 0 ? 1 : 0,
-	                              "pics/but2.png",
+											"images/ui_basic/but2.png",
 	                              _("Number of soldiers"));
 
 	soldiers_slider_->changed.connect(boost::bind(&AttackBox::update_attack, this));
@@ -220,7 +173,6 @@
 	soldiers_slider_->set_enabled(max_attackers > 0);
 	more_soldiers_->set_enabled(max_attackers > 0);
 	less_soldiers_->set_enabled(max_attackers > 0);
->>>>>>> e5f2a8d1
 }
 
 void AttackBox::send_less_soldiers() {
