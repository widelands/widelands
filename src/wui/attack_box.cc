/*
 * Copyright (C) 2002-2004, 2006-2011 by the Widelands Development Team
 *
 * This program is free software; you can redistribute it and/or
 * modify it under the terms of the GNU General Public License
 * as published by the Free Software Foundation; either version 2
 * of the License, or (at your option) any later version.
 *
 * This program is distributed in the hope that it will be useful,
 * but WITHOUT ANY WARRANTY; without even the implied warranty of
 * MERCHANTABILITY or FITNESS FOR A PARTICULAR PURPOSE.  See the
 * GNU General Public License for more details.
 *
 * You should have received a copy of the GNU General Public License
 * along with this program; if not, write to the Free Software
 * Foundation, Inc., 51 Franklin Street, Fifth Floor, Boston, MA  02110-1301, USA.
 *
 */

#include "wui/attack_box.h"

#include <memory>
#include <string>

#include <boost/format.hpp>

#include "base/macros.h"
#include "graphic/font_handler1.h"
#include "graphic/graphic.h"
#include "graphic/text/font_set.h"
#include "graphic/text_constants.h"
#include "logic/map_objects/tribes/soldier.h"

constexpr int32_t kUpdateTimeInGametimeMs = 1000;  //  1 second, gametime

AttackBox::AttackBox(UI::Panel* parent,
                     Widelands::Player* player,
                     Widelands::FCoords* target,
                     uint32_t const x,
                     uint32_t const y)
   : UI::Box(parent, x, y, UI::Box::Vertical),
     player_(player),
     map_(&player_->egbase().map()),
     node_coordinates_(target),
     lastupdate_(0) {
	init();
}

uint32_t AttackBox::get_max_attackers() {
	assert(map_);
	assert(player_);

	if (upcast(Building, building, map_->get_immovable(*node_coordinates_)))
		return player_->find_attack_soldiers(building->base_flag());
	return 0;
}

std::unique_ptr<UI::HorizontalSlider> AttackBox::add_slider(UI::Box& parent,
                                                            uint32_t width,
                                                            uint32_t height,
                                                            uint32_t min,
                                                            uint32_t max,
                                                            uint32_t initial,
                                                            char const* picname,
                                                            char const* hint) {
	std::unique_ptr<UI::HorizontalSlider> result(new UI::HorizontalSlider(
	   &parent, 0, 0, width, height, min, max, initial, g_gr->images().get(picname), hint));
	parent.add(result.get(), UI::Align::kHCenter);
	return result;
}

UI::Textarea& AttackBox::add_text(UI::Box& parent,
                                  std::string str,
											 UI::Align alignment,
                                  const std::string& fontname,
                                  uint32_t fontsize) {
	UI::Textarea& result = *new UI::Textarea(&parent, str.c_str());
	UI::TextStyle textstyle;
	textstyle.font = UI::Font::get(fontname, fontsize);
	textstyle.bold = true;
	textstyle.fg = UI_FONT_CLR_FG;
	result.set_textstyle(textstyle);
	parent.add(&result, alignment);
	return result;
}

std::unique_ptr<UI::Button> AttackBox::add_button(UI::Box& parent,
                                                  const std::string& text,
                                                  void (AttackBox::*fn)(),
                                                  const std::string& tooltip_text) {
	std::unique_ptr<UI::Button> button(new UI::Button(
		&parent, text, 8, 8, 26, 26, g_gr->images().get("images/ui_basic/but2.png"), text, tooltip_text));
	button.get()->sigclicked.connect(boost::bind(fn, boost::ref(*this)));
	parent.add(button.get(), UI::Align::kHCenter);
	return button;
}

/*
 * Update available soldiers
 */
void AttackBox::think() {
	const int32_t gametime = player_->egbase().get_gametime();
	if ((gametime - lastupdate_) > kUpdateTimeInGametimeMs) {
		update_attack();
		lastupdate_ = gametime;
	}
}

void AttackBox::update_attack() {
	assert(soldiers_slider_.get());
	assert(soldiers_text_.get());
	assert(less_soldiers_.get());
	assert(more_soldiers_.get());

	int32_t max_attackers = get_max_attackers();

	if (soldiers_slider_->get_max_value() != max_attackers) {
		soldiers_slider_->set_max_value(max_attackers);
	}

	soldiers_slider_->set_enabled(max_attackers > 0);
	more_soldiers_->set_enabled(max_attackers > soldiers_slider_->get_value());
	less_soldiers_->set_enabled(soldiers_slider_->get_value() > 0);

	/** TRANSLATORS: %1% of %2% soldiers. Used in Attack box. */
	soldiers_text_->set_text(
	   (boost::format(_("%1% / %2%")) % soldiers_slider_->get_value() % max_attackers).str());

	more_soldiers_->set_title(std::to_string(max_attackers));
}

void AttackBox::init() {
	assert(node_coordinates_);

	uint32_t max_attackers = get_max_attackers();

	UI::Box& linebox = *new UI::Box(this, 0, 0, UI::Box::Horizontal);
	add(&linebox, UI::Align::kHCenter);
	add_text(linebox, _("Soldiers:"));
	linebox.add_space(8);

	less_soldiers_ =
	   add_button(linebox, "0", &AttackBox::send_less_soldiers, _("Send less soldiers"));

	//  Spliter of soldiers
	UI::Box& columnbox = *new UI::Box(&linebox, 0, 0, UI::Box::Vertical);
	linebox.add(&columnbox, UI::Align::kHCenter);

	const std::string attack_string =
	   (boost::format(_("%1% / %2%")) % (max_attackers > 0 ? 1 : 0) % max_attackers).str();

	soldiers_text_.reset(&add_text(columnbox,
	                               attack_string,
<<<<<<< HEAD
	                               UI::Box::AlignCenter,
											 UI::g_fh1->fontset()->serif(),
=======
	                               UI::Align::kHCenter,
	                               UI::g_fh1->fontset().serif(),
>>>>>>> 3c244807
	                               UI_FONT_SIZE_ULTRASMALL));

	soldiers_slider_ = add_slider(columnbox,
	                              100,
	                              10,
	                              0,
	                              max_attackers,
	                              max_attackers > 0 ? 1 : 0,
											"images/ui_basic/but2.png",
	                              _("Number of soldiers"));

	soldiers_slider_->changed.connect(boost::bind(&AttackBox::update_attack, this));
	more_soldiers_ = add_button(linebox,
	                            std::to_string(max_attackers),
	                            &AttackBox::send_more_soldiers,
	                            _("Send more soldiers"));

	soldiers_slider_->set_enabled(max_attackers > 0);
	more_soldiers_->set_enabled(max_attackers > 0);
	less_soldiers_->set_enabled(max_attackers > 0);
}

void AttackBox::send_less_soldiers() {
	assert(soldiers_slider_.get());
	soldiers_slider_->set_value(soldiers_slider_->get_value() - 1);
}

void AttackBox::send_more_soldiers() {
	soldiers_slider_->set_value(soldiers_slider_->get_value() + 1);
}

uint32_t AttackBox::soldiers() const {
	assert(soldiers_slider_.get());
	return soldiers_slider_->get_value();
}<|MERGE_RESOLUTION|>--- conflicted
+++ resolved
@@ -151,13 +151,8 @@
 
 	soldiers_text_.reset(&add_text(columnbox,
 	                               attack_string,
-<<<<<<< HEAD
-	                               UI::Box::AlignCenter,
+	                               UI::Align::kHCenter,
 											 UI::g_fh1->fontset()->serif(),
-=======
-	                               UI::Align::kHCenter,
-	                               UI::g_fh1->fontset().serif(),
->>>>>>> 3c244807
 	                               UI_FONT_SIZE_ULTRASMALL));
 
 	soldiers_slider_ = add_slider(columnbox,
