/*
 * Copyright (C) 2002-2020 by the Widelands Development Team
 *
 * This program is free software; you can redistribute it and/or
 * modify it under the terms of the GNU General Public License
 * as published by the Free Software Foundation; either version 2
 * of the License, or (at your option) any later version.
 *
 * This program is distributed in the hope that it will be useful,
 * but WITHOUT ANY WARRANTY; without even the implied warranty of
 * MERCHANTABILITY or FITNESS FOR A PARTICULAR PURPOSE.  See the
 * GNU General Public License for more details.
 *
 * You should have received a copy of the GNU General Public License
 * along with this program; if not, write to the Free Software
 * Foundation, Inc., 51 Franklin Street, Fifth Floor, Boston, MA  02110-1301, USA.
 *
 */

#include "wui/attack_box.h"

#include <memory>

#include <SDL_mouse.h>

#include "base/macros.h"
#include "graphic/style_manager.h"
#include "graphic/text_layout.h"
#include "logic/map_objects/tribes/soldier.h"

constexpr Duration kUpdateTimeInGametimeMs = Duration(500);  //  half a second, gametime

AttackBox::AttackBox(UI::Panel* parent,
                     Widelands::Player* player,
                     Widelands::FCoords* target,
                     uint32_t const x,
                     uint32_t const y)
   : UI::Box(parent, UI::PanelStyle::kWui, x, y, UI::Box::Vertical),
     player_(player),
     map_(player_->egbase().map()),
     node_coordinates_(target),
     lastupdate_(0) {
	init();
}

std::vector<Widelands::Soldier*> AttackBox::get_max_attackers() {
	assert(player_);
	if (upcast(Building, building, map_.get_immovable(*node_coordinates_))) {
		for (Widelands::Coords& coords : building->get_positions(player_->egbase())) {
			if (player_->is_seeing(map_.get_index(coords, map_.get_width()))) {
				std::vector<Widelands::Soldier*> v;
				// TODO(Nordfriese): This method decides by itself which soldier remains in the
				// building. This soldier will not show up in the result vector. Perhaps we should show
				// all available soldiers, grouped by building, so the player can choose between all
				// soldiers knowing that at least one of each group will have to stay at home. However,
				// this could clutter up the screen a lot. Especially if you have many small buildings.
				player_->find_attack_soldiers(building->base_flag(), &v);
				return v;
			}
		}
		// Player can't see any part of the building, so it can't be attacked
		// This is the same check as done later on in send_player_enemyflagaction()
	}
	return std::vector<Widelands::Soldier*>();
}

std::unique_ptr<UI::HorizontalSlider> AttackBox::add_slider(UI::Box& parent,
                                                            uint32_t width,
                                                            uint32_t height,
                                                            uint32_t min,
                                                            uint32_t max,
                                                            uint32_t initial,
                                                            char const* hint) {
	std::unique_ptr<UI::HorizontalSlider> result(new UI::HorizontalSlider(
	   &parent, 0, 0, width, height, min, max, initial, UI::SliderStyle::kWuiDark, hint));
	parent.add(result.get());
	return result;
}

UI::Textarea& AttackBox::add_text(UI::Box& parent,
                                  const std::string& str,
                                  UI::Align alignment,
                                  const UI::FontStyle style) {
	UI::Textarea& result =
<<<<<<< HEAD
	   *new UI::Textarea(&parent, UI::PanelStyle::kWui, style, str.c_str(), UI::Align::kLeft);
=======
	   *new UI::Textarea(&parent, str, UI::Align::kLeft, g_style_manager->font_style(style));
>>>>>>> de466a17
	parent.add(&result, UI::Box::Resizing::kAlign, alignment);
	return result;
}

std::unique_ptr<UI::Button> AttackBox::add_button(UI::Box& parent,
                                                  const std::string& text,
                                                  void (AttackBox::*fn)(),
                                                  const std::string& tooltip_text) {
	std::unique_ptr<UI::Button> button(new UI::Button(
	   &parent, text, 8, 8, 34, 34, UI::ButtonStyle::kWuiPrimary, text, tooltip_text));
	button->sigclicked.connect([this, fn]() { (this->*fn)(); });
	parent.add(button.get());
	return button;
}

/*
 * Update available soldiers
 */
void AttackBox::think() {
	if ((player_->egbase().get_gametime() - lastupdate_) > kUpdateTimeInGametimeMs) {
		update_attack(false);
	}
}

static inline std::string slider_heading(uint32_t num_attackers) {
	/** TRANSLATORS: Number of soldiers that should attack. Used in Attack box. */
	return (boost::format(ngettext("%u soldier", "%u soldiers", num_attackers)) % num_attackers)
	   .str();
}

void AttackBox::update_attack(bool action_on_panel) {
	lastupdate_ = player_->egbase().get_gametime();

	assert(soldiers_slider_.get());
	assert(soldiers_text_.get());
	assert(less_soldiers_.get());
	assert(more_soldiers_.get());
	assert(attacking_soldiers_.get());
	assert(remaining_soldiers_.get());

	std::vector<Widelands::Soldier*> all_attackers = get_max_attackers();
	const int max_attackers = all_attackers.size();

	// Update number of available soldiers
	if (soldiers_slider_->get_max_value() != max_attackers) {
		soldiers_slider_->set_max_value(max_attackers);
	}

	// Add new soldiers and remove missing soldiers to/from the list
	for (const auto& s : all_attackers) {
		if (!attacking_soldiers_->contains(s) && !remaining_soldiers_->contains(s)) {
			remaining_soldiers_->add(s);
		}
	}
	for (const auto& s : remaining_soldiers_->get_soldiers()) {
		if (std::find(all_attackers.begin(), all_attackers.end(), s) == all_attackers.end()) {
			remaining_soldiers_->remove(s);
		}
	}
	for (const auto& s : attacking_soldiers_->get_soldiers()) {
		if (std::find(all_attackers.begin(), all_attackers.end(), s) == all_attackers.end()) {
			attacking_soldiers_->remove(s);
		}
	}

	if (action_on_panel) {
		// The player clicked on soldiers in the list – update slider
		soldiers_slider_->set_value(attacking_soldiers_->count_soldiers());
	} else {
		// The slider was moved or we were called from think() – shift lacking/extra soldiers between
		// the lists
		const int32_t lacking = soldiers_slider_->get_value() - attacking_soldiers_->count_soldiers();
		if (lacking > 0) {
			for (int32_t i = 0; i < lacking; ++i) {
				const Widelands::Soldier* s = remaining_soldiers_->get_soldier();
				remaining_soldiers_->remove(s);
				attacking_soldiers_->add(s);
			}
		} else if (lacking < 0) {
			for (int32_t i = 0; i > lacking; --i) {
				const Widelands::Soldier* s = attacking_soldiers_->get_soldier();
				attacking_soldiers_->remove(s);
				remaining_soldiers_->add(s);
			}
		}
	}

	// Update slider, buttons and texts
	soldiers_slider_->set_enabled(max_attackers > 0);
	more_soldiers_->set_enabled(max_attackers > soldiers_slider_->get_value());
	less_soldiers_->set_enabled(soldiers_slider_->get_value() > 0);
	attack_button_->set_enabled(soldiers_slider_->get_value() > 0);

	soldiers_text_->set_text(slider_heading(soldiers_slider_->get_value()));

	more_soldiers_->set_title(std::to_string(max_attackers));
}

void AttackBox::init() {
	assert(node_coordinates_);
	std::vector<Widelands::Soldier*> all_attackers = get_max_attackers();
	const size_t max_attackers = all_attackers.size();

	UI::Box& mainbox = *new UI::Box(this, UI::PanelStyle::kWui, 0, 0, UI::Box::Vertical);
	add(&mainbox);

	UI::Box& linebox = *new UI::Box(&mainbox, UI::PanelStyle::kWui, 0, 0, UI::Box::Horizontal);
	mainbox.add(&linebox);

	less_soldiers_ = add_button(linebox, "0", &AttackBox::send_less_soldiers,
	                            _("Send less soldiers. Hold down Ctrl to send no soldiers"));

	UI::Box& columnbox = *new UI::Box(&linebox, UI::PanelStyle::kWui, 0, 0, UI::Box::Vertical);
	linebox.add(&columnbox);

	soldiers_text_.reset(&add_text(columnbox, slider_heading(max_attackers > 0 ? 1 : 0),
	                               UI::Align::kCenter, UI::FontStyle::kWuiAttackBoxSliderLabel));

	soldiers_slider_ = add_slider(
	   columnbox, 210, 17, 0, max_attackers, max_attackers > 0 ? 1 : 0, _("Number of soldiers"));
	soldiers_slider_->changed.connect([this]() { update_attack(false); });

	more_soldiers_ =
	   add_button(linebox, std::to_string(max_attackers), &AttackBox::send_more_soldiers,
	              _("Send more soldiers. Hold down Ctrl to send as many soldiers as possible"));
	linebox.add_space(8);

	attack_button_.reset(new UI::Button(
	   &linebox, "attack", 8, 8, 34, 34, UI::ButtonStyle::kWuiPrimary,
	   g_image_cache->get("images/wui/buildings/menu_attack.png"), _("Start attack")));
	linebox.add(attack_button_.get());

	attacking_soldiers_.reset(new ListOfSoldiers(&mainbox, this, 0, 0, 30, 30));
	remaining_soldiers_.reset(new ListOfSoldiers(&mainbox, this, 0, 0, 30, 30));
	attacking_soldiers_->set_complement(remaining_soldiers_.get());
	remaining_soldiers_->set_complement(attacking_soldiers_.get());
	for (const auto& s : all_attackers) {
		remaining_soldiers_->add(s);
	}

	boost::format tooltip_format("<p>%s%s%s</p>");
	{
		UI::Textarea& txt =
		   add_text(mainbox, _("Attackers:"), UI::Align::kLeft, UI::FontStyle::kWuiLabel);
		// Needed so we can get tooltips
		txt.set_handle_mouse(true);
		txt.set_tooltip(
		   (tooltip_format %
		    g_style_manager->font_style(UI::FontStyle::kWuiTooltipHeader)
		       .as_font_tag(_("Click on a soldier to remove him from the list of attackers")) %
		    as_listitem(
		       _("Hold down Ctrl to remove all soldiers from the list"), UI::FontStyle::kWuiTooltip) %
		    as_listitem(_("Hold down Shift to remove all soldiers up to the one you’re pointing at"),
		                UI::FontStyle::kWuiTooltip))
		      .str());
		mainbox.add(attacking_soldiers_.get(), UI::Box::Resizing::kFullSize);
	}

	{
		UI::Textarea& txt =
		   add_text(mainbox, _("Not attacking:"), UI::Align::kLeft, UI::FontStyle::kWuiLabel);
		txt.set_handle_mouse(true);
		txt.set_tooltip(
		   (tooltip_format %
		    g_style_manager->font_style(UI::FontStyle::kWuiTooltipHeader)
		       .as_font_tag(_("Click on a soldier to add him to the list of attackers")) %
		    as_listitem(
		       _("Hold down Ctrl to add all soldiers to the list"), UI::FontStyle::kWuiTooltip) %
		    as_listitem(_("Hold down Shift to add all soldiers up to the one you’re pointing at"),
		                UI::FontStyle::kWuiTooltip))
		      .str());
		mainbox.add(remaining_soldiers_.get(), UI::Box::Resizing::kFullSize);
	}

	soldiers_slider_->set_enabled(max_attackers > 0);
	more_soldiers_->set_enabled(max_attackers > 0);
	// Update the list of soldiers now to avoid a flickering window in the next tick
	update_attack(false);
}

void AttackBox::send_less_soldiers() {
	assert(soldiers_slider_.get());
	soldiers_slider_->set_value((SDL_GetModState() & KMOD_CTRL) ? 0 :
	                                                              soldiers_slider_->get_value() - 1);
}

void AttackBox::send_more_soldiers() {
	soldiers_slider_->set_value((SDL_GetModState() & KMOD_CTRL) ? soldiers_slider_->get_max_value() :
	                                                              soldiers_slider_->get_value() + 1);
}

size_t AttackBox::count_soldiers() const {
	return attacking_soldiers_->count_soldiers();
}

std::vector<Widelands::Serial> AttackBox::soldiers() const {
	std::vector<Widelands::Serial> result;
	for (const auto& s : attacking_soldiers_->get_soldiers()) {
		result.push_back(s->serial());
	}
	return result;
}

constexpr int kSoldierIconWidth = 32;
constexpr int kSoldierIconHeight = 30;

AttackBox::ListOfSoldiers::ListOfSoldiers(UI::Panel* const parent,
                                          AttackBox* parent_box,
                                          int32_t const x,
                                          int32_t const y,
                                          int const w,
                                          int const h,
                                          bool restrict_rows)
   : UI::Panel(parent, UI::PanelStyle::kWui, x, y, w, h),
     restricted_row_number_(restrict_rows),
     attack_box_(parent_box) {
	update_desired_size();
}

bool AttackBox::ListOfSoldiers::handle_mousepress(uint8_t btn, int32_t x, int32_t y) {
	if (btn != SDL_BUTTON_LEFT || !other_) {
		return UI::Panel::handle_mousepress(btn, x, y);
	}
	if (SDL_GetModState() & KMOD_CTRL) {
		for (const auto& s : get_soldiers()) {
			remove(s);
			other_->add(s);
		}
	} else {
		const Widelands::Soldier* soldier = soldier_at(x, y);
		if (!soldier) {
			return UI::Panel::handle_mousepress(btn, x, y);
		}
		if (SDL_GetModState() & KMOD_SHIFT) {
			for (const auto& s : get_soldiers()) {
				remove(s);
				other_->add(s);
				if (s == soldier) {
					break;
				}
			}
		} else {
			remove(soldier);
			other_->add(soldier);
		}
	}
	attack_box_->update_attack(true);
	return true;
}

void AttackBox::ListOfSoldiers::handle_mousein(bool) {
	set_tooltip(std::string());
}

bool AttackBox::ListOfSoldiers::handle_mousemove(uint8_t, int32_t x, int32_t y, int32_t, int32_t) {
	if (const Widelands::Soldier* soldier = soldier_at(x, y)) {
		set_tooltip((boost::format(_("HP: %1$u/%2$u  AT: %3$u/%4$u  DE: %5$u/%6$u  EV: %7$u/%8$u")) %
		             soldier->get_health_level() % soldier->descr().get_max_health_level() %
		             soldier->get_attack_level() % soldier->descr().get_max_attack_level() %
		             soldier->get_defense_level() % soldier->descr().get_max_defense_level() %
		             soldier->get_evade_level() % soldier->descr().get_max_evade_level())
		               .str());
	} else {
		set_tooltip(std::string());
	}
	return true;
}

Widelands::Extent AttackBox::ListOfSoldiers::size() const {
	const size_t nr_soldiers = count_soldiers();
	uint32_t rows = nr_soldiers / current_size_;
	if (nr_soldiers == 0 || rows * current_size_ < nr_soldiers) {
		++rows;
	}
	if (restricted_row_number_) {
		return Widelands::Extent(rows, current_size_);
	} else {
		return Widelands::Extent(current_size_, rows);
	}
}

void AttackBox::ListOfSoldiers::update_desired_size() {
	current_size_ = std::max(
	   1, restricted_row_number_ ? get_h() / kSoldierIconHeight : get_w() / kSoldierIconWidth);
	const Widelands::Extent e = size();
	set_desired_size(e.w * kSoldierIconWidth, e.h * kSoldierIconHeight);
}

const Widelands::Soldier* AttackBox::ListOfSoldiers::soldier_at(int32_t x, int32_t y) const {
	if (x < 0 || y < 0 || soldiers_.empty()) {
		return nullptr;
	}
	const int32_t col = x / kSoldierIconWidth;
	const int32_t row = y / kSoldierIconHeight;
	assert(col >= 0);
	assert(row >= 0);
	if ((restricted_row_number_ ? row : col) >= current_size_) {
		return nullptr;
	}
	const int index = restricted_row_number_ ? current_size_ * col + row : current_size_ * row + col;
	assert(index >= 0);
	return static_cast<unsigned int>(index) < soldiers_.size() ? soldiers_[index] : nullptr;
}

void AttackBox::ListOfSoldiers::add(const Widelands::Soldier* s) {
	soldiers_.push_back(s);
	update_desired_size();
}

void AttackBox::ListOfSoldiers::remove(const Widelands::Soldier* s) {
	const auto it = std::find(soldiers_.begin(), soldiers_.end(), s);
	assert(it != soldiers_.end());
	soldiers_.erase(it);
	update_desired_size();
}

void AttackBox::ListOfSoldiers::draw(RenderTarget& dst) {
	const size_t nr_soldiers = soldiers_.size();
	int32_t column = 0;
	int32_t row = 0;
	for (uint32_t i = 0; i < nr_soldiers; ++i) {
		Vector2i location(column * kSoldierIconWidth, row * kSoldierIconHeight);
		soldiers_[i]->draw_info_icon(
		   location, 1.0f, Soldier::InfoMode::kInBuilding, InfoToDraw::kSoldierLevels, &dst);
		if (restricted_row_number_) {
			++row;
			if (row >= current_size_) {
				row = 0;
				++column;
			}
		} else {
			++column;
			if (column >= current_size_) {
				column = 0;
				++row;
			}
		}
	}
}<|MERGE_RESOLUTION|>--- conflicted
+++ resolved
@@ -82,11 +82,7 @@
                                   UI::Align alignment,
                                   const UI::FontStyle style) {
 	UI::Textarea& result =
-<<<<<<< HEAD
-	   *new UI::Textarea(&parent, UI::PanelStyle::kWui, style, str.c_str(), UI::Align::kLeft);
-=======
-	   *new UI::Textarea(&parent, str, UI::Align::kLeft, g_style_manager->font_style(style));
->>>>>>> de466a17
+	   *new UI::Textarea(&parent, UI::PanelStyle::kWui, style, str, UI::Align::kLeft);
 	parent.add(&result, UI::Box::Resizing::kAlign, alignment);
 	return result;
 }
