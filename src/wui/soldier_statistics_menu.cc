--- conflicted
+++ resolved
@@ -21,33 +21,12 @@
 
 #include "logic/game_data_error.h"
 #include "logic/map_objects/tribes/soldier.h"
-<<<<<<< HEAD
-#include "ui_basic/box.h"
-#include "wui/waresdisplay.h"
-
-SoldierStatisticsMenu::SoldierStatisticsMenu(InteractivePlayer& parent,
-                                             UI::UniqueWindow::Registry& registry)
-   : UI::UniqueWindow(&parent,
-                      UI::WindowStyle::kWui,
-                      "soldier_statistics",
-                      &registry,
-                      100,
-                      100,
-                      _("Soldier Statistics")),
-     player_(parent.player()),
-     tabs_(this, UI::TabPanelStyle::kWuiDark) {
-
-	UI::Box* vbox = new UI::Box(&tabs_, UI::PanelStyle::kWui, 0, 0, UI::Box::Vertical);
-
-=======
-#include "ui_basic/tabpanel.h"
 #include "wui/waresdisplay.h"
 
 SoldierStatisticsPanel::SoldierStatisticsPanel(UI::Panel& parent,
                                                const Widelands::Player& player,
                                                const CountingFn& cfn)
    : UI::Box(&parent, UI::PanelStyle::kWui, 0, 0, UI::Box::Vertical), counting_function_(cfn) {
->>>>>>> a7df4907
 	// To optimize the layout, we arrange Attack and Evade level gradients horizontally
 	// and Health and Defense level gradients vertically
 	const Widelands::SoldierDescr& soldier = dynamic_cast<const Widelands::SoldierDescr&>(
@@ -116,11 +95,6 @@
 		}
 	}
 
-<<<<<<< HEAD
-	tabs_.add("all", _("Overview"), vbox);
-
-	vbox = new UI::Box(&tabs_, UI::PanelStyle::kWui, 0, 0, UI::Box::Vertical);
-=======
 	update();
 }
 
@@ -157,12 +131,13 @@
                       100,
                       100,
                       _("Soldier Statistics")),
-     player_(parent.player()) {
+     player_(parent.player()),
+     tabs_(this, UI::TabPanelStyle::kWuiDark) {
 	UI::TabPanel* tabs = new UI::TabPanel(this, UI::TabPanelStyle::kWuiDark);
 
-	tabs->add("all", _("Overview"),
+	tabs_.add("all", _("Overview"),
 	          new SoldierStatisticsPanel(
-	             *tabs, player_, [this](uint32_t h, uint32_t a, uint32_t d, uint32_t e) {
+	             tabs_, player_, [this](uint32_t h, uint32_t a, uint32_t d, uint32_t e) {
 		             return player_.count_soldiers(h, a, d, e);
 	             }));
 
@@ -173,8 +148,7 @@
 	max_health_ = soldier.get_max_health_level();
 	max_evade_ = soldier.get_max_evade_level();
 
-	UI::Box* vbox = new UI::Box(tabs, UI::PanelStyle::kWui, 0, 0, UI::Box::Vertical);
->>>>>>> a7df4907
+	UI::Box* vbox = new UI::Box(&tabs_, UI::PanelStyle::kWui, 0, 0, UI::Box::Vertical);
 
 	UI::Box* hbox1 = new UI::Box(vbox, UI::PanelStyle::kWui, 0, 0, UI::Box::Horizontal);
 	UI::Box* hbox2 = new UI::Box(vbox, UI::PanelStyle::kWui, 0, 0, UI::Box::Horizontal);
