--- conflicted
+++ resolved
@@ -40,19 +40,18 @@
 
 // Used to indicate that a profile has been saved or deleted, so all open windows can update it
 struct NoteEconomyProfile {
-	NoteEconomyProfile(Widelands::Serial s) : serial(s) {
+	NoteEconomyProfile(Widelands::Serial ware, Widelands::Serial worker) : ware_serial(ware), worker_serial(worker) {
 	}
-	Widelands::Serial serial;
+	Widelands::Serial ware_serial;
+	Widelands::Serial worker_serial;
 	CAN_BE_SENT_AS_NOTE(NoteId::EconomyProfile)
 };
 
 struct EconomyOptionsWindow : public UI::Window {
-<<<<<<< HEAD
-	EconomyOptionsWindow(UI::Panel* parent, Widelands::Economy* ware_economy,
-			Widelands::Economy* worker_economy, bool can_act_ware, bool can_act_worker);
-	~EconomyOptionsWindow();
-=======
-	EconomyOptionsWindow(UI::Panel* parent, Widelands::Economy* economy, bool can_act);
+	EconomyOptionsWindow(UI::Panel* parent,
+	                     Widelands::Economy* ware_economy,
+	                     Widelands::Economy* worker_economy,
+	                     bool can_act);
 	~EconomyOptionsWindow() override;
 
 	struct PredefinedTargets {
@@ -80,7 +79,6 @@
 	void layout() override;
 
 	void close_save_profile_window();
->>>>>>> 2497dc34
 
 private:
 	struct TargetWaresDisplay : public AbstractWaresDisplay {
@@ -131,13 +129,9 @@
 	/// Actions performed when a NoteEconomyWindow is received.
 	void on_economy_note(const Widelands::NoteEconomy& note);
 
-<<<<<<< HEAD
+	UI::Box main_box_;
 	Widelands::Serial ware_serial_;
 	Widelands::Serial worker_serial_;
-=======
-	UI::Box main_box_;
-	Widelands::Serial serial_;
->>>>>>> 2497dc34
 	Widelands::Player* player_;
 	UI::TabPanel tabpanel_;
 	EconomyOptionsPanel* ware_panel_;
