--- conflicted
+++ resolved
@@ -38,11 +38,8 @@
 #include "profile/profile.h"
 #include "wui/constructionsitewindow.h"
 #include "wui/dismantlesitewindow.h"
-<<<<<<< HEAD
+#include "wui/game_client_disconnected.h"
 #include "wui/game_main_menu_save_game.h"
-=======
-#include "wui/game_client_disconnected.h"
->>>>>>> 2d5ecf88
 #include "wui/game_summary.h"
 #include "wui/militarysitewindow.h"
 #include "wui/productionsitewindow.h"
@@ -95,13 +92,7 @@
 		   default:
 			   break;
 		   }
-<<<<<<< HEAD
-		});
-
-	chat_overlay()->set_chat_provider(*chat_provider);
-=======
 	   });
->>>>>>> 2d5ecf88
 }
 
 /// \return a pointer to the running \ref Game instance.
@@ -157,7 +148,6 @@
 	hide_minimap();
 }
 
-<<<<<<< HEAD
 bool InteractiveGameBase::handle_key(bool down, SDL_Keysym code) {
 	if (down)
 		switch (code.sym) {
@@ -182,7 +172,8 @@
 		}
 
 	return InteractiveBase::handle_key(down, code);
-=======
+}
+
 void InteractiveGameBase::start() {
 	// Multiplayer games don't save the view position, so we go to the starting position instead
 	if (is_multiplayer()) {
@@ -201,7 +192,6 @@
 			map_view()->scroll_to_field(game().map().get_starting_pos(pln), MapView::Transition::Jump);
 		}
 	}
->>>>>>> 2d5ecf88
 }
 
 void InteractiveGameBase::on_buildhelp_changed(const bool value) {
