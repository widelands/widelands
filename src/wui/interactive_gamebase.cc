/*
 * Copyright (C) 2007-2021 by the Widelands Development Team
 *
 * This program is free software; you can redistribute it and/or
 * modify it under the terms of the GNU General Public License
 * as published by the Free Software Foundation; either version 2
 * of the License, or (at your option) any later version.
 *
 * This program is distributed in the hope that it will be useful,
 * but WITHOUT ANY WARRANTY; without even the implied warranty of
 * MERCHANTABILITY or FITNESS FOR A PARTICULAR PURPOSE.  See the
 * GNU General Public License for more details.
 *
 * You should have received a copy of the GNU General Public License
 * along with this program; if not, write to the Free Software
 * Foundation, Inc., 51 Franklin Street, Fifth Floor, Boston, MA  02110-1301, USA.
 *
 */

#include "wui/interactive_gamebase.h"

#include <memory>

#include "base/macros.h"
#include "base/multithreading.h"
#include "graphic/font_handler.h"
#include "graphic/rendertarget.h"
#include "graphic/text_layout.h"
#include "logic/game.h"
#include "logic/game_controller.h"
#include "logic/map.h"
#include "logic/map_objects/findbob.h"
#include "logic/map_objects/tribes/ship.h"
#include "logic/player.h"
#include "network/gamehost.h"
#include "wlapplication_options.h"
#include "wui/game_chat_menu.h"
#include "wui/game_client_disconnected.h"
#include "wui/game_exit_confirm_box.h"
#include "wui/game_main_menu_save_game.h"
#include "wui/game_options_sound_menu.h"
#include "wui/game_summary.h"
#include "wui/info_panel.h"
#include "wui/interactive_player.h"
#include "wui/toolbar.h"
#include "wui/watchwindow.h"

namespace {

std::string speed_string(int const speed) {
	if (speed) {
		return (boost::format("%u.%ux") % (speed / 1000) % (speed / 100 % 10)).str();
	}
	return _("PAUSE");
}

constexpr uint8_t kSpeedSlow = 250;
constexpr uint16_t kSpeedDefault = 1000;
constexpr uint16_t kSpeedFast = 10000;
}  // namespace

InteractiveGameBase::InteractiveGameBase(Widelands::Game& g,
                                         Section& global_s,
                                         bool const multiplayer,
                                         ChatProvider* chat_provider)
   : InteractiveBase(g, global_s, chat_provider),
     multiplayer_(multiplayer),
     showhidemenu_(toolbar(),
                   "dropdown_menu_showhide",
                   0,
                   0,
                   MainToolbar::kButtonSize,
                   10,
                   MainToolbar::kButtonSize,
                   /** TRANSLATORS: Title for a menu button in the game. This menu will show/hide
                      building spaces, census, status, etc. */
                   _("Show / Hide"),
                   UI::DropdownType::kPictorialMenu,
                   UI::PanelStyle::kWui,
                   UI::ButtonStyle::kWuiPrimary),
     mainmenu_(toolbar(),
               "dropdown_menu_main",
               0,
               0,
               MainToolbar::kButtonSize,
               10,
               MainToolbar::kButtonSize,
               as_tooltip_text_with_hotkey(
                  /** TRANSLATORS: Title for the main menu button in the game */
                  _("Main Menu"),
                  pgettext("hotkey", "Esc"),
                  UI::PanelStyle::kWui),
               UI::DropdownType::kPictorialMenu,
               UI::PanelStyle::kWui,
               UI::ButtonStyle::kWuiPrimary),
     gamespeedmenu_(toolbar(),
                    "dropdown_menu_gamespeed",
                    0,
                    0,
                    MainToolbar::kButtonSize,
                    10,
                    MainToolbar::kButtonSize,
                    /** TRANSLATORS: Title for a menu button in the game. This menu will show
                       options o increase/decrease the gamespeed, and to pause the game */
                    _("Game Speed"),
                    UI::DropdownType::kPictorialMenu,
                    UI::PanelStyle::kWui,
                    UI::ButtonStyle::kWuiPrimary) {
	if (chat_provider_ != nullptr) {
		chat_overlay()->set_chat_provider(*chat_provider_);
	}
}

void InteractiveGameBase::add_main_menu() {
	mainmenu_.set_image(g_image_cache->get("images/wui/menus/main_menu.png"));
	toolbar()->add(&mainmenu_);
	mainmenu_.selected.connect([this] { main_menu_selected(mainmenu_.get_selected()); });
	rebuild_main_menu();
}

void InteractiveGameBase::rebuild_main_menu() {
	mainmenu_.clear();

#ifndef NDEBUG  //  only in debug builds
	/** TRANSLATORS: An entry in the game's main menu */
	mainmenu_.add(_("Script Console"), MainMenuEntry::kScriptConsole,
	              g_image_cache->get("images/wui/menus/lua.png"), false,
	              /** TRANSLATORS: Tooltip for Script Console in the game's main menu */
	              "", pgettext("hotkey", "Ctrl+Shift+Space"));
#endif

	menu_windows_.sound_options.open_window = [this] {
		new GameOptionsSoundMenu(*this, menu_windows_.sound_options);
	};
	/** TRANSLATORS: An entry in the game's main menu */
	mainmenu_.add(_("Sound Options"), MainMenuEntry::kOptions,
	              g_image_cache->get("images/wui/menus/options.png"), false,
	              /** TRANSLATORS: Tooltip for Sound Options in the game's main menu */
	              _("Set sound effect and music options"));

	menu_windows_.savegame.open_window = [this] {
		new GameMainMenuSaveGame(*this, menu_windows_.savegame, GameMainMenuSaveGame::Type::kSave);
	};
	/** TRANSLATORS: An entry in the game's main menu */
	mainmenu_.add(_("Save Game"), MainMenuEntry::kSaveMap,
	              g_image_cache->get("images/wui/menus/save_game.png"), false, "",
	              shortcut_string_for(KeyboardShortcut::kInGameSave));

	if (!is_multiplayer() && !game().is_replay()) {
		menu_windows_.loadgame.open_window = [this] {
			new GameMainMenuSaveGame(*this, menu_windows_.loadgame, GameMainMenuSaveGame::Type::kLoad);
		};
		/** TRANSLATORS: An entry in the game's main menu */
		mainmenu_.add(_("Load Game"), MainMenuEntry::kLoadMap,
		              g_image_cache->get("images/wui/menus/load_game.png"), false, "",
		              shortcut_string_for(KeyboardShortcut::kInGameLoad));
	}

	if (!game().list_of_scenarios().empty()) {
		/** TRANSLATORS: An entry in the game's main menu */
		mainmenu_.add(_("Restart Scenario"), MainMenuEntry::kRestartScenario,
		              g_image_cache->get("images/wui/menus/restart_scenario.png"));
	}

	mainmenu_.add(
	   /** TRANSLATORS: An entry in the game's main menu */
	   _("Exit Game"), MainMenuEntry::kExitGame, g_image_cache->get("images/wui/menus/exit.png"));
}

void InteractiveGameBase::main_menu_selected(MainMenuEntry entry) {
	switch (entry) {
#ifndef NDEBUG  //  only in debug builds
	case MainMenuEntry::kScriptConsole: {
		GameChatMenu::create_script_console(this, debugconsole_, *DebugConsole::get_chat_provider());
	} break;
#endif
	case MainMenuEntry::kOptions: {
		menu_windows_.sound_options.toggle();
	} break;
	case MainMenuEntry::kSaveMap: {
		menu_windows_.savegame.toggle();
	} break;
	case MainMenuEntry::kRestartScenario: {
		if (SDL_GetModState() & KMOD_CTRL) {
			game().set_next_game_to_load(game().list_of_scenarios().front());
			end_modal<UI::Panel::Returncodes>(UI::Panel::Returncodes::kBack);
		} else {
			GameExitConfirmBox* gecb =
			   new GameExitConfirmBox(*this, *this, _("Restart Scenario"),
			                          _("Are you sure you wish to restart this scenario?"));
			gecb->ok.connect(
			   [this] { game().set_next_game_to_load(game().list_of_scenarios().front()); });
		}
	} break;
	case MainMenuEntry::kLoadMap:
		if (!is_multiplayer() && !game().is_replay()) {
			menu_windows_.loadgame.toggle();
		}
		break;
	case MainMenuEntry::kExitGame: {
		if (SDL_GetModState() & KMOD_CTRL) {
			end_modal<UI::Panel::Returncodes>(UI::Panel::Returncodes::kBack);
		} else {
			new GameExitConfirmBox(*this, *this);
		}
	} break;
	}
}

void InteractiveGameBase::add_showhide_menu() {
	showhidemenu_.set_image(g_image_cache->get("images/wui/menus/showhide.png"));
	toolbar()->add(&showhidemenu_);

	rebuild_showhide_menu();
	showhidemenu_.selected.connect([this] { showhide_menu_selected(showhidemenu_.get_selected()); });
}

void InteractiveGameBase::rebuild_showhide_menu() {
	const ShowHideEntry last_selection =
	   showhidemenu_.has_selection() ? showhidemenu_.get_selected() : ShowHideEntry::kBuildingSpaces;
	showhidemenu_.clear();

	/** TRANSLATORS: An entry in the game's show/hide menu to toggle whether building spaces are
	 * shown */
	showhidemenu_.add(buildhelp() ? _("Hide Building Spaces") : _("Show Building Spaces"),
	                  ShowHideEntry::kBuildingSpaces,
	                  g_image_cache->get("images/wui/menus/toggle_buildhelp.png"), false, "",
	                  shortcut_string_for(KeyboardShortcut::kCommonBuildhelp));

	/** TRANSLATORS: An entry in the game's show/hide menu to toggle whether building names are shown
	 */
	showhidemenu_.add(get_display_flag(dfShowCensus) ? _("Hide Census") : _("Show Census"),
	                  ShowHideEntry::kCensus,
	                  g_image_cache->get("images/wui/menus/toggle_census.png"), false, "",
	                  shortcut_string_for(KeyboardShortcut::kInGameShowhideCensus));

	showhidemenu_.add(get_display_flag(dfShowStatistics) ?
<<<<<<< HEAD
	                     /** TRANSLATORS: An entry in the game's show/hide menu to toggle whether
	                      * building status labels are shown */
	                     _("Hide Status") :
	                     _("Show Status"),
=======
                         /** TRANSLATORS: An entry in the game's show/hide menu to toggle whether
                          * building statistics are shown */
                         _("Hide Statistics") :
                         _("Show Statistics"),
>>>>>>> 3e30ae2b
	                  ShowHideEntry::kStatistics,
	                  g_image_cache->get("images/wui/menus/toggle_statistics.png"), false, "",
	                  shortcut_string_for(KeyboardShortcut::kInGameShowhideStats));

	showhidemenu_.add(get_display_flag(dfShowSoldierLevels) ?
                         /** TRANSLATORS: An entry in the game's show/hide menu to toggle whether
                          * level information is shown above soldiers' heads */
                         _("Hide Soldier Levels") :
                         _("Show Soldier Levels"),
	                  ShowHideEntry::kSoldierLevels,
	                  g_image_cache->get("images/wui/menus/toggle_soldier_levels.png"), false, "",
	                  shortcut_string_for(KeyboardShortcut::kInGameShowhideSoldiers));

	showhidemenu_.add(get_display_flag(dfShowBuildings) ?
                         /** TRANSLATORS: An entry in the game's show/hide menu to toggle whether
                          * buildings are greyed out */
                         _("Hide Buildings") :
                         _("Show Buildings"),
	                  ShowHideEntry::kBuildings,
	                  g_image_cache->get("images/wui/stats/genstats_nrbuildings.png"), false, "",
	                  shortcut_string_for(KeyboardShortcut::kInGameShowhideBuildings));

	showhidemenu_.select(last_selection);
}

void InteractiveGameBase::showhide_menu_selected(ShowHideEntry entry) {
	switch (entry) {
	case ShowHideEntry::kBuildingSpaces: {
		toggle_buildhelp();
	} break;
	case ShowHideEntry::kCensus: {
		set_display_flag(dfShowCensus, !get_display_flag(dfShowCensus));
	} break;
	case ShowHideEntry::kStatistics: {
		set_display_flag(dfShowStatistics, !get_display_flag(dfShowStatistics));
	} break;
	case ShowHideEntry::kSoldierLevels: {
		set_display_flag(dfShowSoldierLevels, !get_display_flag(dfShowSoldierLevels));
	} break;
	case ShowHideEntry::kBuildings: {
		set_display_flag(dfShowBuildings, !get_display_flag(dfShowBuildings));
	} break;
	case ShowHideEntry::kWorkareaOverlap: {
		set_display_flag(dfShowWorkareaOverlap, !get_display_flag(dfShowWorkareaOverlap));
	} break;
	}
	showhidemenu_.toggle();
}

void InteractiveGameBase::add_gamespeed_menu() {
	gamespeedmenu_.set_image(g_image_cache->get("images/wui/menus/gamespeed.png"));
	toolbar()->add(&gamespeedmenu_);
	rebuild_gamespeed_menu();
	gamespeedmenu_.selected.connect(
	   [this] { gamespeed_menu_selected(gamespeedmenu_.get_selected()); });
}

void InteractiveGameBase::rebuild_gamespeed_menu() {
	const GameSpeedEntry last_selection =
	   gamespeedmenu_.has_selection() ? gamespeedmenu_.get_selected() : GameSpeedEntry::kIncrease;

	gamespeedmenu_.clear();

	gamespeedmenu_.add(_("Speed +"), GameSpeedEntry::kIncrease,
	                   g_image_cache->get("images/wui/menus/gamespeed_increase.png"), false,
	                   /** TRANSLATORS: Tooltip for Speed + in the game's game speed menu */
	                   _("Increase the game speed"),
	                   shortcut_string_for(KeyboardShortcut::kInGameSpeedUp));

	gamespeedmenu_.add(_("Speed -"), GameSpeedEntry::kDecrease,
	                   g_image_cache->get("images/wui/menus/gamespeed_decrease.png"), false,
	                   /** TRANSLATORS: Tooltip for Speed - in the game's game speed menu */
	                   _("Decrease the game speed"),
	                   shortcut_string_for(KeyboardShortcut::kInGameSpeedDown));

	if (!is_multiplayer()) {
		if (get_game()->game_controller() && get_game()->game_controller()->is_paused()) {
			gamespeedmenu_.add(_("Resume"), GameSpeedEntry::kPause,
			                   g_image_cache->get("images/wui/menus/gamespeed_resume.png"), false,
			                   /** TRANSLATORS: Tooltip for Pause in the game's game speed menu */
			                   _("Resume the Game"),
			                   shortcut_string_for(KeyboardShortcut::kInGamePause));
		} else {
			gamespeedmenu_.add(_("Pause"), GameSpeedEntry::kPause,
			                   g_image_cache->get("images/wui/menus/gamespeed_pause.png"), false,
			                   /** TRANSLATORS: Tooltip for Pause in the game's game speed menu */
			                   _("Pause the Game"),
			                   shortcut_string_for(KeyboardShortcut::kInGamePause));
		}
	}

	gamespeedmenu_.select(last_selection);
}

void InteractiveGameBase::gamespeed_menu_selected(GameSpeedEntry entry) {
	switch (entry) {
	case GameSpeedEntry::kIncrease: {
		increase_gamespeed(SDL_GetModState() & KMOD_SHIFT ? kSpeedSlow :
		                   SDL_GetModState() & KMOD_CTRL  ? kSpeedFast :
                                                          kSpeedDefault);
		// Keep the window open so that the player can click this multiple times
		gamespeedmenu_.toggle();
	} break;
	case GameSpeedEntry::kDecrease: {
		decrease_gamespeed(SDL_GetModState() & KMOD_SHIFT ? kSpeedSlow :
		                   SDL_GetModState() & KMOD_CTRL  ? kSpeedFast :
                                                          kSpeedDefault);
		// Keep the window open so that the player can click this multiple times
		gamespeedmenu_.toggle();
	} break;
	case GameSpeedEntry::kPause: {
		if (!is_multiplayer()) {
			toggle_game_paused();
			gamespeedmenu_.toggle();
		}
	} break;
	}
}

void InteractiveGameBase::add_chat_ui() {
	add_toolbar_button(
	   "wui/menus/chat", "chat",
	   as_tooltip_text_with_hotkey(
	      _("Chat"), shortcut_string_for(KeyboardShortcut::kInGameChat), UI::PanelStyle::kWui),
	   &chat_, true);
	chat_.open_window = [this] {
		if (chat_provider_) {
			GameChatMenu::create_chat_console(this, chat_, *chat_provider_);
		}
	};
}

void InteractiveGameBase::increase_gamespeed(uint16_t speed) {
	if (GameController* const ctrl = get_game()->game_controller()) {
		uint32_t const current_speed = ctrl->desired_speed();
		ctrl->set_desired_speed(current_speed + speed);
	}
}

void InteractiveGameBase::decrease_gamespeed(uint16_t speed) {
	if (GameController* const ctrl = get_game()->game_controller()) {
		uint32_t const current_speed = ctrl->desired_speed();
		ctrl->set_desired_speed(current_speed > speed ? current_speed - speed : 0);
	}
}

void InteractiveGameBase::reset_gamespeed() {
	if (GameController* const ctrl = get_game()->game_controller()) {
		ctrl->set_desired_speed(kSpeedDefault);
	}
}

void InteractiveGameBase::toggle_game_paused() {
	if (GameController* const ctrl = get_game()->game_controller()) {
		ctrl->toggle_paused();
		// Toggle Pause / Resume in the menu
		rebuild_gamespeed_menu();
	}
}

bool InteractiveGameBase::handle_key(bool down, SDL_Keysym code) {
	if (InteractiveBase::handle_key(down, code)) {
		return true;
	}

	if (!down) {
		return false;
	}

	if (get_config_bool("numpad_diagonalscrolling", false)) {
		// If this option is enabled and one of the numpad keys 1,3,7,9 was pressed,
		// ignore any shortcuts assigned to PageUp/PageDown/Home/End and move the map instead
		switch (code.sym) {
		case SDLK_KP_1:
		case SDLK_KP_3:
		case SDLK_KP_7:
		case SDLK_KP_9:
			return false;
		default:
			break;
		}
	}

	if (matches_shortcut(KeyboardShortcut::kInGameSpeedReset, code)) {
		reset_gamespeed();
		return true;
	}
	if (matches_shortcut(KeyboardShortcut::kInGamePause, code)) {
		toggle_game_paused();
		return true;
	}
	if (matches_shortcut(KeyboardShortcut::kInGameSpeedDown, code)) {
		decrease_gamespeed(kSpeedDefault);
		return true;
	}
	if (matches_shortcut(KeyboardShortcut::kInGameSpeedDownSlow, code)) {
		decrease_gamespeed(kSpeedSlow);
		return true;
	}
	if (matches_shortcut(KeyboardShortcut::kInGameSpeedDownFast, code)) {
		decrease_gamespeed(kSpeedFast);
		return true;
	}
	if (matches_shortcut(KeyboardShortcut::kInGameSpeedUp, code)) {
		increase_gamespeed(kSpeedDefault);
		return true;
	}
	if (matches_shortcut(KeyboardShortcut::kInGameSpeedUpSlow, code)) {
		increase_gamespeed(kSpeedSlow);
		return true;
	}
	if (matches_shortcut(KeyboardShortcut::kInGameSpeedUpFast, code)) {
		increase_gamespeed(kSpeedFast);
		return true;
	}
	if (matches_shortcut(KeyboardShortcut::kInGameShowhideCensus, code)) {
		set_display_flag(
		   InteractiveBase::dfShowCensus, !get_display_flag(InteractiveBase::dfShowCensus));
		return true;
	}
	if (matches_shortcut(KeyboardShortcut::kInGameShowhideStats, code)) {
		set_display_flag(dfShowStatistics, !get_display_flag(dfShowStatistics));
		return true;
	}
	if (matches_shortcut(KeyboardShortcut::kInGameShowhideSoldiers, code)) {
		set_display_flag(dfShowSoldierLevels, !get_display_flag(dfShowSoldierLevels));
		return true;
	}
	if (matches_shortcut(KeyboardShortcut::kInGameShowhideBuildings, code)) {
		set_display_flag(dfShowBuildings, !get_display_flag(dfShowBuildings));
		return true;
	}
	if (matches_shortcut(KeyboardShortcut::kInGameStatsGeneral, code)) {
		menu_windows_.stats_general.toggle();
		return true;
	}
	if (matches_shortcut(KeyboardShortcut::kInGameSave, code)) {
		new GameMainMenuSaveGame(*this, menu_windows_.savegame, GameMainMenuSaveGame::Type::kSave);
		return true;
	}
	if (!is_multiplayer() && !game().is_replay() &&
	    matches_shortcut(KeyboardShortcut::kInGameLoad, code)) {
		new GameMainMenuSaveGame(*this, menu_windows_.loadgame, GameMainMenuSaveGame::Type::kLoad);
		return true;
	}
	if (chat_provider_ && matches_shortcut(KeyboardShortcut::kInGameChat, code)) {
		if (!chat_.window) {
			GameChatMenu::create_chat_console(this, chat_, *chat_provider_);
		}
		return dynamic_cast<GameChatMenu*>(chat_.window)->enter_chat_message();
	}

	if (code.sym == SDLK_ESCAPE) {
		InteractiveGameBase::toggle_mainmenu();
		return true;
	}

	return false;
}

/// \return a pointer to the running \ref Game instance.
Widelands::Game* InteractiveGameBase::get_game() const {
	return dynamic_cast<Widelands::Game*>(&egbase());
}

Widelands::Game& InteractiveGameBase::game() const {
	return dynamic_cast<Widelands::Game&>(egbase());
}

void InteractiveGameBase::show_watch_window(Widelands::Bob& b) {
	WatchWindow* window = ::show_watch_window(*this, b.get_position());
	window->follow(&b);
}

void InteractiveGameBase::draw_overlay(RenderTarget& dst) {
	InteractiveBase::draw_overlay(dst);

	GameController* game_controller = game().game_controller();
	// Display the gamespeed.
	if (game_controller != nullptr) {
		std::string game_speed;
		uint32_t const real = game_controller->real_speed();
		uint32_t const desired = game_controller->desired_speed();
		if (real == desired) {
			if (real != 1000) {
				game_speed = speed_string(real);
			}
		} else {
			game_speed = (boost::format
			              /** TRANSLATORS: actual_speed (desired_speed) */
			              (_("%1$s (%2$s)")) %
			              speed_string(real) % speed_string(desired))
			                .str();
		}

		info_panel_.set_speed_string(game_speed);
	}
}

void InteractiveGameBase::set_sel_pos(Widelands::NodeAndTriangle<> const center) {
	InteractiveBase::set_sel_pos(center);

	const Widelands::Map& map = egbase().map();

	// If we have an immovable, we might want to show a tooltip
	Widelands::BaseImmovable* imm = map[center.node].get_immovable();
	if (imm == nullptr) {
		return set_tooltip("");
	}

	// If we have a player, only show tooltips if he sees the field
	const Widelands::Player* player = nullptr;
	if (upcast(InteractivePlayer, iplayer, this)) {
		player = iplayer->get_player();
		if (player != nullptr && !player->see_all() &&
		    (!player->is_seeing(Widelands::Map::get_index(center.node, map.get_width())))) {
			return set_tooltip("");
		}
	}

	if (imm->descr().type() == Widelands::MapObjectType::IMMOVABLE) {
		// Trees, Resource Indicators, fields ...
		return set_tooltip(imm->descr().descname());
	}
	if (upcast(Widelands::ProductionSite, productionsite, imm)) {
		// No productionsite tips for hostile players
		if (player == nullptr || !player->is_hostile(*productionsite->get_owner())) {
			return set_tooltip(
			   productionsite->info_string(Widelands::Building::InfoStringFormat::kTooltip));
		}
	}
	set_tooltip("");
}

/**
 * Called for every game after loading (from a savegame or just from a map
 * during single/multiplayer/scenario).
 */
void InteractiveGameBase::postload() {
	// Recalc whole map for changed owner stuff
	egbase().mutable_map()->recalc_whole_map(egbase());

	// Close game-relevant UI windows (but keep main menu open)
	fieldaction_.destroy();
	hide_minimap();
}

void InteractiveGameBase::start() {
	// Multiplayer games don't save the view position, so we go to the starting position instead
	if (is_multiplayer()) {
		Widelands::PlayerNumber pln = player_number();
		const Widelands::PlayerNumber max = game().map().get_nrplayers();
		if (pln == 0) {
			// Spectator, use the view of the first viable player
			for (pln = 1; pln <= max; ++pln) {
				if (game().get_player(pln)) {
					break;
				}
			}
		}
		// Adding a check, just in case there was no viable player found for spectator
		if (game().get_player(pln)) {
			map_view()->scroll_to_field(game().map().get_starting_pos(pln), MapView::Transition::Jump);
		}
	}
}

void InteractiveGameBase::toggle_mainmenu() {
	mainmenu_.toggle();
}

/**
 * See if we can reasonably open a ship window at the current selection position.
 * If so, do it and return true; otherwise, return false.
 */
bool InteractiveGameBase::try_show_ship_window() {
	const Widelands::Map& map = game().map();
	Widelands::Area<Widelands::FCoords> area(map.get_fcoords(get_sel_pos().node), 1);

	if (!(area.field->nodecaps() & Widelands::MOVECAPS_SWIM)) {
		return false;
	}

	std::vector<Widelands::Bob*> ships;
	if (map.find_bobs(egbase(), area, &ships, Widelands::FindBobShip())) {
		for (Widelands::Bob* ship : ships) {
			if (can_see(ship->owner().player_number())) {
				// FindBobShip should have returned only ships
				assert(ship->descr().type() == Widelands::MapObjectType::SHIP);
				show_ship_window(dynamic_cast<Widelands::Ship*>(ship));
				return true;
			}
		}
	}
	return false;
}

void InteractiveGameBase::show_game_summary() {
	NoteThreadSafeFunction::instantiate(
	   [this]() {
		   if (game_summary_.window) {
			   game_summary_.window->set_visible(true);
			   game_summary_.window->think();
			   return;
		   }
		   new GameSummaryScreen(this, &game_summary_);
	   },
	   true);
}

bool InteractiveGameBase::show_game_client_disconnected() {
	assert(dynamic_cast<GameHost*>(get_game()->game_controller()) != nullptr);
	if (!client_disconnected_.window) {
		if (upcast(GameHost, host, get_game()->game_controller())) {
			new GameClientDisconnected(this, client_disconnected_, host);
			return true;
		}
	}
	return false;
}<|MERGE_RESOLUTION|>--- conflicted
+++ resolved
@@ -235,17 +235,10 @@
 	                  shortcut_string_for(KeyboardShortcut::kInGameShowhideCensus));
 
 	showhidemenu_.add(get_display_flag(dfShowStatistics) ?
-<<<<<<< HEAD
 	                     /** TRANSLATORS: An entry in the game's show/hide menu to toggle whether
 	                      * building status labels are shown */
 	                     _("Hide Status") :
 	                     _("Show Status"),
-=======
-                         /** TRANSLATORS: An entry in the game's show/hide menu to toggle whether
-                          * building statistics are shown */
-                         _("Hide Statistics") :
-                         _("Show Statistics"),
->>>>>>> 3e30ae2b
 	                  ShowHideEntry::kStatistics,
 	                  g_image_cache->get("images/wui/menus/toggle_statistics.png"), false, "",
 	                  shortcut_string_for(KeyboardShortcut::kInGameShowhideStats));
