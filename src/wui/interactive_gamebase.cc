/*
 * Copyright (C) 2007-2017 by the Widelands Development Team
 *
 * This program is free software; you can redistribute it and/or
 * modify it under the terms of the GNU General Public License
 * as published by the Free Software Foundation; either version 2
 * of the License, or (at your option) any later version.
 *
 * This program is distributed in the hope that it will be useful,
 * but WITHOUT ANY WARRANTY; without even the implied warranty of
 * MERCHANTABILITY or FITNESS FOR A PARTICULAR PURPOSE.  See the
 * GNU General Public License for more details.
 *
 * You should have received a copy of the GNU General Public License
 * along with this program; if not, write to the Free Software
 * Foundation, Inc., 51 Franklin Street, Fifth Floor, Boston, MA  02110-1301, USA.
 *
 */

#include "wui/interactive_gamebase.h"

#include <boost/format.hpp>

#include "base/macros.h"
#include "graphic/font_handler1.h"
#include "graphic/rendertarget.h"
#include "graphic/text_constants.h"
#include "graphic/text_layout.h"
#include "logic/findbob.h"
#include "logic/game.h"
#include "logic/game_controller.h"
#include "logic/map.h"
#include "logic/map_objects/tribes/ship.h"
#include "logic/player.h"
#include "profile/profile.h"
#include "wui/constructionsitewindow.h"
#include "wui/dismantlesitewindow.h"
#include "wui/game_main_menu_save_game.h"
#include "wui/game_summary.h"
#include "wui/militarysitewindow.h"
#include "wui/productionsitewindow.h"
#include "wui/shipwindow.h"
#include "wui/trainingsitewindow.h"
#include "wui/unique_window_handler.h"
#include "wui/warehousewindow.h"

namespace {

std::string speed_string(int const speed) {
	if (speed) {
		return (boost::format("%u.%ux") % (speed / 1000) % (speed / 100 % 10)).str();
	}
	return _("PAUSE");
}

}  // namespace

InteractiveGameBase::InteractiveGameBase(Widelands::Game& g,
                                         Section& global_s,
                                         PlayerType pt,
                                         bool const multiplayer,
                                         ChatProvider* chat_provider)
   : InteractiveBase(g, global_s),
     chat_provider_(chat_provider),
     multiplayer_(multiplayer),
     playertype_(pt) {
	buildingnotes_subscriber_ = Notifications::subscribe<Widelands::NoteBuilding>(
	   [this](const Widelands::NoteBuilding& note) {
		   switch (note.action) {
		   case Widelands::NoteBuilding::Action::kFinishWarp: {
			   if (upcast(
			          Widelands::Building const, building, game().objects().get_object(note.serial))) {
				   const Widelands::Coords coords = building->get_position();
				   // Check whether the window is wanted
				   if (wanted_building_windows_.count(coords.hash()) == 1) {
					   UI::UniqueWindow* building_window = show_building_window(coords, true);
					   building_window->set_pos(wanted_building_windows_.at(coords.hash()).first);
					   if (wanted_building_windows_.at(coords.hash()).second) {
						   building_window->minimize();
					   }
					   wanted_building_windows_.erase(coords.hash());
				   }
			   }
		   } break;
		   default:
			   break;
		   }
		});

	chat_overlay_->set_chat_provider(*chat_provider);
}

/// \return a pointer to the running \ref Game instance.
Widelands::Game* InteractiveGameBase::get_game() const {
	return dynamic_cast<Widelands::Game*>(&egbase());
}

Widelands::Game& InteractiveGameBase::game() const {
	return dynamic_cast<Widelands::Game&>(egbase());
}

<<<<<<< HEAD
=======
void InteractiveGameBase::set_chat_provider(ChatProvider& chat) {
	chat_provider_ = &chat;
	chat_overlay()->set_chat_provider(chat);
}

ChatProvider* InteractiveGameBase::get_chat_provider() {
	return chat_provider_;
}

>>>>>>> 3a1a61eb
void InteractiveGameBase::draw_overlay(RenderTarget& dst) {
	InteractiveBase::draw_overlay(dst);

	GameController* game_controller = game().game_controller();
	// Display the gamespeed.
	if (game_controller != nullptr) {
		std::string game_speed;
		uint32_t const real = game_controller->real_speed();
		uint32_t const desired = game_controller->desired_speed();
		if (real == desired) {
			if (real != 1000) {
				game_speed = as_condensed(speed_string(real));
			}
		} else {
			game_speed = as_condensed((boost::format
			                           /** TRANSLATORS: actual_speed (desired_speed) */
			                           (_("%1$s (%2$s)")) %
			                           speed_string(real) % speed_string(desired))
			                             .str());
		}

		if (!game_speed.empty()) {
			std::shared_ptr<const UI::RenderedText> rendered_text = UI::g_fh1->render(game_speed);
			rendered_text->draw(dst, Vector2i(get_w() - 5, 5), UI::Align::kRight);
		}
	}
}

/**
 * Called for every game after loading (from a savegame or just from a map
 * during single/multiplayer/scenario).
 */
void InteractiveGameBase::postload() {
	show_buildhelp(false);
	on_buildhelp_changed(buildhelp());

	// Recalc whole map for changed owner stuff
	egbase().mutable_map()->recalc_whole_map(egbase().world());

	// Close game-relevant UI windows (but keep main menu open)
	fieldaction_.destroy();
	hide_minimap();
}

bool InteractiveGameBase::handle_key(bool down, SDL_Keysym code) {
	if (down)
		switch (code.sym) {

		case SDLK_c:
			set_display_flag(dfShowCensus, !get_display_flag(dfShowCensus));
			return true;

		case SDLK_l:
			set_display_flag(dfShowSoldierLevels, !get_display_flag(dfShowSoldierLevels));
			return true;

		case SDLK_s:
			if (code.mod & (KMOD_LCTRL | KMOD_RCTRL)) {
				new GameMainMenuSaveGame(*this, main_windows_.savegame);
			} else
				set_display_flag(dfShowStatistics, !get_display_flag(dfShowStatistics));
			return true;

		default:
			break;
		}

	return InteractiveBase::handle_key(down, code);
}

void InteractiveGameBase::on_buildhelp_changed(const bool value) {
	toggle_buildhelp_->set_perm_pressed(value);
}

void InteractiveGameBase::add_wanted_building_window(const Widelands::Coords& coords,
                                                     const Vector2i point,
                                                     bool was_minimal) {
	wanted_building_windows_.insert(
	   std::make_pair(coords.hash(), std::make_pair(point, was_minimal)));
}

UI::UniqueWindow* InteractiveGameBase::show_building_window(const Widelands::Coords& coord,
                                                            bool avoid_fastclick) {
	Widelands::BaseImmovable* immovable = game().map().get_immovable(coord);
	upcast(Widelands::Building, building, immovable);
	assert(building);
	UI::UniqueWindow::Registry& registry =
	   unique_windows().get_registry((boost::format("building_%d") % building->serial()).str());

	switch (building->descr().type()) {
	case Widelands::MapObjectType::CONSTRUCTIONSITE:
		registry.open_window = [this, &registry, building, avoid_fastclick] {
			new ConstructionSiteWindow(*this, registry,
			                           *dynamic_cast<Widelands::ConstructionSite*>(building),
			                           avoid_fastclick);
		};
		break;
	case Widelands::MapObjectType::DISMANTLESITE:
		registry.open_window = [this, &registry, building, avoid_fastclick] {
			new DismantleSiteWindow(
			   *this, registry, *dynamic_cast<Widelands::DismantleSite*>(building), avoid_fastclick);
		};
		break;
	case Widelands::MapObjectType::MILITARYSITE:
		registry.open_window = [this, &registry, building, avoid_fastclick] {
			new MilitarySiteWindow(
			   *this, registry, *dynamic_cast<Widelands::MilitarySite*>(building), avoid_fastclick);
		};
		break;
	case Widelands::MapObjectType::PRODUCTIONSITE:
		registry.open_window = [this, &registry, building, avoid_fastclick] {
			new ProductionSiteWindow(
			   *this, registry, *dynamic_cast<Widelands::ProductionSite*>(building), avoid_fastclick);
		};
		break;
	case Widelands::MapObjectType::TRAININGSITE:
		registry.open_window = [this, &registry, building, avoid_fastclick] {
			new TrainingSiteWindow(
			   *this, registry, *dynamic_cast<Widelands::TrainingSite*>(building), avoid_fastclick);
		};
		break;
	case Widelands::MapObjectType::WAREHOUSE:
		registry.open_window = [this, &registry, building, avoid_fastclick] {
			new WarehouseWindow(
			   *this, registry, *dynamic_cast<Widelands::Warehouse*>(building), avoid_fastclick);
		};
		break;
	// TODO(sirver,trading): Add UI for market.
	default:
		log("Unable to show window for building '%s', type '%s'.\n", building->descr().name().c_str(),
		    to_string(building->descr().type()).c_str());
		NEVER_HERE();
	}
	registry.create();
	return registry.window;
}

/**
 * See if we can reasonably open a ship window at the current selection position.
 * If so, do it and return true; otherwise, return false.
 */
bool InteractiveGameBase::try_show_ship_window() {
	const Widelands::Map& map = game().map();
	Widelands::Area<Widelands::FCoords> area(map.get_fcoords(get_sel_pos().node), 1);

	if (!(area.field->nodecaps() & Widelands::MOVECAPS_SWIM))
		return false;

	std::vector<Widelands::Bob*> ships;
	if (!map.find_bobs(area, &ships, Widelands::FindBobShip()))
		return false;

	for (Widelands::Bob* temp_ship : ships) {
		if (upcast(Widelands::Ship, ship, temp_ship)) {
			if (can_see(ship->get_owner()->player_number())) {
				UI::UniqueWindow::Registry& registry =
				   unique_windows().get_registry((boost::format("ship_%d") % ship->serial()).str());
				registry.open_window = [this, &registry, ship] {
					new ShipWindow(*this, registry, *ship);
				};
				registry.create();
				return true;
			}
		}
	}

	return false;
}

void InteractiveGameBase::show_game_summary() {
	if (game_summary_.window) {
		game_summary_.window->set_visible(true);
		game_summary_.window->think();
		return;
	}
	new GameSummaryScreen(this, &game_summary_);
}<|MERGE_RESOLUTION|>--- conflicted
+++ resolved
@@ -87,7 +87,7 @@
 		   }
 		});
 
-	chat_overlay_->set_chat_provider(*chat_provider);
+	chat_overlay()->set_chat_provider(*chat_provider);
 }
 
 /// \return a pointer to the running \ref Game instance.
@@ -99,18 +99,6 @@
 	return dynamic_cast<Widelands::Game&>(egbase());
 }
 
-<<<<<<< HEAD
-=======
-void InteractiveGameBase::set_chat_provider(ChatProvider& chat) {
-	chat_provider_ = &chat;
-	chat_overlay()->set_chat_provider(chat);
-}
-
-ChatProvider* InteractiveGameBase::get_chat_provider() {
-	return chat_provider_;
-}
-
->>>>>>> 3a1a61eb
 void InteractiveGameBase::draw_overlay(RenderTarget& dst) {
 	InteractiveBase::draw_overlay(dst);
 
