/*
 * Copyright (C) 2007-2018 by the Widelands Development Team
 *
 * This program is free software; you can redistribute it and/or
 * modify it under the terms of the GNU General Public License
 * as published by the Free Software Foundation; either version 2
 * of the License, or (at your option) any later version.
 *
 * This program is distributed in the hope that it will be useful,
 * but WITHOUT ANY WARRANTY; without even the implied warranty of
 * MERCHANTABILITY or FITNESS FOR A PARTICULAR PURPOSE.  See the
 * GNU General Public License for more details.
 *
 * You should have received a copy of the GNU General Public License
 * along with this program; if not, write to the Free Software
 * Foundation, Inc., 51 Franklin Street, Fifth Floor, Boston, MA  02110-1301, USA.
 *
 */

#include "wui/interactive_gamebase.h"

#include <boost/format.hpp>

#include "base/macros.h"
#include "graphic/font_handler1.h"
#include "graphic/rendertarget.h"
#include "graphic/text_constants.h"
#include "graphic/text_layout.h"
#include "logic/findbob.h"
#include "logic/game.h"
#include "logic/game_controller.h"
#include "logic/map.h"
#include "logic/map_objects/tribes/ship.h"
#include "logic/player.h"
#include "profile/profile.h"
#include "wui/constructionsitewindow.h"
#include "wui/dismantlesitewindow.h"
#include "wui/game_summary.h"
#include "wui/militarysitewindow.h"
#include "wui/productionsitewindow.h"
#include "wui/shipwindow.h"
#include "wui/trainingsitewindow.h"
#include "wui/unique_window_handler.h"
#include "wui/warehousewindow.h"

namespace {

std::string speed_string(int const speed) {
	if (speed) {
		return (boost::format("%u.%ux") % (speed / 1000) % (speed / 100 % 10)).str();
	}
	return _("PAUSE");
}

}  // namespace

InteractiveGameBase::InteractiveGameBase(Widelands::Game& g,
                                         Section& global_s,
                                         PlayerType pt,
                                         bool const multiplayer)
   : InteractiveBase(g, global_s),
     chat_provider_(nullptr),
     multiplayer_(multiplayer),
     playertype_(pt) {
	buildingnotes_subscriber_ = Notifications::subscribe<Widelands::NoteBuilding>(
	   [this](const Widelands::NoteBuilding& note) {
		   switch (note.action) {
		   case Widelands::NoteBuilding::Action::kFinishWarp: {
			   if (upcast(
			          Widelands::Building const, building, game().objects().get_object(note.serial))) {
				   const Widelands::Coords coords = building->get_position();
				   // Check whether the window is wanted
				   if (wanted_building_windows_.count(coords.hash()) == 1) {
					   UI::UniqueWindow* building_window = show_building_window(coords, true);
					   building_window->set_pos(wanted_building_windows_.at(coords.hash()).first);
					   if (wanted_building_windows_.at(coords.hash()).second) {
						   building_window->minimize();
					   }
					   wanted_building_windows_.erase(coords.hash());
				   }
			   }
		   } break;
		   default:
			   break;
		   }
		});
}

/// \return a pointer to the running \ref Game instance.
Widelands::Game* InteractiveGameBase::get_game() const {
	return dynamic_cast<Widelands::Game*>(&egbase());
}

Widelands::Game& InteractiveGameBase::game() const {
	return dynamic_cast<Widelands::Game&>(egbase());
}

void InteractiveGameBase::set_chat_provider(ChatProvider& chat) {
	chat_provider_ = &chat;
	chat_overlay()->set_chat_provider(chat);
}

ChatProvider* InteractiveGameBase::get_chat_provider() {
	return chat_provider_;
}

void InteractiveGameBase::draw_overlay(RenderTarget& dst) {
	InteractiveBase::draw_overlay(dst);

	GameController* game_controller = game().game_controller();
	// Display the gamespeed.
	if (game_controller != nullptr) {
		std::string game_speed;
		uint32_t const real = game_controller->real_speed();
		uint32_t const desired = game_controller->desired_speed();
		if (real == desired) {
			if (real != 1000) {
				game_speed = as_condensed(speed_string(real));
			}
		} else {
			game_speed = as_condensed((boost::format
			                           /** TRANSLATORS: actual_speed (desired_speed) */
			                           (_("%1$s (%2$s)")) %
			                           speed_string(real) % speed_string(desired))
			                             .str());
		}

		if (!game_speed.empty()) {
			std::shared_ptr<const UI::RenderedText> rendered_text = UI::g_fh1->render(game_speed);
			rendered_text->draw(dst, Vector2i(get_w() - 5, 5), UI::Align::kRight);
		}
	}
}

/**
 * Called for every game after loading (from a savegame or just from a map
 * during single/multiplayer/scenario).
 */
void InteractiveGameBase::postload() {
	show_buildhelp(false);
	on_buildhelp_changed(buildhelp());

	// Recalc whole map for changed owner stuff
	egbase().mutable_map()->recalc_whole_map(egbase().world());

	// Close game-relevant UI windows (but keep main menu open)
	fieldaction_.destroy();
	hide_minimap();
}

void InteractiveGameBase::start() {
	// Multiplayer games don't save the view position, so we go to the starting position instead
	if (is_multiplayer()) {
		Widelands::PlayerNumber pln = player_number();
		const Widelands::PlayerNumber max = game().map().get_nrplayers();
		if (pln == 0) {
			// Spectator, use the view of the first viable player
			for (pln = 1; pln <= max; ++pln) {
				if (game().get_player(pln)) {
					break;
				}
			}
		}
		// Adding a check, just in case there was no viable player found for spectator
		if (game().get_player(pln)) {
			map_view()->scroll_to_field(game().map().get_starting_pos(pln), MapView::Transition::Jump);
		}
	}
}

void InteractiveGameBase::on_buildhelp_changed(const bool value) {
	toggle_buildhelp_->set_perm_pressed(value);
}

void InteractiveGameBase::add_wanted_building_window(const Widelands::Coords& coords,
                                                     const Vector2i point,
                                                     bool was_minimal) {
	wanted_building_windows_.insert(
	   std::make_pair(coords.hash(), std::make_pair(point, was_minimal)));
}

UI::UniqueWindow* InteractiveGameBase::show_building_window(const Widelands::Coords& coord,
                                                            bool avoid_fastclick) {
	Widelands::BaseImmovable* immovable = game().map().get_immovable(coord);
	upcast(Widelands::Building, building, immovable);
	assert(building);
	UI::UniqueWindow::Registry& registry =
	   unique_windows().get_registry((boost::format("building_%d") % building->serial()).str());

	switch (building->descr().type()) {
	case Widelands::MapObjectType::CONSTRUCTIONSITE:
		registry.open_window = [this, &registry, building, avoid_fastclick] {
			new ConstructionSiteWindow(*this, registry,
			                           *dynamic_cast<Widelands::ConstructionSite*>(building),
			                           avoid_fastclick);
		};
		break;
	case Widelands::MapObjectType::DISMANTLESITE:
		registry.open_window = [this, &registry, building, avoid_fastclick] {
			new DismantleSiteWindow(
			   *this, registry, *dynamic_cast<Widelands::DismantleSite*>(building), avoid_fastclick);
		};
		break;
	case Widelands::MapObjectType::MILITARYSITE:
		registry.open_window = [this, &registry, building, avoid_fastclick] {
			new MilitarySiteWindow(
			   *this, registry, *dynamic_cast<Widelands::MilitarySite*>(building), avoid_fastclick);
		};
		break;
	case Widelands::MapObjectType::PRODUCTIONSITE:
		registry.open_window = [this, &registry, building, avoid_fastclick] {
			new ProductionSiteWindow(
			   *this, registry, *dynamic_cast<Widelands::ProductionSite*>(building), avoid_fastclick);
		};
		break;
	case Widelands::MapObjectType::TRAININGSITE:
		registry.open_window = [this, &registry, building, avoid_fastclick] {
			new TrainingSiteWindow(
			   *this, registry, *dynamic_cast<Widelands::TrainingSite*>(building), avoid_fastclick);
		};
		break;
	case Widelands::MapObjectType::WAREHOUSE:
		registry.open_window = [this, &registry, building, avoid_fastclick] {
			new WarehouseWindow(
			   *this, registry, *dynamic_cast<Widelands::Warehouse*>(building), avoid_fastclick);
		};
		break;
	// TODO(sirver,trading): Add UI for market.
	default:
		log("Unable to show window for building '%s', type '%s'.\n", building->descr().name().c_str(),
		    to_string(building->descr().type()).c_str());
		NEVER_HERE();
	}
	registry.create();
	return registry.window;
}

/**
 * See if we can reasonably open a ship window at the current selection position.
 * If so, do it and return true; otherwise, return false.
 */
bool InteractiveGameBase::try_show_ship_window() {
	const Widelands::Map& map = game().map();
	Widelands::Area<Widelands::FCoords> area(map.get_fcoords(get_sel_pos().node), 1);

	if (!(area.field->nodecaps() & Widelands::MOVECAPS_SWIM))
		return false;

	std::vector<Widelands::Bob*> ships;
	if (!map.find_bobs(area, &ships, Widelands::FindBobShip()))
		return false;

	for (Widelands::Bob* temp_ship : ships) {
		if (upcast(Widelands::Ship, ship, temp_ship)) {
			if (can_see(ship->get_owner()->player_number())) {
<<<<<<< HEAD
				show_ship_window(ship);
=======
				UI::UniqueWindow::Registry& registry =
				   unique_windows().get_registry((boost::format("ship_%d") % ship->serial()).str());
				registry.open_window = [this, &registry, ship] {
					new ShipWindow(*this, registry, ship);
				};
				registry.create();
>>>>>>> 15bfc09a
				return true;
			}
		}
	}
	return false;
}

void InteractiveGameBase::show_ship_window(Widelands::Ship* ship) {
	UI::UniqueWindow::Registry& registry =
		unique_windows().get_registry((boost::format("ship_%d") % ship->serial()).str());
	registry.open_window = [this, &registry, ship] {
		new ShipWindow(*this, registry, ship);
	};
	registry.create();
}

void InteractiveGameBase::show_game_summary() {
	if (game_summary_.window) {
		game_summary_.window->set_visible(true);
		game_summary_.window->think();
		return;
	}
	new GameSummaryScreen(this, &game_summary_);
}<|MERGE_RESOLUTION|>--- conflicted
+++ resolved
@@ -253,16 +253,7 @@
 	for (Widelands::Bob* temp_ship : ships) {
 		if (upcast(Widelands::Ship, ship, temp_ship)) {
 			if (can_see(ship->get_owner()->player_number())) {
-<<<<<<< HEAD
 				show_ship_window(ship);
-=======
-				UI::UniqueWindow::Registry& registry =
-				   unique_windows().get_registry((boost::format("ship_%d") % ship->serial()).str());
-				registry.open_window = [this, &registry, ship] {
-					new ShipWindow(*this, registry, ship);
-				};
-				registry.create();
->>>>>>> 15bfc09a
 				return true;
 			}
 		}
