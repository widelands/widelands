--- conflicted
+++ resolved
@@ -62,13 +62,8 @@
 	void recalc_desired_size();
 
 	const Widelands::Player& player_;
-<<<<<<< HEAD
-	uint32_t capacity_{0};
-	uint32_t items_per_row_;
-=======
 	uint32_t capacity_{0U};
 	uint32_t items_per_row_{kDefaultItemsPerRow};
->>>>>>> a9549ba2
 	std::vector<Item> items_;
 };
 
