--- conflicted
+++ resolved
@@ -147,7 +147,7 @@
 
 #define ADD_REAL_STORAGE_BUTTON(delta, img, tt)                                                    \
 	b = new UI::Button(buttons, "real_storage_" img, 0, 0, 44, 28, UI::ButtonStyle::kWuiSecondary,  \
-	                   g_gr->images().get("images/ui_basic/scrollbar_" img ".png"), tt);            \
+	                   g_image_cache->get("images/ui_basic/scrollbar_" img ".png"), tt);            \
 	b->set_repeating(true);                                                                         \
 	b->sigclicked.connect([this]() { change_real_amount(delta); });                                 \
 	buttons->add(b);
@@ -240,21 +240,12 @@
 	assert(warehouse != nullptr);
 	BuildingWindow::init(avoid_fastclick, workarea_preview_wanted);
 	get_tabs()->add(
-<<<<<<< HEAD
-	   "wares", g_gr->images().get(pic_tab_wares),
+	   "wares", g_image_cache->get(pic_tab_wares),
 	   new WarehouseWaresPanel(get_tabs(), Width, *ibase(), *warehouse, Widelands::wwWARE),
 	   _("Wares"));
 	get_tabs()->add(
-	   "workers", g_gr->images().get(pic_tab_workers),
+	   "workers", g_image_cache->get(pic_tab_workers),
 	   new WarehouseWaresPanel(get_tabs(), Width, *ibase(), *warehouse, Widelands::wwWORKER),
-=======
-	   "wares", g_image_cache->get(pic_tab_wares),
-	   new WarehouseWaresPanel(get_tabs(), Width, *igbase(), *warehouse, Widelands::wwWARE),
-	   _("Wares"));
-	get_tabs()->add(
-	   "workers", g_image_cache->get(pic_tab_workers),
-	   new WarehouseWaresPanel(get_tabs(), Width, *igbase(), *warehouse, Widelands::wwWORKER),
->>>>>>> 459624c0
 	   _("Workers"));
 
 	if (const Widelands::PortDock* pd = warehouse->get_portdock()) {
@@ -265,13 +256,8 @@
 		                create_portdock_wares_display(get_tabs(), Width, *pd, Widelands::wwWORKER),
 		                _("Workers waiting to embark"));
 		if (pd->expedition_started()) {
-<<<<<<< HEAD
-			get_tabs()->add("expedition_wares_queue", g_gr->images().get(pic_tab_expedition),
+			get_tabs()->add("expedition_wares_queue", g_image_cache->get(pic_tab_expedition),
 			                create_portdock_expedition_display(get_tabs(), *warehouse, *ibase()),
-=======
-			get_tabs()->add("expedition_wares_queue", g_image_cache->get(pic_tab_expedition),
-			                create_portdock_expedition_display(get_tabs(), *warehouse, *igbase()),
->>>>>>> 459624c0
 			                _("Expedition"));
 		}
 	}
