--- conflicted
+++ resolved
@@ -139,15 +139,9 @@
 	b = new UI::Button(                                                                             \
 	   buttons, #policy, 0, 0, 34, 34, g_gr->images().get("images/ui_basic/but4.png"),              \
 	   g_gr->images().get("images/wui/buildings/stock_policy_button_" #policy ".png"), tooltip),    \
-<<<<<<< HEAD
-	b->sigclicked.connect(boost::bind(                                                              \
-	   &WarehouseWaresPanel::set_policy, this, Widelands::Warehouse::StockPolicy::k##policyname)),  \
-	buttons->add(b, UI::Align::kHCenter);
-=======
 	b->sigclicked.connect(                                                                          \
-	   boost::bind(&WarehouseWaresPanel::set_policy, this, Warehouse::StockPolicy::k##policyname)), \
+	   boost::bind(&WarehouseWaresPanel::set_policy, this, Widelands::Warehouse::StockPolicy::k##policyname)), \
 	buttons->add(b);
->>>>>>> 5425802a
 
 		ADD_POLICY_BUTTON(normal, Normal, _("Normal policy"))
 		ADD_POLICY_BUTTON(prefer, Prefer, _("Preferably store selected wares here"))
