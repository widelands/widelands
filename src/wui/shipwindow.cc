--- conflicted
+++ resolved
@@ -145,8 +145,8 @@
 		}
 	}
 
-	ok_.sigclicked.connect(boost::bind(&ShipCfg::clicked_ok, this));
-	cancel_.sigclicked.connect(boost::bind(&ShipCfg::die, this));
+	ok_.sigclicked.connect([this]() { clicked_ok();});
+	cancel_.sigclicked.connect([this]() { die();});
 
 	main_box_.add(&capacity_, UI::Box::Resizing::kFullSize);
 	main_box_.add(&shipname_, UI::Box::Resizing::kFullSize);
@@ -272,19 +272,14 @@
 	UI::Box* buttons = new UI::Box(&vbox_, 0, 0, UI::Box::Horizontal);
 	vbox_.add(buttons, UI::Box::Resizing::kFullSize);
 
-<<<<<<< HEAD
 	if (ibase_.get_game()) {
-		// Use the Delete Workers tool to remove the ship
 		btn_sink_ = make_button(
-		   buttons, "sink", _("Sink the ship"), pic_sink, boost::bind(&ShipWindow::act_sink, this));
+		   buttons, "sink", _("Sink the ship"), pic_sink, [this]() { act_sink(); });
 		buttons->add(btn_sink_);
 	} else {
+		// Use the Delete Workers tool to remove the ship
 		btn_sink_ = nullptr;
 	}
-=======
-	btn_sink_ = make_button(buttons, "sink", _("Sink the ship"), pic_sink, [this]() { act_sink(); });
-	buttons->add(btn_sink_);
->>>>>>> d6158266
 
 	btn_cancel_expedition_ =
 	   make_button(buttons, "cancel_expedition", _("Cancel the Expedition"), pic_cancel_expedition,
@@ -293,15 +288,9 @@
 
 	buttons->add_inf_space();
 
-<<<<<<< HEAD
 	if (ibase_.get_display_flag(InteractiveBase::dfDebug)) {
 		btn_debug_ = make_button(buttons, "debug", _("Show Debug Window"), pic_debug,
-		                         boost::bind(&ShipWindow::act_debug, this));
-=======
-	if (igbase_.get_display_flag(InteractiveBase::dfDebug)) {
-		btn_debug_ = make_button(
-		   buttons, "debug", _("Show Debug Window"), pic_debug, [this]() { act_debug(); });
->>>>>>> d6158266
+		                         [this]() { act_debug(); });
 		btn_debug_->set_enabled(true);
 		buttons->add(btn_debug_);
 	} else {
@@ -310,29 +299,22 @@
 	if (ibase_.omnipotent()) {
 		btn_editorcfg_ =
 		   make_button(buttons, "editorcfg", _("Configure wares and workers and rename the ship"),
-		               pic_editorcfg, boost::bind(&ShipWindow::act_editorcfg, this));
+		               pic_editorcfg, [this]() { act_editorcfg(); });
 		btn_editorcfg_->set_enabled(true);
 		buttons->add(btn_editorcfg_);
 	} else {
 		btn_editorcfg_ = nullptr;
 	}
 
-<<<<<<< HEAD
 	if (ibase_.get_game()) {
 		btn_destination_ =
 		   make_button(buttons, "destination", _("Go to destination"), pic_destination,
-		               boost::bind(&ShipWindow::act_destination, this));
+		               [this]() { act_destination(); });
 		btn_destination_->set_enabled(false);
 		buttons->add(btn_destination_);
 	} else {
 		btn_destination_ = nullptr;
 	}
-=======
-	btn_destination_ = make_button(buttons, "destination", _("Go to destination"), pic_destination,
-	                               [this]() { act_destination(); });
-	btn_destination_->set_enabled(false);
-	buttons->add(btn_destination_);
->>>>>>> d6158266
 
 	btn_goto_ = make_button(buttons, "goto", _("Go to ship"), pic_goto, [this]() { act_goto(); });
 	buttons->add(btn_goto_);
@@ -418,17 +400,12 @@
 	set_title(ship->get_shipname());
 	bool can_act = ibase_.can_act(ship->owner().player_number()) || ibase_.omnipotent();
 
-<<<<<<< HEAD
 	if (btn_destination_) {
-		btn_destination_->set_enabled(ship->get_current_destination(ibase_.egbase()));
+		btn_destination_->set_enabled(ship->get_destination());
 	}
 	if (btn_sink_) {
 		btn_sink_->set_enabled(can_act);
 	}
-=======
-	btn_destination_->set_enabled(ship->get_destination());
-	btn_sink_->set_enabled(can_act);
->>>>>>> d6158266
 
 	display_->clear();
 	for (uint32_t idx = 0; idx < ship->get_nritems(); ++idx) {
@@ -507,13 +484,8 @@
 	if (ship == nullptr) {
 		return;
 	}
-<<<<<<< HEAD
-	if (PortDock* destination = ship->get_current_destination(ibase_.egbase())) {
+	if (PortDock* destination = ship->get_destination()) {
 		ibase_.map_view()->scroll_to_field(
-=======
-	if (PortDock* destination = ship->get_destination()) {
-		igbase_.map_view()->scroll_to_field(
->>>>>>> d6158266
 		   destination->get_warehouse()->get_position(), MapView::Transition::Smooth);
 	}
 }
