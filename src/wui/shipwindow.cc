/*
 * Copyright (C) 2011-2023 by the Widelands Development Team
 *
 * This program is free software; you can redistribute it and/or
 * modify it under the terms of the GNU General Public License
 * as published by the Free Software Foundation; either version 2
 * of the License, or (at your option) any later version.
 *
 * This program is distributed in the hope that it will be useful,
 * but WITHOUT ANY WARRANTY; without even the implied warranty of
 * MERCHANTABILITY or FITNESS FOR A PARTICULAR PURPOSE.  See the
 * GNU General Public License for more details.
 *
 * You should have received a copy of the GNU General Public License
 * along with this program; if not, see <https://www.gnu.org/licenses/>.
 *
 */

#include "wui/shipwindow.h"

#include "base/macros.h"
#include "economy/portdock.h"
#include "economy/ware_instance.h"
#include "graphic/animation/animation_manager.h"
#include "logic/game_data_error.h"
#include "logic/map_objects/checkstep.h"
#include "logic/map_objects/pinned_note.h"
#include "logic/map_objects/tribes/warehouse.h"
#include "logic/map_objects/tribes/worker.h"
#include "logic/player.h"
#include "map_io/map_object_loader.h"
#include "map_io/map_object_saver.h"
#include "ui_basic/box.h"
#include "ui_basic/messagebox.h"
#include "wui/actionconfirm.h"
#include "wui/game_debug_ui.h"
#include "wui/interactive_player.h"
#include "wui/soldiercapacitycontrol.h"

namespace {
constexpr const char* const kImgGoTo = "images/wui/ship/menu_ship_goto.png";
constexpr const char* const kImgDestination = "images/wui/ship/menu_ship_destination.png";
constexpr const char* const kImgSink = "images/wui/ship/menu_ship_sink.png";
constexpr const char* const kImgDebug = "images/wui/fieldaction/menu_debug.png";
constexpr const char* const kImgCancelExpedition =
   "images/wui/ship/menu_ship_cancel_expedition.png";
constexpr const char* const kImgExploreCW = "images/wui/ship/ship_explore_island_cw.png";
constexpr const char* const kImgExploreCCW = "images/wui/ship/ship_explore_island_ccw.png";
constexpr const char* const kImgScoutNW = "images/wui/ship/ship_scout_nw.png";
constexpr const char* const kImgScoutNE = "images/wui/ship/ship_scout_ne.png";
constexpr const char* const kImgScoutW = "images/wui/ship/ship_scout_w.png";
constexpr const char* const kImgScoutE = "images/wui/ship/ship_scout_e.png";
constexpr const char* const kImgScoutSW = "images/wui/ship/ship_scout_sw.png";
constexpr const char* const kImgScoutSE = "images/wui/ship/ship_scout_se.png";
constexpr const char* const kImgConstructPort = "images/wui/ship/ship_construct_port_space.png";
constexpr const char* const kImgRefitTransport = "images/wui/ship/ship_refit_transport.png";
constexpr const char* const kImgRefitWarship = "images/wui/ship/ship_refit_warship.png";
constexpr const char* const kImgWarshipStay = "images/wui/ship/ship_stay.png";
constexpr const char* const kImgWarshipAttack = "images/wui/ship/ship_attack.png";

constexpr int kPadding = 5;
constexpr int kButtonSize = 34;
}  // namespace

ShipWindow::ShipWindow(InteractiveBase& ib, UniqueWindow::Registry& reg, Widelands::Ship* ship)
   : UniqueWindow(&ib, UI::WindowStyle::kWui, "shipwindow", &reg, 0, 0, ship->get_shipname()),
     ibase_(ib),
     ship_(ship),
     vbox_(this, UI::PanelStyle::kWui, 0, 0, UI::Box::Vertical),
     navigation_box_(&vbox_, UI::PanelStyle::kWui, 0, 0, UI::Box::Vertical),
     warship_controls_(&navigation_box_, UI::PanelStyle::kWui, 0, 0, UI::Box::Horizontal),
     warship_capacity_control_(create_soldier_capacity_control(navigation_box_, ibase_, *ship)) {
	vbox_.set_inner_spacing(kPadding);
	assert(ship->get_owner());

	if (ibase_.can_act(ship->owner().player_number())) {
		name_field_ = new UI::EditBox(&vbox_, 0, 0, 0, UI::PanelStyle::kWui);
		name_field_->set_text(ship->get_shipname());
		name_field_->changed.connect([this]() { act_rename(); });
		vbox_.add(name_field_, UI::Box::Resizing::kFullSize);
	} else {
		name_field_ = nullptr;
	}

	display_ = new ItemWaresDisplay(&vbox_, ship->owner());
	display_->set_capacity(ship->get_capacity());
	vbox_.add(display_, UI::Box::Resizing::kAlign, UI::Align::kCenter);

	// Expedition buttons
	UI::Box* exp_top =
	   new UI::Box(&navigation_box_, UI::PanelStyle::kWui, 0, 0, UI::Box::Horizontal);
	navigation_box_.add(exp_top, UI::Box::Resizing::kAlign, UI::Align::kCenter);
	UI::Box* exp_mid =
	   new UI::Box(&navigation_box_, UI::PanelStyle::kWui, 0, 0, UI::Box::Horizontal);
	navigation_box_.add(exp_mid, UI::Box::Resizing::kAlign, UI::Align::kCenter);
	UI::Box* exp_bot =
	   new UI::Box(&navigation_box_, UI::PanelStyle::kWui, 0, 0, UI::Box::Horizontal);
	navigation_box_.add(exp_bot, UI::Box::Resizing::kAlign, UI::Align::kCenter);
	navigation_box_.add_space(kPadding);
	navigation_box_.add(warship_capacity_control_, UI::Box::Resizing::kAlign, UI::Align::kCenter);
	navigation_box_.add_space(kPadding);

	if (upcast(InteractivePlayer, ipl, &ibase_); ipl != nullptr) {
		warship_soldiers_display_ =
		   new AttackPanel(navigation_box_, *ipl, false, [this]() { return get_soldiers(); });
		navigation_box_.add(warship_soldiers_display_, UI::Box::Resizing::kAlign, UI::Align::kCenter);
		navigation_box_.add_space(kPadding);
	} else {
		warship_soldiers_display_ = nullptr;
	}

	navigation_box_.add(&warship_controls_, UI::Box::Resizing::kAlign, UI::Align::kCenter);

	btn_scout_[Widelands::WALK_NW - 1] =
	   make_button(exp_top, "scnw", _("Scout towards the north west"), kImgScoutNW, true,
	               [this]() { act_scout_towards(Widelands::WALK_NW); });
	exp_top->add(btn_scout_[Widelands::WALK_NW - 1]);

	btn_explore_island_cw_ =
	   make_button(exp_top, "expcw", _("Explore the island’s coast clockwise"), kImgExploreCW, true,
	               [this]() { act_explore_island(Widelands::IslandExploreDirection::kClockwise); });
	exp_top->add(btn_explore_island_cw_);

	btn_scout_[Widelands::WALK_NE - 1] =
	   make_button(exp_top, "scne", _("Scout towards the north east"), kImgScoutNE, true,
	               [this]() { act_scout_towards(Widelands::WALK_NE); });
	exp_top->add(btn_scout_[Widelands::WALK_NE - 1]);

	btn_scout_[Widelands::WALK_W - 1] =
	   make_button(exp_mid, "scw", _("Scout towards the west"), kImgScoutW, true,
	               [this]() { act_scout_towards(Widelands::WALK_W); });
	exp_mid->add(btn_scout_[Widelands::WALK_W - 1]);

	btn_construct_port_ =
	   make_button(exp_mid, "buildport", _("Construct a port at the current location"),
	               kImgConstructPort, true, [this]() { act_construct_port(); });
	exp_mid->add(btn_construct_port_);

	btn_warship_stay_ =
	   make_button(exp_mid, "stay", _("Anchor at the current location"), kImgWarshipStay, true,
	               [this]() { act_scout_towards(Widelands::IDLE); });
	exp_mid->add(btn_warship_stay_);

	btn_scout_[Widelands::WALK_E - 1] =
	   make_button(exp_mid, "sce", _("Scout towards the east"), kImgScoutE, true,
	               [this]() { act_scout_towards(Widelands::WALK_E); });
	exp_mid->add(btn_scout_[Widelands::WALK_E - 1]);

	btn_scout_[Widelands::WALK_SW - 1] =
	   make_button(exp_bot, "scsw", _("Scout towards the south west"), kImgScoutSW, true,
	               [this]() { act_scout_towards(Widelands::WALK_SW); });
	exp_bot->add(btn_scout_[Widelands::WALK_SW - 1]);

	btn_explore_island_ccw_ = make_button(
	   exp_bot, "expccw", _("Explore the island’s coast counter clockwise"), kImgExploreCCW, true,
	   [this]() { act_explore_island(Widelands::IslandExploreDirection::kCounterClockwise); });
	exp_bot->add(btn_explore_island_ccw_);

	btn_scout_[Widelands::WALK_SE - 1] =
	   make_button(exp_bot, "scse", _("Scout towards the south east"), kImgScoutSE, true,
	               [this]() { act_scout_towards(Widelands::WALK_SE); });
	exp_bot->add(btn_scout_[Widelands::WALK_SE - 1]);

	btn_warship_attack_ =
	   make_button(&warship_controls_, "war_attack", _("Attack the nearest enemy port or warship"),
	               kImgWarshipAttack, false, [this]() { act_warship_attack(); });
	warship_controls_.add(btn_warship_attack_);

<<<<<<< HEAD
	set_destination_ = new UI::Dropdown<Widelands::OPtr<Widelands::MapObject>>(
	   &navigation_box_, "set_destination", 0, 0, 200, 8, kButtonSize, _("Destination"),
	   UI::DropdownType::kTextual, UI::PanelStyle::kWui, UI::ButtonStyle::kWuiSecondary);
=======
	set_destination_ = new UI::Dropdown<Widelands::OPtr<Widelands::MapObject>>(&navigation_box_,
	         "set_destination", 0, 0, 200, 8, kButtonSize, _("Destination"),
	         UI::DropdownType::kTextual, UI::PanelStyle::kWui, UI::ButtonStyle::kWuiSecondary);
>>>>>>> 42f2d62e
	set_destination_->selected.connect([this]() { act_set_destination(); });
	navigation_box_.add(set_destination_, UI::Box::Resizing::kFullSize);

	vbox_.add(&navigation_box_, UI::Box::Resizing::kAlign, UI::Align::kCenter);

	// Bottom buttons
	UI::Box* buttons = new UI::Box(&vbox_, UI::PanelStyle::kWui, 0, 0, UI::Box::Horizontal);
	vbox_.add(buttons, UI::Box::Resizing::kFullSize);

	btn_sink_ =
	   make_button(buttons, "sink", _("Sink the ship"), kImgSink, false, [this]() { act_sink(); });
	buttons->add(btn_sink_);

	btn_refit_ =
	   make_button(buttons, "refit", "", kImgRefitTransport, false, [this]() { act_refit(); });
	buttons->add(btn_refit_);
	buttons->add_space(kPadding);

	btn_cancel_expedition_ =
	   make_button(buttons, "cancel_expedition", _("Cancel the Expedition"), kImgCancelExpedition,
	               false, [this]() { act_cancel_expedition(); });
	buttons->add(btn_cancel_expedition_);

	buttons->add_inf_space();

	if (ibase_.get_display_flag(InteractiveBase::dfDebug)) {
		btn_debug_ = make_button(
		   buttons, "debug", _("Show Debug Window"), kImgDebug, false, [this]() { act_debug(); });
		btn_debug_->set_enabled(true);
		buttons->add(btn_debug_);
	}

	btn_destination_ = make_button(
	   buttons, "destination", "", kImgDestination, false, [this]() { act_destination(); });
	buttons->add(btn_destination_);

	btn_goto_ =
	   make_button(buttons, "goto", _("Go to ship"), kImgGoTo, false, [this]() { act_goto(); });
	buttons->add(btn_goto_);

	set_center_panel(&vbox_);
	set_thinks(true);
	set_fastclick_panel(btn_goto_);
	move_out_of_the_way();
	warp_mouse_to_fastclick_panel();

	shipnotes_subscriber_ =
	   Notifications::subscribe<Widelands::NoteShip>([this](const Widelands::NoteShip& note) {
		   if (note.ship->serial() == ship_.serial()) {
			   switch (note.action) {
				// Unable to cancel the expedition
			   case Widelands::NoteShip::Action::kNoPortLeft:
				   no_port_error_message();
				   break;
				// The ship is no more
			   case Widelands::NoteShip::Action::kLost:
				   // Stop this from thinking to avoid segfaults
				   set_thinks(false);
				   die();
				   break;
				// If the ship state has changed, e.g. expedition started or scouting direction changed,
				// think() will take care of it.
			   case Widelands::NoteShip::Action::kDestinationChanged:
			   case Widelands::NoteShip::Action::kWaitingForCommand:
			   case Widelands::NoteShip::Action::kGained:
				   break;
			   }
		   }
	   });

	// Init button visibility
	navigation_box_.set_visible(false);
	btn_cancel_expedition_->set_enabled(false);
	update_destination_buttons(ship);

	initialization_complete();
}

std::vector<Widelands::Soldier*> ShipWindow::get_soldiers() const {
	std::vector<Widelands::Soldier*> soldiers;
	Widelands::Ship* ship = ship_.get(ibase_.egbase());
	if (ship == nullptr) {
		return soldiers;
	}

	for (size_t i = 0; i < ship->get_nritems(); ++i) {
		Widelands::Worker* worker;
		ship->get_item(i).get(ibase_.egbase(), nullptr, &worker);
		if (worker != nullptr && worker->descr().type() == Widelands::MapObjectType::SOLDIER) {
			soldiers.push_back(dynamic_cast<Widelands::Soldier*>(worker));
		}
		// TODO(Nordfriese): During refitting, we may also have other wares on board.
		// Do we want to show these as well somewhere (maybe in the ItemWaresDisplay)?
	}

	return soldiers;
}

void ShipWindow::set_button_visibility() {
	Widelands::Ship* ship = ship_.get(ibase_.egbase());
	if (ship == nullptr) {
		return;
	}

	const bool is_warship = ship->get_ship_type() == Widelands::ShipType::kWarship;

	if (warship_soldiers_display_ != nullptr) {
		const bool warship_display = is_warship && !ship->is_refitting();
		warship_soldiers_display_->set_visible(warship_display);
		display_->set_visible(!warship_display);
	}

	btn_cancel_expedition_->set_visible(btn_cancel_expedition_->enabled());
	warship_controls_.set_visible(ibase_.egbase().is_game() && is_warship);
	warship_capacity_control_->set_visible(is_warship);
	btn_warship_stay_->set_visible(is_warship);
	btn_construct_port_->set_visible(!is_warship);
	navigation_box_.set_visible(ship->state_is_expedition() && !ship->is_refitting());
}

void ShipWindow::no_port_error_message() {
	Widelands::Ship* ship = ship_.get(ibase_.egbase());
	if (ship == nullptr) {
		return;
	}
	if (ibase_.can_act(ship->owner().player_number())) {
		UI::WLMessageBox messagebox(
		   get_parent(), UI::WindowStyle::kWui,
		   /** TRANSLATORS: Window label when an expedition can't be canceled */
		   _("Cancel Expedition"),
		   _("This expedition can’t be canceled, because the "
		     "ship has no port to return to."),
		   UI::WLMessageBox::MBoxType::kOk);
		messagebox.run<UI::Panel::Returncodes>();
	}
}

void ShipWindow::update_destination_buttons(const Widelands::Ship* ship) {
<<<<<<< HEAD
=======
	is_updating_destination_dropdown_ = true;
>>>>>>> 42f2d62e
	Widelands::EditorGameBase& egbase = ibase_.egbase();
	Widelands::CheckStepDefault checkstep(Widelands::MOVECAPS_SWIM);
	Widelands::PortDock* dest_dock = ship->get_destination_port(egbase);
	Widelands::Ship* dest_ship = ship->get_destination_ship(egbase);
	Widelands::PinnedNote* dest_note = ship->get_destination_note(egbase);

	// Populate destination dropdown if anything changed since last think
	std::vector<Widelands::PortDock*> all_ports;
	std::vector<Widelands::Ship*> all_ships;
	std::vector<Widelands::PinnedNote*> all_notes;
<<<<<<< HEAD
	for (const Widelands::Player::BuildingStats& port :
	     ship->owner().get_building_statistics(ship->owner().tribe().port())) {
		if (!port.is_constructionsite) {
			all_ports.push_back(
			   dynamic_cast<const Widelands::Warehouse*>(egbase.map()[port.pos].get_immovable())
			      ->get_portdock());
=======
	for (const Widelands::Player::BuildingStats& port : ship->owner().get_building_statistics(ship->owner().tribe().port())) {
		if (!port.is_constructionsite) {
			all_ports.push_back(dynamic_cast<const Widelands::Warehouse*>(egbase.map()[port.pos].get_immovable())->get_portdock());
>>>>>>> 42f2d62e
		}
	}
	for (Widelands::Serial serial : ship->owner().ships()) {
		if (serial != ship->serial()) {
			all_ships.push_back(dynamic_cast<Widelands::Ship*>(egbase.objects().get_object(serial)));
		}
	}
	for (Widelands::OPtr<Widelands::PinnedNote> optr : ship->owner().all_pinned_notes()) {
		Widelands::PinnedNote* note = optr.get(egbase);
		if (note != nullptr && checkstep.reachable_dest(egbase.map(), note->get_position())) {
			all_notes.push_back(note);
		}
	}

<<<<<<< HEAD
	bool needs_update =
	   (set_destination_->size() != all_ports.size() + all_ships.size() + all_notes.size() + 1);
	if (!needs_update) {
		size_t i = 0;
		for (Widelands::PortDock* pd : all_ports) {
			if (set_destination_->at(++i) != pd) {
=======
	bool needs_update = (set_destination_->size() != all_ports.size() + all_ships.size() + all_notes.size() + 1);
	if (!needs_update) {
		size_t i = 0;
		for (Widelands::PortDock* pd : all_ports) {
			const auto& entry = set_destination_->at(++i);
			if (entry.value != pd || entry.name != pd->get_warehouse()->get_warehouse_name()) {
>>>>>>> 42f2d62e
				needs_update = true;
				break;
			}
		}
		for (Widelands::Ship* temp_ship : all_ships) {
<<<<<<< HEAD
			if (set_destination_->at(++i) != temp_ship) {
=======
			const auto& entry = set_destination_->at(++i);
			if (entry.value != temp_ship || entry.name != temp_ship->get_shipname()) {
>>>>>>> 42f2d62e
				needs_update = true;
				break;
			}
		}
		for (Widelands::PinnedNote* note : all_notes) {
<<<<<<< HEAD
			if (set_destination_->at(++i) != note) {
=======
			const auto& entry = set_destination_->at(++i);
			if (entry.value != note || entry.name != note->get_text()) {
>>>>>>> 42f2d62e
				needs_update = true;
				break;
			}
		}
	}

	if (needs_update) {
		set_destination_->clear();
		set_destination_->add(_("(none)"), nullptr, nullptr, !ship->has_destination());

		for (Widelands::PortDock* pd : all_ports) {
<<<<<<< HEAD
			set_destination_->add(pd->get_warehouse()->get_warehouse_name(), pd,
			                      pd->get_warehouse()->descr().icon(), pd == dest_dock);
		}
		for (Widelands::Ship* temp_ship : all_ships) {
			set_destination_->add(temp_ship->get_shipname(), temp_ship, temp_ship->descr().icon(),
			                      temp_ship == dest_ship);
		}
		for (Widelands::PinnedNote* note : all_notes) {
			set_destination_->add(
			   note->get_text(), note,
			   g_animation_manager->get_animation(note->owner().tribe().pinned_note_animation())
			      .representative_image(&note->get_rgb()),
			   note == dest_note);
=======
			set_destination_->add(pd->get_warehouse()->get_warehouse_name(), pd, pd->get_warehouse()->descr().icon(), pd == dest_dock);
		}
		for (Widelands::Ship* temp_ship : all_ships) {
			set_destination_->add(temp_ship->get_shipname(), temp_ship, temp_ship->descr().icon(), temp_ship == dest_ship);
		}
		for (Widelands::PinnedNote* note : all_notes) {
			set_destination_->add(note->get_text(), note,
				g_animation_manager->get_animation(note->owner().tribe().pinned_note_animation()).representative_image(&note->get_rgb())
			, note == dest_note);
>>>>>>> 42f2d62e
		}
	} else if (!set_destination_->is_expanded()) {
		if (dest_dock != nullptr) {
			set_destination_->select(dest_dock);
		} else if (dest_ship != nullptr) {
			set_destination_->select(dest_ship);
		} else if (dest_note != nullptr) {
			set_destination_->select(dest_note);
		} else {
			set_destination_->select(nullptr);
		}
	}

<<<<<<< HEAD
	// Update Go To Destination button
	if (dest_dock != nullptr) {
		btn_destination_->set_enabled(true);
		btn_destination_->set_tooltip(
		   format(_("Go to destination (%s)"), dest_dock->get_warehouse()->get_warehouse_name()));
=======
	is_updating_destination_dropdown_ = false;

	// Update Go To Destination button
	if (dest_dock != nullptr) {
		btn_destination_->set_enabled(true);
		btn_destination_->set_tooltip(format(_("Go to destination (%s)"), dest_dock->get_warehouse()->get_warehouse_name()));
>>>>>>> 42f2d62e
		return;
	}
	if (dest_ship != nullptr) {
		btn_destination_->set_enabled(true);
		btn_destination_->set_tooltip(format(_("Go to destination (%s)"), dest_ship->get_shipname()));
		return;
	}
	if (dest_note != nullptr) {
		btn_destination_->set_enabled(true);
		btn_destination_->set_tooltip(format(_("Go to destination (%s)"), dest_note->get_text()));
		return;
	}

	btn_destination_->set_enabled(false);
	btn_destination_->set_tooltip(_("Go to destination"));
}

void ShipWindow::think() {
	UI::Window::think();
	Widelands::Ship* ship = ship_.get(ibase_.egbase());
	if (ship == nullptr) {
		return;
	}

	set_title(ship->get_shipname());
	const bool can_act = ibase_.can_act(ship->owner().player_number());

	update_destination_buttons(ship);
	btn_sink_->set_enabled(can_act);

	btn_refit_->set_pic(g_image_cache->get(ship->get_ship_type() == Widelands::ShipType::kWarship ?
                                             kImgRefitTransport :
                                             kImgRefitWarship));
	btn_refit_->set_enabled(can_act &&
	                        ship->can_refit(ship->get_ship_type() == Widelands::ShipType::kWarship ?
                                              Widelands::ShipType::kTransport :
                                              Widelands::ShipType::kWarship));
	btn_refit_->set_tooltip(ship->get_ship_type() == Widelands::ShipType::kWarship ?
                              _("Refit to transport ship") :
                              _("Refit to warship"));
	btn_warship_attack_->set_enabled(can_act && ship->can_attack() &&
	                                 (ship->get_attack_target(ibase_.egbase())->descr().type() !=
	                                     Widelands::MapObjectType::PORTDOCK ||
	                                  warship_soldiers_display_->count_soldiers() > 0U));
	btn_warship_stay_->set_enabled(can_act);

	display_->clear();
	for (uint32_t idx = 0; idx < ship->get_nritems(); ++idx) {
		Widelands::ShippingItem item = ship->get_item(idx);
		Widelands::WareInstance* ware;
		Widelands::Worker* worker;
		item.get(ibase_.egbase(), &ware, &worker);

		if (ware != nullptr) {
			display_->add(Widelands::wwWARE, ware->descr_index());
		}
		if (worker != nullptr) {
			display_->add(Widelands::wwWORKER, worker->descr().worker_index());
		}
	}

	Widelands::ShipStates state = ship->get_ship_state();
	if (ship->state_is_expedition()) {
		/* The following rules apply:
		 * - The "construct port" button is only active, if the ship is waiting for commands and found
		 * a port
		 *   buildspace
		 * - The "scout towards a direction" buttons are only active, if the ship can move at least
		 * one field
		 *   in that direction without reaching the coast.
		 * - The "explore island's coast" buttons are only active, if a coast is in vision range (no
		 * matter if
		 *   in waiting or already expedition/scouting mode)
		 */
		btn_construct_port_->set_enabled(can_act &&
		                                 (state == Widelands::ShipStates::kExpeditionPortspaceFound));
		bool coast_nearby = false;
		for (Widelands::Direction dir = 1; dir <= Widelands::LAST_DIRECTION; ++dir) {
			// NOTE buttons are saved in the format DIRECTION - 1
			btn_scout_[dir - 1]->set_enabled(can_act && ship->exp_dir_swimmable(dir) &&
			                                 (state != Widelands::ShipStates::kExpeditionColonizing));
			coast_nearby |= !ship->exp_dir_swimmable(dir);
		}
		btn_explore_island_cw_->set_enabled(can_act && coast_nearby &&
		                                    (state != Widelands::ShipStates::kExpeditionColonizing));
		btn_explore_island_ccw_->set_enabled(can_act && coast_nearby &&
		                                     (state != Widelands::ShipStates::kExpeditionColonizing));
		btn_sink_->set_enabled(can_act && (state != Widelands::ShipStates::kExpeditionColonizing));
	}
	btn_cancel_expedition_->set_enabled(
	   can_act && ship->get_ship_type() == Widelands::ShipType::kTransport &&
	   ship->state_is_expedition() && (state != Widelands::ShipStates::kExpeditionColonizing));
	// Expedition specific buttons
	set_button_visibility();
}

UI::Button* ShipWindow::make_button(UI::Panel* parent,
                                    const std::string& name,
                                    const std::string& title,
                                    const std::string& picname,
                                    bool flat_when_disabled,
                                    const std::function<void()>& callback) {
<<<<<<< HEAD
	UI::Button* btn = new UI::Button(parent, name, 0, 0, kButtonSize, kButtonSize,
	                                 UI::ButtonStyle::kWuiMenu, g_image_cache->get(picname), title);
=======
	UI::Button* btn = new UI::Button(
	   parent, name, 0, 0, kButtonSize, kButtonSize, UI::ButtonStyle::kWuiMenu, g_image_cache->get(picname), title);
>>>>>>> 42f2d62e
	if (flat_when_disabled) {
		btn->set_disable_style(UI::ButtonDisableStyle::kMonochrome | UI::ButtonDisableStyle::kFlat);
	}
	btn->sigclicked.connect(callback);
	return btn;
}

void ShipWindow::act_rename() {
	Widelands::Ship* ship = ship_.get(ibase_.egbase());
	if (ship == nullptr) {
		return;
	}
	if (Widelands::Game* game = ibase_.get_game()) {
		game->send_player_ship_port_name(
		   ship->owner().player_number(), ship->serial(), name_field_->text());
	} else {
		ship->set_shipname(name_field_->text());
	}
}

/// Move the main view towards the current ship location
void ShipWindow::act_goto() {
	Widelands::Ship* ship = ship_.get(ibase_.egbase());
	if (ship == nullptr) {
		return;
	}
	ibase_.map_view()->scroll_to_field(ship->get_position(), MapView::Transition::Smooth);
}

/// Move the main view towards the current destination of the ship
void ShipWindow::act_destination() {
	Widelands::Ship* ship = ship_.get(ibase_.egbase());
	if (ship == nullptr) {
		return;
	}

<<<<<<< HEAD
	if (Widelands::PortDock* destination = ship->get_destination_port(ibase_.egbase());
	    destination != nullptr) {
=======
	if (Widelands::PortDock* destination = ship->get_destination_port(ibase_.egbase()); destination != nullptr) {
>>>>>>> 42f2d62e
		ibase_.map_view()->scroll_to_field(
		   destination->get_warehouse()->get_position(), MapView::Transition::Smooth);
		return;
	}
<<<<<<< HEAD
	if (Widelands::Ship* destination = ship->get_destination_ship(ibase_.egbase());
	    destination != nullptr) {
		ibase_.map_view()->scroll_to_field(destination->get_position(), MapView::Transition::Smooth);
		return;
	}
	if (Widelands::PinnedNote* destination = ship->get_destination_note(ibase_.egbase());
	    destination != nullptr) {
=======
	if (Widelands::Ship* destination = ship->get_destination_ship(ibase_.egbase()); destination != nullptr) {
		ibase_.map_view()->scroll_to_field(destination->get_position(), MapView::Transition::Smooth);
		return;
	}
	if (Widelands::PinnedNote* destination = ship->get_destination_note(ibase_.egbase()); destination != nullptr) {
>>>>>>> 42f2d62e
		ibase_.map_view()->scroll_to_field(destination->get_position(), MapView::Transition::Smooth);
		return;
	}
}

/// Sink the ship if confirmed
void ShipWindow::act_sink() {
	Widelands::Ship* ship = ship_.get(ibase_.egbase());
	if (ship == nullptr) {
		return;
	}
	if ((SDL_GetModState() & KMOD_CTRL) != 0) {
		if (Widelands::Game* game = ibase_.get_game()) {
			game->send_player_sink_ship(*ship);
		} else {
			NEVER_HERE();  // TODO(Nordfriese / Scenario Editor): implement
		}
	} else if (upcast(InteractivePlayer, ipl, &ibase_)) {
		show_ship_sink_confirm(*ipl, *ship);
	}
}

void ShipWindow::act_refit() {
	Widelands::Ship* ship = ship_.get(ibase_.egbase());
	if (ship == nullptr) {
		return;
	}
	const Widelands::ShipType t = ship->get_ship_type() == Widelands::ShipType::kWarship ?
                                    Widelands::ShipType::kTransport :
                                    Widelands::ShipType::kWarship;
	if (Widelands::Game* game = ibase_.get_game(); game != nullptr) {
		game->send_player_refit_ship(*ship, t);
	} else {
		ship->set_ship_type(ibase_.egbase(), t);
	}
}

void ShipWindow::act_warship_attack() {
	Widelands::Ship* ship = ship_.get(ibase_.egbase());
	if (ship == nullptr) {
		return;
	}
	ibase_.game().send_player_warship_command(
	   *ship, Widelands::WarshipCommand::kAttack, warship_soldiers_display_->soldiers());
}

/// Show debug info
void ShipWindow::act_debug() {
	Widelands::Ship* ship = ship_.get(ibase_.egbase());
	if (ship == nullptr) {
		return;
	}
	show_mapobject_debug(ibase_, *ship);
}

/// Cancel expedition if confirmed
void ShipWindow::act_cancel_expedition() {
	Widelands::Ship* ship = ship_.get(ibase_.egbase());
	if (ship == nullptr) {
		return;
	}
	if ((SDL_GetModState() & KMOD_CTRL) != 0) {
		if (Widelands::Game* game = ibase_.get_game()) {
			game->send_player_cancel_expedition_ship(*ship);
		} else {
			NEVER_HERE();  // TODO(Nordfriese / Scenario Editor): implement
		}
	} else if (upcast(InteractivePlayer, ipl, &ibase_)) {
		show_ship_cancel_expedition_confirm(*ipl, *ship);
	}
}

/// Sends a player command to the ship to scout towards a specific direction
void ShipWindow::act_scout_towards(Widelands::WalkingDir direction) {
	Widelands::Ship* ship = ship_.get(ibase_.egbase());
	if (ship == nullptr) {
		return;
	}
	// ignore request if the direction is not swimmable at all
	if (direction != Widelands::IDLE &&
	    !ship->exp_dir_swimmable(static_cast<Widelands::Direction>(direction))) {
		return;
	}
	if (Widelands::Game* game = ibase_.get_game()) {
		game->send_player_ship_scouting_direction(*ship, direction);
	} else {
		NEVER_HERE();  // TODO(Nordfriese / Scenario Editor): implement
	}
}

/// Constructs a port at the port build space in vision range
void ShipWindow::act_construct_port() {
	Widelands::Ship* ship = ship_.get(ibase_.egbase());
	if (ship == nullptr) {
		return;
	}
	if (ship->exp_port_spaces().empty()) {
		return;
	}
	if (Widelands::Game* game = ibase_.get_game()) {
		game->send_player_ship_construct_port(*ship, ship->exp_port_spaces().front());
	} else {
		NEVER_HERE();  // TODO(Nordfriese / Scenario Editor): implement
	}
}

/// Explores the island cw or ccw
void ShipWindow::act_explore_island(Widelands::IslandExploreDirection direction) {
	Widelands::Ship* ship = ship_.get(ibase_.egbase());
	if (ship == nullptr) {
		return;
	}
	bool coast_nearby = false;
	bool moveable = false;
	for (Widelands::Direction dir = 1;
	     (dir <= Widelands::LAST_DIRECTION) && (!coast_nearby || !moveable); ++dir) {
		if (!ship->exp_dir_swimmable(dir)) {
			coast_nearby = true;
		} else {
			moveable = true;
		}
	}
	if (!coast_nearby || !moveable) {
		return;
	}
	if (Widelands::Game* game = ibase_.get_game()) {
		game->send_player_ship_explore_island(*ship, direction);
	} else {
		NEVER_HERE();  // TODO(Nordfriese / Scenario Editor): implement
	}
}

void ShipWindow::act_set_destination() {
<<<<<<< HEAD
=======
	if (is_updating_destination_dropdown_) {
		return;
	}

>>>>>>> 42f2d62e
	Widelands::Ship* ship = ship_.get(ibase_.egbase());
	if (ship == nullptr) {
		return;
	}

	Widelands::MapObject* dest = set_destination_->get_selected().get(ibase_.egbase());
	if (Widelands::Game* game = ibase_.get_game()) {
		game->send_player_ship_set_destination(*ship, dest);
	} else {
<<<<<<< HEAD
		ship->set_destination(ibase_.egbase(), dest);
=======
		ship->set_destination(ibase_.egbase(), dest, true);
>>>>>>> 42f2d62e
	}
}

constexpr uint16_t kCurrentPacketVersion = 1;
UI::Window& ShipWindow::load(FileRead& fr, InteractiveBase& ib, Widelands::MapObjectLoader& mol) {
	try {
		const uint16_t packet_version = fr.unsigned_16();
		if (packet_version == kCurrentPacketVersion) {
			return ib.show_ship_window(&mol.get<Widelands::Ship>(fr.unsigned_32()));
		}
		throw Widelands::UnhandledVersionError("Ship Window", packet_version, kCurrentPacketVersion);

	} catch (const WException& e) {
		throw Widelands::GameDataError("ship window: %s", e.what());
	}
}
void ShipWindow::save(FileWrite& fw, Widelands::MapObjectSaver& mos) const {
	fw.unsigned_16(kCurrentPacketVersion);
	fw.unsigned_32(mos.get_object_file_index(*ship_.get(ibase_.egbase())));
}<|MERGE_RESOLUTION|>--- conflicted
+++ resolved
@@ -166,15 +166,9 @@
 	               kImgWarshipAttack, false, [this]() { act_warship_attack(); });
 	warship_controls_.add(btn_warship_attack_);
 
-<<<<<<< HEAD
-	set_destination_ = new UI::Dropdown<Widelands::OPtr<Widelands::MapObject>>(
-	   &navigation_box_, "set_destination", 0, 0, 200, 8, kButtonSize, _("Destination"),
-	   UI::DropdownType::kTextual, UI::PanelStyle::kWui, UI::ButtonStyle::kWuiSecondary);
-=======
 	set_destination_ = new UI::Dropdown<Widelands::OPtr<Widelands::MapObject>>(&navigation_box_,
 	         "set_destination", 0, 0, 200, 8, kButtonSize, _("Destination"),
 	         UI::DropdownType::kTextual, UI::PanelStyle::kWui, UI::ButtonStyle::kWuiSecondary);
->>>>>>> 42f2d62e
 	set_destination_->selected.connect([this]() { act_set_destination(); });
 	navigation_box_.add(set_destination_, UI::Box::Resizing::kFullSize);
 
@@ -313,10 +307,7 @@
 }
 
 void ShipWindow::update_destination_buttons(const Widelands::Ship* ship) {
-<<<<<<< HEAD
-=======
 	is_updating_destination_dropdown_ = true;
->>>>>>> 42f2d62e
 	Widelands::EditorGameBase& egbase = ibase_.egbase();
 	Widelands::CheckStepDefault checkstep(Widelands::MOVECAPS_SWIM);
 	Widelands::PortDock* dest_dock = ship->get_destination_port(egbase);
@@ -327,18 +318,9 @@
 	std::vector<Widelands::PortDock*> all_ports;
 	std::vector<Widelands::Ship*> all_ships;
 	std::vector<Widelands::PinnedNote*> all_notes;
-<<<<<<< HEAD
-	for (const Widelands::Player::BuildingStats& port :
-	     ship->owner().get_building_statistics(ship->owner().tribe().port())) {
-		if (!port.is_constructionsite) {
-			all_ports.push_back(
-			   dynamic_cast<const Widelands::Warehouse*>(egbase.map()[port.pos].get_immovable())
-			      ->get_portdock());
-=======
 	for (const Widelands::Player::BuildingStats& port : ship->owner().get_building_statistics(ship->owner().tribe().port())) {
 		if (!port.is_constructionsite) {
 			all_ports.push_back(dynamic_cast<const Widelands::Warehouse*>(egbase.map()[port.pos].get_immovable())->get_portdock());
->>>>>>> 42f2d62e
 		}
 	}
 	for (Widelands::Serial serial : ship->owner().ships()) {
@@ -353,43 +335,26 @@
 		}
 	}
 
-<<<<<<< HEAD
-	bool needs_update =
-	   (set_destination_->size() != all_ports.size() + all_ships.size() + all_notes.size() + 1);
-	if (!needs_update) {
-		size_t i = 0;
-		for (Widelands::PortDock* pd : all_ports) {
-			if (set_destination_->at(++i) != pd) {
-=======
 	bool needs_update = (set_destination_->size() != all_ports.size() + all_ships.size() + all_notes.size() + 1);
 	if (!needs_update) {
 		size_t i = 0;
 		for (Widelands::PortDock* pd : all_ports) {
 			const auto& entry = set_destination_->at(++i);
 			if (entry.value != pd || entry.name != pd->get_warehouse()->get_warehouse_name()) {
->>>>>>> 42f2d62e
 				needs_update = true;
 				break;
 			}
 		}
 		for (Widelands::Ship* temp_ship : all_ships) {
-<<<<<<< HEAD
-			if (set_destination_->at(++i) != temp_ship) {
-=======
 			const auto& entry = set_destination_->at(++i);
 			if (entry.value != temp_ship || entry.name != temp_ship->get_shipname()) {
->>>>>>> 42f2d62e
 				needs_update = true;
 				break;
 			}
 		}
 		for (Widelands::PinnedNote* note : all_notes) {
-<<<<<<< HEAD
-			if (set_destination_->at(++i) != note) {
-=======
 			const auto& entry = set_destination_->at(++i);
 			if (entry.value != note || entry.name != note->get_text()) {
->>>>>>> 42f2d62e
 				needs_update = true;
 				break;
 			}
@@ -401,21 +366,6 @@
 		set_destination_->add(_("(none)"), nullptr, nullptr, !ship->has_destination());
 
 		for (Widelands::PortDock* pd : all_ports) {
-<<<<<<< HEAD
-			set_destination_->add(pd->get_warehouse()->get_warehouse_name(), pd,
-			                      pd->get_warehouse()->descr().icon(), pd == dest_dock);
-		}
-		for (Widelands::Ship* temp_ship : all_ships) {
-			set_destination_->add(temp_ship->get_shipname(), temp_ship, temp_ship->descr().icon(),
-			                      temp_ship == dest_ship);
-		}
-		for (Widelands::PinnedNote* note : all_notes) {
-			set_destination_->add(
-			   note->get_text(), note,
-			   g_animation_manager->get_animation(note->owner().tribe().pinned_note_animation())
-			      .representative_image(&note->get_rgb()),
-			   note == dest_note);
-=======
 			set_destination_->add(pd->get_warehouse()->get_warehouse_name(), pd, pd->get_warehouse()->descr().icon(), pd == dest_dock);
 		}
 		for (Widelands::Ship* temp_ship : all_ships) {
@@ -425,7 +375,6 @@
 			set_destination_->add(note->get_text(), note,
 				g_animation_manager->get_animation(note->owner().tribe().pinned_note_animation()).representative_image(&note->get_rgb())
 			, note == dest_note);
->>>>>>> 42f2d62e
 		}
 	} else if (!set_destination_->is_expanded()) {
 		if (dest_dock != nullptr) {
@@ -439,20 +388,12 @@
 		}
 	}
 
-<<<<<<< HEAD
-	// Update Go To Destination button
-	if (dest_dock != nullptr) {
-		btn_destination_->set_enabled(true);
-		btn_destination_->set_tooltip(
-		   format(_("Go to destination (%s)"), dest_dock->get_warehouse()->get_warehouse_name()));
-=======
 	is_updating_destination_dropdown_ = false;
 
 	// Update Go To Destination button
 	if (dest_dock != nullptr) {
 		btn_destination_->set_enabled(true);
 		btn_destination_->set_tooltip(format(_("Go to destination (%s)"), dest_dock->get_warehouse()->get_warehouse_name()));
->>>>>>> 42f2d62e
 		return;
 	}
 	if (dest_ship != nullptr) {
@@ -555,13 +496,8 @@
                                     const std::string& picname,
                                     bool flat_when_disabled,
                                     const std::function<void()>& callback) {
-<<<<<<< HEAD
-	UI::Button* btn = new UI::Button(parent, name, 0, 0, kButtonSize, kButtonSize,
-	                                 UI::ButtonStyle::kWuiMenu, g_image_cache->get(picname), title);
-=======
 	UI::Button* btn = new UI::Button(
 	   parent, name, 0, 0, kButtonSize, kButtonSize, UI::ButtonStyle::kWuiMenu, g_image_cache->get(picname), title);
->>>>>>> 42f2d62e
 	if (flat_when_disabled) {
 		btn->set_disable_style(UI::ButtonDisableStyle::kMonochrome | UI::ButtonDisableStyle::kFlat);
 	}
@@ -598,31 +534,16 @@
 		return;
 	}
 
-<<<<<<< HEAD
-	if (Widelands::PortDock* destination = ship->get_destination_port(ibase_.egbase());
-	    destination != nullptr) {
-=======
 	if (Widelands::PortDock* destination = ship->get_destination_port(ibase_.egbase()); destination != nullptr) {
->>>>>>> 42f2d62e
 		ibase_.map_view()->scroll_to_field(
 		   destination->get_warehouse()->get_position(), MapView::Transition::Smooth);
 		return;
 	}
-<<<<<<< HEAD
-	if (Widelands::Ship* destination = ship->get_destination_ship(ibase_.egbase());
-	    destination != nullptr) {
-		ibase_.map_view()->scroll_to_field(destination->get_position(), MapView::Transition::Smooth);
-		return;
-	}
-	if (Widelands::PinnedNote* destination = ship->get_destination_note(ibase_.egbase());
-	    destination != nullptr) {
-=======
 	if (Widelands::Ship* destination = ship->get_destination_ship(ibase_.egbase()); destination != nullptr) {
 		ibase_.map_view()->scroll_to_field(destination->get_position(), MapView::Transition::Smooth);
 		return;
 	}
 	if (Widelands::PinnedNote* destination = ship->get_destination_note(ibase_.egbase()); destination != nullptr) {
->>>>>>> 42f2d62e
 		ibase_.map_view()->scroll_to_field(destination->get_position(), MapView::Transition::Smooth);
 		return;
 	}
@@ -756,13 +677,10 @@
 }
 
 void ShipWindow::act_set_destination() {
-<<<<<<< HEAD
-=======
 	if (is_updating_destination_dropdown_) {
 		return;
 	}
 
->>>>>>> 42f2d62e
 	Widelands::Ship* ship = ship_.get(ibase_.egbase());
 	if (ship == nullptr) {
 		return;
@@ -772,11 +690,7 @@
 	if (Widelands::Game* game = ibase_.get_game()) {
 		game->send_player_ship_set_destination(*ship, dest);
 	} else {
-<<<<<<< HEAD
-		ship->set_destination(ibase_.egbase(), dest);
-=======
 		ship->set_destination(ibase_.egbase(), dest, true);
->>>>>>> 42f2d62e
 	}
 }
 
