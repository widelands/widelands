/*
 * Copyright (C) 2011-2020 by the Widelands Development Team
 *
 * This program is free software; you can redistribute it and/or
 * modify it under the terms of the GNU General Public License
 * as published by the Free Software Foundation; either version 2
 * of the License, or (at your option) any later version.
 *
 * This program is distributed in the hope that it will be useful,
 * but WITHOUT ANY WARRANTY; without even the implied warranty of
 * MERCHANTABILITY or FITNESS FOR A PARTICULAR PURPOSE.  See the
 * GNU General Public License for more details.
 *
 * You should have received a copy of the GNU General Public License
 * along with this program; if not, write to the Free Software
 * Foundation, Inc., 51 Franklin Street, Fifth Floor, Boston, MA  02110-1301, USA.
 *
 */

#include "wui/shipwindow.h"

#include <memory>

#include "base/macros.h"
#include "economy/portdock.h"
#include "economy/ware_instance.h"
#include "graphic/graphic.h"
#include "logic/map_objects/tribes/warehouse.h"
#include "logic/map_objects/tribes/worker.h"
#include "logic/player.h"
#include "ui_basic/box.h"
#include "ui_basic/messagebox.h"
#include "wui/actionconfirm.h"
#include "wui/game_debug_ui.h"
#include "wui/interactive_player.h"

namespace {
static const char pic_goto[] = "images/wui/ship/menu_ship_goto.png";
static const char pic_destination[] = "images/wui/ship/menu_ship_destination.png";
static const char pic_sink[] = "images/wui/ship/menu_ship_sink.png";
static const char pic_debug[] = "images/wui/fieldaction/menu_debug.png";
static const char pic_editorcfg[] = "images/wui/buildings/menu_tab_wares_dock.png";
static const char pic_cancel_expedition[] = "images/wui/ship/menu_ship_cancel_expedition.png";
static const char pic_explore_cw[] = "images/wui/ship/ship_explore_island_cw.png";
static const char pic_explore_ccw[] = "images/wui/ship/ship_explore_island_ccw.png";
static const char pic_scout_nw[] = "images/wui/ship/ship_scout_nw.png";
static const char pic_scout_ne[] = "images/wui/ship/ship_scout_ne.png";
static const char pic_scout_w[] = "images/wui/ship/ship_scout_w.png";
static const char pic_scout_e[] = "images/wui/ship/ship_scout_e.png";
static const char pic_scout_sw[] = "images/wui/ship/ship_scout_sw.png";
static const char pic_scout_se[] = "images/wui/ship/ship_scout_se.png";
static const char pic_construct_port[] = "images/wui/ship/ship_construct_port_space.png";

constexpr int kPadding = 5;
}  // namespace

using namespace Widelands;

constexpr uint16_t kShipCfgIconSize = 32;
constexpr uint16_t kShipCfgMaxColumns = 10;
ShipCfg::ShipCfg(InteractiveBase& ib, Ship& s)
   : UI::Window(&ib, "shipcfg", 0, 0, 240, 200, _("Configure Ship")),
     ibase_(ib),
     ship_(&s),
     main_box_(this, 0, 0, UI::Box::Vertical),
     shipname_(&main_box_, 0, 0, 200, UI::PanelStyle::kWui),
     capacity_(&main_box_,
               0,
               0,
               200,
               100,
               s.get_capacity(),
               1,
               Widelands::INVALID_INDEX,
               UI::PanelStyle::kWui,
               _("Capacity"),
               UI::SpinBox::Units::kNone,
               UI::SpinBox::Type::kBig),
     ok_(&main_box_,
         "ok",
         0,
         0,
         200,
         30,
         UI::ButtonStyle::kWuiPrimary,
         _("OK"),
         _("Close and apply changes")),
     cancel_(&main_box_,
             "cancel",
             0,
             0,
             200,
             30,
             UI::ButtonStyle::kWuiSecondary,
             _("Cancel"),
             _("Close and discard changes")) {
	shipname_.set_text(s.get_shipname());

	{
		const uint32_t capacity = s.get_capacity();
		const uint32_t carried_items = s.get_nritems();
		uint32_t rows = capacity / kShipCfgMaxColumns;
		if (kShipCfgMaxColumns * rows < capacity) {
			++rows;
		}
		assert(kShipCfgMaxColumns * rows >= capacity);

		row_boxes_.resize(rows);
		for (uint32_t i = 0; i < rows; ++i) {
			row_boxes_[i].reset(new UI::Box(&main_box_, 0, 0, UI::Box::Horizontal));
			main_box_.add(row_boxes_[i].get());
		}

		uint32_t rows_index = 0;
		for (uint32_t i = 0; i < capacity; ++i) {
			UI::Dropdown<std::pair<Widelands::WareWorker, Widelands::DescriptionIndex>>* dd =
			   new UI::Dropdown<std::pair<Widelands::WareWorker, Widelands::DescriptionIndex>>(
			      row_boxes_[rows_index].get(), "wareworker_" + std::to_string(i), 0, 0,
			      kShipCfgIconSize, 8, kShipCfgIconSize, _("Ware/Worker"),
			      UI::DropdownType::kPictorial, UI::PanelStyle::kWui, UI::ButtonStyle::kWuiSecondary);
			Widelands::WareInstance* shipping_ware = nullptr;
			Widelands::Worker* shipping_worker = nullptr;
			if (i < carried_items) {
				s.get_item(i).get(ib.egbase(), &shipping_ware, &shipping_worker);
			}
			dd->add(_("(Empty)"), std::make_pair(Widelands::wwWARE, Widelands::INVALID_INDEX),
			        g_gr->images().get("images/wui/editor/no_ware.png"),
			        !shipping_ware && !shipping_worker, _("Empty slot"));
			for (Widelands::DescriptionIndex di : s.owner().tribe().wares()) {
				const Widelands::WareDescr& w = *s.owner().tribe().get_ware_descr(di);
				dd->add(w.descname(), std::make_pair(Widelands::wwWARE, di), w.icon(),
				        shipping_ware && shipping_ware->descr_index() == di, w.descname());
			}
			for (Widelands::DescriptionIndex di : s.owner().tribe().workers()) {
				const Widelands::WorkerDescr& w = *s.owner().tribe().get_worker_descr(di);
				dd->add(w.descname(), std::make_pair(Widelands::wwWORKER, di), w.icon(),
				        shipping_worker && shipping_worker->descr().worker_index() == di, w.descname());
			}

			row_boxes_[rows_index]->add(dd);
			items_.push_back(
			   std::unique_ptr<
			      UI::Dropdown<std::pair<Widelands::WareWorker, Widelands::DescriptionIndex>>>(dd));
			rows_index = (rows_index + 1) % rows;
		}
	}

	ok_.sigclicked.connect([this]() { clicked_ok(); });
	cancel_.sigclicked.connect([this]() { die(); });

	main_box_.add(&capacity_, UI::Box::Resizing::kFullSize);
	main_box_.add(&shipname_, UI::Box::Resizing::kFullSize);
	main_box_.add(&cancel_, UI::Box::Resizing::kFullSize);
	main_box_.add(&ok_, UI::Box::Resizing::kFullSize);
	set_center_panel(&main_box_);
	center_to_parent();
}
const Ship* ShipCfg::ship() const {
	return ship_.get(ibase_.egbase());
}
Ship* ShipCfg::ship() {
	return ship_.get(ibase_.egbase());
}
void ShipCfg::think() {
	if (!ship()) {
		die();
	}
	UI::Window::think();
}
void ShipCfg::clicked_ok() {
	if (Widelands::Ship* s = ship()) {
		Widelands::EditorGameBase& egbase = ibase_.egbase();
		if (!shipname_.text().empty()) {
			s->set_shipname(shipname_.text());
		}
		while (!s->items_.empty()) {
			s->items_.begin()->remove(egbase);
			s->items_.erase(s->items_.begin());
		}
		uint32_t capacity = capacity_.get_value();
		s->set_capacity(capacity);
		for (const auto& dd : items_) {
			if (!capacity) {
				break;
			}
			if (dd && dd->get_selected().second != Widelands::INVALID_INDEX) {
				if (dd->get_selected().first == Widelands::wwWARE) {
					Widelands::WareInstance& w = *new Widelands::WareInstance(
					   dd->get_selected().second,
					   egbase.tribes().get_ware_descr(dd->get_selected().second));
					w.init(egbase);
					w.set_location(egbase, s);
					s->items_.push_back(Widelands::ShippingItem(w));
				} else {
					Widelands::Worker& w =
					   egbase.tribes()
					      .get_worker_descr(dd->get_selected().second)
					      ->create(egbase, s->get_owner(), nullptr, s->get_position());
					s->items_.push_back(Widelands::ShippingItem(w));
				}
				--capacity;
			}
		}
	}
	die();
}

ShipWindow::ShipWindow(InteractiveBase& ib, UniqueWindow::Registry& reg, Ship* ship)
   : UniqueWindow(&ib, "shipwindow", &reg, 0, 0, ship->get_shipname()),
     ibase_(ib),
     ship_(ship),
     vbox_(this, 0, 0, UI::Box::Vertical),
     navigation_box_(&vbox_, 0, 0, UI::Box::Vertical),
     navigation_box_height_(0) {
	vbox_.set_inner_spacing(kPadding);
	assert(ship->get_owner());

	display_ = new ItemWaresDisplay(&vbox_, ship->owner());
	display_->set_capacity(ship->get_capacity());
	vbox_.add(display_, UI::Box::Resizing::kAlign, UI::Align::kCenter);

	// Expedition buttons
	UI::Box* exp_top = new UI::Box(&navigation_box_, 0, 0, UI::Box::Horizontal);
	navigation_box_.add(exp_top, UI::Box::Resizing::kAlign, UI::Align::kCenter);
	UI::Box* exp_mid = new UI::Box(&navigation_box_, 0, 0, UI::Box::Horizontal);
	navigation_box_.add(exp_mid, UI::Box::Resizing::kAlign, UI::Align::kCenter);
	UI::Box* exp_bot = new UI::Box(&navigation_box_, 0, 0, UI::Box::Horizontal);
	navigation_box_.add(exp_bot, UI::Box::Resizing::kAlign, UI::Align::kCenter);

	btn_scout_[WALK_NW - 1] = make_button(exp_top, "scnw", _("Scout towards the north west"),
	                                      pic_scout_nw, [this]() { act_scout_towards(WALK_NW); });
	exp_top->add(btn_scout_[WALK_NW - 1]);

	btn_explore_island_cw_ =
	   make_button(exp_top, "expcw", _("Explore the island’s coast clockwise"), pic_explore_cw,
	               [this]() { act_explore_island(IslandExploreDirection::kClockwise); });
	exp_top->add(btn_explore_island_cw_);

	btn_scout_[WALK_NE - 1] = make_button(exp_top, "scne", _("Scout towards the north east"),
	                                      pic_scout_ne, [this]() { act_scout_towards(WALK_NE); });
	exp_top->add(btn_scout_[WALK_NE - 1]);

	btn_scout_[WALK_W - 1] = make_button(exp_mid, "scw", _("Scout towards the west"), pic_scout_w,
	                                     [this]() { act_scout_towards(WALK_W); });
	exp_mid->add(btn_scout_[WALK_W - 1]);

	btn_construct_port_ =
	   make_button(exp_mid, "buildport", _("Construct a port at the current location"),
	               pic_construct_port, [this]() { act_construct_port(); });
	exp_mid->add(btn_construct_port_);

	btn_scout_[WALK_E - 1] = make_button(exp_mid, "sce", _("Scout towards the east"), pic_scout_e,
	                                     [this]() { act_scout_towards(WALK_E); });
	exp_mid->add(btn_scout_[WALK_E - 1]);

	btn_scout_[WALK_SW - 1] = make_button(exp_bot, "scsw", _("Scout towards the south west"),
	                                      pic_scout_sw, [this]() { act_scout_towards(WALK_SW); });
	exp_bot->add(btn_scout_[WALK_SW - 1]);

	btn_explore_island_ccw_ = make_button(
	   exp_bot, "expccw", _("Explore the island’s coast counter clockwise"), pic_explore_ccw,
	   [this]() { act_explore_island(IslandExploreDirection::kCounterClockwise); });
	exp_bot->add(btn_explore_island_ccw_);

	btn_scout_[WALK_SE - 1] = make_button(exp_bot, "scse", _("Scout towards the south east"),
	                                      pic_scout_se, [this]() { act_scout_towards(WALK_SE); });
	exp_bot->add(btn_scout_[WALK_SE - 1]);

	vbox_.add(&navigation_box_, UI::Box::Resizing::kAlign, UI::Align::kCenter);

	// Bottom buttons
	UI::Box* buttons = new UI::Box(&vbox_, 0, 0, UI::Box::Horizontal);
	vbox_.add(buttons, UI::Box::Resizing::kFullSize);

	if (ibase_.get_game()) {
		btn_sink_ =
		   make_button(buttons, "sink", _("Sink the ship"), pic_sink, [this]() { act_sink(); });
		buttons->add(btn_sink_);
	} else {
		// Use the Delete Workers tool to remove the ship
		btn_sink_ = nullptr;
	}

	btn_cancel_expedition_ =
	   make_button(buttons, "cancel_expedition", _("Cancel the Expedition"), pic_cancel_expedition,
	               [this]() { act_cancel_expedition(); });
	buttons->add(btn_cancel_expedition_);

	buttons->add_inf_space();

	if (ibase_.get_display_flag(InteractiveBase::dfDebug)) {
		btn_debug_ = make_button(
		   buttons, "debug", _("Show Debug Window"), pic_debug, [this]() { act_debug(); });
		btn_debug_->set_enabled(true);
		buttons->add(btn_debug_);
	} else {
		btn_debug_ = nullptr;
	}
	if (ibase_.omnipotent()) {
		btn_editorcfg_ =
		   make_button(buttons, "editorcfg", _("Configure wares and workers and rename the ship"),
		               pic_editorcfg, [this]() { act_editorcfg(); });
		btn_editorcfg_->set_enabled(true);
		buttons->add(btn_editorcfg_);
	} else {
		btn_editorcfg_ = nullptr;
	}

	if (ibase_.get_game()) {
		btn_destination_ = make_button(buttons, "destination", _("Go to destination"),
		                               pic_destination, [this]() { act_destination(); });
		btn_destination_->set_enabled(false);
		buttons->add(btn_destination_);
	} else {
		btn_destination_ = nullptr;
	}

	btn_goto_ = make_button(buttons, "goto", _("Go to ship"), pic_goto, [this]() { act_goto(); });
	buttons->add(btn_goto_);

	set_center_panel(&vbox_);
	set_thinks(true);
	set_fastclick_panel(btn_goto_);
	move_out_of_the_way();
	warp_mouse_to_fastclick_panel();

	shipnotes_subscriber_ =
	   Notifications::subscribe<Widelands::NoteShip>([this](const Widelands::NoteShip& note) {
		   if (note.ship->serial() == ship_.serial()) {
			   switch (note.action) {
				// Unable to cancel the expedition
			   case Widelands::NoteShip::Action::kNoPortLeft:
				   no_port_error_message();
				   break;
				// The ship is no more
			   case Widelands::NoteShip::Action::kLost:
				   // Stop this from thinking to avoid segfaults
				   set_thinks(false);
				   die();
				   break;
				// If the ship state has changed, e.g. expedition started or scouting direction changed,
				// think() will take care of it.
			   case Widelands::NoteShip::Action::kDestinationChanged:
			   case Widelands::NoteShip::Action::kWaitingForCommand:
			   case Widelands::NoteShip::Action::kGained:
				   break;
			   }
		   }
	   });

	// Init button visibility
	navigation_box_height_ = navigation_box_.get_h();
	navigation_box_.set_visible(false);
	navigation_box_.set_desired_size(navigation_box_.get_w(), 0);
	btn_cancel_expedition_->set_enabled(false);
	think();
}

void ShipWindow::set_button_visibility() {
	Widelands::Ship* ship = ship_.get(ibase_.egbase());
	if (ship == nullptr) {
		return;
	}
	if (navigation_box_.is_visible() != ship->state_is_expedition()) {
		navigation_box_.set_visible(ship->state_is_expedition());
		navigation_box_.set_desired_size(
		   navigation_box_.get_w(), ship->state_is_expedition() ? navigation_box_height_ : 0);
		layout();
	}
	if (btn_cancel_expedition_->is_visible() != btn_cancel_expedition_->enabled()) {
		btn_cancel_expedition_->set_visible(btn_cancel_expedition_->enabled());
	}
}

void ShipWindow::no_port_error_message() {
	Widelands::Ship* ship = ship_.get(ibase_.egbase());
	if (ship == nullptr) {
		return;
	}
	if (upcast(InteractiveBase, ibase, ship->get_owner()->egbase().get_ibase())) {
		if (ibase->can_act(ship->owner().player_number()) || ibase_.omnipotent()) {
			UI::WLMessageBox messagebox(
			   get_parent(),
			   /** TRANSLATORS: Window label when an expedition can't be canceled */
			   _("Cancel Expedition"),
			   _("This expedition can’t be canceled, because the "
			     "ship has no port to return to."),
			   UI::WLMessageBox::MBoxType::kOk);
			messagebox.run<UI::Panel::Returncodes>();
		}
	}
}

void ShipWindow::think() {
	UI::Window::think();
	Widelands::Ship* ship = ship_.get(ibase_.egbase());
	if (ship == nullptr) {
		return;
	}
	set_title(ship->get_shipname());
	bool can_act = ibase_.can_act(ship->owner().player_number()) || ibase_.omnipotent();

	if (btn_destination_) {
		btn_destination_->set_enabled(ship->get_destination());
	}
	if (btn_sink_) {
		btn_sink_->set_enabled(can_act);
	}

	display_->clear();
	for (uint32_t idx = 0; idx < ship->get_nritems(); ++idx) {
		Widelands::ShippingItem item = ship->get_item(idx);
		Widelands::WareInstance* ware;
		Widelands::Worker* worker;
		item.get(ibase_.egbase(), &ware, &worker);

		if (ware) {
			display_->add(false, ware->descr_index());
		}
		if (worker) {
			display_->add(true, worker->descr().worker_index());
		}
	}

	Ship::ShipStates state = ship->get_ship_state();
	if (ship->state_is_expedition()) {
		/* The following rules apply:
		 * - The "construct port" button is only active, if the ship is waiting for commands and found
		 * a port
		 *   buildspace
		 * - The "scout towards a direction" buttons are only active, if the ship can move at least
		 * one field
		 *   in that direction without reaching the coast.
		 * - The "explore island's coast" buttons are only active, if a coast is in vision range (no
		 * matter if
		 *   in waiting or already expedition/scouting mode)
		 */
		btn_construct_port_->set_enabled(can_act &&
		                                 (state == Ship::ShipStates::kExpeditionPortspaceFound));
		bool coast_nearby = false;
		for (Direction dir = 1; dir <= LAST_DIRECTION; ++dir) {
			// NOTE buttons are saved in the format DIRECTION - 1
			btn_scout_[dir - 1]->set_enabled(can_act && ship->exp_dir_swimmable(dir) &&
			                                 (state != Ship::ShipStates::kExpeditionColonizing));
			coast_nearby |= !ship->exp_dir_swimmable(dir);
		}
		btn_explore_island_cw_->set_enabled(can_act && coast_nearby &&
		                                    (state != Ship::ShipStates::kExpeditionColonizing));
		btn_explore_island_ccw_->set_enabled(can_act && coast_nearby &&
		                                     (state != Ship::ShipStates::kExpeditionColonizing));
		if (btn_sink_) {
			btn_sink_->set_enabled(can_act && (state != Ship::ShipStates::kExpeditionColonizing));
		}
	}
	btn_cancel_expedition_->set_enabled(ship->state_is_expedition() && can_act &&
	                                    (state != Ship::ShipStates::kExpeditionColonizing));
	// Expedition specific buttons
	set_button_visibility();
}

UI::Button* ShipWindow::make_button(UI::Panel* parent,
                                    const std::string& name,
                                    const std::string& title,
                                    const std::string& picname,
                                    const std::function<void()>& callback) {
	UI::Button* btn = new UI::Button(
	   parent, name, 0, 0, 34, 34, UI::ButtonStyle::kWuiMenu, g_gr->images().get(picname), title);
	btn->sigclicked.connect(callback);
	return btn;
}

/// Move the main view towards the current ship location
void ShipWindow::act_goto() {
	Widelands::Ship* ship = ship_.get(ibase_.egbase());
	if (ship == nullptr) {
		return;
	}
	ibase_.map_view()->scroll_to_field(ship->get_position(), MapView::Transition::Smooth);
}

/// Move the main view towards the current destination of the ship
void ShipWindow::act_destination() {
	Widelands::Ship* ship = ship_.get(ibase_.egbase());
	if (ship == nullptr) {
		return;
	}
	if (PortDock* destination = ship->get_destination()) {
		ibase_.map_view()->scroll_to_field(
		   destination->get_warehouse()->get_position(), MapView::Transition::Smooth);
	}
}

/// Sink the ship if confirmed
void ShipWindow::act_sink() {
	Widelands::Ship* ship = ship_.get(ibase_.egbase());
	if (ship == nullptr) {
		return;
	}
	if (SDL_GetModState() & KMOD_CTRL) {
		ibase_.game().send_player_sink_ship(*ship);
	} else {
		show_ship_sink_confirm(dynamic_cast<InteractivePlayer&>(ibase_), *ship);
	}
}

/// Show debug info
void ShipWindow::act_debug() {
	Widelands::Ship* ship = ship_.get(ibase_.egbase());
	if (ship == nullptr) {
		return;
	}
	show_mapobject_debug(ibase_, *ship);
}

void ShipWindow::act_editorcfg() {
	if (Widelands::Ship* ship = ship_.get(ibase_.egbase()))
		new ShipCfg(ibase_, *ship);
}

/// Cancel expedition if confirmed
void ShipWindow::act_cancel_expedition() {
	Widelands::Ship* ship = ship_.get(ibase_.egbase());
	if (ship == nullptr) {
		return;
	}
	if (SDL_GetModState() & KMOD_CTRL) {
		ibase_.game().send_player_cancel_expedition_ship(*ship);
	} else {
		show_ship_cancel_expedition_confirm(dynamic_cast<InteractivePlayer&>(ibase_), *ship);
	}
}

/// Sends a player command to the ship to scout towards a specific direction
void ShipWindow::act_scout_towards(WalkingDir direction) {
	Widelands::Ship* ship = ship_.get(ibase_.egbase());
	if (ship == nullptr) {
		return;
	}
	// ignore request if the direction is not swimmable at all
	if (!ship->exp_dir_swimmable(static_cast<Direction>(direction))) {
		return;
	}
	ibase_.game().send_player_ship_scouting_direction(*ship, direction);
}

/// Constructs a port at the port build space in vision range
void ShipWindow::act_construct_port() {
	Widelands::Ship* ship = ship_.get(ibase_.egbase());
	if (ship == nullptr) {
		return;
	}
	if (ship->exp_port_spaces().empty()) {
		return;
	}
	ibase_.game().send_player_ship_construct_port(*ship, ship->exp_port_spaces().front());
}

/// Explores the island cw or ccw
void ShipWindow::act_explore_island(IslandExploreDirection direction) {
	Widelands::Ship* ship = ship_.get(ibase_.egbase());
	if (ship == nullptr) {
		return;
	}
	bool coast_nearby = false;
	bool moveable = false;
	for (Direction dir = 1; (dir <= LAST_DIRECTION) && (!coast_nearby || !moveable); ++dir) {
		if (!ship->exp_dir_swimmable(dir)) {
			coast_nearby = true;
		} else {
			moveable = true;
		}
	}
	if (!coast_nearby || !moveable) {
		return;
<<<<<<< HEAD
	ibase_.game().send_player_ship_explore_island(*ship, direction);
}
=======
		ibase_.game().send_player_ship_explore_island(*ship, direction);
>>>>>>> 6b58ed3849c7b5d159bbae73bcb83c057f6b6c68
	}
>>>>>>> 79557f32
<|MERGE_RESOLUTION|>--- conflicted
+++ resolved
@@ -572,11 +572,6 @@
 	}
 	if (!coast_nearby || !moveable) {
 		return;
-<<<<<<< HEAD
+	}
 	ibase_.game().send_player_ship_explore_island(*ship, direction);
-}
-=======
-		ibase_.game().send_player_ship_explore_island(*ship, direction);
->>>>>>> 6b58ed3849c7b5d159bbae73bcb83c057f6b6c68
-	}
->>>>>>> 79557f32
+}