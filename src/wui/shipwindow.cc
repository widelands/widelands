/*
 * Copyright (C) 2011-2017 by the Widelands Development Team
 *
 * This program is free software; you can redistribute it and/or
 * modify it under the terms of the GNU General Public License
 * as published by the Free Software Foundation; either version 2
 * of the License, or (at your option) any later version.
 *
 * This program is distributed in the hope that it will be useful,
 * but WITHOUT ANY WARRANTY; without even the implied warranty of
 * MERCHANTABILITY or FITNESS FOR A PARTICULAR PURPOSE.  See the
 * GNU General Public License for more details.
 *
 * You should have received a copy of the GNU General Public License
 * along with this program; if not, write to the Free Software
 * Foundation, Inc., 51 Franklin Street, Fifth Floor, Boston, MA  02110-1301, USA.
 *
 */

#include "wui/shipwindow.h"

#include "base/macros.h"
#include "economy/portdock.h"
#include "economy/ware_instance.h"
#include "graphic/graphic.h"
#include "logic/map_objects/tribes/warehouse.h"
#include "logic/map_objects/tribes/worker.h"
#include "logic/player.h"
#include "ui_basic/box.h"
#include "ui_basic/messagebox.h"
#include "wui/actionconfirm.h"
#include "wui/game_debug_ui.h"
#include "wui/interactive_player.h"

namespace {
static const char pic_goto[] = "images/wui/ship/menu_ship_goto.png";
static const char pic_destination[] = "images/wui/ship/menu_ship_destination.png";
static const char pic_sink[] = "images/wui/ship/menu_ship_sink.png";
static const char pic_debug[] = "images/wui/fieldaction/menu_debug.png";
static const char pic_cancel_expedition[] = "images/wui/ship/menu_ship_cancel_expedition.png";
static const char pic_explore_cw[] = "images/wui/ship/ship_explore_island_cw.png";
static const char pic_explore_ccw[] = "images/wui/ship/ship_explore_island_ccw.png";
static const char pic_scout_nw[] = "images/wui/ship/ship_scout_nw.png";
static const char pic_scout_ne[] = "images/wui/ship/ship_scout_ne.png";
static const char pic_scout_w[] = "images/wui/ship/ship_scout_w.png";
static const char pic_scout_e[] = "images/wui/ship/ship_scout_e.png";
static const char pic_scout_sw[] = "images/wui/ship/ship_scout_sw.png";
static const char pic_scout_se[] = "images/wui/ship/ship_scout_se.png";
static const char pic_construct_port[] = "images/wui/editor/fsel_editor_set_port_space.png";

constexpr int kPadding = 5;
}  // namespace

using namespace Widelands;

ShipWindow::ShipWindow(InteractiveGameBase& igb, UniqueWindow::Registry& reg, Ship& ship)
<<<<<<< HEAD
   : UniqueWindow(&igb, "shipwindow", &reg, 0, 0, ship.get_shipname()),
     igbase_(igb),
     ship_(ship),
     vbox_(this, 0, 0, UI::Box::Vertical),
     navigation_box_(&vbox_, 0, 0, UI::Box::Vertical),
     navigation_box_height_(0) {
	vbox_.set_inner_spacing(kPadding);
=======
   : UniqueWindow(&igb, "shipwindow", &reg, 0, 0, ship.get_shipname()), igbase_(igb), ship_(ship) {
	init(false);
	shipnotes_subscriber_ = Notifications::subscribe<Widelands::NoteShipWindow>([this](
	   const Widelands::NoteShipWindow& note) {
		if (note.serial == ship_.serial()) {
			switch (note.action) {
			// Unable to cancel the expedition
			case Widelands::NoteShipWindow::Action::kNoPortLeft:
				if (upcast(InteractiveGameBase, igamebase, ship_.get_owner()->egbase().get_ibase())) {
					if (igamebase->can_act(ship_.get_owner()->player_number())) {
						UI::WLMessageBox messagebox(
						   get_parent(),
						   /** TRANSLATORS: Window label when an expedition can't be canceled */
						   _("Cancel expedition"), _("This expedition can’t be canceled, because the "
						                             "ship has no port to return to."),
						   UI::WLMessageBox::MBoxType::kOk);
						messagebox.run<UI::Panel::Returncodes>();
					}
				}
				break;
			// The ship state has changed, e.g. expedition canceled
			case Widelands::NoteShipWindow::Action::kRefresh:
				init(true);
				break;
			// The ship is no more
			case Widelands::NoteShipWindow::Action::kClose:
				// Stop this from thinking to avoid segfaults
				set_thinks(false);
				die();
				break;
			default:
				break;
			}
		}
	});
}

void ShipWindow::init(bool avoid_fastclick) {
>>>>>>> c43c07a3
	assert(ship_.get_owner());

	display_ = new ItemWaresDisplay(&vbox_, *ship_.get_owner());
	display_->set_capacity(ship_.descr().get_capacity());
	vbox_.add(display_, UI::Box::Resizing::kAlign, UI::Align::kCenter);

	// Expedition buttons
	UI::Box* exp_top = new UI::Box(&navigation_box_, 0, 0, UI::Box::Horizontal);
	navigation_box_.add(exp_top, UI::Box::Resizing::kAlign, UI::Align::kCenter);
	UI::Box* exp_mid = new UI::Box(&navigation_box_, 0, 0, UI::Box::Horizontal);
	navigation_box_.add(exp_mid, UI::Box::Resizing::kAlign, UI::Align::kCenter);
	UI::Box* exp_bot = new UI::Box(&navigation_box_, 0, 0, UI::Box::Horizontal);
	navigation_box_.add(exp_bot, UI::Box::Resizing::kAlign, UI::Align::kCenter);

	btn_scout_[WALK_NW - 1] =
	   make_button(exp_top, "scnw", _("Scout towards the north west"), pic_scout_nw,
	               boost::bind(&ShipWindow::act_scout_towards, this, WALK_NW));
	exp_top->add(btn_scout_[WALK_NW - 1]);

	btn_explore_island_cw_ = make_button(
	   exp_top, "expcw", _("Explore the island’s coast clockwise"), pic_explore_cw,
	   boost::bind(&ShipWindow::act_explore_island, this, IslandExploreDirection::kClockwise));
	exp_top->add(btn_explore_island_cw_);

	btn_scout_[WALK_NE - 1] =
	   make_button(exp_top, "scne", _("Scout towards the north east"), pic_scout_ne,
	               boost::bind(&ShipWindow::act_scout_towards, this, WALK_NE));
	exp_top->add(btn_scout_[WALK_NE - 1]);

	btn_scout_[WALK_W - 1] = make_button(exp_mid, "scw", _("Scout towards the west"), pic_scout_w,
	                                     boost::bind(&ShipWindow::act_scout_towards, this, WALK_W));
	exp_mid->add(btn_scout_[WALK_W - 1]);

	btn_construct_port_ =
	   make_button(exp_mid, "buildport", _("Construct a port at the current location"),
	               pic_construct_port, boost::bind(&ShipWindow::act_construct_port, this));
	exp_mid->add(btn_construct_port_);

	btn_scout_[WALK_E - 1] = make_button(exp_mid, "sce", _("Scout towards the east"), pic_scout_e,
	                                     boost::bind(&ShipWindow::act_scout_towards, this, WALK_E));
	exp_mid->add(btn_scout_[WALK_E - 1]);

	btn_scout_[WALK_SW - 1] =
	   make_button(exp_bot, "scsw", _("Scout towards the south west"), pic_scout_sw,
	               boost::bind(&ShipWindow::act_scout_towards, this, WALK_SW));
	exp_bot->add(btn_scout_[WALK_SW - 1]);

	btn_explore_island_ccw_ =
	   make_button(exp_bot, "expccw", _("Explore the island’s coast counter clockwise"),
	               pic_explore_ccw, boost::bind(&ShipWindow::act_explore_island, this,
	                                            IslandExploreDirection::kCounterClockwise));
	exp_bot->add(btn_explore_island_ccw_);

	btn_scout_[WALK_SE - 1] =
	   make_button(exp_bot, "scse", _("Scout towards the south east"), pic_scout_se,
	               boost::bind(&ShipWindow::act_scout_towards, this, WALK_SE));
	exp_bot->add(btn_scout_[WALK_SE - 1]);

	vbox_.add(&navigation_box_, UI::Box::Resizing::kAlign, UI::Align::kCenter);

	// Bottom buttons
	UI::Box* buttons = new UI::Box(&vbox_, 0, 0, UI::Box::Horizontal);
	vbox_.add(buttons, UI::Box::Resizing::kFullSize);

	btn_sink_ = make_button(
	   buttons, "sink", _("Sink the ship"), pic_sink, boost::bind(&ShipWindow::act_sink, this));
	buttons->add(btn_sink_);

	btn_cancel_expedition_ =
	   make_button(buttons, "cancel_expedition", _("Cancel the Expedition"), pic_cancel_expedition,
	               boost::bind(&ShipWindow::act_cancel_expedition, this));
	buttons->add(btn_cancel_expedition_);

	buttons->add_inf_space();

	if (igbase_.get_display_flag(InteractiveBase::dfDebug)) {
		btn_debug_ = make_button(buttons, "debug", _("Show Debug Window"), pic_debug,
		                         boost::bind(&ShipWindow::act_debug, this));
		btn_debug_->set_enabled(true);
		buttons->add(btn_debug_);
	}

	btn_destination_ = make_button(buttons, "destination", _("Go to destination"), pic_destination,
	                               boost::bind(&ShipWindow::act_destination, this));
	btn_destination_->set_enabled(false);
	buttons->add(btn_destination_);

	btn_goto_ = make_button(
	   buttons, "goto", _("Go to ship"), pic_goto, boost::bind(&ShipWindow::act_goto, this));
	buttons->add(btn_goto_);

	set_center_panel(&vbox_);
	set_thinks(true);
	set_fastclick_panel(btn_goto_);
	move_out_of_the_way();
	warp_mouse_to_fastclick_panel();

	shipnotes_subscriber_ = Notifications::subscribe<Widelands::NoteShipWindow>(
	   [this](const Widelands::NoteShipWindow& note) {
		   if (note.serial == ship_.serial()) {
			   switch (note.action) {
			   // TODO(GunChleoc): We leave the 1 action for now, because notes will be merged in the
			   // shiplist branch.
			   case Widelands::NoteShipWindow::Action::kClose:
				   // Stop thinking to avoid segfaults
				   set_thinks(false);
				   die();
				   break;
			   default:
				   break;
			   }
		   }
		});

	// Init button visibility
	navigation_box_height_ = navigation_box_.get_h();
	navigation_box_.set_visible(false);
	navigation_box_.set_desired_size(navigation_box_.get_w(), 0);
	btn_cancel_expedition_->set_enabled(false);
	think();
}

void ShipWindow::set_button_visibility() {
	if (navigation_box_.is_visible() != ship_.state_is_expedition()) {
		navigation_box_.set_visible(ship_.state_is_expedition());
		navigation_box_.set_desired_size(
		   navigation_box_.get_w(), ship_.state_is_expedition() ? navigation_box_height_ : 0);
		layout();
	}
	if (btn_cancel_expedition_->is_visible() != btn_cancel_expedition_->enabled()) {
		btn_cancel_expedition_->set_visible(btn_cancel_expedition_->enabled());
	}
}

void ShipWindow::think() {
	UI::Window::think();
	InteractiveBase* ib = ship_.get_owner()->egbase().get_ibase();
	bool can_act = false;
	if (upcast(InteractiveGameBase, igb, ib))
		can_act = igb->can_act(ship_.get_owner()->player_number());

	btn_destination_->set_enabled(ship_.get_destination(igbase_.egbase()));
	btn_sink_->set_enabled(can_act);

	display_->clear();
	for (uint32_t idx = 0; idx < ship_.get_nritems(); ++idx) {
		Widelands::ShippingItem item = ship_.get_item(idx);
		Widelands::WareInstance* ware;
		Widelands::Worker* worker;
		item.get(igbase_.egbase(), &ware, &worker);

		if (ware) {
			display_->add(false, ware->descr_index());
		}
		if (worker) {
			display_->add(true, worker->descr().worker_index());
		}
	}

	Ship::ShipStates state = ship_.get_ship_state();
	if (ship_.state_is_expedition()) {
		/* The following rules apply:
		 * - The "construct port" button is only active, if the ship is waiting for commands and found
		 * a port
		 *   buildspace
		 * - The "scout towards a direction" buttons are only active, if the ship can move at least
		 * one field
		 *   in that direction without reaching the coast.
		 * - The "explore island's coast" buttons are only active, if a coast is in vision range (no
		 * matter if
		 *   in waiting or already expedition/scouting mode)
		 */
		btn_construct_port_->set_enabled(can_act &&
		                                 (state == Ship::ShipStates::kExpeditionPortspaceFound));
		bool coast_nearby = false;
		for (Direction dir = 1; dir <= LAST_DIRECTION; ++dir) {
			// NOTE buttons are saved in the format DIRECTION - 1
			btn_scout_[dir - 1]->set_enabled(can_act && ship_.exp_dir_swimmable(dir) &&
			                                 (state != Ship::ShipStates::kExpeditionColonizing));
			coast_nearby |= !ship_.exp_dir_swimmable(dir);
		}
		btn_explore_island_cw_->set_enabled(can_act && coast_nearby &&
		                                    (state != Ship::ShipStates::kExpeditionColonizing));
		btn_explore_island_ccw_->set_enabled(can_act && coast_nearby &&
		                                     (state != Ship::ShipStates::kExpeditionColonizing));
		btn_sink_->set_enabled(can_act && (state != Ship::ShipStates::kExpeditionColonizing));
	}
	btn_cancel_expedition_->set_enabled(ship_.state_is_expedition() && can_act &&
	                                    (state != Ship::ShipStates::kExpeditionColonizing));
	// Expedition specific buttons
	set_button_visibility();
}

UI::Button* ShipWindow::make_button(UI::Panel* parent,
                                    const std::string& name,
                                    const std::string& title,
                                    const std::string& picname,
                                    boost::function<void()> callback) {
	UI::Button* btn =
	   new UI::Button(parent, name, 0, 0, 34, 34, g_gr->images().get("images/ui_basic/but4.png"),
	                  g_gr->images().get(picname), title);
	btn->sigclicked.connect(callback);
	return btn;
}

/// Move the main view towards the current ship location
void ShipWindow::act_goto() {
	igbase_.scroll_to_field(ship_.get_position(), MapView::Transition::Smooth);
}

/// Move the main view towards the current destination of the ship
void ShipWindow::act_destination() {
	if (PortDock* destination = ship_.get_destination(igbase_.egbase())) {
		igbase_.scroll_to_field(
		   destination->get_warehouse()->get_position(), MapView::Transition::Smooth);
	}
}

/// Sink the ship if confirmed
void ShipWindow::act_sink() {
	if (SDL_GetModState() & KMOD_CTRL) {
		igbase_.game().send_player_sink_ship(ship_);
	} else {
		show_ship_sink_confirm(dynamic_cast<InteractivePlayer&>(igbase_), ship_);
	}
}

/// Show debug info
void ShipWindow::act_debug() {
	show_mapobject_debug(igbase_, ship_);
}

/// Cancel expedition if confirmed
void ShipWindow::act_cancel_expedition() {
	if (SDL_GetModState() & KMOD_CTRL) {
		igbase_.game().send_player_cancel_expedition_ship(ship_);
	} else {
		show_ship_cancel_expedition_confirm(dynamic_cast<InteractivePlayer&>(igbase_), ship_);
	}
}

/// Sends a player command to the ship to scout towards a specific direction
void ShipWindow::act_scout_towards(WalkingDir direction) {
	// ignore request if the direction is not swimmable at all
	if (!ship_.exp_dir_swimmable(static_cast<Direction>(direction)))
		return;
	igbase_.game().send_player_ship_scouting_direction(ship_, direction);
}

/// Constructs a port at the port build space in vision range
void ShipWindow::act_construct_port() {
	if (ship_.exp_port_spaces().empty())
		return;
	igbase_.game().send_player_ship_construct_port(ship_, ship_.exp_port_spaces().front());
}

/// Explores the island cw or ccw
void ShipWindow::act_explore_island(IslandExploreDirection direction) {
	bool coast_nearby = false;
	bool moveable = false;
	for (Direction dir = 1; (dir <= LAST_DIRECTION) && (!coast_nearby || !moveable); ++dir) {
		if (!ship_.exp_dir_swimmable(dir))
			coast_nearby = true;
		else
			moveable = true;
	}
	if (!coast_nearby || !moveable)
		return;
	igbase_.game().send_player_ship_explore_island(ship_, direction);
}<|MERGE_RESOLUTION|>--- conflicted
+++ resolved
@@ -54,7 +54,6 @@
 using namespace Widelands;
 
 ShipWindow::ShipWindow(InteractiveGameBase& igb, UniqueWindow::Registry& reg, Ship& ship)
-<<<<<<< HEAD
    : UniqueWindow(&igb, "shipwindow", &reg, 0, 0, ship.get_shipname()),
      igbase_(igb),
      ship_(ship),
@@ -62,9 +61,103 @@
      navigation_box_(&vbox_, 0, 0, UI::Box::Vertical),
      navigation_box_height_(0) {
 	vbox_.set_inner_spacing(kPadding);
-=======
-   : UniqueWindow(&igb, "shipwindow", &reg, 0, 0, ship.get_shipname()), igbase_(igb), ship_(ship) {
-	init(false);
+	assert(ship_.get_owner());
+
+	display_ = new ItemWaresDisplay(&vbox_, *ship_.get_owner());
+	display_->set_capacity(ship_.descr().get_capacity());
+	vbox_.add(display_, UI::Box::Resizing::kAlign, UI::Align::kCenter);
+
+	// Expedition buttons
+	UI::Box* exp_top = new UI::Box(&navigation_box_, 0, 0, UI::Box::Horizontal);
+	navigation_box_.add(exp_top, UI::Box::Resizing::kAlign, UI::Align::kCenter);
+	UI::Box* exp_mid = new UI::Box(&navigation_box_, 0, 0, UI::Box::Horizontal);
+	navigation_box_.add(exp_mid, UI::Box::Resizing::kAlign, UI::Align::kCenter);
+	UI::Box* exp_bot = new UI::Box(&navigation_box_, 0, 0, UI::Box::Horizontal);
+	navigation_box_.add(exp_bot, UI::Box::Resizing::kAlign, UI::Align::kCenter);
+
+	btn_scout_[WALK_NW - 1] =
+	   make_button(exp_top, "scnw", _("Scout towards the north west"), pic_scout_nw,
+	               boost::bind(&ShipWindow::act_scout_towards, this, WALK_NW));
+	exp_top->add(btn_scout_[WALK_NW - 1]);
+
+	btn_explore_island_cw_ = make_button(
+	   exp_top, "expcw", _("Explore the island’s coast clockwise"), pic_explore_cw,
+	   boost::bind(&ShipWindow::act_explore_island, this, IslandExploreDirection::kClockwise));
+	exp_top->add(btn_explore_island_cw_);
+
+	btn_scout_[WALK_NE - 1] =
+	   make_button(exp_top, "scne", _("Scout towards the north east"), pic_scout_ne,
+	               boost::bind(&ShipWindow::act_scout_towards, this, WALK_NE));
+	exp_top->add(btn_scout_[WALK_NE - 1]);
+
+	btn_scout_[WALK_W - 1] = make_button(exp_mid, "scw", _("Scout towards the west"), pic_scout_w,
+	                                     boost::bind(&ShipWindow::act_scout_towards, this, WALK_W));
+	exp_mid->add(btn_scout_[WALK_W - 1]);
+
+	btn_construct_port_ =
+	   make_button(exp_mid, "buildport", _("Construct a port at the current location"),
+	               pic_construct_port, boost::bind(&ShipWindow::act_construct_port, this));
+	exp_mid->add(btn_construct_port_);
+
+	btn_scout_[WALK_E - 1] = make_button(exp_mid, "sce", _("Scout towards the east"), pic_scout_e,
+	                                     boost::bind(&ShipWindow::act_scout_towards, this, WALK_E));
+	exp_mid->add(btn_scout_[WALK_E - 1]);
+
+	btn_scout_[WALK_SW - 1] =
+	   make_button(exp_bot, "scsw", _("Scout towards the south west"), pic_scout_sw,
+	               boost::bind(&ShipWindow::act_scout_towards, this, WALK_SW));
+	exp_bot->add(btn_scout_[WALK_SW - 1]);
+
+	btn_explore_island_ccw_ =
+	   make_button(exp_bot, "expccw", _("Explore the island’s coast counter clockwise"),
+	               pic_explore_ccw, boost::bind(&ShipWindow::act_explore_island, this,
+	                                            IslandExploreDirection::kCounterClockwise));
+	exp_bot->add(btn_explore_island_ccw_);
+
+	btn_scout_[WALK_SE - 1] =
+	   make_button(exp_bot, "scse", _("Scout towards the south east"), pic_scout_se,
+	               boost::bind(&ShipWindow::act_scout_towards, this, WALK_SE));
+	exp_bot->add(btn_scout_[WALK_SE - 1]);
+
+	vbox_.add(&navigation_box_, UI::Box::Resizing::kAlign, UI::Align::kCenter);
+
+	// Bottom buttons
+	UI::Box* buttons = new UI::Box(&vbox_, 0, 0, UI::Box::Horizontal);
+	vbox_.add(buttons, UI::Box::Resizing::kFullSize);
+
+	btn_sink_ = make_button(
+	   buttons, "sink", _("Sink the ship"), pic_sink, boost::bind(&ShipWindow::act_sink, this));
+	buttons->add(btn_sink_);
+
+	btn_cancel_expedition_ =
+	   make_button(buttons, "cancel_expedition", _("Cancel the Expedition"), pic_cancel_expedition,
+	               boost::bind(&ShipWindow::act_cancel_expedition, this));
+	buttons->add(btn_cancel_expedition_);
+
+	buttons->add_inf_space();
+
+	if (igbase_.get_display_flag(InteractiveBase::dfDebug)) {
+		btn_debug_ = make_button(buttons, "debug", _("Show Debug Window"), pic_debug,
+		                         boost::bind(&ShipWindow::act_debug, this));
+		btn_debug_->set_enabled(true);
+		buttons->add(btn_debug_);
+	}
+
+	btn_destination_ = make_button(buttons, "destination", _("Go to destination"), pic_destination,
+	                               boost::bind(&ShipWindow::act_destination, this));
+	btn_destination_->set_enabled(false);
+	buttons->add(btn_destination_);
+
+	btn_goto_ = make_button(
+	   buttons, "goto", _("Go to ship"), pic_goto, boost::bind(&ShipWindow::act_goto, this));
+	buttons->add(btn_goto_);
+
+	set_center_panel(&vbox_);
+	set_thinks(true);
+	set_fastclick_panel(btn_goto_);
+	move_out_of_the_way();
+	warp_mouse_to_fastclick_panel();
+
 	shipnotes_subscriber_ = Notifications::subscribe<Widelands::NoteShipWindow>([this](
 	   const Widelands::NoteShipWindow& note) {
 		if (note.serial == ship_.serial()) {
@@ -83,10 +176,6 @@
 					}
 				}
 				break;
-			// The ship state has changed, e.g. expedition canceled
-			case Widelands::NoteShipWindow::Action::kRefresh:
-				init(true);
-				break;
 			// The ship is no more
 			case Widelands::NoteShipWindow::Action::kClose:
 				// Stop this from thinking to avoid segfaults
@@ -98,123 +187,6 @@
 			}
 		}
 	});
-}
-
-void ShipWindow::init(bool avoid_fastclick) {
->>>>>>> c43c07a3
-	assert(ship_.get_owner());
-
-	display_ = new ItemWaresDisplay(&vbox_, *ship_.get_owner());
-	display_->set_capacity(ship_.descr().get_capacity());
-	vbox_.add(display_, UI::Box::Resizing::kAlign, UI::Align::kCenter);
-
-	// Expedition buttons
-	UI::Box* exp_top = new UI::Box(&navigation_box_, 0, 0, UI::Box::Horizontal);
-	navigation_box_.add(exp_top, UI::Box::Resizing::kAlign, UI::Align::kCenter);
-	UI::Box* exp_mid = new UI::Box(&navigation_box_, 0, 0, UI::Box::Horizontal);
-	navigation_box_.add(exp_mid, UI::Box::Resizing::kAlign, UI::Align::kCenter);
-	UI::Box* exp_bot = new UI::Box(&navigation_box_, 0, 0, UI::Box::Horizontal);
-	navigation_box_.add(exp_bot, UI::Box::Resizing::kAlign, UI::Align::kCenter);
-
-	btn_scout_[WALK_NW - 1] =
-	   make_button(exp_top, "scnw", _("Scout towards the north west"), pic_scout_nw,
-	               boost::bind(&ShipWindow::act_scout_towards, this, WALK_NW));
-	exp_top->add(btn_scout_[WALK_NW - 1]);
-
-	btn_explore_island_cw_ = make_button(
-	   exp_top, "expcw", _("Explore the island’s coast clockwise"), pic_explore_cw,
-	   boost::bind(&ShipWindow::act_explore_island, this, IslandExploreDirection::kClockwise));
-	exp_top->add(btn_explore_island_cw_);
-
-	btn_scout_[WALK_NE - 1] =
-	   make_button(exp_top, "scne", _("Scout towards the north east"), pic_scout_ne,
-	               boost::bind(&ShipWindow::act_scout_towards, this, WALK_NE));
-	exp_top->add(btn_scout_[WALK_NE - 1]);
-
-	btn_scout_[WALK_W - 1] = make_button(exp_mid, "scw", _("Scout towards the west"), pic_scout_w,
-	                                     boost::bind(&ShipWindow::act_scout_towards, this, WALK_W));
-	exp_mid->add(btn_scout_[WALK_W - 1]);
-
-	btn_construct_port_ =
-	   make_button(exp_mid, "buildport", _("Construct a port at the current location"),
-	               pic_construct_port, boost::bind(&ShipWindow::act_construct_port, this));
-	exp_mid->add(btn_construct_port_);
-
-	btn_scout_[WALK_E - 1] = make_button(exp_mid, "sce", _("Scout towards the east"), pic_scout_e,
-	                                     boost::bind(&ShipWindow::act_scout_towards, this, WALK_E));
-	exp_mid->add(btn_scout_[WALK_E - 1]);
-
-	btn_scout_[WALK_SW - 1] =
-	   make_button(exp_bot, "scsw", _("Scout towards the south west"), pic_scout_sw,
-	               boost::bind(&ShipWindow::act_scout_towards, this, WALK_SW));
-	exp_bot->add(btn_scout_[WALK_SW - 1]);
-
-	btn_explore_island_ccw_ =
-	   make_button(exp_bot, "expccw", _("Explore the island’s coast counter clockwise"),
-	               pic_explore_ccw, boost::bind(&ShipWindow::act_explore_island, this,
-	                                            IslandExploreDirection::kCounterClockwise));
-	exp_bot->add(btn_explore_island_ccw_);
-
-	btn_scout_[WALK_SE - 1] =
-	   make_button(exp_bot, "scse", _("Scout towards the south east"), pic_scout_se,
-	               boost::bind(&ShipWindow::act_scout_towards, this, WALK_SE));
-	exp_bot->add(btn_scout_[WALK_SE - 1]);
-
-	vbox_.add(&navigation_box_, UI::Box::Resizing::kAlign, UI::Align::kCenter);
-
-	// Bottom buttons
-	UI::Box* buttons = new UI::Box(&vbox_, 0, 0, UI::Box::Horizontal);
-	vbox_.add(buttons, UI::Box::Resizing::kFullSize);
-
-	btn_sink_ = make_button(
-	   buttons, "sink", _("Sink the ship"), pic_sink, boost::bind(&ShipWindow::act_sink, this));
-	buttons->add(btn_sink_);
-
-	btn_cancel_expedition_ =
-	   make_button(buttons, "cancel_expedition", _("Cancel the Expedition"), pic_cancel_expedition,
-	               boost::bind(&ShipWindow::act_cancel_expedition, this));
-	buttons->add(btn_cancel_expedition_);
-
-	buttons->add_inf_space();
-
-	if (igbase_.get_display_flag(InteractiveBase::dfDebug)) {
-		btn_debug_ = make_button(buttons, "debug", _("Show Debug Window"), pic_debug,
-		                         boost::bind(&ShipWindow::act_debug, this));
-		btn_debug_->set_enabled(true);
-		buttons->add(btn_debug_);
-	}
-
-	btn_destination_ = make_button(buttons, "destination", _("Go to destination"), pic_destination,
-	                               boost::bind(&ShipWindow::act_destination, this));
-	btn_destination_->set_enabled(false);
-	buttons->add(btn_destination_);
-
-	btn_goto_ = make_button(
-	   buttons, "goto", _("Go to ship"), pic_goto, boost::bind(&ShipWindow::act_goto, this));
-	buttons->add(btn_goto_);
-
-	set_center_panel(&vbox_);
-	set_thinks(true);
-	set_fastclick_panel(btn_goto_);
-	move_out_of_the_way();
-	warp_mouse_to_fastclick_panel();
-
-	shipnotes_subscriber_ = Notifications::subscribe<Widelands::NoteShipWindow>(
-	   [this](const Widelands::NoteShipWindow& note) {
-		   if (note.serial == ship_.serial()) {
-			   switch (note.action) {
-			   // TODO(GunChleoc): We leave the 1 action for now, because notes will be merged in the
-			   // shiplist branch.
-			   case Widelands::NoteShipWindow::Action::kClose:
-				   // Stop thinking to avoid segfaults
-				   set_thinks(false);
-				   die();
-				   break;
-			   default:
-				   break;
-			   }
-		   }
-		});
 
 	// Init button visibility
 	navigation_box_height_ = navigation_box_.get_h();
