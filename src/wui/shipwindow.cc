/*
 * Copyright (C) 2011-2022 by the Widelands Development Team
 *
 * This program is free software; you can redistribute it and/or
 * modify it under the terms of the GNU General Public License
 * as published by the Free Software Foundation; either version 2
 * of the License, or (at your option) any later version.
 *
 * This program is distributed in the hope that it will be useful,
 * but WITHOUT ANY WARRANTY; without even the implied warranty of
 * MERCHANTABILITY or FITNESS FOR A PARTICULAR PURPOSE.  See the
 * GNU General Public License for more details.
 *
 * You should have received a copy of the GNU General Public License
 * along with this program; if not, see <https://www.gnu.org/licenses/>.
 *
 */

#include "wui/shipwindow.h"

#include "base/macros.h"
#include "economy/portdock.h"
#include "economy/ware_instance.h"
#include "logic/game_data_error.h"
#include "logic/map_objects/tribes/warehouse.h"
#include "logic/map_objects/tribes/worker.h"
#include "logic/player.h"
#include "map_io/map_object_loader.h"
#include "map_io/map_object_saver.h"
#include "ui_basic/box.h"
#include "ui_basic/messagebox.h"
#include "wui/actionconfirm.h"
#include "wui/game_debug_ui.h"
#include "wui/interactive_player.h"

namespace {
constexpr const char* const kImgGoTo = "images/wui/ship/menu_ship_goto.png";
constexpr const char* const kImgDestination = "images/wui/ship/menu_ship_destination.png";
constexpr const char* const kImgSink = "images/wui/ship/menu_ship_sink.png";
constexpr const char* const kImgDebug = "images/wui/fieldaction/menu_debug.png";
constexpr const char* const kImgCancelExpedition =
   "images/wui/ship/menu_ship_cancel_expedition.png";
constexpr const char* const kImgExploreCW = "images/wui/ship/ship_explore_island_cw.png";
constexpr const char* const kImgExploreCCW = "images/wui/ship/ship_explore_island_ccw.png";
constexpr const char* const kImgScoutNW = "images/wui/ship/ship_scout_nw.png";
constexpr const char* const kImgScoutNE = "images/wui/ship/ship_scout_ne.png";
constexpr const char* const kImgScoutW = "images/wui/ship/ship_scout_w.png";
constexpr const char* const kImgScoutE = "images/wui/ship/ship_scout_e.png";
constexpr const char* const kImgScoutSW = "images/wui/ship/ship_scout_sw.png";
constexpr const char* const kImgScoutSE = "images/wui/ship/ship_scout_se.png";
constexpr const char* const kImgConstructPort = "images/wui/ship/ship_construct_port_space.png";
constexpr const char* const kImgRefitTransport = "images/wui/ship/ship_refit_transport.png";
constexpr const char* const kImgRefitWarship = "images/wui/ship/ship_refit_warship.png";
constexpr const char* const kImgWarshipStay = "images/wui/ship/ship_stay.png";
constexpr const char* const kImgWarshipAttack = "images/wui/ship/ship_attack.png";
constexpr const char* const kImgWarshipRetreat = "images/wui/ship/ship_retreat.png";

constexpr int kPadding = 5;
}  // namespace

ShipWindow::ShipWindow(InteractiveBase& ib, UniqueWindow::Registry& reg, Widelands::Ship* ship)
   : UniqueWindow(&ib, UI::WindowStyle::kWui, "shipwindow", &reg, 0, 0, ship->get_shipname()),
     ibase_(ib),
     ship_(ship),
     vbox_(this, UI::PanelStyle::kWui, 0, 0, UI::Box::Vertical),
     navigation_box_(&vbox_, UI::PanelStyle::kWui, 0, 0, UI::Box::Vertical),
     warship_controls_(&navigation_box_, UI::PanelStyle::kWui, 0, 0, UI::Box::Horizontal) {
	vbox_.set_inner_spacing(kPadding);
	assert(ship->get_owner());

	if (ibase_.can_act(ship->owner().player_number())) {
		name_field_ = new UI::EditBox(&vbox_, 0, 0, 0, UI::PanelStyle::kWui);
		name_field_->set_text(ship->get_shipname());
		name_field_->changed.connect([this]() { act_rename(); });
		vbox_.add(name_field_, UI::Box::Resizing::kFullSize);
	} else {
		name_field_ = nullptr;
	}

	display_ = new ItemWaresDisplay(&vbox_, ship->owner());
	display_->set_capacity(ship->get_capacity());
	vbox_.add(display_, UI::Box::Resizing::kAlign, UI::Align::kCenter);

	// Expedition buttons
	UI::Box* exp_top =
	   new UI::Box(&navigation_box_, UI::PanelStyle::kWui, 0, 0, UI::Box::Horizontal);
	navigation_box_.add(exp_top, UI::Box::Resizing::kAlign, UI::Align::kCenter);
	UI::Box* exp_mid =
	   new UI::Box(&navigation_box_, UI::PanelStyle::kWui, 0, 0, UI::Box::Horizontal);
	navigation_box_.add(exp_mid, UI::Box::Resizing::kAlign, UI::Align::kCenter);
	UI::Box* exp_bot =
	   new UI::Box(&navigation_box_, UI::PanelStyle::kWui, 0, 0, UI::Box::Horizontal);
	navigation_box_.add(exp_bot, UI::Box::Resizing::kAlign, UI::Align::kCenter);
	navigation_box_.add(&warship_controls_, UI::Box::Resizing::kAlign, UI::Align::kCenter);

	btn_scout_[Widelands::WALK_NW - 1] =
	   make_button(exp_top, "scnw", _("Scout towards the north west"), kImgScoutNW,
	               [this]() { act_scout_towards(Widelands::WALK_NW); });
	exp_top->add(btn_scout_[Widelands::WALK_NW - 1]);

	btn_explore_island_cw_ =
	   make_button(exp_top, "expcw", _("Explore the island’s coast clockwise"), kImgExploreCW,
	               [this]() { act_explore_island(Widelands::IslandExploreDirection::kClockwise); });
	exp_top->add(btn_explore_island_cw_);

	btn_scout_[Widelands::WALK_NE - 1] =
	   make_button(exp_top, "scne", _("Scout towards the north east"), kImgScoutNE,
	               [this]() { act_scout_towards(Widelands::WALK_NE); });
	exp_top->add(btn_scout_[Widelands::WALK_NE - 1]);

	btn_scout_[Widelands::WALK_W - 1] =
	   make_button(exp_mid, "scw", _("Scout towards the west"), kImgScoutW,
	               [this]() { act_scout_towards(Widelands::WALK_W); });
	exp_mid->add(btn_scout_[Widelands::WALK_W - 1]);

	btn_construct_port_ =
	   make_button(exp_mid, "buildport", _("Construct a port at the current location"),
	               kImgConstructPort, [this]() { act_construct_port(); });
	exp_mid->add(btn_construct_port_);

	btn_warship_stay_ =
	   make_button(exp_mid, "buildport", _("Anchor at the current location"),
	               kImgWarshipStay, [this]() { act_scout_towards(Widelands::IDLE); });
	exp_mid->add(btn_warship_stay_);

	btn_scout_[Widelands::WALK_E - 1] =
	   make_button(exp_mid, "sce", _("Scout towards the east"), kImgScoutE,
	               [this]() { act_scout_towards(Widelands::WALK_E); });
	exp_mid->add(btn_scout_[Widelands::WALK_E - 1]);

	btn_scout_[Widelands::WALK_SW - 1] =
	   make_button(exp_bot, "scsw", _("Scout towards the south west"), kImgScoutSW,
	               [this]() { act_scout_towards(Widelands::WALK_SW); });
	exp_bot->add(btn_scout_[Widelands::WALK_SW - 1]);

	btn_explore_island_ccw_ = make_button(
	   exp_bot, "expccw", _("Explore the island’s coast counter clockwise"), kImgExploreCCW,
	   [this]() { act_explore_island(Widelands::IslandExploreDirection::kCounterClockwise); });
	exp_bot->add(btn_explore_island_ccw_);

	btn_scout_[Widelands::WALK_SE - 1] =
	   make_button(exp_bot, "scse", _("Scout towards the south east"), kImgScoutSE,
	               [this]() { act_scout_towards(Widelands::WALK_SE); });
	exp_bot->add(btn_scout_[Widelands::WALK_SE - 1]);

	btn_warship_retreat_ = make_button(
	   &warship_controls_, "war_retreat", _("Retreat to an own port"), kImgWarshipRetreat, [this]() { act_warship_command(Widelands::WarshipCommand::kRetreat); });
	warship_controls_.add(btn_warship_retreat_);

	btn_warship_attack_ = make_button(
	   &warship_controls_, "war_attack", _("Attack the nearest enemy port or warship"),
	   kImgWarshipAttack, [this]() { act_warship_command(Widelands::WarshipCommand::kAttack); });
	warship_controls_.add(btn_warship_attack_);

	vbox_.add(&navigation_box_, UI::Box::Resizing::kAlign, UI::Align::kCenter);

	// Bottom buttons
	UI::Box* buttons = new UI::Box(&vbox_, UI::PanelStyle::kWui, 0, 0, UI::Box::Horizontal);
	vbox_.add(buttons, UI::Box::Resizing::kFullSize);

	btn_sink_ = make_button(buttons, "sink", _("Sink the ship"), kImgSink, [this]() { act_sink(); });
	buttons->add(btn_sink_);

	btn_refit_ = make_button(buttons, "refit", "", kImgRefitTransport, [this]() { act_refit(); });
	buttons->add(btn_refit_);

	btn_cancel_expedition_ =
	   make_button(buttons, "cancel_expedition", _("Cancel the Expedition"), kImgCancelExpedition,
	               [this]() { act_cancel_expedition(); });
	buttons->add(btn_cancel_expedition_);

	buttons->add_inf_space();

	if (ibase_.get_display_flag(InteractiveBase::dfDebug)) {
		btn_debug_ = make_button(
		   buttons, "debug", _("Show Debug Window"), kImgDebug, [this]() { act_debug(); });
		btn_debug_->set_enabled(true);
		buttons->add(btn_debug_);
	}

	btn_destination_ =
	   make_button(buttons, "destination", "", kImgDestination, [this]() { act_destination(); });
	buttons->add(btn_destination_);

	btn_goto_ = make_button(buttons, "goto", _("Go to ship"), kImgGoTo, [this]() { act_goto(); });
	buttons->add(btn_goto_);

	set_center_panel(&vbox_);
	set_thinks(true);
	set_fastclick_panel(btn_goto_);
	move_out_of_the_way();
	warp_mouse_to_fastclick_panel();

	shipnotes_subscriber_ =
	   Notifications::subscribe<Widelands::NoteShip>([this](const Widelands::NoteShip& note) {
		   if (note.ship->serial() == ship_.serial()) {
			   switch (note.action) {
				// Unable to cancel the expedition
			   case Widelands::NoteShip::Action::kNoPortLeft:
				   no_port_error_message();
				   break;
				// The ship is no more
			   case Widelands::NoteShip::Action::kLost:
				   // Stop this from thinking to avoid segfaults
				   set_thinks(false);
				   die();
				   break;
				// If the ship state has changed, e.g. expedition started or scouting direction changed,
				// think() will take care of it.
			   case Widelands::NoteShip::Action::kDestinationChanged:
			   case Widelands::NoteShip::Action::kWaitingForCommand:
			   case Widelands::NoteShip::Action::kGained:
				   break;
			   }
		   }
	   });

	// Init button visibility
	navigation_box_.set_visible(false);
	btn_cancel_expedition_->set_enabled(false);
	update_destination_button(ship);

	initialization_complete();
}

void ShipWindow::set_button_visibility() {
	Widelands::Ship* ship = ship_.get(ibase_.egbase());
	if (ship == nullptr) {
		return;
	}

	btn_cancel_expedition_->set_visible(btn_cancel_expedition_->enabled());
	warship_controls_.set_visible(ship->get_ship_type() == Widelands::ShipType::kWarship);
	btn_warship_stay_->set_visible(ship->get_ship_type() == Widelands::ShipType::kWarship);
	btn_construct_port_->set_visible(!btn_warship_stay_->is_visible());
	navigation_box_.set_visible(ship->state_is_expedition() && !ship->is_refitting());
}

void ShipWindow::no_port_error_message() {
	Widelands::Ship* ship = ship_.get(ibase_.egbase());
	if (ship == nullptr) {
		return;
	}
	if (ibase_.can_act(ship->owner().player_number())) {
		UI::WLMessageBox messagebox(
		   get_parent(), UI::WindowStyle::kWui,
		   /** TRANSLATORS: Window label when an expedition can't be canceled */
		   _("Cancel Expedition"),
		   _("This expedition can’t be canceled, because the "
		     "ship has no port to return to."),
		   UI::WLMessageBox::MBoxType::kOk);
		messagebox.run<UI::Panel::Returncodes>();
	}
}

void ShipWindow::update_destination_button(const Widelands::Ship* ship) {
	btn_destination_->set_enabled(ship->get_destination() != nullptr);
	btn_destination_->set_tooltip(
	   ship->get_destination() == nullptr ?
         _("Go to destination") :
         /** TRANSLATORS: Placeholder is the name of the destination port */
         format(_("Go to destination (%s)"),
	             ship->get_destination()->get_warehouse()->get_warehouse_name()));
}

void ShipWindow::think() {
	UI::Window::think();
	Widelands::Ship* ship = ship_.get(ibase_.egbase());
	if (ship == nullptr) {
		return;
	}

	set_title(ship->get_shipname());
	const bool can_act = ibase_.can_act(ship->owner().player_number());

<<<<<<< HEAD
	btn_destination_->set_enabled(ship->get_destination(ibase_.egbase()) != nullptr);
=======
	update_destination_button(ship);
>>>>>>> fb54e5b8
	btn_sink_->set_enabled(can_act);

	btn_refit_->set_pic(g_image_cache->get(ship->get_ship_type() == Widelands::ShipType::kWarship ? kImgRefitTransport : kImgRefitWarship));
	btn_refit_->set_enabled(can_act && ship->can_refit(ship->get_ship_type() == Widelands::ShipType::kWarship
			? Widelands::ShipType::kTransport : Widelands::ShipType::kWarship));
	btn_refit_->set_tooltip(ship->get_ship_type() == Widelands::ShipType::kWarship ? _("Refit to transport ship") : _("Refit to warship"));
	btn_warship_attack_->set_enabled(can_act && ship->can_attack());

	display_->clear();
	for (uint32_t idx = 0; idx < ship->get_nritems(); ++idx) {
		Widelands::ShippingItem item = ship->get_item(idx);
		Widelands::WareInstance* ware;
		Widelands::Worker* worker;
		item.get(ibase_.egbase(), &ware, &worker);

		if (ware != nullptr) {
			display_->add(false, ware->descr_index());
		}
		if (worker != nullptr) {
			display_->add(true, worker->descr().worker_index());
		}
	}

	Widelands::ShipStates state = ship->get_ship_state();
	if (ship->state_is_expedition()) {
		/* The following rules apply:
		 * - The "construct port" button is only active, if the ship is waiting for commands and found
		 * a port
		 *   buildspace
		 * - The "scout towards a direction" buttons are only active, if the ship can move at least
		 * one field
		 *   in that direction without reaching the coast.
		 * - The "explore island's coast" buttons are only active, if a coast is in vision range (no
		 * matter if
		 *   in waiting or already expedition/scouting mode)
		 */
		btn_construct_port_->set_enabled(
		   can_act && (state == Widelands::ShipStates::kExpeditionPortspaceFound));
		bool coast_nearby = false;
		for (Widelands::Direction dir = 1; dir <= Widelands::LAST_DIRECTION; ++dir) {
			// NOTE buttons are saved in the format DIRECTION - 1
			btn_scout_[dir - 1]->set_enabled(
			   can_act && ship->exp_dir_swimmable(dir) &&
			   (state != Widelands::ShipStates::kExpeditionColonizing));
			coast_nearby |= !ship->exp_dir_swimmable(dir);
		}
		btn_explore_island_cw_->set_enabled(
		   can_act && coast_nearby && (state != Widelands::ShipStates::kExpeditionColonizing));
		btn_explore_island_ccw_->set_enabled(
		   can_act && coast_nearby && (state != Widelands::ShipStates::kExpeditionColonizing));
		btn_sink_->set_enabled(can_act &&
		                       (state != Widelands::ShipStates::kExpeditionColonizing));
	}
	btn_cancel_expedition_->set_enabled(can_act && ship->get_ship_type() == Widelands::ShipType::kTransport &&
	   ship->state_is_expedition() &&
	   (state != Widelands::ShipStates::kExpeditionColonizing));
	// Expedition specific buttons
	set_button_visibility();
}

UI::Button* ShipWindow::make_button(UI::Panel* parent,
                                    const std::string& name,
                                    const std::string& title,
                                    const std::string& picname,
                                    const std::function<void()>& callback) {
	UI::Button* btn = new UI::Button(
	   parent, name, 0, 0, 34, 34, UI::ButtonStyle::kWuiMenu, g_image_cache->get(picname), title);
	btn->sigclicked.connect(callback);
	return btn;
}

void ShipWindow::act_rename() {
	Widelands::Ship* ship = ship_.get(ibase_.egbase());
	if (ship == nullptr) {
		return;
	}
	if (Widelands::Game* game = ibase_.get_game()) {
		game->send_player_ship_port_name(
		   ship->owner().player_number(), ship->serial(), name_field_->text());
	} else {
		ship->set_shipname(name_field_->text());
	}
}

/// Move the main view towards the current ship location
void ShipWindow::act_goto() {
	Widelands::Ship* ship = ship_.get(ibase_.egbase());
	if (ship == nullptr) {
		return;
	}
	ibase_.map_view()->scroll_to_field(ship->get_position(), MapView::Transition::Smooth);
}

/// Move the main view towards the current destination of the ship
void ShipWindow::act_destination() {
	Widelands::Ship* ship = ship_.get(ibase_.egbase());
	if (ship == nullptr) {
		return;
	}
	if (Widelands::PortDock* destination = ship->get_destination(ibase_.egbase())) {
		ibase_.map_view()->scroll_to_field(
		   destination->get_warehouse()->get_position(), MapView::Transition::Smooth);
	}
}

/// Sink the ship if confirmed
void ShipWindow::act_sink() {
	Widelands::Ship* ship = ship_.get(ibase_.egbase());
	if (ship == nullptr) {
		return;
	}
	if ((SDL_GetModState() & KMOD_CTRL) != 0) {
		if (Widelands::Game* game = ibase_.get_game()) {
			game->send_player_sink_ship(*ship);
		} else {
			NEVER_HERE();  // TODO(Nordfriese / Scenario Editor): implement
		}
	} else if (upcast(InteractivePlayer, ipl, &ibase_)) {
		show_ship_sink_confirm(*ipl, *ship);
	}
}

void ShipWindow::act_refit() {
	Widelands::Ship* ship = ship_.get(ibase_.egbase());
	if (ship == nullptr) {
		return;
	}
	const Widelands::ShipType t = ship->get_ship_type() == Widelands::ShipType::kWarship ? Widelands::ShipType::kTransport : Widelands::ShipType::kWarship;
	if (Widelands::Game* game = ibase_.get_game()) {
		game->send_player_refit_ship(*ship, t);
	} else {
		ship->refit(ibase_.egbase(), t);
	}
}

void ShipWindow::act_warship_command(const Widelands::WarshipCommand cmd) {
	Widelands::Ship* ship = ship_.get(ibase_.egbase());
	if (ship == nullptr) {
		return;
	}
	if (Widelands::Game* game = ibase_.get_game()) {
		game->send_player_warship_command(*ship, cmd);
	} else {
		NEVER_HERE();  // TODO(Nordfriese / Scenario Editor): implement
	}
}

/// Show debug info
void ShipWindow::act_debug() {
	Widelands::Ship* ship = ship_.get(ibase_.egbase());
	if (ship == nullptr) {
		return;
	}
	show_mapobject_debug(ibase_, *ship);
}

/// Cancel expedition if confirmed
void ShipWindow::act_cancel_expedition() {
	Widelands::Ship* ship = ship_.get(ibase_.egbase());
	if (ship == nullptr) {
		return;
	}
	if ((SDL_GetModState() & KMOD_CTRL) != 0) {
		if (Widelands::Game* game = ibase_.get_game()) {
			game->send_player_cancel_expedition_ship(*ship);
		} else {
			NEVER_HERE();  // TODO(Nordfriese / Scenario Editor): implement
		}
	} else if (upcast(InteractivePlayer, ipl, &ibase_)) {
		show_ship_cancel_expedition_confirm(*ipl, *ship);
	}
}

/// Sends a player command to the ship to scout towards a specific direction
void ShipWindow::act_scout_towards(Widelands::WalkingDir direction) {
	Widelands::Ship* ship = ship_.get(ibase_.egbase());
	if (ship == nullptr) {
		return;
	}
	// ignore request if the direction is not swimmable at all
	if (direction != Widelands::IDLE && !ship->exp_dir_swimmable(static_cast<Widelands::Direction>(direction))) {
		return;
	}
	if (Widelands::Game* game = ibase_.get_game()) {
		game->send_player_ship_scouting_direction(*ship, direction);
	} else {
		NEVER_HERE();  // TODO(Nordfriese / Scenario Editor): implement
	}
}

/// Constructs a port at the port build space in vision range
void ShipWindow::act_construct_port() {
	Widelands::Ship* ship = ship_.get(ibase_.egbase());
	if (ship == nullptr) {
		return;
	}
	if (ship->exp_port_spaces().empty()) {
		return;
	}
	if (Widelands::Game* game = ibase_.get_game()) {
		game->send_player_ship_construct_port(*ship, ship->exp_port_spaces().front());
	} else {
		NEVER_HERE();  // TODO(Nordfriese / Scenario Editor): implement
	}
}

/// Explores the island cw or ccw
void ShipWindow::act_explore_island(Widelands::IslandExploreDirection direction) {
	Widelands::Ship* ship = ship_.get(ibase_.egbase());
	if (ship == nullptr) {
		return;
	}
	bool coast_nearby = false;
	bool moveable = false;
	for (Widelands::Direction dir = 1;
	     (dir <= Widelands::LAST_DIRECTION) && (!coast_nearby || !moveable); ++dir) {
		if (!ship->exp_dir_swimmable(dir)) {
			coast_nearby = true;
		} else {
			moveable = true;
		}
	}
	if (!coast_nearby || !moveable) {
		return;
	}
	if (Widelands::Game* game = ibase_.get_game()) {
		game->send_player_ship_explore_island(*ship, direction);
	} else {
		NEVER_HERE();  // TODO(Nordfriese / Scenario Editor): implement
	}
}

constexpr uint16_t kCurrentPacketVersion = 1;
UI::Window& ShipWindow::load(FileRead& fr, InteractiveBase& ib, Widelands::MapObjectLoader& mol) {
	try {
		const uint16_t packet_version = fr.unsigned_16();
		if (packet_version == kCurrentPacketVersion) {
			return ib.show_ship_window(&mol.get<Widelands::Ship>(fr.unsigned_32()));
		}
		throw Widelands::UnhandledVersionError("Ship Window", packet_version, kCurrentPacketVersion);

	} catch (const WException& e) {
		throw Widelands::GameDataError("ship window: %s", e.what());
	}
}
void ShipWindow::save(FileWrite& fw, Widelands::MapObjectSaver& mos) const {
	fw.unsigned_16(kCurrentPacketVersion);
	fw.unsigned_32(mos.get_object_file_index(*ship_.get(ibase_.egbase())));
}<|MERGE_RESOLUTION|>--- conflicted
+++ resolved
@@ -254,13 +254,14 @@
 }
 
 void ShipWindow::update_destination_button(const Widelands::Ship* ship) {
-	btn_destination_->set_enabled(ship->get_destination() != nullptr);
+	Widelands::PortDock* destination = ship->get_destination(ibase_.egbase());
+	btn_destination_->set_enabled(destination != nullptr);
 	btn_destination_->set_tooltip(
-	   ship->get_destination() == nullptr ?
+	   destination == nullptr ?
          _("Go to destination") :
          /** TRANSLATORS: Placeholder is the name of the destination port */
          format(_("Go to destination (%s)"),
-	             ship->get_destination()->get_warehouse()->get_warehouse_name()));
+	             destination->get_warehouse()->get_warehouse_name()));
 }
 
 void ShipWindow::think() {
@@ -273,11 +274,7 @@
 	set_title(ship->get_shipname());
 	const bool can_act = ibase_.can_act(ship->owner().player_number());
 
-<<<<<<< HEAD
-	btn_destination_->set_enabled(ship->get_destination(ibase_.egbase()) != nullptr);
-=======
 	update_destination_button(ship);
->>>>>>> fb54e5b8
 	btn_sink_->set_enabled(can_act);
 
 	btn_refit_->set_pic(g_image_cache->get(ship->get_ship_type() == Widelands::ShipType::kWarship ? kImgRefitTransport : kImgRefitWarship));
