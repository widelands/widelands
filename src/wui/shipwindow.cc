/*
 * Copyright (C) 2011, 2013 by the Widelands Development Team
 *
 * This program is free software; you can redistribute it and/or
 * modify it under the terms of the GNU General Public License
 * as published by the Free Software Foundation; either version 2
 * of the License, or (at your option) any later version.
 *
 * This program is distributed in the hope that it will be useful,
 * but WITHOUT ANY WARRANTY; without even the implied warranty of
 * MERCHANTABILITY or FITNESS FOR A PARTICULAR PURPOSE.  See the
 * GNU General Public License for more details.
 *
 * You should have received a copy of the GNU General Public License
 * along with this program; if not, write to the Free Software
 * Foundation, Inc., 51 Franklin Street, Fifth Floor, Boston, MA  02110-1301, USA.
 *
 */

#include "logic/map_objects/tribes/ship.h"

#include "base/macros.h"
#include "economy/portdock.h"
#include "economy/ware_instance.h"
#include "graphic/graphic.h"
#include "logic/map_objects/tribes/warehouse.h"
#include "logic/map_objects/tribes/worker.h"
#include "logic/player.h"
#include "ui_basic/box.h"
#include "wui/actionconfirm.h"
#include "wui/game_debug_ui.h"
#include "wui/interactive_gamebase.h"
#include "wui/interactive_player.h"
#include "wui/itemwaresdisplay.h"

static const char pic_goto[] = "images/wui/ship/menu_ship_goto.png";
static const char pic_destination[] = "images/wui/ship/menu_ship_destination.png";
static const char pic_sink[]     = "images/wui/ship/menu_ship_sink.png";
static const char pic_debug[]     = "images/wui/fieldaction/menu_debug.png";
static const char pic_cancel_expedition[] = "images/wui/ship/menu_ship_cancel_expedition.png";
static const char pic_explore_cw[]  = "images/wui/ship/ship_explore_island_cw.png";
static const char pic_explore_ccw[] = "images/wui/ship/ship_explore_island_ccw.png";
static const char pic_scout_nw[] = "images/wui/ship/ship_scout_nw.png";
static const char pic_scout_ne[] = "images/wui/ship/ship_scout_ne.png";
static const char pic_scout_w[]  = "images/wui/ship/ship_scout_w.png";
static const char pic_scout_e[]  = "images/wui/ship/ship_scout_e.png";
static const char pic_scout_sw[] = "images/wui/ship/ship_scout_sw.png";
static const char pic_scout_se[] = "images/wui/ship/ship_scout_se.png";
static const char pic_construct_port[] = "images/wui/editor/fsel_editor_set_port_space.png";

namespace Widelands {

/**
 * Display information about a ship.
 */
struct ShipWindow : UI::Window {
	ShipWindow(InteractiveGameBase & igb, Ship & ship, const std::string & title);
	virtual ~ShipWindow();

	void think() override;

	UI::Button * make_button
		(UI::Panel * parent,
		 const std::string & name,
		 const std::string & title,
		 const std::string & picname,
		 boost::function<void()> callback);

	void act_goto();
	void act_destination();
	void act_sink();
	void act_debug();
	void act_cancel_expedition();
	void act_scout_towards(WalkingDir);
	void act_construct_port();
	void act_explore_island(IslandExploreDirection);

private:
	InteractiveGameBase & igbase_;
	Ship & ship_;

	UI::Button * btn_goto_;
	UI::Button * btn_destination_;
	UI::Button * btn_sink_;
	UI::Button * btn_debug_;
	UI::Button * btn_cancel_expedition_;
	UI::Button * btn_explore_island_cw_;
	UI::Button * btn_explore_island_ccw_;
	UI::Button * btn_scout_[LAST_DIRECTION]; // format: DIRECTION - 1, as 0 is normally the current location.
	UI::Button * btn_construct_port_;
	ItemWaresDisplay * display_;
};

ShipWindow::ShipWindow(InteractiveGameBase & igb, Ship & ship, const std::string & title) :
	Window(&igb, "shipwindow", 0, 0, 0, 0, title),
	igbase_(igb),
	ship_(ship)
{
	assert(!ship_.window_);
	assert(ship_.get_owner());
	ship_.window_ = this;

	UI::Box * vbox = new UI::Box(this, 0, 0, UI::Box::Vertical);

	display_ = new ItemWaresDisplay(vbox, *ship.get_owner());
	display_->set_capacity(ship.descr().get_capacity());
	vbox->add(display_, UI::Align::kHCenter, false);

	// Expedition buttons
	if (ship_.state_is_expedition()) {
		UI::Box * exp_top = new UI::Box(vbox, 0, 0, UI::Box::Horizontal);
		vbox->add(exp_top, UI::Align::kHCenter, false);
		UI::Box * exp_mid = new UI::Box(vbox, 0, 0, UI::Box::Horizontal);
		vbox->add(exp_mid, UI::Align::kHCenter, false);
		UI::Box * exp_bot = new UI::Box(vbox, 0, 0, UI::Box::Horizontal);
		vbox->add(exp_bot, UI::Align::kHCenter, false);

		btn_scout_[WALK_NW - 1] =
			make_button
				(exp_top, "scnw", _("Scout towards the north west"), pic_scout_nw,
				 boost::bind(&ShipWindow::act_scout_towards, this, WALK_NW));
		exp_top->add(btn_scout_[WALK_NW - 1], UI::Align::kLeft, false);

		btn_explore_island_cw_ =
			make_button
				(exp_top, "expcw", _("Explore the island’s coast clockwise"), pic_explore_cw,
				 boost::bind(&ShipWindow::act_explore_island, this, IslandExploreDirection::kClockwise));
		exp_top->add(btn_explore_island_cw_, UI::Align::kLeft, false);

		btn_scout_[WALK_NE - 1] =
			make_button
				(exp_top, "scne", _("Scout towards the north east"), pic_scout_ne,
				 boost::bind(&ShipWindow::act_scout_towards, this, WALK_NE));
		exp_top->add(btn_scout_[WALK_NE - 1], UI::Align::kLeft, false);

		btn_scout_[WALK_W - 1] =
			make_button
				(exp_mid, "scw", _("Scout towards the west"), pic_scout_w,
				 boost::bind(&ShipWindow::act_scout_towards, this, WALK_W));
		exp_mid->add(btn_scout_[WALK_W - 1], UI::Align::kLeft, false);

		btn_construct_port_ =
			make_button
				(exp_mid, "buildport", _("Construct a port at the current location"), pic_construct_port,
				 boost::bind(&ShipWindow::act_construct_port, this));
		exp_mid->add(btn_construct_port_, UI::Align::kLeft, false);

		btn_scout_[WALK_E - 1] =
			make_button
				(exp_mid, "sce", _("Scout towards the east"), pic_scout_e,
				 boost::bind(&ShipWindow::act_scout_towards, this, WALK_E));
		exp_mid->add(btn_scout_[WALK_E - 1], UI::Align::kLeft, false);

		btn_scout_[WALK_SW - 1] =
			make_button
				(exp_bot, "scsw", _("Scout towards the south west"), pic_scout_sw,
				 boost::bind(&ShipWindow::act_scout_towards, this, WALK_SW));
		exp_bot->add(btn_scout_[WALK_SW - 1], UI::Align::kLeft, false);

		btn_explore_island_ccw_ =
			make_button
				(exp_bot, "expccw", _("Explore the island’s coast counter clockwise"), pic_explore_ccw,
				 boost::bind(&ShipWindow::act_explore_island, this, IslandExploreDirection::kCounterClockwise));
		exp_bot->add(btn_explore_island_ccw_, UI::Align::kLeft, false);

		btn_scout_[WALK_SE - 1] =
			make_button
				(exp_bot, "scse", _("Scout towards the south east"), pic_scout_se,
				 boost::bind(&ShipWindow::act_scout_towards, this, WALK_SE));
		exp_bot->add(btn_scout_[WALK_SE - 1], UI::Align::kLeft, false);

	}

	// Bottom buttons
	UI::Box * buttons = new UI::Box(vbox, 0, 0, UI::Box::Horizontal);
	vbox->add(buttons, UI::Align::kLeft, false);

	btn_goto_ =
		make_button
			(buttons, "goto", _("Go to ship"), pic_goto,
			 boost::bind(&ShipWindow::act_goto, this));
	buttons->add(btn_goto_, UI::Align::kLeft, false);
	btn_destination_ =
		make_button
			(buttons, "destination", _("Go to destination"), pic_destination,
			 boost::bind(&ShipWindow::act_destination, this));
	btn_destination_->set_enabled(false);
	buttons->add(btn_destination_, UI::Align::kLeft, false);

	btn_sink_ =
		make_button
			(buttons, "sink", _("Sink the ship"), pic_sink, boost::bind(&ShipWindow::act_sink, this));
	buttons->add(btn_sink_, UI::Align::kLeft, false);

	if (ship_.state_is_expedition()) {
		btn_cancel_expedition_ =
			make_button
				(buttons, "cancel_expedition", _("Cancel the Expedition"), pic_cancel_expedition,
				boost::bind(&ShipWindow::act_cancel_expedition, this));
		buttons->add(btn_cancel_expedition_, UI::Align::kLeft, false);
	}

	if (igbase_.get_display_flag(InteractiveBase::dfDebug)) {
		btn_debug_ =
			make_button
				(buttons, "debug", _("Show Debug Window"), pic_debug,
				boost::bind(&ShipWindow::act_debug, this));
		btn_debug_->set_enabled(true);
		buttons->add
			(btn_debug_, UI::Align::kLeft, false);
	}
	set_center_panel(vbox);
	set_thinks(true);

	center_to_parent();
	move_out_of_the_way();
	set_fastclick_panel(btn_goto_);
}

ShipWindow::~ShipWindow()
{
	assert(ship_.window_ == this);
	ship_.window_ = nullptr;
}

void ShipWindow::think()
{
	UI::Window::think();
	InteractiveBase * ib = ship_.get_owner()->egbase().get_ibase();
	bool can_act = false;
	if (upcast(InteractiveGameBase, igb, ib))
		can_act = igb->can_act(ship_.get_owner()->player_number());

	btn_destination_->set_enabled(ship_.get_destination(igbase_.egbase()));
	btn_sink_->set_enabled(can_act);

	display_->clear();
	for (uint32_t idx = 0; idx < ship_.get_nritems(); ++idx) {
		Widelands::ShippingItem item = ship_.get_item(idx);
		Widelands::WareInstance * ware;
		Widelands::Worker * worker;
		item.get(igbase_.egbase(), &ware, &worker);

		if (ware) {
			display_->add(false, ware->descr_index());
		}
		if (worker) {
			display_->add(true, worker->descr().worker_index());
		}
	}

	// Expedition specific buttons
<<<<<<< HEAD
	Ship::ShipStates state = m_ship.get_ship_state();
	if (m_ship.state_is_expedition()) {
=======
	uint8_t state = ship_.get_ship_state();
	if (ship_.state_is_expedition()) {
>>>>>>> d7cfd46d
		/* The following rules apply:
		 * - The "construct port" button is only active, if the ship is waiting for commands and found a port
		 *   buildspace
		 * - The "scout towards a direction" buttons are only active, if the ship can move at least one field
		 *   in that direction without reaching the coast.
		 * - The "explore island's coast" buttons are only active, if a coast is in vision range (no matter if
		 *   in waiting or already expedition/scouting mode)
		 */
<<<<<<< HEAD
		m_btn_construct_port->set_enabled(can_act && (state == Ship::ShipStates::kExpeditionPortspaceFound));
		bool coast_nearby = false;
		for (Direction dir = 1; dir <= LAST_DIRECTION; ++dir) {
			// NOTE buttons are saved in the format DIRECTION - 1
			m_btn_scout[dir - 1]->set_enabled
				(can_act && m_ship.exp_dir_swimable(dir) && (state != Ship::ShipStates::kExpeditionColonizing));
			coast_nearby |= !m_ship.exp_dir_swimable(dir);
		}
		m_btn_explore_island_cw ->set_enabled(can_act && coast_nearby &&
														  (state != Ship::ShipStates::kExpeditionColonizing));
		m_btn_explore_island_ccw->set_enabled(can_act && coast_nearby &&
														  (state != Ship::ShipStates::kExpeditionColonizing));
		m_btn_sink              ->set_enabled(can_act &&
														  (state != Ship::ShipStates::kExpeditionColonizing));
		m_btn_cancel_expedition ->set_enabled(can_act &&
														  (state != Ship::ShipStates::kExpeditionColonizing));
=======
		btn_construct_port_->set_enabled(can_act && (state == Ship::EXP_FOUNDPORTSPACE));
		bool coast_nearby = false;
		for (Direction dir = 1; dir <= LAST_DIRECTION; ++dir) {
			// NOTE buttons are saved in the format DIRECTION - 1
			btn_scout_[dir - 1]->set_enabled
				(can_act && ship_.exp_dir_swimable(dir) && (state != Ship::EXP_COLONIZING));
			coast_nearby |= !ship_.exp_dir_swimable(dir);
		}
		btn_explore_island_cw_ ->set_enabled(can_act && coast_nearby && (state != Ship::EXP_COLONIZING));
		btn_explore_island_ccw_->set_enabled(can_act && coast_nearby && (state != Ship::EXP_COLONIZING));
		btn_sink_              ->set_enabled(can_act && (state != Ship::EXP_COLONIZING));
		btn_cancel_expedition_ ->set_enabled(can_act && (state != Ship::EXP_COLONIZING));
>>>>>>> d7cfd46d
	}
}

UI::Button * ShipWindow::make_button
	(UI::Panel * parent, const std::string & name, const std::string & title,
	 const std::string & picname, boost::function<void()> callback)
{
	UI::Button * btn =
		new UI::Button
			(parent, name, 0, 0, 34, 34,
			 g_gr->images().get("images/ui_basic/but4.png"),
			 g_gr->images().get(picname),
			 title);
	btn->sigclicked.connect(callback);
	return btn;
}

/// Move the main view towards the current ship location
void ShipWindow::act_goto()
{
	igbase_.move_view_to(ship_.get_position());
}

/// Move the main view towards the current destination of the ship
void ShipWindow::act_destination()
{
	if (PortDock * destination = ship_.get_destination(igbase_.egbase())) {
		igbase_.move_view_to(destination->get_warehouse()->get_position());
	}
}

/// Sink the ship if confirmed
void ShipWindow::act_sink()
{
	if (get_key_state(SDL_SCANCODE_LCTRL) || get_key_state(SDL_SCANCODE_RCTRL)) {
		igbase_.game().send_player_sink_ship(ship_);
	}
	else {
		show_ship_sink_confirm(dynamic_cast<InteractivePlayer&>(igbase_), ship_);
	}
}

/// Show debug info
void ShipWindow::act_debug()
{
	show_mapobject_debug(igbase_, ship_);
}

/// Cancel expedition if confirmed
void ShipWindow::act_cancel_expedition()
{
	if (get_key_state(SDL_SCANCODE_LCTRL) || get_key_state(SDL_SCANCODE_RCTRL)) {
		igbase_.game().send_player_cancel_expedition_ship(ship_);
	}
	else {
		show_ship_cancel_expedition_confirm
			(dynamic_cast<InteractivePlayer&>(igbase_), ship_);
	}
}

/// Sends a player command to the ship to scout towards a specific direction
void ShipWindow::act_scout_towards(WalkingDir direction) {
	// ignore request if the direction is not swimable at all
	if (!ship_.exp_dir_swimable(static_cast<Direction>(direction)))
		return;
	igbase_.game().send_player_ship_scouting_direction(ship_, direction);
}

/// Constructs a port at the port build space in vision range
void ShipWindow::act_construct_port() {
	if (ship_.exp_port_spaces().empty())
		return;
	igbase_.game().send_player_ship_construct_port(ship_, ship_.exp_port_spaces().front());
}

/// Explores the island cw or ccw
void ShipWindow::act_explore_island(IslandExploreDirection direction) {
	bool coast_nearby = false;
	bool moveable = false;
	for (Direction dir = 1; (dir <= LAST_DIRECTION) && (!coast_nearby || !moveable); ++dir) {
		if (!ship_.exp_dir_swimable(dir))
			coast_nearby = true;
		else
			moveable = true;
	}
	if (!coast_nearby || !moveable)
		return;
	igbase_.game().send_player_ship_explore_island(ship_, direction);
}


/**
 * Show the window for this ship as long as it is not sinking:
 * either bring it to the front, or create it.
 */
void Ship::show_window(InteractiveGameBase & igb, bool avoid_fastclick)
{
	// No window, if ship is sinking
	if (ship_state_ == ShipStates::kSinkRequest || ship_state_ == ShipStates::kSinkAnimation)
		return;

	if (window_) {
		if (window_->is_minimal())
			window_->restore();
		window_->move_to_top();
	} else {
		const std::string& title = get_shipname();
		new ShipWindow(igb, *this, title);
		if (!avoid_fastclick)
			window_->warp_mouse_to_fastclick_panel();
	}
}

/**
 * Close the window for this ship.
 */
void Ship::close_window()
{
	if (window_) {
		delete window_;
		window_ = nullptr;
	}
}

/**
 * refreshes the window of this ship - useful if some ui elements have to be removed or added
 */
void Ship::refresh_window(InteractiveGameBase & igb) {
	// Only do something if there is actually a window
	if (window_) {
		Point window_position = window_->get_pos();
		close_window();
		show_window(igb, true);
		// show window could theoretically fail if refresh_window was called at the very same moment
		// as the ship begins to sink
		if (window_)
			window_->set_pos(window_position);
	}
}

} // namespace Widelands<|MERGE_RESOLUTION|>--- conflicted
+++ resolved
@@ -250,13 +250,8 @@
 	}
 
 	// Expedition specific buttons
-<<<<<<< HEAD
-	Ship::ShipStates state = m_ship.get_ship_state();
-	if (m_ship.state_is_expedition()) {
-=======
-	uint8_t state = ship_.get_ship_state();
+	Ship::ShipStates state = ship_.get_ship_state();
 	if (ship_.state_is_expedition()) {
->>>>>>> d7cfd46d
 		/* The following rules apply:
 		 * - The "construct port" button is only active, if the ship is waiting for commands and found a port
 		 *   buildspace
@@ -265,37 +260,22 @@
 		 * - The "explore island's coast" buttons are only active, if a coast is in vision range (no matter if
 		 *   in waiting or already expedition/scouting mode)
 		 */
-<<<<<<< HEAD
-		m_btn_construct_port->set_enabled(can_act && (state == Ship::ShipStates::kExpeditionPortspaceFound));
-		bool coast_nearby = false;
-		for (Direction dir = 1; dir <= LAST_DIRECTION; ++dir) {
-			// NOTE buttons are saved in the format DIRECTION - 1
-			m_btn_scout[dir - 1]->set_enabled
-				(can_act && m_ship.exp_dir_swimable(dir) && (state != Ship::ShipStates::kExpeditionColonizing));
-			coast_nearby |= !m_ship.exp_dir_swimable(dir);
-		}
-		m_btn_explore_island_cw ->set_enabled(can_act && coast_nearby &&
-														  (state != Ship::ShipStates::kExpeditionColonizing));
-		m_btn_explore_island_ccw->set_enabled(can_act && coast_nearby &&
-														  (state != Ship::ShipStates::kExpeditionColonizing));
-		m_btn_sink              ->set_enabled(can_act &&
-														  (state != Ship::ShipStates::kExpeditionColonizing));
-		m_btn_cancel_expedition ->set_enabled(can_act &&
-														  (state != Ship::ShipStates::kExpeditionColonizing));
-=======
-		btn_construct_port_->set_enabled(can_act && (state == Ship::EXP_FOUNDPORTSPACE));
+		btn_construct_port_->set_enabled(can_act && (state == Ship::ShipStates::kExpeditionPortspaceFound));
 		bool coast_nearby = false;
 		for (Direction dir = 1; dir <= LAST_DIRECTION; ++dir) {
 			// NOTE buttons are saved in the format DIRECTION - 1
 			btn_scout_[dir - 1]->set_enabled
-				(can_act && ship_.exp_dir_swimable(dir) && (state != Ship::EXP_COLONIZING));
+				(can_act && ship_.exp_dir_swimable(dir) && (state != Ship::ShipStates::kExpeditionColonizing));
 			coast_nearby |= !ship_.exp_dir_swimable(dir);
 		}
-		btn_explore_island_cw_ ->set_enabled(can_act && coast_nearby && (state != Ship::EXP_COLONIZING));
-		btn_explore_island_ccw_->set_enabled(can_act && coast_nearby && (state != Ship::EXP_COLONIZING));
-		btn_sink_              ->set_enabled(can_act && (state != Ship::EXP_COLONIZING));
-		btn_cancel_expedition_ ->set_enabled(can_act && (state != Ship::EXP_COLONIZING));
->>>>>>> d7cfd46d
+		btn_explore_island_cw_ ->set_enabled(can_act && coast_nearby &&
+														  (state != Ship::ShipStates::kExpeditionColonizing));
+		btn_explore_island_ccw_->set_enabled(can_act && coast_nearby &&
+														  (state != Ship::ShipStates::kExpeditionColonizing));
+		btn_sink_              ->set_enabled(can_act &&
+														  (state != Ship::ShipStates::kExpeditionColonizing));
+		btn_cancel_expedition_ ->set_enabled(can_act &&
+														  (state != Ship::ShipStates::kExpeditionColonizing));
 	}
 }
 
