/*
 * Copyright (C) 2002-2023 by the Widelands Development Team
 *
 * This program is free software; you can redistribute it and/or
 * modify it under the terms of the GNU General Public License
 * as published by the Free Software Foundation; either version 2
 * of the License, or (at your option) any later version.
 *
 * This program is distributed in the hope that it will be useful,
 * but WITHOUT ANY WARRANTY; without even the implied warranty of
 * MERCHANTABILITY or FITNESS FOR A PARTICULAR PURPOSE.  See the
 * GNU General Public License for more details.
 *
 * You should have received a copy of the GNU General Public License
 * along with this program; if not, see <https://www.gnu.org/licenses/>.
 *
 */

#include "wui/helpwindow.h"

#include <memory>

#include "base/i18n.h"
#include "graphic/text_layout.h"
#include "logic/map_objects/tribes/building.h"
#include "scripting/lua_interface.h"
#include "scripting/lua_table.h"
#include "ui_basic/messagebox.h"

namespace UI {

constexpr int kPadding = 5;
constexpr int kButtonSize = 25;

BuildingHelpWindow::BuildingHelpWindow(InteractiveBase* const parent,
                                       UI::UniqueWindow::Registry& reg,
                                       const Widelands::BuildingDescr& building_description,
                                       const Widelands::TribeDescr& tribe,
                                       LuaInterface* const lua,
                                       uint32_t width,
                                       uint32_t height)
   : UI::UniqueWindow(parent,
                      UI::WindowStyle::kWui,
                      "encyclopedia_window",
                      &reg,
                      width,
                      height,
                      format(_("Help: %s"), building_description.descname())),
<<<<<<< HEAD
     textarea_(
        new MultilineTextarea(this, "text", 5, 5, width - 10, height - 10, UI::PanelStyle::kWui)) {
=======
     parent_(parent),
     height_(height),
     vbox_(this, UI::PanelStyle::kWui, 0, 0, UI::Box::Vertical),
     hbox_(&vbox_, UI::PanelStyle::kWui, 0, 0, UI::Box::Horizontal),
     titlearea_(new Textarea(&hbox_,
                             UI::PanelStyle::kWui,
                             UI::FontStyle::kWuiInfoPanelHeading,
                             0,
                             0,
                             width,
                             kButtonSize)),
     b_back_(new Button(&hbox_,
                        "history_back",
                        0,
                        0,
                        kButtonSize,
                        kButtonSize,
                        UI::ButtonStyle::kWuiMenu,
                        g_image_cache->get("images/ui_basic/scrollbar_left.png"),
                        _("Back"))),
     textarea_(new MultilineTextarea(&vbox_, 0, 0, width, height_, UI::PanelStyle::kWui)),
     lua_(lua),
     tribe_(tribe) {
>>>>>>> f28ac725
	assert(tribe.has_building(tribe.building_index(building_description.name())) ||
	       building_description.type() == Widelands::MapObjectType::MILITARYSITE);

	hbox_.add(b_back_);
	hbox_.add_space(kPadding);
	hbox_.add(titlearea_, UI::Box::Resizing::kFillSpace);

	vbox_.set_size(width, height);
	vbox_.set_max_size(width, height);
	vbox_.add(&hbox_);
	vbox_.add(textarea_, UI::Box::Resizing::kExpandBoth);

	b_back_->sigclicked.connect([this]() { clicked_back(); });

	load_help("building", building_description.name());
	set_center_panel(&vbox_);
	initialization_complete();
}

void BuildingHelpWindow::clicked_back() {
	assert(history_.size() > 1);
	history_.pop_back();
	bool to_self = (SDL_GetModState() & KMOD_CTRL) != 0;
	auto& last = to_self ? history_.front() : history_.back();
	while (to_self && history_.size() > 1) {
		history_.pop_back();
	}
	load_help(last.first, last.second, false);
}

bool BuildingHelpWindow::load_help(const std::string& type, const std::string& item, bool forward) {
	try {
		std::unique_ptr<LuaTable> t(lua_->run_script("tribes/scripting/help/" + type + "_help.lua"));
		std::unique_ptr<LuaCoroutine> cr(t->get_coroutine("func"));
		cr->push_arg(tribe_.name());
		cr->push_arg(item);
		cr->resume();
		std::unique_ptr<LuaTable> return_table = cr->pop_table();
		textarea_->set_text(as_richtext(return_table->get_string("text")));
		titlearea_->set_text(return_table->get_string("title"));
		if (forward) {
			history_.emplace_back(type, item);
		}
		hbox_.set_visible(history_.size() > 1);
		textarea_->set_size(
		   textarea_->get_w(), hbox_.is_visible() ? (height_ - kButtonSize) : height_);
		return true;
	} catch (LuaError& err) {
		textarea_->set_text(err.what());
		return false;
	}
}

void BuildingHelpWindow::handle_hyperlink(const std::string& action) {
	if (parent_->focused_child() != this) {
		// Not for us
		return;
	}
	if (parent_->egbase().descriptions().ware_exists(action) && load_help("ware", action)) {
		return;
	}
	if (parent_->egbase().descriptions().building_exists(action) && load_help("building", action)) {
		return;
	}
	if (parent_->egbase().descriptions().worker_exists(action) && load_help("worker", action)) {
		return;
	}
	if (parent_->egbase().descriptions().immovable_exists(action) &&
	    load_help("immovable", action)) {
		return;
	}

	log_err_time(parent_->egbase().get_gametime(), "Help window: Invalid hyperlink target '%s'",
	             action.c_str());
	UI::WLMessageBox m(parent_, UI::WindowStyle::kWui, _("Broken Link"),
	                   _("This hyperlink seems to be broken."), UI::WLMessageBox::MBoxType::kOk);
	m.run<UI::Panel::Returncodes>();
}

}  // namespace UI<|MERGE_RESOLUTION|>--- conflicted
+++ resolved
@@ -46,16 +46,13 @@
                       width,
                       height,
                       format(_("Help: %s"), building_description.descname())),
-<<<<<<< HEAD
-     textarea_(
-        new MultilineTextarea(this, "text", 5, 5, width - 10, height - 10, UI::PanelStyle::kWui)) {
-=======
      parent_(parent),
      height_(height),
-     vbox_(this, UI::PanelStyle::kWui, 0, 0, UI::Box::Vertical),
-     hbox_(&vbox_, UI::PanelStyle::kWui, 0, 0, UI::Box::Horizontal),
+     vbox_(this, UI::PanelStyle::kWui, "main_box", 0, 0, UI::Box::Vertical),
+     hbox_(&vbox_, UI::PanelStyle::kWui, "hbox", 0, 0, UI::Box::Horizontal),
      titlearea_(new Textarea(&hbox_,
                              UI::PanelStyle::kWui,
+                             "title",
                              UI::FontStyle::kWuiInfoPanelHeading,
                              0,
                              0,
@@ -70,10 +67,9 @@
                         UI::ButtonStyle::kWuiMenu,
                         g_image_cache->get("images/ui_basic/scrollbar_left.png"),
                         _("Back"))),
-     textarea_(new MultilineTextarea(&vbox_, 0, 0, width, height_, UI::PanelStyle::kWui)),
+     textarea_(new MultilineTextarea(&vbox_, "text", 0, 0, width, height_, UI::PanelStyle::kWui)),
      lua_(lua),
      tribe_(tribe) {
->>>>>>> f28ac725
 	assert(tribe.has_building(tribe.building_index(building_description.name())) ||
 	       building_description.type() == Widelands::MapObjectType::MILITARYSITE);
 
