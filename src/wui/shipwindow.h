--- conflicted
+++ resolved
@@ -71,13 +71,10 @@
 	InteractiveBase& ibase_;
 	Widelands::OPtr<Widelands::Ship> ship_;
 
-<<<<<<< HEAD
-	UI::Box vbox_, navigation_box_, warship_controls_;
-=======
 	UI::Box vbox_;
 	UI::Box navigation_box_;
+	UI::Box warship_controls_;
 	UI::EditBox* name_field_;
->>>>>>> fb54e5b8
 	UI::Button* btn_goto_;
 	UI::Button* btn_destination_;
 	UI::Button* btn_sink_;
