--- conflicted
+++ resolved
@@ -96,13 +96,8 @@
 		} else { // just a shown client
 			type_icon = new UI::Icon
 				(this, 0, 0, h, h,
-<<<<<<< HEAD
 				 g_gr->images().get("images/wui/fieldaction/menu_tab_watch.png"));
-			add(type_icon, UI::Box::AlignCenter);
-=======
-				 g_gr->images().get("pics/menu_tab_watch.png"));
 			add(type_icon, UI::Align::kHCenter);
->>>>>>> ba14f0a3
 		}
 
 	}
@@ -197,19 +192,10 @@
 		 tribenames_(tn)
 	{
 		set_size(w, h);
-<<<<<<< HEAD
 		const Image* player_image = g_gr->images().get(player_pictures_small[id]);
 		assert(player_image);
 		player = new UI::Icon(this, 0, 0, h, h, player_image);
-		add(player, UI::Box::AlignCenter);
-=======
-
-		const std::string pic = (boost::format("pics/fsel_editor_set_player_0%i_pos.png")
-										 % static_cast<unsigned int>(id + 1)).str();
-		player =
-			new UI::Icon(this, 0, 0, h, h, g_gr->images().get(pic));
 		add(player, UI::Align::kHCenter);
->>>>>>> ba14f0a3
 		type = new UI::Button
 			(this, "player_type",
 			 0, 0, h, h,
