--- conflicted
+++ resolved
@@ -463,18 +463,9 @@
 			}
 			tribes_dropdown_.set_enabled(tribes_dropdown_.size() > 1);
 		} else {
-<<<<<<< HEAD
 			for (const Widelands::TribeBasicInfo& tribeinfo : settings.tribes) {
 				tribes_dropdown_.add(tribeinfo.descname, tribeinfo.name,
-				                     g_gr->images().get(tribeinfo.icon), false, tribeinfo.tooltip);
-=======
-			{
-				i18n::Textdomain td("tribes");
-				for (const Widelands::TribeBasicInfo& tribeinfo : settings.tribes) {
-					tribes_dropdown_.add(_(tribeinfo.descname), tribeinfo.name,
-					                     g_image_cache->get(tribeinfo.icon), false, tribeinfo.tooltip);
-				}
->>>>>>> 459624c0
+				                     g_image_cache->get(tribeinfo.icon), false, tribeinfo.tooltip);
 			}
 
 			tribes_dropdown_.add(pgettext("tribe", "Random"), "random",
