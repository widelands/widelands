--- conflicted
+++ resolved
@@ -1189,27 +1189,7 @@
 			}
 			break;
 		case SDL_WINDOWEVENT:
-<<<<<<< HEAD
-			switch (ev.window.event) {
-			case SDL_WINDOWEVENT_RESIZED:
-				// Do not save the new size to config at this point to avoid saving sizes that
-				// result from maximization etc. Save at shutdown instead.
-				if (!g_gr->fullscreen()) {
-					g_gr->change_resolution(ev.window.data1, ev.window.data2, false);
-				}
-				break;
-			case SDL_WINDOWEVENT_MAXIMIZED:
-				set_config_bool("maximized", true);
-				break;
-			case SDL_WINDOWEVENT_RESTORED:
-				set_config_bool("maximized", g_gr->maximized());
-				break;
-			default:
-				break;
-			}
-=======
 			handle_window_event(ev);
->>>>>>> d7dff35f
 			break;
 		case SDL_QUIT:
 			should_die_ = true;
