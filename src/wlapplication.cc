--- conflicted
+++ resolved
@@ -1172,7 +1172,6 @@
 				break;
 			}
 			case FullscreenMenuBase::MenuTarget::kJoingame: {
-<<<<<<< HEAD
 				NetAddress addr;
 				ns.get_host_address(&addr);
 // NOCOM(Notabilis): Remove this for IPv6
@@ -1181,20 +1180,6 @@
 	log("InternetGaming: cut IPv6 address: %s\n", addr.ip.c_str());
 }
 				GameClient netgame(addr, playername);
-=======
-				if (!host_address)
-					throw WLWarning(
-					   "Invalid Address", "%s", "The address of the game server is invalid");
-
-				// TODO(Notabilis): Make this prettier. I am aware that this is quite ugly but it should
-				// work
-				// for now and will be removed shortly when we switch to boost.asio
-				char ip_str[] = {"255.255.255.255"};
-				sprintf(ip_str, "%d.%d.%d.%d", (addr & 0x000000ff), (addr & 0x0000ff00) >> 8,
-				        (addr & 0x00ff0000) >> 16, (addr & 0xff000000) >> 24);
-				port = (port >> 8) | ((port & 0xFF) << 8);
-				GameClient netgame(ip_str, port, playername);
->>>>>>> b163332b
 				netgame.run();
 				break;
 			}
