/*
 * Copyright (C) 2006-2014 by the Widelands Development Team
 *
 * This program is free software; you can redistribute it and/or
 * modify it under the terms of the GNU General Public License
 * as published by the Free Software Foundation; either version 2
 * of the License, or (at your option) any later version.
 *
 * This program is distributed in the hope that it will be useful,
 * but WITHOUT ANY WARRANTY; without even the implied warranty of
 * MERCHANTABILITY or FITNESS FOR A PARTICULAR PURPOSE.  See the
 * GNU General Public License for more details.
 *
 * You should have received a copy of the GNU General Public License
 * along with this program; if not, write to the Free Software
 * Foundation, Inc., 51 Franklin Street, Fifth Floor, Boston, MA  02110-1301, USA.
 *
 */

#include "wlapplication.h"

#include <cerrno>
#ifndef _WIN32
#include <csignal>
#endif
#include <cstdlib>
#include <cstring>
#include <ctime>
#include <fstream>
#include <iostream>
#include <memory>
#include <stdexcept>
#include <string>

#include <SDL_image.h>
#include <boost/algorithm/string/predicate.hpp>
#include <boost/format.hpp>
#include <boost/regex.hpp>
#ifdef __APPLE__
#include <mach-o/dyld.h>
#include <unistd.h>
#endif
#include <sys/stat.h>
#include <sys/types.h>

#include "base/i18n.h"
#include "base/log.h"
#include "base/time_string.h"
#include "base/warning.h"
#include "base/wexception.h"
#include "build_info.h"
#include "config.h"
#include "editor/editorinteractive.h"
#include "graphic/default_resolution.h"
#include "graphic/font_handler.h"
#include "graphic/font_handler1.h"
#include "helper.h"
#include "io/dedicated_log.h"
#include "io/filesystem/disk_filesystem.h"
#include "io/filesystem/layered_filesystem.h"
#include "logic/game.h"
#include "logic/game_data_error.h"
#include "logic/game_settings.h"
#include "logic/map.h"
#include "logic/replay.h"
#include "logic/replay_game_controller.h"
#include "logic/single_player_game_controller.h"
#include "logic/single_player_game_settings_provider.h"
#include "logic/tribe.h"
#include "map_io/map_loader.h"
#include "network/internet_gaming.h"
#include "network/netclient.h"
#include "network/nethost.h"
#include "profile/profile.h"
#include "sound/sound_handler.h"
#include "ui_basic/messagebox.h"
#include "ui_basic/progresswindow.h"
#include "ui_fsmenu/campaign_select.h"
#include "ui_fsmenu/editor.h"
#include "ui_fsmenu/fileview.h"
#include "ui_fsmenu/internet_lobby.h"
#include "ui_fsmenu/intro.h"
#include "ui_fsmenu/launch_spg.h"
#include "ui_fsmenu/loadgame.h"
#include "ui_fsmenu/main.h"
#include "ui_fsmenu/mapselect.h"
#include "ui_fsmenu/multiplayer.h"
#include "ui_fsmenu/netsetup_lan.h"
#include "ui_fsmenu/options.h"
#include "ui_fsmenu/singleplayer.h"
#include "wlapplication_messages.h"
#include "wui/game_tips.h"
#include "wui/interactive_player.h"
#include "wui/interactive_spectator.h"

#define MINIMUM_DISK_SPACE 250000000lu
#define SCREENSHOT_DIR "screenshots"

namespace {

/**
 * Shut the hardware down: stop graphics mode, stop sound handler
 */
void terminate(int) {
	log("Waited 5 seconds to close audio. There are some problems here, so killing Widelands."
			" Update your sound driver and/or SDL to fix this problem\n");
#ifndef _WIN32
	raise(SIGKILL);
#endif
}

/**
 * Returns the widelands executable path.
 */
std::string get_executable_directory()
{
	std::string executabledir;
#ifdef __APPLE__
	uint32_t buffersize = 0;
	_NSGetExecutablePath(nullptr, &buffersize);
	std::unique_ptr<char []> buffer(new char[buffersize]);
	int32_t check = _NSGetExecutablePath(buffer.get(), &buffersize);
	if (check != 0) {
		throw wexception ("could not find the path of the main executable");
	}
	executabledir = std::string(buffer.get());
	executabledir.resize(executabledir.rfind('/') + 1);
#endif
#ifdef __linux__
	char buffer[PATH_MAX];
	size_t size = readlink("/proc/self/exe", buffer, PATH_MAX);
	if (size <= 0) {
		throw wexception ("could not find the path of the main executable");
	}
	executabledir = std::string(buffer, size);
	executabledir.resize(executabledir.rfind('/') + 1);
#endif
#ifdef _WIN32
	char filename[_MAX_PATH + 1] = {0};
	GetModuleFileName(nullptr, filename, MAX_PATH);
	executabledir = filename;
	executabledir = executabledir.substr(0, executabledir.rfind('\\'));
#endif
	log("Widelands executable directory: %s\n", executabledir.c_str());
	return executabledir;
}

bool is_absolute_path(const std::string& path) {
	boost::regex re("^/|\\w:");
	return boost::regex_search(path.c_str(), re);
}

// Returns the absolute path of 'path' which might be relative.
std::string absolute_path_if_not_windows(const std::string& path)
{
#ifndef _WIN32
	char buffer[PATH_MAX];
	realpath(path.c_str(), buffer);
	log("Realpath: %s\n", buffer);
	return std::string(buffer);
#else
	return path;
#endif
}

// On Mac OS, we bundle the shared libraries that Widelands needs directly in
// the executable directory. This is so that SDL_Image and SDL_Mixer can load
// them dynamically. Unfortunately, linking them statically has led to problems
// in the past.
//
// Changing LD_LIBRARY_PATH does not work, so we resort to the hack of chdir()
// in the directory so that dlopen() finds the library.
void changedir_on_mac() {
#ifdef __APPLE__
	chdir(get_executable_directory().c_str());
#endif
}
}  // namespace

void WLApplication::setup_homedir() {
	//If we don't have a home directory don't do anything
	if (m_homedir.size()) {
		//assume some dir exists
		try {
			log ("Set home directory: %s\n", m_homedir.c_str());

			std::unique_ptr<FileSystem> home(new RealFSImpl(m_homedir));
			home->ensure_directory_exists(".");
			g_fs->set_home_file_system(home.release());
		} catch (const std::exception & e) {
			log("Failed to add home directory: %s\n", e.what());
		}
	} else {
		//TODO(unknown): complain
	}
}

WLApplication * WLApplication::the_singleton = nullptr;

/**
 * The main entry point for the WLApplication singleton.
 *
 * Regardless of circumstances, this will return the one and only valid
 * WLApplication object when called. If necessary, a new WLApplication instance
 * is created.
 *
 * While you \e can do the first call to this method without parameters, it does
 * not make much sense.
 *
 * \param argc The number of command line arguments
 * \param argv Array of command line arguments
 * \return An (always valid!) pointer to the WLApplication singleton
 */
// TODO(unknown): Return a reference - the return value is always valid anyway
WLApplication * WLApplication::get(int const argc, char const * * argv) {
	if (the_singleton == nullptr)
		the_singleton = new WLApplication(argc, argv);
	return the_singleton;
}

/**
 * Initialize an instance of WLApplication.
 *
 * This constructor is protected \e on \e purpose !
 * Use WLApplication::get() instead and look at the class description.
 *
 * For easier access, we repackage argc/argv into an STL map here.
 * If you specify the same option more than once, only the last occurrence
 * is effective.
 *
 * \param argc The number of command line arguments
 * \param argv Array of command line arguments
 */
WLApplication::WLApplication(int const argc, char const * const * const argv) :
m_commandline          (std::map<std::string, std::string>()),
m_game_type            (NONE),
m_mouse_swapped        (false),
m_faking_middle_mouse_button(false),
m_mouse_position       (0, 0),
m_mouse_locked         (0),
m_mouse_compensate_warp(0, 0),
m_should_die           (false),
#ifdef _WIN32
m_homedir(FileSystem::get_homedir() + "\\.widelands"),
#else
m_homedir(FileSystem::get_homedir() + "/.widelands"),
#endif
m_redirected_stdio(false)
{
	g_fs = new LayeredFileSystem();

	parse_commandline(argc, argv); //throws ParameterError, handled by main.cc

	if (m_commandline.count("homedir")) {
		log ("Adding home directory: %s\n", m_commandline["homedir"].c_str());
		m_homedir = m_commandline["homedir"];
		m_commandline.erase("homedir");
	}
#ifdef REDIRECT_OUTPUT
	if (!redirect_output())
		redirect_output(m_homedir);
#endif

	setup_homedir();
	init_settings();

	log("Adding directory: %s\n", m_datadir.c_str());
	g_fs->add_file_system(&FileSystem::create(m_datadir));

	init_language(); // search paths must already be set up
	changedir_on_mac();
	cleanup_replays();

	// handling of graphics
	init_hardware();

	if (TTF_Init() == -1)
		throw wexception
			("True Type library did not initialize: %s\n", TTF_GetError());

	UI::g_fh = new UI::FontHandler();
	UI::g_fh1 = UI::create_fonthandler(g_gr);

	if (SDLNet_Init() == -1)
		throw wexception("SDLNet_Init failed: %s\n", SDLNet_GetError());

	// seed random number generator used for random tribe selection
	std::srand(time(nullptr));

	//make sure we didn't forget to read any global option
	g_options.check_used();
}

/**
 * Shut down all subsystems in an orderly manner
 */
// TODO(unknown): Handle errors that happen here!
WLApplication::~WLApplication()
{
	//Do use the opposite order of WLApplication::init()

	shutdown_hardware();
	shutdown_settings();

	assert(UI::g_fh);
	delete UI::g_fh;
	UI::g_fh = nullptr;

	assert(UI::g_fh1);
	delete UI::g_fh1;
	UI::g_fh1 = nullptr;

	SDLNet_Quit();

	TTF_Quit(); // TODO(unknown): not here

	assert(g_fs);
	delete g_fs;
	g_fs = nullptr;

	if (m_redirected_stdio)
	{
		std::cout.flush();
		fclose(stdout);
		std::cerr.flush();
		fclose(stderr);
	}

	SDL_Quit();
}

/**
 * The main loop. Plain and Simple.
 */
// TODO(unknown): Refactor the whole mainloop out of class \ref UI::Panel into here.
// In the future: push the first event on the event queue, then keep
// dispatching events until it is time to quit.
void WLApplication::run()
{
	if (m_game_type == EDITOR) {
		g_sound_handler.start_music("ingame");
		EditorInteractive::run_editor(m_filename, m_script_to_run);
	} else if (m_game_type == REPLAY)   {
		replay();
	} else if (m_game_type == LOADGAME) {
		Widelands::Game game;
		try {
			game.run_load_game(m_filename.c_str(), m_script_to_run);
		} catch (const Widelands::GameDataError & e) {
			log("Game not loaded: Game data error: %s\n", e.what());
		} catch (const std::exception & e) {
			log("Fatal exception: %s\n", e.what());
			emergency_save(game);
			throw;
		}
	} else if (m_game_type == SCENARIO) {
		Widelands::Game game;
		try {
			game.run_splayer_scenario_direct(m_filename.c_str(), m_script_to_run);
		} catch (const Widelands::GameDataError & e) {
			log("Scenario not started: Game data error: %s\n", e.what());
		} catch (const std::exception & e) {
			log("Fatal exception: %s\n", e.what());
			emergency_save(game);
			throw;
		}
	} else if (m_game_type == INTERNET) {
		Widelands::Game game;
		try {
			// disable sound completely
			g_sound_handler.nosound_ = true;

			// setup some details of the dedicated server
			Section & s = g_options.pull_section      ("global");
			const std::string & meta   = s.get_string ("metaserver",     INTERNET_GAMING_METASERVER.c_str());
			uint32_t            port   = s.get_natural("metaserverport", INTERNET_GAMING_PORT);
			const std::string & name   = s.get_string ("nickname",       "dedicated");
			const std::string & server = s.get_string ("servername",     name.c_str());
			const bool registered      = s.get_bool   ("registered",     false);
			const std::string & pwd    = s.get_string ("password",       "");
			uint32_t            maxcl  = s.get_natural("maxclients",     8);
			for (;;) { // endless loop
				if (!InternetGaming::ref().login(name, pwd, registered, meta, port)) {
					dedicatedlog("ERROR: Could not connect to metaserver (reason above)!\n");
					return;
				}
				std::string realservername(server);
				bool name_valid = false;
				while (!name_valid) {
					name_valid = true;
					const std::vector<InternetGame> & hosts = InternetGaming::ref().games();
					for (uint32_t i = 0; i < hosts.size(); ++i) {
						if (hosts.at(i).name == realservername)
							name_valid = false;
					}
					if (!name_valid)
						realservername += "*";
				}

				InternetGaming::ref().set_local_servername(realservername);
				InternetGaming::ref().set_local_maxclients(maxcl);

				NetHost netgame(name, true);

				// Load the requested map
				Widelands::Map map;
				i18n::Textdomain td("maps");
				map.set_filename(m_filename);
				std::unique_ptr<Widelands::MapLoader> ml = map.get_correct_loader(m_filename);
				if (!ml) {
					throw WLWarning
						("Unsupported format",
						 "Widelands could not load the file \"%s\". The file format seems to be incompatible.",
						 m_filename.c_str());
				}
				ml->preload_map(true);

				// fill in the mapdata structure
				MapData mapdata;
				mapdata.filename = m_filename;
				mapdata.name = map.get_name();
				mapdata.authors.parse(map.get_author());
				mapdata.description = map.get_description();
				mapdata.nrplayers = map.get_nrplayers();
				mapdata.width = map.get_width();
				mapdata.height = map.get_height();

				// set the map
				netgame.set_map(mapdata.name, mapdata.filename, mapdata.nrplayers);

				// run the network game
				// -> autostarts when a player sends "/start" as pm to the server.
				netgame.run(true);

				InternetGaming::ref().logout();
			}
		} catch (const std::exception & e) {
			log("Fatal exception: %s\n", e.what());
			emergency_save(game);
			throw;
		}
	} else {
		g_sound_handler.start_music("intro");

		{
			FullscreenMenuIntro intro;
			intro.run();
		}

		g_sound_handler.change_music("menu", 1000);
		mainmenu();
	}

	g_sound_handler.stop_music(500);

	return;
}

/**
 * Get an event from the SDL queue, just like SDL_PollEvent.
 *
 * \param ev the retrieved event will be put here
 *
 * \return true if an event was returned inside ev, false otherwise
 */
bool WLApplication::poll_event(SDL_Event& ev) {
	if (!SDL_PollEvent(&ev)) {
		return false;
	}

	// We edit mouse motion events in here, so that
	// differences caused by GrabInput or mouse speed
	// settings are invisible to the rest of the code
	switch (ev.type) {
	case SDL_MOUSEMOTION:
		ev.motion.xrel += m_mouse_compensate_warp.x;
		ev.motion.yrel += m_mouse_compensate_warp.y;
		m_mouse_compensate_warp = Point(0, 0);

		if (m_mouse_locked) {
			warp_mouse(m_mouse_position);

			ev.motion.x = m_mouse_position.x;
			ev.motion.y = m_mouse_position.y;
		}
		break;

	case SDL_USEREVENT:
		if (ev.user.code == CHANGE_MUSIC)
			g_sound_handler.change_music();
		break;

	default:
		break;
	}
	return true;
}

bool WLApplication::handle_key(const SDL_Keycode& keycode, int modifiers) {
	const bool ctrl = (modifiers & KMOD_LCTRL) || (modifiers & KMOD_RCTRL);
	switch (keycode) {
	case SDLK_F10:
		// exits the game.
		if (ctrl) {
			m_should_die = true;
		}
		return true;

	case SDLK_F11:
		// Takes a screenshot.
		if (ctrl) {
			if (g_fs->disk_space() < MINIMUM_DISK_SPACE) {
				log("Omitting screenshot because diskspace is lower than %luMB\n",
				    MINIMUM_DISK_SPACE / (1000 * 1000));
				break;
			}
			g_fs->ensure_directory_exists(SCREENSHOT_DIR);
			for (uint32_t nr = 0; nr < 10000; ++nr) {
				const std::string filename = (boost::format(SCREENSHOT_DIR "/shot%04u.png") % nr).str();
				if (g_fs->file_exists(filename)) {
					continue;
				}
				g_gr->screenshot(filename);
				break;
			}
		}
		return true;

	case SDLK_f: {
		// toggle fullscreen
		bool value = !g_gr->fullscreen();
		g_gr->set_fullscreen(value);
		g_options.pull_section("global").set_bool("fullscreen", value);
		return true;
	}

	default:
		break;
	}
	return false;
}

void WLApplication::handle_input(InputCallback const * cb)
{
	SDL_Event ev;
	while (poll_event(ev)) {
		switch (ev.type) {
		case SDL_KEYDOWN: {
			bool handled = false;
			if (cb && cb->key) {
				handled = cb->key(ev.type == SDL_KEYDOWN, ev.key.keysym);
			}
			if (!handled) {
				handle_key(ev.key.keysym.sym, ev.key.keysym.mod);
			}
		} break;

		case SDL_TEXTINPUT:
			if (cb && cb->textinput) {
				cb->textinput(ev.text.text);
			}
			break;
		case SDL_MOUSEBUTTONDOWN:
		case SDL_MOUSEBUTTONUP:
			_handle_mousebutton(ev, cb);
			break;
		case SDL_MOUSEWHEEL:
			if (cb && cb->mouse_wheel) {
				cb->mouse_wheel(ev.wheel.which, ev.wheel.x, ev.wheel.y);
			}
			break;
		case SDL_MOUSEMOTION:
			m_mouse_position = Point(ev.motion.x, ev.motion.y);

			if ((ev.motion.xrel || ev.motion.yrel) && cb && cb->mouse_move)
				cb->mouse_move
					(ev.motion.state,
					 ev.motion.x,    ev.motion.y,
					 ev.motion.xrel, ev.motion.yrel);
			break;
		case SDL_QUIT:
			m_should_die = true;
			break;
		default:;
		}
	}
}

/*
 * Capsule repetitive code for mouse buttons
 */
void WLApplication::_handle_mousebutton
	(SDL_Event & ev, InputCallback const * cb)
{
		if (m_mouse_swapped) {
			switch (ev.button.button) {
				case SDL_BUTTON_LEFT:
					ev.button.button = SDL_BUTTON_RIGHT;
					break;
				case SDL_BUTTON_RIGHT:
					ev.button.button = SDL_BUTTON_LEFT;
					break;
				default:
					break;
			}
		}

#ifdef __APPLE__
		//  On Mac, SDL does middle mouse button emulation (alt+left). This
		//  interferes with the editor, which is using alt+left click for
		//  third tool. So if we ever see a middle mouse button on Mac,
		//  check if any ALT Key is pressed and if, treat it like a left
		//  mouse button.
		if
			(ev.button.button == SDL_BUTTON_MIDDLE &&
			 (get_key_state(SDL_SCANCODE_LALT) || get_key_state(SDL_SCANCODE_RALT)))
		{
			ev.button.button = SDL_BUTTON_LEFT;
			m_faking_middle_mouse_button = true;
		}
#endif

		if (ev.type == SDL_MOUSEBUTTONDOWN && cb && cb->mouse_press)
			cb->mouse_press(ev.button.button, ev.button.x, ev.button.y);
		else if (ev.type == SDL_MOUSEBUTTONUP) {
			if (cb && cb->mouse_release) {
				if (ev.button.button == SDL_BUTTON_MIDDLE && m_faking_middle_mouse_button) {
					cb->mouse_release(SDL_BUTTON_LEFT, ev.button.x, ev.button.y);
					m_faking_middle_mouse_button = false;
				}
				cb->mouse_release(ev.button.button, ev.button.x, ev.button.y);
			}
		}
}

/**
 * Return the current time, in milliseconds
 */
// TODO(unknown): Use our internally defined time type
// TODO(sirver): get rid of this method and use SDL_GetTicks() directly.
int32_t WLApplication::get_time() {
	uint32_t time = SDL_GetTicks();

	return time;
}

/// Instantaneously move the mouse cursor without creating a motion event.
///
/// SDL_WarpMouseInWindow() *will* create a mousemotion event, which we do not want.
/// As a workaround, we store the delta in m_mouse_compensate_warp and use that to
/// eliminate the motion event in poll_event()
///
/// \param position The new mouse position
void WLApplication::warp_mouse(const Point position)
{
	m_mouse_position = position;

	Point cur_position;
	SDL_GetMouseState(&cur_position.x, &cur_position.y);
	if (cur_position != position) {
		m_mouse_compensate_warp += cur_position - position;
		SDL_Window* sdl_window = g_gr->get_sdlwindow();
		if (sdl_window) {
			SDL_WarpMouseInWindow(sdl_window, position.x, position.y);
		}
	}
}

/**
 * Changes input grab mode.
 *
 * This makes sure that the mouse cannot leave our window (and also that we get
 * mouse/keyboard input nearly unmodified, but we don't really care about that).
 *
 * \note This also cuts out any mouse-speed modifications that a generous window
 * manager might be doing.
 */
void WLApplication::set_input_grab(bool grab)
{
	if (!g_gr) {
		return;
	}
	SDL_Window * sdl_window = g_gr->get_sdlwindow();
	if (grab) {
		if (sdl_window) {
			SDL_SetWindowGrab(sdl_window, SDL_TRUE);
		}
	} else {
		if (sdl_window) {
			SDL_SetWindowGrab(sdl_window, SDL_FALSE);
		}
		warp_mouse(m_mouse_position); //TODO(unknown): is this redundant?
	}
}

void WLApplication::refresh_graphics()
{
	Section & s = g_options.pull_section("global");

	g_gr->change_resolution(
	   s.get_int("xres", DEFAULT_RESOLUTION_W), s.get_int("yres", DEFAULT_RESOLUTION_H));
	g_gr->set_fullscreen(s.get_bool("fullscreen", false));

	// does only work with a window
	set_input_grab(s.get_bool("inputgrab", false));
}

/**
 * Read the config file, parse the commandline and give all other internal
 * parameters sensible default values
 */
bool WLApplication::init_settings() {

	//read in the configuration file
	g_options.read("config", "global");
	Section & s = g_options.pull_section("global");

	//then parse the commandline - overwrites conffile settings
	handle_commandline_parameters();

	set_mouse_swap(s.get_bool("swapmouse", false));

	// KLUDGE!
	// Without this the following config options get dropped by check_used().
	// Profile needs support for a Syntax definition to solve this in a
	// sensible way
	s.get_bool("fullscreen");
	s.get_int("xres");
	s.get_int("yres");
	s.get_int("border_snap_distance");
	s.get_int("maxfps");
	s.get_int("panel_snap_distance");
	s.get_int("autosave");
	s.get_int("remove_replays");
	s.get_bool("single_watchwin");
	s.get_bool("auto_roadbuild_mode");
	s.get_bool("workareapreview");
	s.get_bool("nozip");
	s.get_bool("snap_windows_only_when_overlapping");
	s.get_bool("dock_windows_to_edges");
	s.get_bool("remove_syncstreams");
	s.get_bool("sound_at_message");
	s.get_bool("transparent_chat");
	s.get_bool("dedicated_saving"); // saving via chatcommand on dedicated servers -> nethost.cc
	s.get_string("registered");
	s.get_string("nickname");
	s.get_string("password");
	s.get_string("emailadd");
	s.get_string("auto_log");
	s.get_string("lasthost");
	s.get_string("servername");
	s.get_string("realname");
	s.get_string("ui_font");
	s.get_string("metaserver");
	s.get_natural("metaserverport");
	// KLUDGE!

	return true;
}

/**
 * Initialize language settings
 */
void WLApplication::init_language() {
	// retrieve configuration settings
	Section & s = g_options.pull_section("global");

	// Initialize locale and grab "widelands" textdomain
	i18n::init_locale();

	i18n::set_localedir(m_datadir + "/locale");
	i18n::grab_textdomain("widelands");

	// Set locale corresponding to selected language
	i18n::set_locale(s.get_string("language", ""));
}

/**
 * Remember the last settings: write them into the config file
 */
void WLApplication::shutdown_settings()
{
	// To be proper, release our textdomain
	i18n::release_textdomain();

	try { //  overwrite the old config file
		g_options.write("config", true);
	} catch (const std::exception & e) {
		log("WARNING: could not save configuration: %s\n", e.what());
	} catch (...)                      {
		log("WARNING: could not save configuration");
	}
}

/**
 * Start the hardware: switch to graphics mode, start sound handler
 *
 * \pre The locale must be known before calling this
 *
 * \return true if there were no fatal errors that prevent the game from running
 */
bool WLApplication::init_hardware() {
	uint8_t sdl_flags = 0;
	Section & s = g_options.pull_section("global");

	//Start the SDL core
	sdl_flags =
		SDL_INIT_VIDEO
		|
		(s.get_bool("coredump", false) ? SDL_INIT_NOPARACHUTE : 0);

	//  NOTE Enable a workaround for bug #1784815, caused by SDL, which thinks
	//  NOTE that it is perfectly fine for a library to tamper with the user's
	//  NOTE privacy/powermanagement settings on the sly. The workaround was
	//  NOTE introduced in SDL 1.2.13, so it will not work for older versions.
	//  NOTE -> there is no such stdlib-function on win32
	#ifndef _WIN32
	setenv("SDL_VIDEO_ALLOW_SCREENSAVER", "1", 0);
	#endif

	if (SDL_Init(sdl_flags) == -1)
		throw wexception
			("Failed to initialize SDL, no valid video driver: %s",
			 SDL_GetError());

	SDL_ShowCursor(SDL_DISABLE);

	g_gr = new Graphic(s.get_int("xres", DEFAULT_RESOLUTION_W),
	                   s.get_int("yres", DEFAULT_RESOLUTION_H),
	                   s.get_bool("fullscreen", false));

	g_sound_handler.init(); //  TODO(unknown): memory leak!

	return true;
}

void WLApplication::shutdown_hardware()
{
	delete g_gr;
	g_gr = nullptr;

#ifndef _WIN32
	// SOUND can lock up with buggy SDL/drivers. we try to do the right thing
	// but if it doesn't happen we will kill widelands anyway in 5 seconds.
	signal(SIGALRM, terminate);
	alarm(5);
#endif

	g_sound_handler.shutdown();

	SDL_QuitSubSystem(SDL_INIT_TIMER|SDL_INIT_VIDEO|SDL_INIT_JOYSTICK);
}

/**
 * Parse the commandline and translate the options into name/value pairs
 *
 * The format for commandline parameters is --paramname[=value], that means:
 * \li starts with "--", i.e. all parameters are "long options"
 * \li arguments are passed with "="
 *
 * \param argc The number of command line arguments
 * \param argv Array of command line arguments
 */
void WLApplication::parse_commandline
	(int const argc, char const * const * const argv)
{
	//TODO(unknown): EXENAME gets written out on windows!
	m_commandline["EXENAME"] = argv[0];

	for (int i = 1; i < argc; ++i) {
		std::string opt = argv[i];
		std::string value;

		if (!opt.compare(0, 5, "-psn_")) {
			// Mac OS passes this on the commandline when launched from finder.
			// SDL1 removed it for us (apparently), but SDL2 does no longer, so we
			// have to do this ourselves.
			continue;
		}

		//are we looking at an option at all?
		if (opt.compare(0, 2, "--"))
			throw ParameterError();
		else
			opt.erase(0, 2); //  yes. remove the leading "--", just for cosmetics

		//look if this option has a value
		std::string::size_type const pos = opt.find('=');

		if (pos == std::string::npos) { //  if no equals sign found
			value = "";
		} else {
			//extract option value
			value = opt.substr(pos + 1);

			//remove value from option name
			opt.erase(pos, opt.size() - pos);
		}

		m_commandline[opt] = value;
	}
}

/**
 * Parse the command line given in m_commandline
 *
 * \return false if there were errors during parsing \e or if "--help"
 * was given,
 * true otherwise.
*/
void WLApplication::handle_commandline_parameters()
{
	if (m_commandline.count("help") || m_commandline.count("version")) {
		init_language();
		throw ParameterError(); //no message on purpose
	}
	if (m_commandline.count("logfile")) {
		m_logfile = m_commandline["logfile"];
		std::cerr << "Redirecting log target to: " <<  m_logfile << std::endl;
		if (m_logfile.size() != 0) {
			//TODO(unknown): (very small) memory leak of 1 ofstream;
			//swaw the buffers (internally) of the file and wout
			std::ofstream * widelands_out = new std::ofstream(m_logfile.c_str());
			std::streambuf * logbuf = widelands_out->rdbuf();
			wout.rdbuf(logbuf);
		}
		m_commandline.erase("logfile");
	}
	if (m_commandline.count("nosound")) {
		g_sound_handler.nosound_ = true;
		m_commandline.erase("nosound");
	}
	if (m_commandline.count("nozip")) {
		g_options.pull_section("global").create_val("nozip", "true");
		m_commandline.erase("nozip");
	}

	if (m_commandline.count("datadir")) {
		m_datadir = m_commandline["datadir"];
		m_commandline.erase("datadir");
	} else {
		m_datadir = is_absolute_path(INSTALL_DATADIR) ?
		               INSTALL_DATADIR :
		               get_executable_directory() + INSTALL_DATADIR;
	}
	if (!is_absolute_path(m_datadir)) {
		m_datadir = absolute_path_if_not_windows(FileSystem::get_working_directory() +
		                                         FileSystem::file_separator() + m_datadir);
	}

	if (m_commandline.count("verbose")) {
		g_verbose = true;

		m_commandline.erase("verbose");
	}

	if (m_commandline.count("editor")) {
		m_filename = m_commandline["editor"];
		if (m_filename.size() && *m_filename.rbegin() == '/')
			m_filename.erase(m_filename.size() - 1);
		m_game_type = EDITOR;
		m_commandline.erase("editor");
	}

	if (m_commandline.count("replay")) {
		if (m_game_type != NONE)
			throw wexception("replay can not be combined with other actions");
		m_filename = m_commandline["replay"];
		if (m_filename.size() && *m_filename.rbegin() == '/')
			m_filename.erase(m_filename.size() - 1);
		m_game_type = REPLAY;
		m_commandline.erase("replay");
	}

	if (m_commandline.count("loadgame")) {
		if (m_game_type != NONE)
			throw wexception("loadgame can not be combined with other actions");
		m_filename = m_commandline["loadgame"];
		if (m_filename.empty())
			throw wexception("empty value of command line parameter --loadgame");
		if (*m_filename.rbegin() == '/')
			m_filename.erase(m_filename.size() - 1);
		m_game_type = LOADGAME;
		m_commandline.erase("loadgame");
	}

	if (m_commandline.count("scenario")) {
		if (m_game_type != NONE)
			throw wexception("scenario can not be combined with other actions");
		m_filename = m_commandline["scenario"];
		if (m_filename.empty())
			throw wexception("empty value of command line parameter --scenario");
		if (*m_filename.rbegin() == '/')
			m_filename.erase(m_filename.size() - 1);
		m_game_type = SCENARIO;
		m_commandline.erase("scenario");
	}
	if (m_commandline.count("dedicated")) {
		if (m_game_type != NONE)
			throw wexception("dedicated can not be combined with other actions");
		m_filename = m_commandline["dedicated"];
		if (m_filename.empty())
			throw wexception("empty value of commandline parameter --dedicated");
		if (*m_filename.rbegin() == '/')
			m_filename.erase(m_filename.size() - 1);
		m_game_type = INTERNET;
		m_commandline.erase("dedicated");
	}
	if (m_commandline.count("script")) {
		m_script_to_run = m_commandline["script"];
		if (m_script_to_run.empty())
			throw wexception("empty value of command line parameter --script");
		if (*m_script_to_run.rbegin() == '/')
			m_script_to_run.erase(m_script_to_run.size() - 1);
		m_commandline.erase("script");
	}

	//If it hasn't been handled yet it's probably an attempt to
	//override a conffile setting
	//With typos, this will create invalid config settings. They
	//will be taken care of (==ignored) when saving the options

	const std::map<std::string, std::string>::const_iterator commandline_end =
		m_commandline.end();
	for
		(std::map<std::string, std::string>::const_iterator it =
		 	m_commandline.begin();
		 it != commandline_end;
		 ++it)
	{
		// TODO(unknown): barf here on unknown option; the list of known options
		// needs to be centralized

		g_options.pull_section("global").create_val
			(it->first.c_str(), it->second.c_str());
	}
}


/**
 * Run the main menu
 */
void WLApplication::mainmenu()
{
	std::string messagetitle;
	std::string message;

	for (;;) {
		// Refresh graphics system in case we just changed resolution.
		refresh_graphics();

		FullscreenMenuMain mm;

		if (message.size()) {
			log("\n%s\n%s\n", messagetitle.c_str(), message.c_str());

			UI::WLMessageBox mmb
				(&mm,
				 messagetitle,
				 message,
				 UI::WLMessageBox::OK,
				 UI::Align_Left);
			mmb.run();

			message.clear();
			messagetitle.clear();
		}

		try {
			switch (static_cast<FullscreenMenuMain::MenuTarget>(mm.run())) {
			case FullscreenMenuMain::MenuTarget::kTutorial:
				mainmenu_tutorial();
				break;
			case FullscreenMenuMain::MenuTarget::kSinglePlayer:
				mainmenu_singleplayer();
				break;
			case FullscreenMenuMain::MenuTarget::kMultiplayer:
				mainmenu_multiplayer();
				break;
			case FullscreenMenuMain::MenuTarget::kReplay:
				replay();
				break;
			case FullscreenMenuMain::MenuTarget::kOptions: {
				Section & s = g_options.pull_section("global");
				OptionsCtrl om(s);
				break;
			}
<<<<<<< HEAD
			case FullscreenMenuMain::mm_readme: {
				FullscreenMenuFileView ff("data/txts/README.lua");
				ff.run();
				break;
			}
			case FullscreenMenuMain::mm_license: {
				FullscreenMenuFileView ff("data/txts/license");
=======
			case FullscreenMenuMain::MenuTarget::kReadme: {
				FullscreenMenuFileView ff("txts/README.lua");
				ff.run();
				break;
			}
			case FullscreenMenuMain::MenuTarget::kLicense: {
				FullscreenMenuFileView ff("txts/license");
>>>>>>> 1a1b4312
				ff.run();
				break;
			}
			case FullscreenMenuMain::MenuTarget::kAuthors: {
				FullscreenMenuFileView ff("txts/developers");
				ff.run();
				break;
			}
			case FullscreenMenuMain::MenuTarget::kEditor:
				mainmenu_editor();
				break;
			default:
			case FullscreenMenuMain::MenuTarget::kExit:
				return;
			}
		} catch (const WLWarning & e) {
			messagetitle = (boost::format("Warning: %s") % e.title()).str();
			message = e.what();
		} catch (const Widelands::GameDataError & e) {
			messagetitle = _("Game data error");
			message = e.what();
		}
#ifdef NDEBUG
		catch (const std::exception & e) {
			messagetitle = "Unexpected error during the game";
			message = e.what();
			message +=

		(boost::format(_
					("\n\nPlease report this problem to help us improve Widelands. "
					 "You will find related messages in the standard output "
					 "(stdout.txt on Windows). You are using build %1$s (%2$s). ")
				) % build_id().c_str() % build_type().c_str()).str();

			message +=
				_
					("Please add this information to your report.\n\n"
					 "Widelands attempts to create a savegame when errors occur "
					 "during the game. It is often – though not always – possible "
					 "to load it and continue playing.\n");
		}
#endif
	}
}


/**
 * Handle the "Play Tutorial" menu option:
 * Show tutorial UI, let player select tutorial and run it.
 */
void WLApplication::mainmenu_tutorial()
{
	Widelands::Game game;
	std::string filename;
		//  Start UI for the tutorials.
		FullscreenMenuCampaignMapSelect select_campaignmap(true);
		select_campaignmap.set_campaign(0);
		if (select_campaignmap.run() > 0) {
			filename = select_campaignmap.get_map();
		}
	try {
		// Load selected tutorial-map-file
		if (filename.size())
			game.run_splayer_scenario_direct(filename.c_str(), "");
	} catch (const std::exception & e) {
		log("Fatal exception: %s\n", e.what());
		emergency_save(game);
		throw;
	}
}



/**
 * Run the singleplayer menu
 */
void WLApplication::mainmenu_singleplayer()
{
	//  This is the code returned by UI::Panel::run() when the panel is dying.
	//  Make sure that the program exits when the window manager says so.
	static_assert
		(static_cast<int32_t>(FullscreenMenuSinglePlayer::MenuTarget::kBack) == UI::Panel::dying_code,
		 "Panel should be dying.");

	for (;;) {
		FullscreenMenuSinglePlayer single_player_menu;
		switch (static_cast<FullscreenMenuSinglePlayer::MenuTarget>(single_player_menu.run())) {
		case FullscreenMenuSinglePlayer::MenuTarget::kBack:
			return;
		case FullscreenMenuSinglePlayer::MenuTarget::kNewGame:
			if (new_game())
				return;
			break;
		case FullscreenMenuSinglePlayer::MenuTarget::kLoadGame:
			if (load_game())
				return;
			break;
		case FullscreenMenuSinglePlayer::MenuTarget::kCampaign:
			if (campaign_game())
				return;
			break;
		default:
			assert(false);
			break;
		}
	}

}

/**
 * Run the multiplayer menu
 */
void WLApplication::mainmenu_multiplayer()
{
	int32_t menu_result = FullscreenMenuNetSetupLAN::JOINGAME; // dummy init;
	for (;;) { // stay in menu until player clicks "back" button
		bool internet = false;
		FullscreenMenuMultiPlayer mp;
		switch (static_cast<FullscreenMenuMultiPlayer::MenuTarget>(mp.run())) {
			case FullscreenMenuMultiPlayer::MenuTarget::kBack:
				return;
			case FullscreenMenuMultiPlayer::MenuTarget::kMetaserver:
				internet = true;
				break;
			case FullscreenMenuMultiPlayer::MenuTarget::kLan:
				break;
			default:
				assert(false);
				break;
		}

		if (internet) {
			std::string playername = mp.get_nickname();
			std::string password(mp.get_password());
			bool registered = mp.registered();

			Section & s = g_options.pull_section("global");
			s.set_string("nickname", playername);
			// Only change the password if we use a registered account
			if (registered)
				s.set_string("password", password);

			// reinitalise in every run, else graphics look strange
			FullscreenMenuInternetLobby ns(playername.c_str(), password.c_str(), registered);
			ns.run();

			if (InternetGaming::ref().logged_in())
				// logout of the metaserver
				InternetGaming::ref().logout();
			else
				// Reset InternetGaming for clean login
				InternetGaming::ref().reset();
		} else {
			// reinitalise in every run, else graphics look strange
			FullscreenMenuNetSetupLAN ns;
			menu_result = ns.run();
			std::string playername = ns.get_playername();
			uint32_t addr;
			uint16_t port;
			bool const host_address = ns.get_host_address(addr, port);

			switch (menu_result) {
				case FullscreenMenuNetSetupLAN::HOSTGAME: {
					NetHost netgame(playername);
					netgame.run();
					break;
				}
				case FullscreenMenuNetSetupLAN::JOINGAME: {
					IPaddress peer;

					if (!host_address)
						throw WLWarning
							("Invalid Address", "%s",
							 "The address of the game server is invalid");

					peer.host = addr;
					peer.port = port;

					NetClient netgame(&peer, playername);
					netgame.run();
					break;
				}
				default:
					break;
			}
		}
	}
}

void WLApplication::mainmenu_editor()
{
	//  This is the code returned by UI::Panel::run() when the panel is dying.
	//  Make sure that the program exits when the window manager says so.
	static_assert
		(static_cast<int32_t>(FullscreenMenuEditor::MenuTarget::kBack) == UI::Panel::dying_code,
		 "Editor should be dying.");

	for (;;) {
		FullscreenMenuEditor editor_menu;
		switch (static_cast<FullscreenMenuEditor::MenuTarget>(editor_menu.run())) {
		case FullscreenMenuEditor::MenuTarget::kBack:
			return;
		case FullscreenMenuEditor::MenuTarget::kNewMap:
			EditorInteractive::run_editor(m_filename, m_script_to_run);
			return;
		case FullscreenMenuEditor::MenuTarget::kLoadMap: {
			std::string filename;
			{
				SinglePlayerGameSettingsProvider sp;
				FullscreenMenuMapSelect emsm(&sp, nullptr, true);
				if (emsm.run() <= 0)
					break;

				filename = emsm.get_map()->filename;
			}
			EditorInteractive::run_editor(filename.c_str(), "");
			return;
		}
		default:
			assert(false);
			break;
		}
	}
}

/**
 * Handle the "New game" menu option: Configure a single player game and
 * run it.
 *
 * \return @c true if a game was played, @c false if the player pressed Back
 * or aborted the game setup via some other means.
 */
bool WLApplication::new_game()
{
	SinglePlayerGameSettingsProvider sp;
	FullscreenMenuLaunchSPG lgm(&sp);
	const int32_t code = lgm.run();
	Widelands::Game game;

	if (code <= 0)
		return false;
	if (code == 2) { // scenario
		try {
			game.run_splayer_scenario_direct(sp.get_map().c_str(), "");
		} catch (const std::exception & e) {
			log("Fatal exception: %s\n", e.what());
			emergency_save(game);
			throw;
		}
	} else { // normal singleplayer
		uint8_t const pn = sp.settings().playernum + 1;
		try {
			// Game controller needs the ibase pointer to init
			// the chat
			game.set_ibase
				(new InteractivePlayer
					(game, g_options.pull_section("global"), pn, false));
			std::unique_ptr<GameController> ctrl
				(new SinglePlayerGameController(game, true, pn));
			UI::ProgressWindow loaderUI;
			std::vector<std::string> tipstext;
			tipstext.push_back("general_game");
			tipstext.push_back("singleplayer");
			try {
				tipstext.push_back(sp.get_players_tribe());
			} catch (GameSettingsProvider::NoTribe) {
			}
			GameTips tips (loaderUI, tipstext);

			loaderUI.step(_("Preparing game"));

			game.set_game_controller(ctrl.get());
			game.init_newgame(&loaderUI, sp.settings());
			game.run(&loaderUI, Widelands::Game::NewNonScenario, "", false);
		} catch (const std::exception & e) {
			log("Fatal exception: %s\n", e.what());
			emergency_save(game);
			throw;
		}
	}
	return true;
}


/**
 * Handle the "Load game" menu option:
 * Configure a single player game, care about player position and run it.
 *
 * \return @c true if a game was loaded, @c false if the player pressed Back
 * or aborted the game setup via some other means.
 */
bool WLApplication::load_game()
{
	Widelands::Game game;
	std::string filename;

	SinglePlayerGameSettingsProvider sp;
	FullscreenMenuLoadGame ssg(game, &sp, nullptr);

	if (ssg.run() > 0)
		filename = ssg.filename();
	else
		return false;

	try {
		if (game.run_load_game(filename, ""))
			return true;
	} catch (const std::exception & e) {
		log("Fatal exception: %s\n", e.what());
		emergency_save(game);
		throw;
	}
	return false; // keep compiler silent.
}


/**
 * Handle the "Campaign" menu option:
 * Show campaign UI, let player select scenario and run it.
 *
 * \return @c true if a scenario was played, @c false if the player pressed Back
 * or aborted the game setup via some other means.
 */
bool WLApplication::campaign_game()
{
	Widelands::Game game;
	std::string filename;
	for (;;) { // Campaign UI - Loop
		int32_t campaign;
		{ //  First start UI for selecting the campaign.
			FullscreenMenuCampaignSelect select_campaign;
			if (select_campaign.run() > 0)
				campaign = select_campaign.get_campaign();
			else { //  back was pressed
				filename = "";
				break;
			}
		}
		//  Then start UI for the selected campaign.
		FullscreenMenuCampaignMapSelect select_campaignmap;
		select_campaignmap.set_campaign(campaign);
		if (select_campaignmap.run() > 0) {
			filename = select_campaignmap.get_map();
			break;
		}
	}
	try {
		// Load selected campaign-map-file
		if (filename.size())
			return game.run_splayer_scenario_direct(filename.c_str(), "");
	} catch (const std::exception & e) {
		log("Fatal exception: %s\n", e.what());
		emergency_save(game);
		throw;
	}
	return false;
}

/**
 * Show the replay menu and play a replay.
 */
void WLApplication::replay()
{
	Widelands::Game game;
	if (m_filename.empty()) {
		SinglePlayerGameSettingsProvider sp;
		FullscreenMenuLoadGame rm(game, &sp, nullptr, true);
		if (rm.run() <= 0)
			return;

		m_filename = rm.filename();
	}

	try {
		UI::ProgressWindow loaderUI;
		std::vector<std::string> tipstext;
		tipstext.push_back("general_game");
		GameTips tips (loaderUI, tipstext);

		loaderUI.step(_("Loading..."));

		game.set_ibase
			(new InteractiveSpectator(game, g_options.pull_section("global")));
		game.set_write_replay(false);
		ReplayGameController rgc(game, m_filename);

		game.save_handler().set_allow_saving(false);

		game.run(&loaderUI, Widelands::Game::Loaded, "", true);
	} catch (const std::exception & e) {
		log("Fatal Exception: %s\n", e.what());
		emergency_save(game);
		m_filename.clear();
		throw;
	}
	m_filename.clear();
}


/**
* Try to save the game instance if possible
 */
void WLApplication::emergency_save(Widelands::Game & game) {
	if (game.is_loaded()) {
		try {
			SaveHandler & save_handler = game.save_handler();
			std::string error;
			if
				(!
				 save_handler.save_game
				 	(game,
				 	 save_handler.create_file_name
				 	 	(save_handler.get_base_dir(), timestring()),
				 	 &error))
			{
				log("Emergency save failed: %s\n", error.c_str());
			}
		} catch (...) {
			log ("Emergency save failed");
			throw;
		}
	}
}

/**
 * Delete the syncstream (.wss) files in the replay directory on startup
 * Delete old replay files on startup
 */
void WLApplication::cleanup_replays()
{
	FilenameSet files;

	Section & s = g_options.pull_section("global");

	if (s.get_bool("remove_syncstreams", true)) {
		files =
			filter(g_fs->list_directory(REPLAY_DIR),
		          [](const std::string& fn) {return boost::ends_with(fn, REPLAY_SUFFIX ".wss");});

		for
			(FilenameSet::iterator filename = files.begin();
			 filename != files.end();
			 ++filename)
		{
			log("Delete syncstream %s\n", filename->c_str());
			g_fs->fs_unlink(*filename);
		}
	}

	time_t tnow = time(nullptr);

	if (s.get_int("remove_replays", 0)) {
		files =
			filter(g_fs->list_directory(REPLAY_DIR),
		          [](const std::string& fn) {return boost::ends_with(fn, REPLAY_SUFFIX);});

		for
			(FilenameSet::iterator filename = files.begin();
			 filename != files.end();
			 ++filename)
		{
			std::string file = g_fs->fs_filename(filename->c_str());
			std::string timestr = file.substr(0, file.find(' '));

			if (19 != timestr.size())
				continue;

			tm tfile;
			memset(&tfile, 0, sizeof(tm));

			tfile.tm_mday = atoi(timestr.substr(8, 2).c_str());
			tfile.tm_mon = atoi(timestr.substr(5, 2).c_str()) - 1;
			tfile.tm_year = atoi(timestr.substr(0, 4).c_str()) - 1900;

			double tdiff = std::difftime(tnow, mktime(&tfile)) / 86400;

			if (tdiff > s.get_int("remove_replays")) {
				log("Delete replay %s\n", file.c_str());

				g_fs->fs_unlink(*filename);
				g_fs->fs_unlink(*filename + ".wgf");
			}
		}
	}
}

bool WLApplication::redirect_output(std::string path)
{
	if (path.empty()) {
#ifdef _WIN32
		char module_name[MAX_PATH];
		GetModuleFileName(nullptr, module_name, MAX_PATH);
		path = module_name;
		size_t pos = path.find_last_of("/\\");
		if (pos == std::string::npos) return false;
		path.resize(pos);
#else
		path = ".";
#endif
	}
	std::string stdoutfile = path + "/stdout.txt";
	/* Redirect standard output */
	FILE * newfp = freopen(stdoutfile.c_str(), "w", stdout);
	if (!newfp) return false;
	/* Redirect standard error */
	std::string stderrfile = path + "/stderr.txt";
	newfp = freopen(stderrfile.c_str(), "w", stderr);
	if (!newfp) return false;

	/* Line buffered */
	setvbuf(stdout, nullptr, _IOLBF, BUFSIZ);

	/* No buffering */
	setbuf(stderr, nullptr);

	m_redirected_stdio = true;
	return true;
}<|MERGE_RESOLUTION|>--- conflicted
+++ resolved
@@ -1085,28 +1085,18 @@
 				OptionsCtrl om(s);
 				break;
 			}
-<<<<<<< HEAD
-			case FullscreenMenuMain::mm_readme: {
+			case FullscreenMenuMain::MenuTarget::kReadme: {
 				FullscreenMenuFileView ff("data/txts/README.lua");
 				ff.run();
 				break;
 			}
-			case FullscreenMenuMain::mm_license: {
+			case FullscreenMenuMain::MenuTarget::kLicense: {
 				FullscreenMenuFileView ff("data/txts/license");
-=======
-			case FullscreenMenuMain::MenuTarget::kReadme: {
-				FullscreenMenuFileView ff("txts/README.lua");
 				ff.run();
 				break;
 			}
-			case FullscreenMenuMain::MenuTarget::kLicense: {
-				FullscreenMenuFileView ff("txts/license");
->>>>>>> 1a1b4312
-				ff.run();
-				break;
-			}
 			case FullscreenMenuMain::MenuTarget::kAuthors: {
-				FullscreenMenuFileView ff("txts/developers");
+				FullscreenMenuFileView ff("data/txts/developers");
 				ff.run();
 				break;
 			}
