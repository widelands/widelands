--- conflicted
+++ resolved
@@ -1261,7 +1261,7 @@
 				SinglePlayerGameSettingsProvider sp;
 				UI::UniqueWindow::Registry r;
 
-				game.create_loader_ui({"general_game", "singleplayer"}, false);
+				game.create_loader_ui({"general_game", "singleplayer"}, false, "", "");
 				game.world();
 				game.tribes();
 				EditorInteractive::load_world_units(nullptr, game);
@@ -1425,12 +1425,15 @@
                              SinglePlayerGameSettingsProvider& sp,
                              const bool preconfigured) {
 	FullscreenMenuBase::MenuTarget code = FullscreenMenuBase::MenuTarget::kNormalGame;
+	std::string map_theme, map_bg;
 	if (!preconfigured) {
 		FullscreenMenuLaunchSPG lgm(&sp);
 		code = lgm.run<FullscreenMenuBase::MenuTarget>();
 		if (code == FullscreenMenuBase::MenuTarget::kBack) {
 			return false;
 		}
+		map_theme = lgm.settings().settings().map_theme;
+		map_bg = lgm.settings().settings().map_background;
 	}
 
 	game.set_ai_training_mode(get_config_bool("ai_training", false));
@@ -1456,13 +1459,8 @@
 				if (sp.has_players_tribe()) {
 					tipstexts.push_back(sp.get_players_tribe());
 				}
-				game.create_loader_ui(tipstexts, false);
-			}
-<<<<<<< HEAD
-=======
-			game.create_loader_ui(tipstexts, false, lgm.settings().settings().map_theme,
-			                      lgm.settings().settings().map_background);
->>>>>>> 0df31aad
+				game.create_loader_ui(tipstexts, false, map_theme, map_bg);
+			}
 
 			Notifications::publish(UI::NoteLoadingMessage(_("Preparing game…")));
 
