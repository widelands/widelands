--- conflicted
+++ resolved
@@ -661,17 +661,10 @@
 	if (game_type_ == GameType::kEditor) {
 		g_sh->change_music("ingame");
 		if (filename_.empty()) {
-<<<<<<< HEAD
-			EditorInteractive::run_editor(EditorInteractive::Init::kDefault, nullptr);
-		} else {
-			EditorInteractive::run_editor(
-			   EditorInteractive::Init::kLoadMapDirectly, nullptr, filename_, script_to_run_);
-=======
 			EditorInteractive::run_editor(nullptr, EditorInteractive::Init::kDefault);
 		} else {
 			EditorInteractive::run_editor(
 			   nullptr, EditorInteractive::Init::kLoadMapDirectly, filename_, script_to_run_);
->>>>>>> 7aa6186f
 		}
 	} else if (game_type_ == GameType::kReplay || game_type_ == GameType::kLoadGame) {
 		Widelands::Game game;
