/*
 * Copyright (C) 2006-2013 by the Widelands Development Team
 *
 * This program is free software; you can redistribute it and/or
 * modify it under the terms of the GNU General Public License
 * as published by the Free Software Foundation; either version 2
 * of the License, or (at your option) any later version.
 *
 * This program is distributed in the hope that it will be useful,
 * but WITHOUT ANY WARRANTY; without even the implied warranty of
 * MERCHANTABILITY or FITNESS FOR A PARTICULAR PURPOSE.  See the
 * GNU General Public License for more details.
 *
 * You should have received a copy of the GNU General Public License
 * along with this program; if not, write to the Free Software
 * Foundation, Inc., 51 Franklin Street, Fifth Floor, Boston, MA  02110-1301, USA.
 *
 */

#include "wlapplication.h"

#include <cerrno>
#ifndef _WIN32
#include <csignal>
#endif
#include <cstring>
#include <ctime>
#include <fstream>
#include <iostream>
#include <stdexcept>
#include <string>

#include <boost/format.hpp>
#include <config.h>
#ifdef __APPLE__
#include <mach-o/dyld.h>
#endif
#include <sys/stat.h>
#include <sys/types.h>

#include "build_info.h"
#include "computer_player.h"
#include "editor/editorinteractive.h"
#include "gamesettings.h"
#include "graphic/font_handler.h"
#include "graphic/font_handler1.h"
#include "i18n.h"
#include "io/dedicated_log.h"
#include "io/filesystem/disk_filesystem.h"
#include "io/filesystem/layered_filesystem.h"
#include "log.h"
#include "logic/game.h"
#include "logic/game_data_error.h"
#include "logic/map.h"
#include "logic/replay.h"
#include "logic/tribe.h"
#include "map_io/map_loader.h"
#include "network/internet_gaming.h"
#include "network/netclient.h"
#include "network/nethost.h"
#include "profile/profile.h"
#include "sound/sound_handler.h"
#include "timestring.h"
#include "ui_basic/messagebox.h"
#include "ui_basic/progresswindow.h"
#include "ui_fsmenu/campaign_select.h"
#include "ui_fsmenu/editor.h"
#include "ui_fsmenu/editor_mapselect.h"
#include "ui_fsmenu/fileview.h"
#include "ui_fsmenu/internet_lobby.h"
#include "ui_fsmenu/intro.h"
#include "ui_fsmenu/launchSPG.h"
#include "ui_fsmenu/loadgame.h"
#include "ui_fsmenu/loadreplay.h"
#include "ui_fsmenu/main.h"
#include "ui_fsmenu/mapselect.h"
#include "ui_fsmenu/multiplayer.h"
#include "ui_fsmenu/netsetup_lan.h"
#include "ui_fsmenu/options.h"
#include "ui_fsmenu/singleplayer.h"
#include "warning.h"
#include "wexception.h"
#include "wui/game_tips.h"
#include "wui/interactive_player.h"
#include "wui/interactive_spectator.h"

#ifndef NDEBUG
#ifndef _WIN32
int32_t WLApplication::pid_me   = 0;
int32_t WLApplication::pid_peer = 0;
volatile int32_t WLApplication::may_run = 0;
#endif
#endif

#define MINIMUM_DISK_SPACE 250000000lu
#define SCREENSHOT_DIR "screenshots"

//Always specifying namespaces is good, but let's not go too far ;-)
using std::endl;

/**
 * Sets the filelocators default searchpaths (partly OS specific)
 * \todo Handle exception FileType_error
 * \todo Handle case when \e no data can be found
 */
void WLApplication::setup_searchpaths(std::string argv0)
{
	try {
#if defined (__APPLE__) || defined(_WIN32)
		// on mac and windows, the default data dir is relative to the executable directory
		std::string s = get_executable_path();
		log("Adding executable directory to search path\n");
		g_fs->AddFileSystem(FileSystem::Create(s));
#else
		log ("Adding directory:%s\n", INSTALL_PREFIX "/" INSTALL_DATADIR);
		g_fs->AddFileSystem //  see config.h
			(FileSystem::Create
			 	(std::string(INSTALL_PREFIX) + '/' + INSTALL_DATADIR));
#endif
	}
	catch (FileNotFound_error &) {}
	catch (FileAccessDenied_error & e) {
		log("Access denied on %s. Continuing.\n", e.m_filename.c_str());
	}
	catch (FileType_error &) {
		//TODO: handle me
	}

	try {
#ifdef __linux__
		// if that fails, search in FHS standard location (obviously UNIX-only)
		log ("Adding directory:/usr/share/games/widelands\n");
		g_fs->AddFileSystem(FileSystem::Create("/usr/share/games/widelands"));
#endif
	}
	catch (FileNotFound_error &) {}
	catch (FileAccessDenied_error & e) {
		log("Access denied on %s. Continuing.\n", e.m_filename.c_str());
	}
	catch (FileType_error &) {
		//TODO: handle me
	}

	try {
#ifndef __APPLE__
		/*
		 * Why? Please do NOT attempt do read from random places.
		 * absolute fallback directory is the CWD
		 */
		log ("Adding directory:.\n");
		g_fs->AddFileSystem(FileSystem::Create("."));
#endif
	}
	catch (FileNotFound_error &) {}
	catch (FileAccessDenied_error & e) {
		log("Access denied on %s. Continuing.\n", e.m_filename.c_str());
	}
	catch (FileType_error &) {
		//TODO: handle me
	}

	//TODO: what if all the searching failed? Bail out!

	// the directory the executable is in is the default game data directory
	std::string::size_type slash = argv0.rfind('/');
	std::string::size_type backslash = argv0.rfind('\\');

	if
		(backslash != std::string::npos &&
		 (slash == std::string::npos || backslash > slash))
		slash = backslash;

	if (slash != std::string::npos) {
		argv0.erase(slash);
		if (argv0 != ".") {
			try {
				log ("Adding directory: %s\n", argv0.c_str());
				g_fs->AddFileSystem(FileSystem::Create(argv0));
			}
			catch (FileNotFound_error &) {}
			catch (FileAccessDenied_error & e) {
				log ("Access denied on %s. Continuing.\n", e.m_filename.c_str());
			}
			catch (FileType_error &) {
				//TODO: handle me
			}
		}
	}
	//now make sure we always access the file with the right version first
	g_fs->PutRightVersionOnTop();
}
void WLApplication::setup_homedir() {
	//If we don't have a home directory don't do anything
	if (m_homedir.size()) {
		//assume some dir exists
		try {
			log ("Set home directory: %s\n", m_homedir.c_str());

			std::unique_ptr<FileSystem> home(new RealFSImpl(m_homedir));
			home->EnsureDirectoryExists(".");
			g_fs->SetHomeFileSystem(*home.release());
		} catch (const std::exception & e) {
			log("Failed to add home directory: %s\n", e.what());
		}
	} else {
		//TODO: complain
	}
}

WLApplication * WLApplication::the_singleton = nullptr;

/**
 * The main entry point for the WLApplication singleton.
 *
 * Regardless of circumstances, this will return the one and only valid
 * WLApplication object when called. If necessary, a new WLApplication instance
 * is created.
 *
 * While you \e can do the first call to this method without parameters, it does
 * not make much sense.
 *
 * \param argc The number of command line arguments
 * \param argv Array of command line arguments
 * \return An (always valid!) pointer to the WLApplication singleton
 *
 * \todo Return a reference - the return value is always valid anyway
 */
WLApplication * WLApplication::get(int const argc, char const * * argv) {
	if (the_singleton == nullptr)
		the_singleton = new WLApplication(argc, argv);
	return the_singleton;
}

/**
 * Initialize an instance of WLApplication.
 *
 * This constructor is protected \e on \e purpose !
 * Use WLApplication::get() instead and look at the class description.
 *
 * For easier access, we repackage argc/argv into an STL map here.
 * If you specify the same option more than once, only the last occurrence
 * is effective.
 *
 * \param argc The number of command line arguments
 * \param argv Array of command line arguments
 */
WLApplication::WLApplication(int const argc, char const * const * const argv) :
m_commandline          (std::map<std::string, std::string>()),
m_game_type            (NONE),
m_mouse_swapped        (false),
m_faking_middle_mouse_button(false),
m_mouse_position       (0, 0),
m_mouse_locked         (0),
m_mouse_compensate_warp(0, 0),
m_should_die           (false),
m_default_datadirs     (true),
#ifdef _WIN32
m_homedir(FileSystem::GetHomedir() + "\\.widelands"),
#else
m_homedir(FileSystem::GetHomedir() + "/.widelands"),
#endif
m_redirected_stdio(false)
{
	g_fs = new LayeredFileSystem();

	parse_commandline(argc, argv); //throws Parameter_error, handled by main.cc

	if (m_commandline.count("homedir")) {
		log ("Adding home directory: %s\n", m_commandline["homedir"].c_str());
		m_homedir = m_commandline["homedir"];
		m_commandline.erase("homedir");
	}
	bool dedicated = m_commandline.count("dedicated");
#ifdef REDIRECT_OUTPUT
	if (!redirect_output())
		redirect_output(m_homedir);
#endif

	setup_homedir();
	init_settings();
	if (m_default_datadirs)
		setup_searchpaths(m_commandline["EXENAME"]);
	init_language(); // search paths must already be set up
	cleanup_replays();

	if (!dedicated) {
		// handling of graphics
		init_hardware();

		if (TTF_Init() == -1)
			throw wexception
				("True Type library did not initialize: %s\n", TTF_GetError());

		UI::g_fh = new UI::Font_Handler();
		UI::g_fh1 = UI::create_fonthandler(g_gr, g_fs);
	} else
		g_gr = nullptr;

	if (SDLNet_Init() == -1)
		throw wexception("SDLNet_Init failed: %s\n", SDLNet_GetError());

	//make sure we didn't forget to read any global option
	g_options.check_used();
}

/**
 * Shut down all subsystems in an orderly manner
 * \todo Handle errors that happen here!
 */
WLApplication::~WLApplication()
{
	//Do use the opposite order of WLApplication::init()

	shutdown_hardware();
	shutdown_settings();

	assert(UI::g_fh);
	delete UI::g_fh;
	UI::g_fh = nullptr;

	assert(UI::g_fh1);
	delete UI::g_fh1;
	UI::g_fh1 = nullptr;

	SDLNet_Quit();

	TTF_Quit(); // TODO not here

	assert(g_fs);
	delete g_fs;
	g_fs = nullptr;

	if (m_redirected_stdio)
	{
		std::cout.flush();
		fclose(stdout);
		std::cerr.flush();
		fclose(stderr);
	}

	SDL_Quit();
}

/**
 * The main loop. Plain and Simple.
 *
 * \todo Refactor the whole mainloop out of class \ref UI::Panel into here.
 * In the future: push the first event on the event queue, then keep
 * dispatching events until it is time to quit.
 */
void WLApplication::run()
{
	if (m_game_type == EDITOR) {
		g_sound_handler.start_music("ingame");
		Editor_Interactive::run_editor(m_filename, m_script_to_run);
	} else if (m_game_type == REPLAY)   {
		replay();
	} else if (m_game_type == LOADGAME) {
		Widelands::Game game;
		try {
			game.run_load_game(m_filename.c_str(), m_script_to_run);
		} catch (const Widelands::game_data_error & e) {
			log("Game not loaded: Game data error: %s\n", e.what());
		} catch (const std::exception & e) {
			log("Fatal exception: %s\n", e.what());
			emergency_save(game);
			throw;
		}
	} else if (m_game_type == SCENARIO) {
		Widelands::Game game;
		try {
			game.run_splayer_scenario_direct(m_filename.c_str(), m_script_to_run);
		} catch (const Widelands::game_data_error & e) {
			log("Scenario not started: Game data error: %s\n", e.what());
		} catch (const std::exception & e) {
			log("Fatal exception: %s\n", e.what());
			emergency_save(game);
			throw;
		}
	} else if (m_game_type == INTERNET) {
		Widelands::Game game;
		try {
			// disable sound completely
			g_sound_handler.nosound_ = true;

			// setup some details of the dedicated server
			Section & s = g_options.pull_section      ("global");
			const std::string & meta   = s.get_string ("metaserver",     INTERNET_GAMING_METASERVER.c_str());
			uint32_t            port   = s.get_natural("metaserverport", INTERNET_GAMING_PORT);
			const std::string & name   = s.get_string ("nickname",       "dedicated");
			const std::string & server = s.get_string ("servername",     name.c_str());
			const bool registered      = s.get_bool   ("registered",     false);
			const std::string & pwd    = s.get_string ("password",       "");
			uint32_t            maxcl  = s.get_natural("maxclients",     8);
			for (;;) { // endless loop
				if (!InternetGaming::ref().login(name, pwd, registered, meta, port)) {
					dedicatedlog(_("ERROR: Could not connect to metaserver (reason above)!\n"));
					return;
				}
				std::string realservername(server);
				bool name_valid = false;
				while (not name_valid) {
					name_valid = true;
					const std::vector<INet_Game> & hosts = InternetGaming::ref().games();
					for (uint32_t i = 0; i < hosts.size(); ++i) {
						if (hosts.at(i).name == realservername)
							name_valid = false;
					}
					if (not name_valid)
						realservername += "*";
				}

				InternetGaming::ref().set_local_servername(realservername);
				InternetGaming::ref().set_local_maxclients(maxcl);

				NetHost netgame(name, true);

				// Load the requested map
				Widelands::Map map;
				i18n::Textdomain td("maps");
				map.set_filename(m_filename.c_str());
				Widelands::Map_Loader * const ml = map.get_correct_loader(m_filename.c_str());
				if (!ml) {
					throw warning
						(_("Unsupported format"),
						 _("Widelands could not load the file \"%s\". The file format seems to be incompatible."),
						 m_filename.c_str());
				}
				ml->preload_map(true);

				// fill in the mapdata structure
				MapData mapdata;
				mapdata.filename = m_filename;
				mapdata.name = map.get_name();
				mapdata.author = map.get_author();
				mapdata.description = map.get_description();
				mapdata.world = map.get_world_name();
				mapdata.nrplayers = map.get_nrplayers();
				mapdata.width = map.get_width();
				mapdata.height = map.get_height();

				// set the map
				netgame.setMap(mapdata.name, mapdata.filename, mapdata.nrplayers);

				// run the network game
				// -> autostarts when a player sends "/start" as pm to the server.
				netgame.run(true);

				// Cleanup
				delete ml;

				InternetGaming::ref().logout();
			}
		} catch (const std::exception & e) {
			log("Fatal exception: %s\n", e.what());
			emergency_save(game);
			throw;
		}
	} else {
		g_sound_handler.start_music("intro");

		{
			Fullscreen_Menu_Intro intro;
			intro.run();
		}

		g_sound_handler.change_music("menu", 1000);
		mainmenu();

		delete g_gr;
		g_gr = nullptr;
	}

	g_sound_handler.stop_music(500);

	return;
}

/**
 * Get an event from the SDL queue, just like SDL_PollEvent.
 *
 * \param ev the retrieved event will be put here
 *
 * \return true if an event was returned inside ev, false otherwise
 */
bool WLApplication::poll_event(SDL_Event& ev) {
	if (!SDL_PollEvent(&ev)) {
		return false;
	}

	// We edit mouse motion events in here, so that
	// differences caused by GrabInput or mouse speed
	// settings are invisible to the rest of the code
	switch (ev.type) {
	case SDL_MOUSEMOTION:
		ev.motion.xrel += m_mouse_compensate_warp.x;
		ev.motion.yrel += m_mouse_compensate_warp.y;
		m_mouse_compensate_warp = Point(0, 0);

		if (m_mouse_locked) {
			warp_mouse(m_mouse_position);

			ev.motion.x = m_mouse_position.x;
			ev.motion.y = m_mouse_position.y;
		}
		break;

	case SDL_USEREVENT:
		if (ev.user.code == CHANGE_MUSIC)
			g_sound_handler.change_music();
		break;

	case SDL_VIDEOEXPOSE:
		// log ("SDL Video Window expose event: %i\n", ev.expose.type);
		g_gr->update_fullscreen();
		break;
	}
	return true;
}

/**
 * Pump the event queue, get packets from the network, etc...
 */
void WLApplication::handle_input(InputCallback const * cb)
{
	SDL_Event ev;
	while (poll_event(ev)) {
		switch (ev.type) {
		case SDL_KEYDOWN:
		case SDL_KEYUP:
			if
				(ev.key.keysym.sym == SDLK_F10 &&
				 (get_key_state(SDLK_LCTRL) || get_key_state(SDLK_RCTRL)))
			{
				//  get out of here quick
				if (ev.type == SDL_KEYDOWN)
					m_should_die = true;
				break;
			}
			if (ev.key.keysym.sym == SDLK_F11) { //  take screenshot
				if (ev.type == SDL_KEYDOWN)
				{
					if (g_fs->DiskSpace() < MINIMUM_DISK_SPACE) {
						log
							("Omitting screenshot because diskspace is lower than %luMB\n",
							 MINIMUM_DISK_SPACE / (1000 * 1000));
						break;
					}
					g_fs->EnsureDirectoryExists(SCREENSHOT_DIR);
					for (uint32_t nr = 0; nr < 10000; ++nr) {
						char buffer[256];
						snprintf(buffer, sizeof(buffer), SCREENSHOT_DIR "/shot%04u.png", nr);
						if (g_fs->FileExists(buffer))
							continue;
						g_gr->screenshot(buffer);
						break;
					}
				}
				break;
			}
			if (cb && cb->key) {
				cb->key(ev.type == SDL_KEYDOWN, ev.key.keysym);
			}
			break;

		case SDL_MOUSEBUTTONDOWN:
		case SDL_MOUSEBUTTONUP:
			_handle_mousebutton(ev, cb);
			break;

		case SDL_MOUSEMOTION:
			m_mouse_position = Point(ev.motion.x, ev.motion.y);

			if ((ev.motion.xrel or ev.motion.yrel) and cb and cb->mouse_move)
				cb->mouse_move
					(ev.motion.state,
					 ev.motion.x,    ev.motion.y,
					 ev.motion.xrel, ev.motion.yrel);
			break;

		case SDL_QUIT:
			m_should_die = true;
			break;
		default:;
		}
	}
}

/*
 * Capsule repetitive code for mouse buttons
 */
void WLApplication::_handle_mousebutton
	(SDL_Event & ev, InputCallback const * cb)
{
		if (m_mouse_swapped) {
			switch (ev.button.button) {
				case SDL_BUTTON_LEFT:
					ev.button.button = SDL_BUTTON_RIGHT;
					break;
				case SDL_BUTTON_RIGHT:
					ev.button.button = SDL_BUTTON_LEFT;
					break;
				default:
					break;
			}
		}

#ifdef __APPLE__
		//  On Mac, SDL does middle mouse button emulation (alt+left). This
		//  interferes with the editor, which is using alt+left click for
		//  third tool. So if we ever see a middle mouse button on Mac,
		//  check if any ALT Key is pressed and if, treat it like a left
		//  mouse button.
		if
			(ev.button.button == SDL_BUTTON_MIDDLE and
			 (get_key_state(SDLK_LALT) || get_key_state(SDLK_RALT)))
		{
			ev.button.button = SDL_BUTTON_LEFT;
			m_faking_middle_mouse_button = true;
		}
#endif

		if (ev.type == SDL_MOUSEBUTTONDOWN && cb and cb->mouse_press)
			cb->mouse_press(ev.button.button, ev.button.x, ev.button.y);
		else if (ev.type == SDL_MOUSEBUTTONUP) {
			if (cb and cb->mouse_release) {
				if (ev.button.button == SDL_BUTTON_MIDDLE and m_faking_middle_mouse_button) {
					cb->mouse_release(SDL_BUTTON_LEFT, ev.button.x, ev.button.y);
					m_faking_middle_mouse_button = false;
				}
				cb->mouse_release(ev.button.button, ev.button.x, ev.button.y);
			}
		}
}

/**
 * Return the current time, in milliseconds
 * \todo Use our internally defined time type
 */
int32_t WLApplication::get_time() {
	uint32_t time = SDL_GetTicks();

	return time;
}

/// Instantaneously move the mouse cursor without creating a motion event.
///
/// SDL_WarpMouse() *will* create a mousemotion event, which we do not want. As
/// a workaround, we store the delta in m_mouse_compensate_warp and use that to
/// eliminate the motion event in poll_event()
///
/// \param position The new mouse position
void WLApplication::warp_mouse(const Point position)
{
	m_mouse_position = position;

	Point cur_position;
	SDL_GetMouseState(&cur_position.x, &cur_position.y);
	if (cur_position != position) {
		m_mouse_compensate_warp += cur_position - position;
		SDL_WarpMouse(position.x, position.y);
	}
}

/**
 * Changes input grab mode.
 *
 * This makes sure that the mouse cannot leave our window (and also that we get
 * mouse/keyboard input nearly unmodified, but we don't really care about that).
 *
 * \note This also cuts out any mouse-speed modifications that a generous window
 * manager might be doing.
 */
void WLApplication::set_input_grab(bool grab)
{
	if (grab) {
		SDL_WM_GrabInput(SDL_GRAB_ON);
	} else {
		SDL_WM_GrabInput(SDL_GRAB_OFF);
		warp_mouse(m_mouse_position); //TODO: is this redundant?
	}
}

/**
 * Initialize the graphics subsystem (or shutdown, if w and h are 0)
 * with the given resolution.
 * Throws an exception on failure.
 */
void WLApplication::init_graphics(int32_t w, int32_t h, bool fullscreen, bool opengl)
{
	if (!w && !h) { // shutdown.
		delete g_gr;
		g_gr = nullptr;
		return;
	}
	assert(w > 0 && h > 0);

	if (!g_gr) {
		g_gr = new Graphic();
		g_gr->initialize(w, h, fullscreen, opengl);
	} else {
		if
			(g_gr->get_xres() != w || g_gr->get_yres() != h
				|| g_gr->is_fullscreen() != fullscreen || g_opengl != opengl)
		{
			g_gr->initialize(w, h, fullscreen, opengl);
		}
	}
}

void WLApplication::refresh_graphics()
{
	Section & s = g_options.pull_section("global");

	//  Switch to the new graphics system now, if necessary.
	init_graphics
		(s.get_int("xres", XRES),
		 s.get_int("yres", YRES),
		 s.get_bool("fullscreen", false),
		 s.get_bool("opengl", true));
}

/**
 * Read the config file, parse the commandline and give all other internal
 * parameters sensible default values
 */
bool WLApplication::init_settings() {

	//read in the configuration file
	g_options.read("config", "global");
	Section & s = g_options.pull_section("global");

	//then parse the commandline - overwrites conffile settings
	handle_commandline_parameters();

	set_input_grab(s.get_bool("inputgrab", false));
	set_mouse_swap(s.get_bool("swapmouse", false));

	// KLUDGE!
	// Without this the following config options get dropped by check_used().
	// Profile needs support for a Syntax definition to solve this in a
	// sensible way
	s.get_bool("fullscreen");
	s.get_bool("opengl");
	s.get_int("xres");
	s.get_int("yres");
	s.get_int("border_snap_distance");
	s.get_int("maxfps");
	s.get_int("panel_snap_distance");
	s.get_int("autosave");
	s.get_int("remove_replays");
	s.get_bool("single_watchwin");
	s.get_bool("auto_roadbuild_mode");
	s.get_bool("workareapreview");
	s.get_bool("nozip");
	s.get_bool("snap_windows_only_when_overlapping");
	s.get_bool("dock_windows_to_edges");
	s.get_bool("remove_syncstreams");
	s.get_bool("sound_at_message");
	s.get_bool("transparent_chat");
	s.get_bool("dedicated_saving"); // saving via chatcommand on dedicated servers -> nethost.cc
	s.get_string("registered");
	s.get_string("nickname");
	s.get_string("password");
	s.get_string("emailadd");
	s.get_string("auto_log");
	s.get_string("lasthost");
	s.get_string("servername");
	s.get_string("realname");
	s.get_string("ui_font");
	s.get_string("metaserver");
	s.get_natural("metaserverport");
	// KLUDGE!

	return true;
}

/**
 * Initialize language settings
 */
void WLApplication::init_language() {
	// retrieve configuration settings
	Section & s = g_options.pull_section("global");

	// Initialize locale and grab "widelands" textdomain
	i18n::init_locale();
	std::string localedir = s.get_string("localedir", INSTALL_LOCALEDIR);
	i18n::set_localedir(find_relative_locale_path(localedir));
	i18n::grab_textdomain("widelands");

	// Set locale corresponding to selected language
	i18n::set_locale(s.get_string("language", ""));
}

/**
 * Remember the last settings: write them into the config file
 */
void WLApplication::shutdown_settings()
{
	// To be proper, release our textdomain
	i18n::release_textdomain();

	try { //  overwrite the old config file
		g_options.write("config", true);
	} catch (const std::exception & e) {
		log("WARNING: could not save configuration: %s\n", e.what());
	} catch (...)                      {
		log("WARNING: could not save configuration");
	}
}

/**
 * Returns the widelands executable path.
 */
std::string WLApplication::get_executable_path()
{
	std::string executabledir;
#ifdef __APPLE__
	uint32_t buffersize = 0;
	_NSGetExecutablePath(nullptr, &buffersize);
	char buffer[buffersize];
	int32_t check = _NSGetExecutablePath(buffer, &buffersize);
	if (check != 0) {
		throw wexception (_("could not find the path of the main executable"));
	}
	executabledir = std::string(buffer);
	executabledir.resize(executabledir.rfind('/') + 1);
#endif
#ifdef __linux__
	char buffer[PATH_MAX];
	size_t size = readlink("/proc/self/exe", buffer, PATH_MAX);
	if (size <= 0) {
		throw wexception (_("could not find the path of the main executable"));
	}
	executabledir = std::string(buffer, size);
	executabledir.resize(executabledir.rfind('/') + 1);
#endif
#ifdef _WIN32
	char filename[_MAX_PATH + 1] = {0};
	GetModuleFileName(0, filename, _MAX_PATH);
	executabledir = filename;
	executabledir = executabledir.substr(0, executabledir.rfind('\\'));
#endif
	log("Widelands executable directory: %s\n", executabledir.c_str());
	return executabledir;
}

/**
 * In case that the localedir is defined in a relative manner to the
 * executable file.
 *
 * Track down the executable file and append the localedir.
 */
std::string WLApplication::find_relative_locale_path(std::string localedir)
{
#ifndef _WIN32
	if (localedir[0] != '/') {
		std::string executabledir = get_executable_path();
		executabledir+= localedir;
		log ("localedir: %s\n", executabledir.c_str());
		return executabledir;
	}
#endif
	return localedir;
}

/**
 * Start the hardware: switch to graphics mode, start sound handler
 *
 * \pre The locale must be known before calling this
 *
 * \return true if there were no fatal errors that prevent the game from running
 */
bool WLApplication::init_hardware() {
	Uint32 sdl_flags = 0;
	Section & s = g_options.pull_section("global");

	//Start the SDL core
	sdl_flags =
		SDL_INIT_VIDEO
		|
		(s.get_bool("coredump", false) ? SDL_INIT_NOPARACHUTE : 0);

	//  NOTE Enable a workaround for bug #1784815, caused by SDL, which thinks
	//  NOTE that it is perfectly fine for a library to tamper with the user's
	//  NOTE privacy/powermanagement settings on the sly. The workaround was
	//  NOTE introduced in SDL 1.2.13, so it will not work for older versions.
	//  NOTE -> there is no such stdlib-function on win32
	#ifndef _WIN32
	setenv("SDL_VIDEO_ALLOW_SCREENSAVER", "1", 0);
	#endif

	//try all available video drivers till we find one that matches
	std::vector<std::string> videomode;
	int result = -1;

	//add default video mode
#if defined(__linux__) || defined(__FreeBSD__) || defined(__OpenBSD__)
	videomode.push_back("x11");
#endif
#ifdef _WIN32
	videomode.push_back("windib");
#endif
#ifdef __APPLE__
	videomode.push_back("Quartz");
#endif
	//if a video mode is given on the command line, add that one first
	{
		const char * videodrv;
		videodrv = getenv("SDL_VIDEODRIVER");
		if (videodrv) {
			log("Also adding video driver %s\n", videodrv);
			videomode.push_back(videodrv);
		}
	}
	char videodrvused[26];
	strcpy(videodrvused, "SDL_VIDEODRIVER=\0");
	wout << videodrvused << "&" << std::endl;
	for (int i = videomode.size() - 1; result == -1 && i >= 0; --i) {
		strcpy(videodrvused + 16, videomode[i].c_str());
		videodrvused[16 + videomode[i].size()] = '\0';
		putenv(videodrvused);
		log
			("Graphics: Trying Video driver: %i %s %s\n",
			 i, videomode[i].c_str(), videodrvused);
		result = SDL_Init(sdl_flags);
	}

	if (result == -1)
		throw wexception
			("Failed to initialize SDL, no valid video driver: %s",
			 SDL_GetError());

	SDL_ShowCursor(SDL_DISABLE);
	SDL_EnableUNICODE(1); //needed by helper.h:is_printable()
	SDL_EnableKeyRepeat(SDL_DEFAULT_REPEAT_DELAY, SDL_DEFAULT_REPEAT_INTERVAL);

	refresh_graphics();

	// Start the audio subsystem
	// must know the locale before calling this!
	g_sound_handler.init(); //  FIXME memory leak!

	return true;
}

/**
 * Shut the hardware down: stop graphics mode, stop sound handler
 */

void terminate (int) {
	 log
		  (_("Waited 5 seconds to close audio. There are some problems here, so killing Widelands."
			  " Update your sound driver and/or SDL to fix this problem\n"));
#ifndef _WIN32
	raise(SIGKILL);
#endif
}

void WLApplication::shutdown_hardware()
{
	if (g_gr)
		wout
			<<
			"WARNING: Hardware shutting down although graphics system is still "
			"alive!"
			<< endl;

	init_graphics(0, 0, false, false);
	SDL_QuitSubSystem
		(SDL_INIT_TIMER|SDL_INIT_VIDEO|SDL_INIT_CDROM|SDL_INIT_JOYSTICK);

#ifndef _WIN32
	// SOUND can lock up with buggy SDL/drivers. we try to do the right thing
	// but if it doesn't happen we will kill widelands anyway in 5 seconds.
	signal(SIGALRM, terminate);
	alarm(5);
#endif

	g_sound_handler.shutdown();

}

/**
 * Parse the commandline and translate the options into name/value pairs
 *
 * The format for commandline parameters is --paramname[=value], that means:
 * \li starts with "--", i.e. all parameters are "long options"
 * \li arguments are passed with "="
 *
 * \param argc The number of command line arguments
 * \param argv Array of command line arguments
 */
void WLApplication::parse_commandline
	(int const argc, char const * const * const argv)
{
	//TODO: EXENAME gets written out on windows!
	m_commandline["EXENAME"] = argv[0];

	for (int i = 1; i < argc; ++i) {
		std::string opt = argv[i];
		std::string value;

		//are we looking at an option at all?
		if (opt.compare(0, 2, "--"))
			throw Parameter_error();
		else
			opt.erase(0, 2); //  yes. remove the leading "--", just for cosmetics

		//look if this option has a value
		std::string::size_type const pos = opt.find('=');

		if (pos == std::string::npos) { //  if no equals sign found
			value = "";
		} else {
			//extract option value
			value = opt.substr(pos + 1);

			//remove value from option name
			opt.erase(pos, opt.size() - pos);
		}

		m_commandline[opt] = value;
	}
}

/**
 * Parse the command line given in m_commandline
 *
 * \return false if there were errors during parsing \e or if "--help"
 * was given,
 * true otherwise.
*/
void WLApplication::handle_commandline_parameters()
{
	if (m_commandline.count("help") || m_commandline.count("version")) {
		throw Parameter_error(); //no message on purpose
	}
	if (m_commandline.count("logfile")) {
		m_logfile = m_commandline["logfile"];
		std::cerr << "Redirecting log target to: " <<  m_logfile << std::endl;
		if (m_logfile.size() != 0) {
			//FIXME (very small) memory leak of 1 ofstream;
			//swaw the buffers (internally) of the file and wout
			std::ofstream * widelands_out = new std::ofstream(m_logfile.c_str());
			std::streambuf * logbuf = widelands_out->rdbuf();
			wout.rdbuf(logbuf);
		}
		m_commandline.erase("logfile");
	}
	if (m_commandline.count("nosound")) {
		g_sound_handler.nosound_ = true;
		m_commandline.erase("nosound");
	}
	if (m_commandline.count("nozip")) {
		g_options.pull_section("global").create_val("nozip", "true");
		m_commandline.erase("nozip");
	}

	if (m_commandline.count("opengl")) {
		if (m_commandline["opengl"].compare("0") == 0) {
			g_options.pull_section("global").create_val("opengl", "false");
		} else if (m_commandline["opengl"].compare("1") == 0) {
			g_options.pull_section("global").create_val("opengl", "true");
		} else {
			log ("Invalid option opengl=[0|1]\n");
		}
		m_commandline.erase("opengl");
	}

	if (m_commandline.count("datadir")) {
		log ("Adding directory: %s\n", m_commandline["datadir"].c_str());
		g_fs->AddFileSystem(FileSystem::Create(m_commandline["datadir"]));
		m_default_datadirs = false;
		m_commandline.erase("datadir");
	}

	if (m_commandline.count("double")) {
#ifndef NDEBUG
#ifndef _WIN32
		init_double_game();
#else
		wout << _("\nSorry, no double-instance debugging on _WIN32.\n\n");
#endif
#else
		wout << _("--double is disabled. This is not a debug build!") << endl;
#endif

		m_commandline.erase("double");
	}

	if (m_commandline.count("verbose")) {
		g_verbose = true;

		m_commandline.erase("verbose");
	}

	if (m_commandline.count("editor")) {
		m_filename = m_commandline["editor"];
		if (m_filename.size() and *m_filename.rbegin() == '/')
			m_filename.erase(m_filename.size() - 1);
		m_game_type = EDITOR;
		m_commandline.erase("editor");
	}

	if (m_commandline.count("replay")) {
		if (m_game_type != NONE)
			throw wexception("replay can not be combined with other actions");
		m_filename = m_commandline["replay"];
		if (m_filename.size() and *m_filename.rbegin() == '/')
			m_filename.erase(m_filename.size() - 1);
		m_game_type = REPLAY;
		m_commandline.erase("replay");
	}

	if (m_commandline.count("loadgame")) {
		if (m_game_type != NONE)
			throw wexception("loadgame can not be combined with other actions");
		m_filename = m_commandline["loadgame"];
		if (m_filename.empty())
			throw wexception("empty value of command line parameter --loadgame");
		if (*m_filename.rbegin() == '/')
			m_filename.erase(m_filename.size() - 1);
		m_game_type = LOADGAME;
		m_commandline.erase("loadgame");
	}

	if (m_commandline.count("scenario")) {
		if (m_game_type != NONE)
			throw wexception("scenario can not be combined with other actions");
		m_filename = m_commandline["scenario"];
		if (m_filename.empty())
			throw wexception("empty value of command line parameter --scenario");
		if (*m_filename.rbegin() == '/')
			m_filename.erase(m_filename.size() - 1);
		m_game_type = SCENARIO;
		m_commandline.erase("scenario");
	}
	if (m_commandline.count("dedicated")) {
		if (m_game_type != NONE)
			throw wexception("dedicated can not be combined with other actions");
		m_filename = m_commandline["dedicated"];
		if (m_filename.empty())
			throw wexception("empty value of commandline parameter --dedicated");
		if (*m_filename.rbegin() == '/')
			m_filename.erase(m_filename.size() - 1);
		m_game_type = INTERNET;
		m_commandline.erase("dedicated");
	}
	if (m_commandline.count("script")) {
		m_script_to_run = m_commandline["script"];
		if (m_script_to_run.empty())
			throw wexception("empty value of command line parameter --script");
		if (*m_script_to_run.rbegin() == '/')
			m_script_to_run.erase(m_script_to_run.size() - 1);
		m_commandline.erase("script");
	}

	//If it hasn't been handled yet it's probably an attempt to
	//override a conffile setting
	//With typos, this will create invalid config settings. They
	//will be taken care of (==ignored) when saving the options

	const std::map<std::string, std::string>::const_iterator commandline_end =
		m_commandline.end();
	for
		(std::map<std::string, std::string>::const_iterator it =
		 	m_commandline.begin();
		 it != commandline_end;
		 ++it)
	{
		//TODO: barf here on unknown option; the list of known options
		//TODO: needs to be centralized

		g_options.pull_section("global").create_val
			(it->first.c_str(), it->second.c_str());
	}
}

/**
 * Print usage information
 */
void WLApplication::show_usage()
{
	i18n::Textdomain textdomain("widelands"); //  uses system standard language

	wout << _("This is Widelands-") << build_id() << '(' << build_type();
	wout << ")\n\n";
	wout << _("Usage: widelands <option0>=<value0> ... <optionN>=<valueN>") << "\n\n";
	wout << _("Options:") << "\n\n";
	wout
		<< _(" --<config-entry-name>=value overwrites any config file setting") << "\n\n"
		<< _(" --logfile=FILENAME   Log output to file FILENAME instead of \n"
			  "                      terminal output") << "\n"
		<< _(" --datadir=DIRNAME    Use specified directory for the widelands\n"
			  "                      data files") << "\n"
		<< _(" --homedir=DIRNAME    Use specified directory for widelands config\n"
			  "                      files, savegames and replays") << "\n"
#ifdef __linux__
		<< _("                      Default is ~/.widelands") << "\n"
#endif
		<< "\n"
		<< _(" --coredump=[yes|no]  Generates a core dump on segfaults instead\n"
			  "                      of using the SDL") << "\n"
		<< _(" --language=[de_DE|sv_SE|...]\n"
			  "                      The locale to use.") << "\n"
		<< _(" --localedir=DIRNAME  Use DIRNAME as location for the locale") << "\n"
		<< _(" --remove_syncstreams=[true|false]\n"
			  "                      Remove syncstream files on startup") << "\n"
		<< _(" --remove_replays=[...]\n"
		     "                      Remove replays after this number of days.\n"
		     "                      If this is 0, replays are not deleted.") << "\n\n"

		<< _("Sound options:") << "\n"
		<< _(" --nosound            Starts the game with sound disabled.") << "\n"
		<< _(" --disable_fx         Disable sound effects.") << "\n"
		<< _(" --disable_music      Disable music.") << "\n\n"
		<< _(" --nozip              Do not save files as binary zip archives.") << "\n\n"
		<< _(" --editor             Directly starts the Widelands editor.\n"
		     "                      You can add a =FILENAME to directly load\n"
		     "                      the map FILENAME in editor.") << "\n"
		<< _(" --scenario=FILENAME  Directly starts the map FILENAME as scenario\n"
			  "                      map.") << "\n"
		<< _(" --loadgame=FILENAME  Directly loads the savegame FILENAME.") << "\n"
		<< _(" --script=FILENAME    Run the given Lua script after initialization.\n"
		     "                      Only valid with --scenario, --loadgame, or --editor.") << "\n"
		<< _(" --dedicated=FILENAME Starts a dedicated server with FILENAME as map") << "\n"
		<< _(" --auto_roadbuild_mode=[yes|no]\n"
		     "                      Whether to enter roadbuilding mode\n"
		     "                      automatically after placing a flag that is\n"
		     "                      not connected to a road.") << "\n\n"
		<< _("Graphic options:") << "\n"
		<< _(" --fullscreen=[yes|no]\n"
		     "                      Whether to use the whole display for the\n"
		     "                      game screen.") << "\n"
		<< _(" --xres=[...]         Width of the window in pixel.") << "\n"
		<< _(" --yres=[...]         Height of the window in pixel.") << "\n"
		<< _(" --opengl=[0|1]       Enables OpenGL rendering") << "\n\n"
		<< _("Options for the internal window manager:") << "\n"
		<< _(" --border_snap_distance=[0 ...]\n"
		     "                      Move a window to the edge of the screen\n"
		     "                      when the edge of the window comes within\n"
		     "                      this distance from the edge of the screen.") << "\n"
		<< _(" --dock_windows_to_edges=[yes|no]\n"
		     "                      Eliminate a window's border towards the\n"
		     "                      edge of the screen when the edge of the\n"
		     "                      window is next to the edge of the screen.") << "\n"
		<< _(" --panel_snap_distance=[0 ...]\n"
		     "                      Move a window to the edge of the panel when\n"
		     "                      the edge of the window comes within this\n"
		     "                      distance from the edge of the panel.") << "\n"
		<< _(" --snap_windows_only_when_overlapping=[yes|no]\n"
		     "                      Only move a window to the edge of a panel\n"
		     "                      if the window is overlapping with the\n"
		     "                      panel.") << "\n\n";
#ifndef NDEBUG
#ifndef _WIN32
	wout
		<< _(" --double             Start the game twice (for localhost network\n"
		     "                      testing)") << "\n\n";
#endif
#endif
	wout
		<< _(" --verbose            Enable verbose debug messages") << "\n" << endl;
	wout
		<< _(" --help               Show this help") << "\n" << endl;
	wout
		<< _("Bug reports? Suggestions? Check out the project website:\n"
		    "        https://launchpad.net/widelands\n\n"
		    "Hope you enjoy this game!") << "\n\n";
}

#ifndef NDEBUG
#ifndef _WIN32
/**
 * Fork off a second game to test network gaming
 *
 * \warning You must call this \e before any hardware initialization - most
 * notably before \ref SDL_Init()
 */
void WLApplication::init_double_game ()
{
	if (pid_me != 0)
		return;

	pid_me = getpid();
	pid_peer = fork();
	//TODO: handle fork errors

	assert (pid_peer >= 0);

	if (pid_peer == 0) {
		pid_peer = pid_me;
		pid_me   = getpid();

		may_run = 1;
	}

	signal (SIGUSR1, signal_handler);

	atexit (quit_handler);
}

/**
 * On SIGUSR1, allow ourselves to continue running
 */
void WLApplication::signal_handler(int32_t) {++may_run;}

/**
 * Kill the other instance when exiting
 *
 * \todo This works but is not very clean (each process killing each other)
 */
void WLApplication::quit_handler()
{
	kill (pid_peer, SIGTERM);
	sleep (2);
	kill (pid_peer, SIGKILL);
}

/**
 * Voluntarily yield to the second Widelands process. This was implemented
 * because some machines got horrible responsiveness when using --double, so we
 * forced good reponsiveness by using cooperative multitasking (between the two
 * Widelands instances, that is)
 */
void WLApplication::yield_double_game()
{
	if (pid_me == 0)
		return;

	if (may_run > 0) {
		--may_run;
		kill (pid_peer, SIGUSR1);
	}

	if (may_run == 0)
		usleep (500000);

	// using sleep instead of pause avoids a race condition
	// and a deadlock during connect
}
#endif
#endif

/**
 * Run the main menu
 */
void WLApplication::mainmenu()
{
	std::string messagetitle;
	std::string message;

	if (g_gr->check_fallback_settings_in_effect())
	{
		messagetitle = _("Fallback settings in effect");
		message = _
			("Your video settings could not be enabled, and fallback settings are in effect. "
				"Please check the graphics options!");
	}

	for (;;) {
		// Refresh graphics system in case we just changed resolution.
		refresh_graphics();

		Fullscreen_Menu_Main mm;

		if (message.size()) {
			log("\n%s\n%s\n", messagetitle.c_str(), message.c_str());

			UI::WLMessageBox mmb
				(&mm,
				 messagetitle,
				 message,
				 UI::WLMessageBox::OK,
				 UI::Align_Left);
			mmb.run();

			message.clear();
			messagetitle.clear();
		}

		try {
			switch (mm.run()) {
			case Fullscreen_Menu_Main::mm_playtutorial:
				{
					Widelands::Game game;
					try {
						game.run_splayer_scenario_direct("campaigns/tutorial01.wmf", "");
					} catch (const std::exception & e) {
						log("Fata exception: %s\n", e.what());
						emergency_save(game);
						throw;
					}
				}
				break;
			case Fullscreen_Menu_Main::mm_singleplayer:
				mainmenu_singleplayer();
				break;
			case Fullscreen_Menu_Main::mm_multiplayer:
				mainmenu_multiplayer();
				break;
			case Fullscreen_Menu_Main::mm_replay:
				replay();
				break;
			case Fullscreen_Menu_Main::mm_options: {
				Section & s = g_options.pull_section("global");
				Options_Ctrl om(s);
				break;
			}
			case Fullscreen_Menu_Main::mm_readme: {
				Fullscreen_Menu_FileView ff("txts/README.lua");
				ff.run();
				break;
			}
			case Fullscreen_Menu_Main::mm_license: {
				Fullscreen_Menu_FileView ff("txts/license");
				ff.run();
				break;
			}
			case Fullscreen_Menu_Main::mm_editor:
				mainmenu_editor();
				break;
			default:
			case Fullscreen_Menu_Main::mm_exit:
				return;
			}
		} catch (const warning & e) {
			messagetitle = (boost::format(_("Warning: %s")) % e.title()).str();
			message = e.what();
		} catch (const Widelands::game_data_error & e) {
			messagetitle = _("Game data error");
			message = e.what();
		}
#ifdef NDEBUG
		catch (const std::exception & e) {
			messagetitle = _("Unexpected error during the game");
			message = e.what();
			message +=

		(boost::format(_
					("\n\nPlease report this problem to help us improve Widelands. "
					 "You will find related messages in the standard output "
					 "(stdout.txt on Windows). You are using build %1$s (%2$s). ")
				) % build_id().c_str() % build_type().c_str()).str();

			message +=
				_
					("Please add this information to your report.\n\n"
					 "Widelands attempts to create a savegame when errors occur "
					 "during the game. It is often – though not always – possible "
					 "to load it and continue playing.\n");
		}
#endif
	}
}

/**
 * Run the singleplayer menu
 */
void WLApplication::mainmenu_singleplayer()
{
	//  This is the code returned by UI::Panel::run() when the panel is dying.
	//  Make sure that the program exits when the window manager says so.
	static_assert
		(Fullscreen_Menu_SinglePlayer::Back == UI::Panel::dying_code, "Panel should be dying.");

	for (;;) {
		int32_t code;
		{
			Fullscreen_Menu_SinglePlayer single_player_menu;
			code = single_player_menu.run();
		}
		switch (code) {
		case Fullscreen_Menu_SinglePlayer::Back:
			return;
		case Fullscreen_Menu_SinglePlayer::New_Game:
			if (new_game())
				return;
			break;
		case Fullscreen_Menu_SinglePlayer::Load_Game:
			if (load_game())
				return;
			break;
		case Fullscreen_Menu_SinglePlayer::Campaign:
			if (campaign_game())
				return;
			break;
		default:
			assert(false);
			break;
		}
	}

}

/**
 * Run the multiplayer menu
 */
void WLApplication::mainmenu_multiplayer()
{
	int32_t menu_result = Fullscreen_Menu_NetSetupLAN::JOINGAME; // dummy init;
	for (;;) { // stay in menu until player clicks "back" button
		bool internet = false;
		Fullscreen_Menu_MultiPlayer mp;
		switch (mp.run()) {
			case Fullscreen_Menu_MultiPlayer::Back:
				return;
			case Fullscreen_Menu_MultiPlayer::Metaserver:
				internet = true;
				break;
			case Fullscreen_Menu_MultiPlayer::Lan:
				break;
			default:
				assert(false);
				break;
		}

		if (internet) {
			std::string playername = mp.get_nickname();
			std::string password(mp.get_password());
			bool registered = mp.registered();

			Section & s = g_options.pull_section("global");
			s.set_string("nickname", playername);
			// Only change the password if we use a registered account
			if (registered)
				s.set_string("password", password);

			// reinitalise in every run, else graphics look strange
			Fullscreen_Menu_Internet_Lobby ns(playername.c_str(), password.c_str(), registered);
			ns.run();

			if (InternetGaming::ref().logged_in())
				// logout of the metaserver
				InternetGaming::ref().logout();
			else
				// Reset InternetGaming for clean login
				InternetGaming::ref().reset();
		} else {
			// reinitalise in every run, else graphics look strange
			Fullscreen_Menu_NetSetupLAN ns;
			menu_result = ns.run();
			std::string playername = ns.get_playername();
			uint32_t addr;
			uint16_t port;
			bool const host_address = ns.get_host_address(addr, port);

			switch (menu_result) {
				case Fullscreen_Menu_NetSetupLAN::HOSTGAME: {
					NetHost netgame(playername);
					netgame.run();
					break;
				}
				case Fullscreen_Menu_NetSetupLAN::JOINGAME: {
					IPaddress peer;

					if (not host_address)
						throw warning
							("Invalid Address", "%s",
							 _("The address of the game server is invalid"));

					peer.host = addr;
					peer.port = port;

					NetClient netgame(&peer, playername);
					netgame.run();
					break;
				}
				default:
					break;
			}
		}
	}
}

void WLApplication::mainmenu_editor()
{
	//  This is the code returned by UI::Panel::run() when the panel is dying.
	//  Make sure that the program exits when the window manager says so.
	static_assert
		(Fullscreen_Menu_Editor::Back == UI::Panel::dying_code, "Editor should be dying.");

	for (;;) {
		int32_t code;
		{
			Fullscreen_Menu_Editor editor_menu;
			code = editor_menu.run();
		}
		switch (code) {
		case Fullscreen_Menu_Editor::Back:
			return;
		case Fullscreen_Menu_Editor::New_Map:
			Editor_Interactive::run_editor(m_filename, m_script_to_run);
			return;
		case Fullscreen_Menu_Editor::Load_Map: {
			std::string filename;
			{
				Fullscreen_Menu_Editor_MapSelect emsm;
				if (emsm.run() <= 0)
					break;

				filename = emsm.get_map();
			}
			Editor_Interactive::run_editor(filename.c_str(), "");
			return;
		}
		default:
			assert(false);
			break;
		}
	}
}

// The settings provider for normal singleplayer games:
// The user can change everything, except that they are themselves human.
struct SinglePlayerGameSettingsProvider : public GameSettingsProvider {
	SinglePlayerGameSettingsProvider() {
		Widelands::Tribe_Descr::get_all_tribe_infos(s.tribes);
		s.scenario = false;
		s.multiplayer = false;
		s.playernum = 0;
	}

	virtual void setScenario(bool const set) override {s.scenario = set;}

	virtual const GameSettings & settings() override {return s;}

	virtual bool canChangeMap() override {return true;}
	virtual bool canChangePlayerState(uint8_t number) override {
		return (!s.scenario & (number != s.playernum));
	}
	virtual bool canChangePlayerTribe(uint8_t) override {return !s.scenario;}
	virtual bool canChangePlayerInit (uint8_t) override {return !s.scenario;}
	virtual bool canChangePlayerTeam(uint8_t) override {return !s.scenario;}

	virtual bool canLaunch() override {
		return s.mapname.size() != 0 && s.players.size() >= 1;
	}

	virtual std::string getMap() {
		return s.mapfilename;
	}

	virtual void setMap
		(const std::string &       mapname,
		 const std::string &       mapfilename,
		 uint32_t            const maxplayers,
		 bool                const savegame) override
	{
		s.mapname = mapname;
		s.mapfilename = mapfilename;
		s.savegame = savegame;

		uint32_t oldplayers = s.players.size();
		s.players.resize(maxplayers);

		while (oldplayers < maxplayers) {
			PlayerSettings & player = s.players[oldplayers];
			player.state = (oldplayers == 0) ? PlayerSettings::stateHuman :
				PlayerSettings::stateComputer;
			player.tribe                = s.tribes.at(0).name;
			player.random_tribe         = false;
			player.initialization_index = 0;
			char buf[200];
			snprintf(buf, sizeof(buf), "%s %u", _("Player"), oldplayers + 1);
			player.name = buf;
			player.team = 0;
			// Set default computerplayer ai type
			if (player.state == PlayerSettings::stateComputer) {
				const Computer_Player::ImplementationVector & impls =
					Computer_Player::getImplementations();
				if (impls.size() > 1) {
					player.ai = impls.at(0)->name;
					player.random_ai = false;
				}
			}
			++oldplayers;
		}
	}

	virtual void setPlayerState
		(uint8_t const number, PlayerSettings::State state) override
	{
		if (number == s.playernum || number >= s.players.size())
			return;

		if (state == PlayerSettings::stateOpen)
			state = PlayerSettings::stateComputer;

		s.players[number].state = state;
	}

	virtual void setPlayerAI(uint8_t const number, const std::string & ai, bool const random_ai) override {
		if (number < s.players.size()) {
			s.players[number].ai = ai;
			s.players[number].random_ai = random_ai;
		}
	}

	virtual void nextPlayerState(uint8_t const number) override {
		if (number == s.playernum || number >= s.players.size())
			return;

		const Computer_Player::ImplementationVector & impls =
			Computer_Player::getImplementations();
		if (impls.size() > 1) {
			Computer_Player::ImplementationVector::const_iterator it =
				impls.begin();
			do {
				++it;
				if ((*(it - 1))->name == s.players[number].ai)
					break;
			} while (it != impls.end());
			if (s.players[number].random_ai) {
				s.players[number].random_ai = false;
				it = impls.begin();
			} else if (it == impls.end()) {
				s.players[number].random_ai = true;
				do {
					uint8_t random = (std::rand() % impls.size()); // Choose a random AI
					it = impls.begin() + random;
				} while ((*it)->name == "None");
			}
			s.players[number].ai = (*it)->name;
		}

		s.players[number].state = PlayerSettings::stateComputer;
	}

<<<<<<< HEAD
	virtual void setPlayerTribe(uint8_t number,
	                            const std::string& tribe,
	                            bool random_tribe) override {
=======
	virtual void setPlayerTribe
		(uint8_t const number, const std::string & tribe, bool const random_tribe) override
	{
>>>>>>> 62e16dc7
		if (number >= s.players.size())
			return;

		std::string actual_tribe = tribe;
		PlayerSettings & player = s.players[number];
		player.random_tribe = random_tribe;

		if (random_tribe) {
			uint8_t num_tribes = s.tribes.size();
			uint8_t random = (std::rand() % num_tribes);
			actual_tribe = s.tribes.at(random).name;
		}

		container_iterate_const(std::vector<TribeBasicInfo>, s.tribes, i)
			if (i.current->name == player.tribe) {
				s.players[number].tribe = actual_tribe;
				if
					(i.current->initializations.size()
					 <=
					 player.initialization_index)
					player.initialization_index = 0;
			}
	}

	virtual void setPlayerInit(uint8_t const number, uint8_t const index) override {
		if (number >= s.players.size())
			return;

		container_iterate_const(std::vector<TribeBasicInfo>, s.tribes, i)
			if (i.current->name == s.players[number].tribe) {
				if (index < i.current->initializations.size())
					s.players[number].initialization_index = index;
				return;
			}
		assert(false);
	}

	virtual void setPlayerTeam(uint8_t number, Widelands::TeamNumber team) override {
		if (number < s.players.size())
			s.players[number].team = team;
	}

	virtual void setPlayerCloseable(uint8_t, bool) override {
		// nothing to do
	}

	virtual void setPlayerShared(uint8_t, uint8_t) override {
		// nothing to do
	}

	virtual void setPlayerName(uint8_t const number, const std::string & name) override {
		if (number < s.players.size())
			s.players[number].name = name;
	}

	virtual void setPlayer(uint8_t const number, PlayerSettings const ps) override {
		if (number < s.players.size())
			s.players[number] = ps;
	}

	virtual void setPlayerNumber(uint8_t const number) override {
		if (number >= s.players.size())
			return;
		PlayerSettings const position = settings().players.at(number);
		PlayerSettings const player = settings().players.at(settings().playernum);
		if
			(number < settings().players.size() and
			 (position.state == PlayerSettings::stateOpen or
			  position.state == PlayerSettings::stateComputer))
		{
			setPlayer(number, player);
			setPlayer(settings().playernum, position);
			s.playernum = number;
		}
	}

	virtual std::string getWinCondition() override {return s.win_condition;}
	virtual void setWinCondition(std::string wc) override {s.win_condition = wc;}
<<<<<<< HEAD
	virtual void nextWinCondition() override {
		assert(false);
	}  // not implemented - feel free to do so, if you need it.
=======
	virtual void nextWinCondition() override // not implemented - feel free to do so, if you need it
	{
		assert(false);
	}
>>>>>>> 62e16dc7

private:
	GameSettings s;
};

/**
 * Handle the "New game" menu option: Configure a single player game and
 * run it.
 *
 * \return @c true if a game was played, @c false if the player pressed Back
 * or aborted the game setup via some other means.
 */
bool WLApplication::new_game()
{
	SinglePlayerGameSettingsProvider sp;
	Fullscreen_Menu_LaunchSPG lgm(&sp);
	const int32_t code = lgm.run();
	Widelands::Game game;

	if (code <= 0)
		return false;
	if (code == 2) { // scenario
		try {
			game.run_splayer_scenario_direct(sp.getMap().c_str(), "");
		} catch (const std::exception & e) {
			log("Fatal exception: %s\n", e.what());
			emergency_save(game);
			throw;
		}
	} else { // normal singleplayer
		uint8_t const pn = sp.settings().playernum + 1;
		try {
			// Game controller needs the ibase pointer to init
			// the chat
			game.set_ibase
				(new Interactive_Player
					(game, g_options.pull_section("global"), pn, false, false));
			std::unique_ptr<GameController> ctrl
				(GameController::createSinglePlayer(game, true, pn));
			UI::ProgressWindow loaderUI;
			std::vector<std::string> tipstext;
			tipstext.push_back("general_game");
			tipstext.push_back("singleplayer");
			try {
				tipstext.push_back(sp.getPlayersTribe());
			} catch (GameSettingsProvider::No_Tribe) {
			}
			GameTips tips (loaderUI, tipstext);

			loaderUI.step(_("Preparing game"));

			game.set_game_controller(ctrl.get());
			game.init_newgame(&loaderUI, sp.settings());
			game.run(&loaderUI, Widelands::Game::NewNonScenario, "", false);
		} catch (const std::exception & e) {
			log("Fata exception: %s\n", e.what());
			emergency_save(game);
			throw;
		}
	}
	return true;
}


/**
 * Handle the "Load game" menu option:
 * Configure a single player game, care about player position and run it.
 *
 * \return @c true if a game was loaded, @c false if the player pressed Back
 * or aborted the game setup via some other means.
 */
bool WLApplication::load_game()
{
	Widelands::Game game;
	std::string filename;

	Fullscreen_Menu_LoadGame ssg(game);
	if (ssg.run() > 0)
		filename = ssg.filename();
	else
		return false;

	try {
		if (game.run_load_game(filename, ""))
			return true;
	} catch (const std::exception & e) {
		log("Fata exception: %s\n", e.what());
		emergency_save(game);
		throw;
	}
	return false; // keep compiler silent.
}


/**
 * Handle the "Campaign" menu option:
 * Show campaign UI, let player select scenario and run it.
 *
 * \return @c true if a scenario was played, @c false if the player pressed Back
 * or aborted the game setup via some other means.
 */
bool WLApplication::campaign_game()
{
	Widelands::Game game;
	std::string filename;
	for (;;) { // Campaign UI - Loop
		int32_t campaign;
		{ //  First start UI for selecting the campaign.
			Fullscreen_Menu_CampaignSelect select_campaign;
			if (select_campaign.run() > 0)
				campaign = select_campaign.get_campaign();
			else { //  back was pressed
				filename = "";
				break;
			}
		}
		//  Then start UI for the selected campaign.
		Fullscreen_Menu_CampaignMapSelect select_campaignmap;
		select_campaignmap.set_campaign(campaign);
		if (select_campaignmap.run() > 0) {
			filename = select_campaignmap.get_map();
			break;
		}
	}
	try {
		// Load selected campaign-map-file
		if (filename.size())
			return game.run_splayer_scenario_direct(filename.c_str(), "");
	} catch (const std::exception & e) {
		log("Fata exception: %s\n", e.what());
		emergency_save(game);
		throw;
	}
	return false;
}

struct ReplayGameController : public GameController {
	ReplayGameController(Widelands::Game & game, const std::string & filename) :
		m_game     (game),
		m_lastframe(WLApplication::get()->get_time()),
		m_time     (m_game.get_gametime()),
		m_speed    (1000),
		m_paused   (false)
	{
		m_game.set_game_controller(this);

		// We have to create an empty map, otherwise nothing will load properly
		game.set_map(new Widelands::Map);
		m_replayreader.reset(new Widelands::ReplayReader(m_game, filename));
	}

	struct Cmd_ReplayEnd : public Widelands::Command {
		Cmd_ReplayEnd (int32_t const _duetime) : Widelands::Command(_duetime) {}
		virtual void execute (Widelands::Game & game) override {
			game.gameController()->setDesiredSpeed(0);
			UI::WLMessageBox mmb
				(game.get_ibase(),
				 _("End of replay"),
				 _
				 	("The end of the replay has been reached and the game has "
				 	 "been paused. You may unpause the game and continue watching "
				 	 "if you want to."),
				 UI::WLMessageBox::OK);
			mmb.run();
		}
		virtual uint8_t id() const override {return QUEUE_CMD_REPLAYEND;}
	};

	void think() override {
		int32_t curtime = WLApplication::get()->get_time();
		int32_t frametime = curtime - m_lastframe;
		m_lastframe = curtime;

		// prevent crazy frametimes
		if (frametime < 0)
			frametime = 0;
		else if (frametime > 1000)
			frametime = 1000;

		frametime = frametime * realSpeed() / 1000;

		m_time = m_game.get_gametime() + frametime;

		if (m_replayreader) {
			while
				(Widelands::Command * const cmd =
				 	m_replayreader->GetNextCommand(m_time))
				m_game.enqueue_command(cmd);

			if (m_replayreader->EndOfReplay()) {
				m_replayreader.reset(nullptr);
				m_game.enqueue_command
					(new Cmd_ReplayEnd(m_time = m_game.get_gametime()));
			}
		}
	}

	void sendPlayerCommand(Widelands::PlayerCommand &) override
	{
		throw wexception("Trying to send a player command during replay");
	}
	int32_t getFrametime() override {
		return m_time - m_game.get_gametime();
	}
	std::string getGameDescription() override {
		return "replay";
	}
	uint32_t realSpeed() override {return m_paused ? 0 : m_speed;}
	uint32_t desiredSpeed() override {return m_speed;}
	void setDesiredSpeed(uint32_t const speed) override {m_speed = speed;}
	bool isPaused() override {return m_paused;}
	void setPaused(bool const paused) override {m_paused = paused;}

private:
	Widelands::Game & m_game;
	std::unique_ptr<Widelands::ReplayReader> m_replayreader;
	int32_t m_lastframe;
	int32_t m_time;
	uint32_t m_speed;
	bool m_paused;
};

/**
 * Show the replay menu and play a replay.
 */
void WLApplication::replay()
{
	Widelands::Game game;
	if (m_filename.empty()) {
		Fullscreen_Menu_LoadReplay rm(game);
		if (rm.run() <= 0)
			return;

		m_filename = rm.filename();
	}

	try {
		UI::ProgressWindow loaderUI;
		std::vector<std::string> tipstext;
		tipstext.push_back("general_game");
		GameTips tips (loaderUI, tipstext);

		loaderUI.step(_("Loading..."));

		game.set_ibase
			(new Interactive_Spectator(game, g_options.pull_section("global")));
		game.set_write_replay(false);
		ReplayGameController rgc(game, m_filename);

		game.save_handler().set_allow_saving(false);

		game.run(&loaderUI, Widelands::Game::Loaded, "", true);
	} catch (const std::exception & e) {
		log("Fatal Exception: %s\n", e.what());
		emergency_save(game);
		m_filename.clear();
		throw;
	}
	m_filename.clear();
}


/**
* Try to save the game instance if possible
 */
void WLApplication::emergency_save(Widelands::Game & game) {
	if (game.is_loaded()) {
		try {
			SaveHandler & save_handler = game.save_handler();
			std::string error;
			if
				(!
				 save_handler.save_game
				 	(game,
				 	 save_handler.create_file_name
				 	 	(save_handler.get_base_dir(), timestring()),
				 	 &error))
			{
				log("Emergency save failed: %s\n", error.c_str());
			}
		} catch (...) {
			log ("Emergency save failed");
			throw;
		}
	}
}

/**
 * Delete the syncstream (.wss) files in the replay directory on startup
 * Delete old replay files on startup
 */
void WLApplication::cleanup_replays()
{
	filenameset_t files;

	Section & s = g_options.pull_section("global");

	if (s.get_bool("remove_syncstreams", true)) {
		g_fs->FindFiles(REPLAY_DIR, "*" REPLAY_SUFFIX ".wss", &files, 1);

		for
			(filenameset_t::iterator filename = files.begin();
			 filename != files.end();
			 ++filename)
		{
			log("Delete syncstream %s\n", filename->c_str());
			g_fs->Unlink(*filename);
		}
	}

	time_t tnow = time(nullptr);

	if (s.get_int("remove_replays", 0)) {
		g_fs->FindFiles(REPLAY_DIR, "*" REPLAY_SUFFIX, &files, 1);

		for
			(filenameset_t::iterator filename = files.begin();
			 filename != files.end();
			 ++filename)
		{
			std::string file = g_fs->FS_Filename(filename->c_str());
			std::string timestr = file.substr(0, file.find(' '));

			if (19 != timestr.size())
				continue;

			tm tfile;
			memset(&tfile, 0, sizeof(tm));

			tfile.tm_mday = atoi(timestr.substr(8, 2).c_str());
			tfile.tm_mon = atoi(timestr.substr(5, 2).c_str()) - 1;
			tfile.tm_year = atoi(timestr.substr(0, 4).c_str()) - 1900;

			double tdiff = std::difftime(tnow, mktime(&tfile)) / 86400;

			if (tdiff > s.get_int("remove_replays")) {
				log("Delete replay %s\n", file.c_str());

				g_fs->Unlink(*filename);
				g_fs->Unlink(*filename + ".wgf");
			}
		}
	}
}

bool WLApplication::redirect_output(std::string path)
{
	if (path.empty()) {
#ifdef _WIN32
		char module_name[MAX_PATH];
		unsigned int name_length = GetModuleFileName(nullptr, module_name, MAX_PATH);
		path = module_name;
		size_t pos = path.find_last_of("/\\");
		if (pos == std::string::npos) return false;
		path.resize(pos);
#else
		path = ".";
#endif
	}
	std::string stdoutfile = path + "/stdout.txt";
	/* Redirect standard output */
	FILE * newfp = freopen(stdoutfile.c_str(), "w", stdout);
	if (!newfp) return false;
	/* Redirect standard error */
	std::string stderrfile = path + "/stderr.txt";
	newfp = freopen(stderrfile.c_str(), "w", stderr);
	if (!newfp) return false;

	/* Line buffered */
	setvbuf(stdout, nullptr, _IOLBF, BUFSIZ);

	/* No buffering */
	setbuf(stderr, nullptr);

	m_redirected_stdio = true;
	return true;
}<|MERGE_RESOLUTION|>--- conflicted
+++ resolved
@@ -1728,15 +1728,9 @@
 		s.players[number].state = PlayerSettings::stateComputer;
 	}
 
-<<<<<<< HEAD
-	virtual void setPlayerTribe(uint8_t number,
-	                            const std::string& tribe,
-	                            bool random_tribe) override {
-=======
 	virtual void setPlayerTribe
 		(uint8_t const number, const std::string & tribe, bool const random_tribe) override
 	{
->>>>>>> 62e16dc7
 		if (number >= s.players.size())
 			return;
 
@@ -1815,16 +1809,10 @@
 
 	virtual std::string getWinCondition() override {return s.win_condition;}
 	virtual void setWinCondition(std::string wc) override {s.win_condition = wc;}
-<<<<<<< HEAD
-	virtual void nextWinCondition() override {
-		assert(false);
-	}  // not implemented - feel free to do so, if you need it.
-=======
 	virtual void nextWinCondition() override // not implemented - feel free to do so, if you need it
 	{
 		assert(false);
 	}
->>>>>>> 62e16dc7
 
 private:
 	GameSettings s;
