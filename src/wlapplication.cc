--- conflicted
+++ resolved
@@ -1447,17 +1447,10 @@
                              SinglePlayerGameSettingsProvider& sp,
                              const bool preconfigured,
                              bool* canceled) {
-<<<<<<< HEAD
 	MenuTarget code = MenuTarget::kNormalGame;
-	FullscreenMenuLaunchSPG lgm(fsmm, preconfigured ? &game : nullptr, &sp);
+	FullscreenMenuLaunchSPG lgm(fsmm, &sp, game, preconfigured);
 	code = lgm.run<MenuTarget>();
 	if (code == MenuTarget::kBack) {
-=======
-	FullscreenMenuBase::MenuTarget code = FullscreenMenuBase::MenuTarget::kNormalGame;
-	FullscreenMenuLaunchSPG lgm(&sp, game, preconfigured);
-	code = lgm.run<FullscreenMenuBase::MenuTarget>();
-	if (code == FullscreenMenuBase::MenuTarget::kBack) {
->>>>>>> d79d65d7
 		if (canceled) {
 			*canceled = true;
 		}
