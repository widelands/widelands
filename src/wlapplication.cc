/*
 * Copyright (C) 2006-2021 by the Widelands Development Team
 *
 * This program is free software; you can redistribute it and/or
 * modify it under the terms of the GNU General Public License
 * as published by the Free Software Foundation; either version 2
 * of the License, or (at your option) any later version.
 *
 * This program is distributed in the hope that it will be useful,
 * but WITHOUT ANY WARRANTY; without even the implied warranty of
 * MERCHANTABILITY or FITNESS FOR A PARTICULAR PURPOSE.  See the
 * GNU General Public License for more details.
 *
 * You should have received a copy of the GNU General Public License
 * along with this program; if not, write to the Free Software
 * Foundation, Inc., 51 Franklin Street, Fifth Floor, Boston, MA  02110-1301, USA.
 *
 */

#include "wlapplication.h"

#include <cassert>
#ifndef _WIN32
#include <csignal>
#endif
#include <cstdlib>
#include <iostream>
#include <memory>
#include <regex>

#include <SDL.h>
#include <SDL_ttf.h>
#ifdef __APPLE__
#include <mach-o/dyld.h>
#include <unistd.h>
#endif
#include <sys/stat.h>
#include <sys/types.h>

#include "base/i18n.h"
#include "base/log.h"
#include "base/random.h"
#include "base/time_string.h"
#include "base/wexception.h"
#include "build_info.h"
#include "config.h"
#include "editor/editorinteractive.h"
#include "editor/ui_menus/main_menu_random_map.h"
#include "graphic/default_resolution.h"
#include "graphic/font_handler.h"
#include "graphic/graphic.h"
#include "graphic/mouse_cursor.h"
#include "graphic/text/font_set.h"
#include "io/filesystem/disk_filesystem.h"
#include "io/filesystem/filesystem_exceptions.h"
#include "io/filesystem/layered_filesystem.h"
#include "logic/addons.h"
#include "logic/filesystem_constants.h"
#include "logic/game.h"
#include "logic/game_data_error.h"
#include "logic/game_settings.h"
#include "logic/map.h"
#include "logic/replay.h"
#include "logic/replay_game_controller.h"
#include "logic/single_player_game_controller.h"
#include "logic/single_player_game_settings_provider.h"
#include "map_io/map_loader.h"
#include "network/gameclient.h"
#include "network/gamehost.h"
#include "network/host_game_settings_provider.h"
#include "network/internet_gaming.h"
#include "sound/sound_handler.h"
#include "ui_basic/messagebox.h"
#include "ui_basic/progresswindow.h"
#include "ui_fsmenu/about.h"
#include "ui_fsmenu/launch_spg.h"
#include "ui_fsmenu/loadgame.h"
#include "ui_fsmenu/main.h"
#include "ui_fsmenu/mapselect.h"
#include "ui_fsmenu/options.h"
#include "wlapplication_messages.h"
#include "wlapplication_options.h"
#include "wui/interactive_player.h"
#include "wui/interactive_spectator.h"

namespace {

/**
 * Shut the hardware down: stop graphics mode, stop sound handler
 */
#ifndef _WIN32
void terminate(int) {
	// The logger can already be shut down, so we use cout
	std::cout
	   << "Waited 5 seconds to close audio. There are some problems here, so killing Widelands."
	      " Update your sound driver and/or SDL to fix this problem\n";
	raise(SIGKILL);
}
#endif

/**
 * Returns the widelands executable path.
 */
std::string get_executable_directory() {
	std::string executabledir;
#ifdef __APPLE__
	uint32_t buffersize = 0;
	_NSGetExecutablePath(nullptr, &buffersize);
	std::unique_ptr<char[]> buffer(new char[buffersize]);
	int32_t check = _NSGetExecutablePath(buffer.get(), &buffersize);
	if (check != 0) {
		throw wexception("could not find the path of the main executable");
	}
	executabledir = std::string(buffer.get());
	executabledir.resize(executabledir.rfind('/') + 1);
#endif
#ifdef __linux__
	char buffer[PATH_MAX];
	size_t size = readlink("/proc/self/exe", buffer, PATH_MAX);
	if (size <= 0) {
		throw wexception("could not find the path of the main executable");
	}
	executabledir = std::string(buffer, size);
	executabledir.resize(executabledir.rfind('/') + 1);
#endif
#ifdef _WIN32
	char filename[_MAX_PATH + 1] = {0};
	GetModuleFileName(nullptr, filename, MAX_PATH);
	executabledir = filename;
	executabledir = executabledir.substr(0, executabledir.rfind('\\'));
#endif
	log_info("Widelands executable directory: %s\n", executabledir.c_str());
	return executabledir;
}

bool is_absolute_path(const std::string& path) {
	std::regex re("^/|\\w:");
	return std::regex_search(path.c_str(), re);
}

// Returns the absolute path of 'path' which might be relative.
std::string absolute_path_if_not_windows(const std::string& path) {
#ifndef _WIN32
	char buffer[PATH_MAX];
	// https://pubs.opengroup.org/onlinepubs/009695399/functions/realpath.html
	char* rp = realpath(path.c_str(), buffer);
	log_info("Realpath: %s\n", rp);
	if (!rp) {
		throw wexception("Unable to get absolute path for %s", path.c_str());
	}
	return std::string(rp);
#else
	return path;
#endif
}

// On Mac OS, we bundle the shared libraries that Widelands needs directly in
// the executable directory. This is so that SDL_Image and SDL_Mixer can load
// them dynamically. Unfortunately, linking them statically has led to problems
// in the past.
//
// Changing LD_LIBRARY_PATH does not work, so we resort to the hack of chdir()
// in the directory so that dlopen() finds the library.
void changedir_on_mac() {
#ifdef __APPLE__
	chdir(get_executable_directory().c_str());
#endif
}

// Extracts a long from 'text' into 'val' returning true if all of the string
// was valid. If not, the content of 'val' is undefined.
bool to_long(const std::string& text, int64_t* val) {
	const char* start = text.c_str();
	char* end;
	*val = strtol(start, &end, 10);
	return *end == '\0';
}

// Extracts the creation date from 'path' which is expected to
// match "YYYY-MM-DD*". Returns false if no date could be extracted.
bool extract_creation_day(const std::string& path, tm* tfile) {
	const std::string filename = FileSystem::fs_filename(path.c_str());
	memset(tfile, 0, sizeof(tm));

	int64_t day, month, year;
	if (!to_long(filename.substr(8, 2), &day)) {
		return false;
	}
	if (!to_long(filename.substr(5, 2), &month)) {
		return false;
	}
	if (!to_long(filename.substr(0, 4), &year)) {
		return false;
	}

	tfile->tm_mday = day;
	tfile->tm_mon = month - 1;
	tfile->tm_year = year - 1900;
	return tfile;
}

// Returns true if 'filename' was autogenerated, i.e. if 'extract_creation_day'
// can return a date and it is old enough to be deleted.
bool is_autogenerated_and_expired(const std::string& filename,
                                  const double keep_time = kReplayKeepAroundTime) {
	tm tfile;
	if (!extract_creation_day(filename, &tfile)) {
		return false;
	}
	return std::difftime(time(nullptr), mktime(&tfile)) > keep_time;
}

}  // namespace

// Set up the homedir. Exit 1 if the homedir is illegal or the logger couldn't be initialized for
// Windows.
// Also sets the config directory. This defaults to $XDG_CONFIG_HOME/widelands/config on Unix.
// Defaults to homedir/config everywhere else, if homedir is set manually or if
// built without XDG-support.
void WLApplication::setup_homedir() {
	// Check if we have a command line override
	if (commandline_.count("homedir")) {
		// We don't have a destination dir for the logger yet
		std::cout << "Adding home directory: " << commandline_["homedir"].c_str() << std::endl;
		homedir_ = commandline_["homedir"];
#ifdef USE_XDG
		// This commandline option should probably also affect the
		// configuration file.
		userconfigdir_ = commandline_["homedir"];
#endif
		commandline_.erase("homedir");
	}

#ifdef REDIRECT_OUTPUT
	if (!redirect_output())
		redirect_output(homedir_);
#endif

	// If we don't have a home directory, we exit with an error
	if (homedir_.empty()) {
		std::cout << "Unable to start Widelands, because the given homedir is empty" << std::endl;
		delete g_fs;
		exit(1);
	} else {
		try {
			std::unique_ptr<FileSystem> home(new RealFSImpl(homedir_));
			home->ensure_directory_exists(".");
			g_fs->set_home_file_system(home.release());
		} catch (const std::exception& e) {
			std::cout
			   << "Unable to start Widelands, because we were unable to add the home directory: "
			   << e.what() << std::endl;
			delete g_fs;
			exit(1);
		}
#ifdef _WIN32
		// Initialize the logger for Windows. Exit on failure.
		if (!set_logging_dir(homedir_)) {
			delete g_fs;
			exit(1);
		}
#endif
		// Homedir is ready, so we can log normally from now on
		log_info("Set home directory: %s\n", homedir_.c_str());

		// Create directory structure
		g_fs->ensure_directory_exists("save");
		g_fs->ensure_directory_exists("replays");
		g_fs->ensure_directory_exists("maps/My_Maps");
		g_fs->ensure_directory_exists("maps/Downloaded");
	}

#ifdef USE_XDG
	set_config_directory(userconfigdir_);
#else
	set_config_directory(homedir_);
#endif

	i18n::set_homedir(homedir_);
}

WLApplication* WLApplication::the_singleton = nullptr;

/**
 * The main entry point for the WLApplication singleton.
 *
 * Regardless of circumstances, this will return the one and only valid
 * WLApplication object when called. If necessary, a new WLApplication instance
 * is created.
 *
 * While you \e can do the first call to this method without parameters, it does
 * not make much sense.
 *
 * \param argc The number of command line arguments
 * \param argv Array of command line arguments
 * \return An (always valid!) pointer to the WLApplication singleton
 */
// TODO(unknown): Return a reference - the return value is always valid anyway
WLApplication* WLApplication::get(int const argc, char const** argv) {
	if (the_singleton == nullptr) {
		the_singleton = new WLApplication(argc, argv);
	}
	return the_singleton;
}

/**
 * Initialize an instance of WLApplication.
 *
 * Exits with code 2 if the SDL/TTF system is not available.
 *
 * This constructor is protected \e on \e purpose !
 * Use WLApplication::get() instead and look at the class description.
 *
 * For easier access, we repackage argc/argv into an STL map here.
 * If you specify the same option more than once, only the last occurrence
 * is effective.
 *
 * \param argc The number of command line arguments
 * \param argv Array of command line arguments
 */
WLApplication::WLApplication(int const argc, char const* const* const argv)
   : commandline_(std::map<std::string, std::string>()),
     game_type_(GameType::kNone),
     mouse_swapped_(false),
     faking_middle_mouse_button_(false),
     mouse_position_(Vector2i::zero()),
     mouse_locked_(false),
     mouse_compensate_warp_(Vector2i::zero()),
     should_die_(false),
#ifdef _WIN32
     homedir_(FileSystem::get_homedir() + "\\.widelands"),
#elif defined USE_XDG
     // To enable backwards compatibility, the program name is passed with the
     // path.
     homedir_(FileSystem::get_userdatadir()),
     userconfigdir_(FileSystem::get_userconfigdir()),
#else
     homedir_(FileSystem::get_homedir() + "/.widelands"),
#endif
     redirected_stdio_(false),
     last_resolution_change_(0) {
	g_fs = new LayeredFileSystem();

	parse_commandline(argc, argv);  // throws ParameterError, handled by main.cc

	setup_homedir();
	init_settings();
	datadir_ = g_fs->canonicalize_name(datadir_);
	datadir_for_testing_ = g_fs->canonicalize_name(datadir_for_testing_);

	log_info("Adding directory: %s\n", datadir_.c_str());
	g_fs->add_file_system(&FileSystem::create(datadir_));

	if (!datadir_for_testing_.empty()) {
		log_info("Adding directory: %s\n", datadir_for_testing_.c_str());
		g_fs->add_file_system(&FileSystem::create(datadir_for_testing_));
	}

	init_language();  // search paths must already be set up
	changedir_on_mac();
	cleanup_replays();
	cleanup_ai_files();
	cleanup_temp_files();
	cleanup_temp_backups();

#if SDL_BYTEORDER == SDL_LIL_ENDIAN
	log_info("Byte order: little-endian\n");
#else
	log_info("Byte order: big-endian\n");
#endif

	// Start the SDL core
	if (SDL_Init(SDL_INIT_VIDEO) == -1) {
		// We sometimes run into a missing video driver in our CI environment, so we exit 0 to prevent
		// too frequent failures
		log_err("Failed to initialize SDL, no valid video driver: %s", SDL_GetError());
		exit(2);
	}

	g_gr = new Graphic();

	if (TTF_Init() == -1) {
		log_err("True Type library did not initialize: %s\n", TTF_GetError());
		exit(2);
	}

	UI::g_fh = UI::create_fonthandler(
	   g_image_cache, i18n::get_locale());  // This will create the fontset, so loading it first.

	g_gr->initialize(
	   get_config_bool("debug_gl_trace", false) ? Graphic::TraceGl::kYes : Graphic::TraceGl::kNo,
	   get_config_int("xres", kDefaultResolutionW), get_config_int("yres", kDefaultResolutionH),
	   get_config_bool("fullscreen", false), get_config_bool("maximized", false));

	g_mouse_cursor = new MouseCursor();
	g_mouse_cursor->initialize(get_config_bool("sdl_cursor", true));

	g_sh = new SoundHandler();

	g_sh->register_songs("music", "intro");
	g_sh->register_songs("music", "menu");
	g_sh->register_songs("music", "ingame");

	initialize_g_addons();

	// Register the click sound for UI::Panel.
	// We do it here to ensure that the sound handler has been created first, and we only want to
	// register it once.
	UI::Panel::register_click();

	set_input_grab(get_config_bool("inputgrab", false));

	// seed random number generator used for random tribe selection
	std::srand(time(nullptr));

	// Make sure we didn't forget to read any global option
	check_config_used();
}

/**
 * Shut down all subsystems in an orderly manner
 */
// TODO(unknown): Handle errors that happen here!
WLApplication::~WLApplication() {
	// Do use the opposite order of WLApplication::init()

	if (!g_gr->fullscreen() && !g_gr->maximized()) {
		set_config_int("xres", g_gr->get_xres());
		set_config_int("yres", g_gr->get_yres());
	}
	set_config_bool("maximized", g_gr->maximized());

	shutdown_hardware();
	shutdown_settings();

	assert(UI::g_fh);
	delete UI::g_fh;
	UI::g_fh = nullptr;

	TTF_Quit();  // TODO(unknown): not here

	delete g_fs;
	g_fs = nullptr;

	if (redirected_stdio_) {
		std::cout.flush();
		fclose(stdout);
		std::cerr.flush();
		fclose(stderr);
	}

	SDL_Quit();
}

void WLApplication::initialize_g_addons() {
	AddOns::g_addons.clear();
	if (g_fs->is_directory(kAddOnDir)) {
		std::set<std::string> found;
		for (std::string desired_addons = get_config_string("addons", ""); !desired_addons.empty();) {
			const size_t commapos = desired_addons.find(',');
			const std::string substring = desired_addons.substr(0, commapos);
			const size_t colonpos = desired_addons.find(':');
			if (colonpos == std::string::npos) {
				log_warn("Ignoring malformed add-ons config substring '%s'\n", substring.c_str());
			} else {
				const std::string name = substring.substr(0, colonpos);
				if (name.find(kAddOnExtension) != name.length() - kAddOnExtension.length()) {
					log_warn("Not loading add-on '%s' (wrong file name extension)\n", name.c_str());
				} else {
					std::string path(kAddOnDir);
					path += FileSystem::file_separator();
					path += name;
					if (g_fs->file_exists(path)) {
						try {
							found.insert(name);
							AddOns::g_addons.push_back(std::make_pair(
							   AddOns::preload_addon(name), substring.substr(colonpos) == ":true"));
						} catch (const std::exception& e) {
							log_warn("Not loading add-on '%s' (%s)", name.c_str(), e.what());
						}
					} else {
						log_warn("Not loading add-on '%s' (not found)\n", name.c_str());
					}
				}
			}
			if (commapos == std::string::npos) {
				break;
			}
			desired_addons = desired_addons.substr(commapos + 1);
		}
		for (const std::string& name : g_fs->list_directory(kAddOnDir)) {
			std::string addon_name(FileSystem::fs_filename(name.c_str()));
			if (!found.count(addon_name) &&
			    addon_name.find(kAddOnExtension) == addon_name.length() - kAddOnExtension.length()) {
				try {
					AddOns::g_addons.push_back(std::make_pair(AddOns::preload_addon(addon_name), false));
				} catch (const std::exception& e) {
					log_warn("Not loading add-on '%s' (%s)", addon_name.c_str(), e.what());
				}
			}
		}
	}
	AddOns::update_ui_theme(AddOns::UpdateThemeAction::kLoadFromConfig);
}

static void init_one_player_from_template(unsigned p,
                                          bool human,
                                          std::unique_ptr<GameSettingsProvider>& settings,
                                          Section& player_section,
                                          const Widelands::Map& map) {
	if (player_section.get_bool("closed", false)) {
		if (human) {
			throw wexception("Cannot close interactive player slot.");
		}
		settings->set_player_state(p, PlayerSettings::State::kClosed);
		return;  // No need to configure closed player
	} else if (human) {
		settings->set_player_state(p, PlayerSettings::State::kHuman);
	} else {
		std::string ai = player_section.get_string("ai", "normal");
		bool random = ai == "random";
		settings->set_player_ai(p, ai, random);
		settings->set_player_state(p, PlayerSettings::State::kComputer);
	}

	settings->set_player_team(p, player_section.get_natural("team", 0));
	if (player_section.has_val("playercolor")) {
		std::string colorstr = player_section.get_safe_string("playercolor");
		char* color;
		RGBColor result;
		result.r = std::strtol(colorstr.c_str(), &color, 10);
		++color;
		result.g = std::strtol(color, &color, 10);
		++color;
		result.b = std::strtol(color, &color, 10);
		settings->set_player_color(p, result);
	} else {
		settings->set_player_color(p, kPlayerColors[p]);
	}

	std::string tribe =
	   player_section.get_string("tribe", map.get_scenario_player_tribe(p + 1).c_str());
	settings->set_player_tribe(p, tribe, tribe.empty());
	tribe = settings->settings().players[p].tribe;

	const std::string& init_script_name = player_section.get_string("init", "headquarters.lua");
	std::string addon;
	if (FileSystem::filename_ext(init_script_name) == kAddOnExtension) {
		addon = kAddOnDir;
		addon += FileSystem::file_separator();
		addon += init_script_name;
		addon += FileSystem::file_separator();
		addon += tribe;
		addon += ".lua";
	}
	bool found_init = false;
	const Widelands::TribeBasicInfo t = settings->settings().get_tribeinfo(tribe);
	for (unsigned i = 0; i < t.initializations.size(); ++i) {
		if (addon.empty() ?
		       init_script_name == FileSystem::fs_filename(t.initializations[i].script.c_str()) :
		       addon == t.initializations[i].script) {
			settings->set_player_init(p, i);
			found_init = true;
			break;
		}
	}
	if (!found_init) {
		throw wexception(
		   "Invalid starting condition '%s' for player %d", init_script_name.c_str(), p + 1);
	}
}

void WLApplication::init_and_run_game_from_template() {
	AddOns::AddOnsGuard ag;

	Profile profile(filename_.c_str());
	Section& section = profile.get_safe_section("global");
	const bool multiplayer = section.get_bool("multiplayer", false);

	std::vector<AddOns::AddOnState> new_g_addons;
	for (std::string addons = section.get_string("addons", ""); !addons.empty();) {
		const size_t commapos = addons.find(',');
		std::string name;
		if (commapos == std::string::npos) {
			name = addons;
			addons = "";
		} else {
			name = addons.substr(0, commapos);
			addons = addons.substr(commapos + 1);
		}
		bool found = false;
		for (const auto& pair : AddOns::g_addons) {
			if (pair.first->internal_name == name) {
				found = true;
				new_g_addons.push_back(std::make_pair(pair.first, true));
				break;
			}
		}
		if (!found) {
			log_err("Add-on '%s' not found", name.c_str());
			return;
		}
	}
	AddOns::g_addons = new_g_addons;

	const int playernumber = section.get_natural("interactive_player", 1);
	if (playernumber == 0 && !multiplayer) {
		log_err("interactive_player must be > 0 for singleplayer games.");
		return;
	}

	std::unique_ptr<GameSettingsProvider> settings;
	std::unique_ptr<GameHost> host;
	if (multiplayer) {
		std::unique_ptr<GameController> ctrl(nullptr);
		host.reset(new GameHost(nullptr, ctrl, get_config_string("nickname", _("nobody")),
		                        Widelands::get_all_tribeinfos(nullptr), false));
		settings.reset(new HostGameSettingsProvider(host.get()));
	} else {
		settings.reset(new SinglePlayerGameSettingsProvider());
	}

	settings->set_peaceful_mode(section.get_bool("peaceful", false));
	settings->set_custom_starting_positions(section.get_bool("custom_starting_positions", false));

	{
		std::string wc_name = section.get_string("win_condition", "endless_game.lua");
		std::string script;
		if (FileSystem::filename_ext(wc_name) == kAddOnExtension) {
			script = kAddOnDir;
			script += FileSystem::file_separator();
			script += wc_name;
			script += FileSystem::file_separator();
			script += "init.lua";
		} else {
			script = "scripting/win_conditions/";
			script += wc_name;
		}
		settings->set_win_condition_script(script);
	}

	{
		const std::string mapfile = section.get_safe_string("map");
		Widelands::Map map;
		std::unique_ptr<Widelands::MapLoader> ml = map.get_correct_loader(mapfile);
		if (!ml) {
			log_err("Invalid map file '%s'", mapfile.c_str());
			return;
		}
		ml->preload_map(true, nullptr);
		const int nr_players = map.get_nrplayers();
		settings->set_scenario((map.scenario_types() & Widelands::Map::SP_SCENARIO) != 0);
		settings->set_map(map.get_name(), mapfile, map.get_background_theme(), map.get_background(),
		                  nr_players, false);
		settings->set_player_number(playernumber == 0 ? UserSettings::none() : playernumber - 1);
		for (int p = 0; p < nr_players; ++p) {
			std::string key = "player_";
			key += std::to_string(p + 1);
			bool human = p == playernumber - 1;
			try {
				init_one_player_from_template(
				   p, human, settings, profile.pull_section(key.c_str()), map);
			} catch (const WException& e) {
				log_err("%s", e.what());
				return;
			}
		}
	}

	if (!settings->can_launch()) {
		log_err("Inconsistent game setup configuration. Cannot launch.");
		return;
	}

	if (multiplayer) {
		host->run_direct();
		return;
	}

	Widelands::Game game;
	std::vector<std::string> tipstexts{"general_game", "singleplayer"};
	if (settings->has_players_tribe()) {
		tipstexts.push_back(settings->get_players_tribe());
	}
	game.create_loader_ui(
	   tipstexts, true, settings->settings().map_theme, settings->settings().map_background);
	Notifications::publish(UI::NoteLoadingMessage(_("Preparing game…")));

	game.set_ibase(new InteractivePlayer(game, get_config_section(), playernumber, false));

	SinglePlayerGameController ctrl(game, true, playernumber);
	game.set_game_controller(&ctrl);
	game.init_newgame(settings->settings());
	try {
		game.run(Widelands::Game::StartGameType::kMap, "", false, "single_player");
	} catch (const Widelands::GameDataError& e) {
		log_err("Game not started: Game data error: %s\n", e.what());
	} catch (const std::exception& e) {
		log_err("Fatal exception: %s\n", e.what());
		emergency_save(nullptr, game, e.what());
	}
}

/**
 * The main loop. Plain and Simple.
 */
// TODO(unknown): Refactor the whole mainloop out of class \ref UI::Panel into here.
// In the future: push the first event on the event queue, then keep
// dispatching events until it is time to quit.
void WLApplication::run() {
	if (game_type_ == GameType::kEditor) {
		g_sh->change_music("ingame");
		if (filename_.empty()) {
			EditorInteractive::run_editor(nullptr, EditorInteractive::Init::kDefault);
		} else {
			EditorInteractive::run_editor(
			   nullptr, EditorInteractive::Init::kLoadMapDirectly, filename_, script_to_run_);
		}
	} else if (game_type_ == GameType::kReplay || game_type_ == GameType::kLoadGame) {
		Widelands::Game game;
		std::string title, message;
		try {
			if (game_type_ == GameType::kReplay) {
				std::string map_theme, map_bg;
				game.create_loader_ui({"general_game"}, true, map_theme, map_bg);
				game.set_ibase(new InteractiveSpectator(game, get_config_section()));
				game.set_write_replay(false);
				ReplayGameController rgc(game, filename_);
				game.save_handler().set_allow_saving(false);
				game.run(Widelands::Game::StartGameType::kSaveGame, "", true, "replay");
			} else {
				game.set_ai_training_mode(get_config_bool("ai_training", false));
				game.run_load_game(filename_, script_to_run_);
			}
		} catch (const Widelands::GameDataError& e) {
			message = (boost::format(_("Widelands could not load the file \"%s\". The file format "
			                           "seems to be incompatible.")) %
			           filename_.c_str())
			             .str();
			message = message + "\n\n" + _("Error message:") + "\n" + e.what();
			title = _("Game data error");
		} catch (const FileNotFoundError& e) {
			message =
			   (boost::format(_("Widelands could not find the file \"%s\".")) % filename_.c_str())
			      .str();
			message = message + "\n\n" + _("Error message:") + "\n" + e.what();
			title = _("File system error");
		} catch (const std::exception& e) {
			emergency_save(nullptr, game, e.what());
			message = e.what();
			title = _("Error message:");
		}
		if (!message.empty()) {
			g_sh->change_music("menu");
			FsMenu::MainMenu m(true);
			m.show_messagebox(title, message);
			log_err("%s\n", message.c_str());
			m.run<int>();
		}
	} else if (game_type_ == GameType::kScenario) {
		Widelands::Game game;
		try {
			game.run_splayer_scenario_direct(filename_, script_to_run_);
		} catch (const Widelands::GameDataError& e) {
			log_err("Scenario not started: Game data error: %s\n", e.what());
		} catch (const std::exception& e) {
			log_err("Fatal exception: %s\n", e.what());
			emergency_save(nullptr, game, e.what());
		}
	} else if (game_type_ == GameType::kFromTemplate) {
		init_and_run_game_from_template();
	} else {
		g_sh->change_music("intro");

		g_sh->change_music("menu", 1000);

		FsMenu::MainMenu m;
		m.run<int>();
	}

	g_sh->stop_music(500);
}

/**
 * Get an event from the SDL queue, just like SDL_PollEvent.
 *
 * \param ev the retrieved event will be put here
 *
 * \return true if an event was returned inside ev, false otherwise
 */
bool WLApplication::poll_event(SDL_Event& ev) {
	if (!SDL_PollEvent(&ev)) {
		return false;
	}

	// We edit mouse motion events in here, so that
	// differences caused by GrabInput or mouse speed
	// settings are invisible to the rest of the code
	switch (ev.type) {
	case SDL_MOUSEMOTION:
		ev.motion.xrel += mouse_compensate_warp_.x;
		ev.motion.yrel += mouse_compensate_warp_.y;
		mouse_compensate_warp_ = Vector2i::zero();

		if (mouse_locked_) {
			warp_mouse(mouse_position_);

			ev.motion.x = mouse_position_.x;
			ev.motion.y = mouse_position_.y;
		}
		break;

	case SDL_USEREVENT: {
		if (ev.user.code == CHANGE_MUSIC) {
			/* Notofication from the SoundHandler that a song has finished playing.
			 * Usually, another song from the same songset will be started.
			 * There is a special case for the intro screen's music: only one song will be
			 * played. If the user has not clicked the mouse or pressed escape when the song
			 * finishes, Widelands will automatically go on to the main menu.
			 */
			assert(!SoundHandler::is_backend_disabled());
			if (g_sh->current_songset() == "intro") {
				// Special case for splashscreen: there, only one song is ever played
				SDL_Event new_event;
				new_event.type = SDL_KEYDOWN;
				new_event.key.state = SDL_PRESSED;
				new_event.key.keysym.sym = SDLK_ESCAPE;
				SDL_PushEvent(&new_event);
			} else {
				g_sh->change_music();
			}
		}
	} break;

	default:
		break;
	}
	return true;
}

bool WLApplication::handle_key(bool down, const SDL_Keycode& keycode, const int modifiers) {
	if (!down) {
		return false;
	}

	if (matches_shortcut(KeyboardShortcut::kCommonScreenshot, keycode, modifiers)) {
		if (g_fs->disk_space() < kMinimumDiskSpace) {
			log_warn("Omitting screenshot because diskspace is lower than %lluMB\n",
			         kMinimumDiskSpace / (1000 * 1000));
		} else {
			g_fs->ensure_directory_exists(kScreenshotsDir);
			for (uint32_t nr = 0; nr < 10000; ++nr) {
				const std::string filename =
				   (boost::format("%s/shot%04u.png") % kScreenshotsDir % nr).str();
				if (g_fs->file_exists(filename)) {
					continue;
				}
				g_gr->screenshot(filename);
				return true;
			}
			log_warn("Omitting screenshot because 10000 screenshots are already present");
		}
		return true;
	}

	if (matches_shortcut(KeyboardShortcut::kCommonFullscreen, keycode, modifiers)) {
		const uint32_t time = SDL_GetTicks();
		if ((time - last_resolution_change_ > 250)) {
			last_resolution_change_ = time;
			const bool value = !g_gr->fullscreen();
			g_gr->set_fullscreen(value);
			set_config_bool("fullscreen", value);
		}
		return true;
	}

	return false;
}

void WLApplication::handle_input(InputCallback const* cb) {
	// Container for keyboard events using the Alt key.
	// <sym, mod>, type.
	std::map<std::pair<SDL_Keycode, uint16_t>, unsigned> alt_events;

	SDL_Event ev;
	while (poll_event(ev)) {
		switch (ev.type) {
		case SDL_KEYUP:
		case SDL_KEYDOWN: {
			bool handled = false;
			// Workaround for duplicate triggering of the Alt key in Ubuntu:
			// Don't accept the same key twice, so we use a map to squash them and handle them later.
			if (ev.key.keysym.mod & KMOD_ALT) {
				alt_events.insert(
				   std::make_pair(std::make_pair(ev.key.keysym.sym, ev.key.keysym.mod), ev.type));
				handled = true;
			}
			if (!handled && cb && cb->key) {
				handled = cb->key(ev.type == SDL_KEYDOWN, ev.key.keysym);
			}
			if (!handled) {
				handle_key(ev.type == SDL_KEYDOWN, ev.key.keysym.sym, ev.key.keysym.mod);
			}
		} break;

		case SDL_TEXTINPUT:
			if (cb && cb->textinput) {
				cb->textinput(ev.text.text);
			}
			break;
		case SDL_MOUSEBUTTONDOWN:
		case SDL_MOUSEBUTTONUP:
			handle_mousebutton(ev, cb);
			break;
		case SDL_MOUSEWHEEL:
			if (cb && cb->mouse_wheel) {
				cb->mouse_wheel(ev.wheel.which, ev.wheel.x, ev.wheel.y);
			}
			break;
		case SDL_MOUSEMOTION:
			mouse_position_ = Vector2i(ev.motion.x, ev.motion.y);

			if ((ev.motion.xrel || ev.motion.yrel) && cb && cb->mouse_move) {
				cb->mouse_move(
				   ev.motion.state, ev.motion.x, ev.motion.y, ev.motion.xrel, ev.motion.yrel);
			}
			break;
		case SDL_WINDOWEVENT:
			switch (ev.window.event) {
			case SDL_WINDOWEVENT_RESIZED:
				// Do not save the new size to config at this point to avoid saving sizes that
				// result from maximization etc. Save at shutdown instead.
				if (!g_gr->fullscreen()) {
					g_gr->change_resolution(ev.window.data1, ev.window.data2, false);
				}
				break;
			case SDL_WINDOWEVENT_MAXIMIZED:
				set_config_bool("maximized", true);
				break;
			case SDL_WINDOWEVENT_RESTORED:
				set_config_bool("maximized", g_gr->maximized());
				break;
			}
			break;
		case SDL_QUIT:
			should_die_ = true;
			break;
		default:;
		}
	}

	// Now constructing the events for the Alt key from the container and handling them.
	for (const auto& event : alt_events) {
		ev.type = event.second;
		ev.key.keysym.sym = event.first.first;
		ev.key.keysym.mod = event.first.second;
		bool handled = false;
		if (cb && cb->key) {
			handled = cb->key(ev.type == SDL_KEYDOWN, ev.key.keysym);
		}
		if (!handled) {
			handle_key(ev.type == SDL_KEYDOWN, ev.key.keysym.sym, ev.key.keysym.mod);
		}
	}
}

/*
 * Capsule repetitive code for mouse buttons
 */
void WLApplication::handle_mousebutton(SDL_Event& ev, InputCallback const* cb) {
	if (mouse_swapped_) {
		switch (ev.button.button) {
		case SDL_BUTTON_LEFT:
			ev.button.button = SDL_BUTTON_RIGHT;
			break;
		case SDL_BUTTON_RIGHT:
			ev.button.button = SDL_BUTTON_LEFT;
			break;
		default:
			break;
		}
	}

#ifdef __APPLE__
	//  On Mac, SDL does middle mouse button emulation (alt+left). This
	//  interferes with the editor, which is using alt+left click for
	//  third tool. So if we ever see a middle mouse button on Mac,
	//  check if any ALT Key is pressed and if, treat it like a left
	//  mouse button.
	if (ev.button.button == SDL_BUTTON_MIDDLE &&
	    (get_key_state(SDL_SCANCODE_LALT) || get_key_state(SDL_SCANCODE_RALT))) {
		ev.button.button = SDL_BUTTON_LEFT;
		faking_middle_mouse_button_ = true;
	}
#endif

	if (ev.type == SDL_MOUSEBUTTONDOWN && cb && cb->mouse_press) {
		cb->mouse_press(ev.button.button, ev.button.x, ev.button.y);
	} else if (ev.type == SDL_MOUSEBUTTONUP) {
		if (cb && cb->mouse_release) {
			if (ev.button.button == SDL_BUTTON_MIDDLE && faking_middle_mouse_button_) {
				cb->mouse_release(SDL_BUTTON_LEFT, ev.button.x, ev.button.y);
				faking_middle_mouse_button_ = false;
			}
			cb->mouse_release(ev.button.button, ev.button.x, ev.button.y);
		}
	}
}

/// Instantaneously move the mouse cursor without creating a motion event.
///
/// SDL_WarpMouseInWindow() *will* create a mousemotion event, which we do not want.
/// As a workaround, we store the delta in mouse_compensate_warp_ and use that to
/// eliminate the motion event in poll_event()
///
/// \param position The new mouse position
void WLApplication::warp_mouse(const Vector2i position) {
	mouse_position_ = position;

	Vector2i cur_position = Vector2i::zero();
	SDL_GetMouseState(&cur_position.x, &cur_position.y);
	if (cur_position != position) {
		mouse_compensate_warp_ += cur_position - position;
		SDL_Window* sdl_window = g_gr->get_sdlwindow();
		if (sdl_window) {
			SDL_WarpMouseInWindow(sdl_window, position.x, position.y);
		}
	}
}

/**
 * Changes input grab mode.
 *
 * This makes sure that the mouse cannot leave our window (and also that we get
 * mouse/keyboard input nearly unmodified, but we don't really care about that).
 *
 * \note This also cuts out any mouse-speed modifications that a generous window
 * manager might be doing.
 */
void WLApplication::set_input_grab(bool grab) {
	if (!g_gr) {
		return;
	}
	SDL_Window* sdl_window = g_gr->get_sdlwindow();
	if (grab) {
		if (sdl_window) {
			SDL_SetWindowGrab(sdl_window, SDL_TRUE);
		}
	} else {
		if (sdl_window) {
			SDL_SetWindowGrab(sdl_window, SDL_FALSE);
		}
		warp_mouse(mouse_position_);  // TODO(unknown): is this redundant?
	}
}

void WLApplication::set_mouse_lock(const bool locked) {
	mouse_locked_ = locked;

	// If we use the SDL cursor then it needs to be hidden when locked
	// otherwise it'll jerk around which looks ugly
	if (g_mouse_cursor->is_using_sdl()) {
		g_mouse_cursor->set_visible(!mouse_locked_);
	}
}

/**
 * Read the config file, parse the commandline and give all other internal
 * parameters sensible default values
 */
bool WLApplication::init_settings() {

	// Read in the configuration file
	read_config();

	// Then parse the commandline - overwrites conffile settings
	handle_commandline_parameters();

	set_mouse_swap(get_config_bool("swapmouse", false));

<<<<<<< HEAD
	// TODO(unknown): KLUDGE!
	// Without this the following config options get dropped by check_used().
	// Profile needs support for a Syntax definition to solve this in a
	// sensible way

	// Some of the options listed here are documented in wlapplication_messages.cc
	get_config_bool("ai_training", false);
	get_config_bool("auto_roadbuild_mode", false);
	get_config_bool("auto_speed", false);
	get_config_bool("dock_windows_to_edges", false);
	get_config_bool("fullscreen", false);
	get_config_bool("maximized", false);
	get_config_bool("sdl_cursor", true);
	get_config_bool("snap_windows_only_when_overlapping", false);
	get_config_bool("animate_map_panning", false);
	get_config_bool("write_syncstreams", false);
	get_config_bool("nozip", false);
	get_config_string("theme", "");
	get_config_int("xres", 0);
	get_config_int("yres", 0);
	get_config_int("border_snap_distance", 0);
	get_config_int("maxfps", 0);
	get_config_int("panel_snap_distance", 0);
	get_config_int("autosave", 0);
	get_config_int("rolling_autosave", 0);
	get_config_string("language", "");
	get_config_string("metaserver", "");
	get_config_natural("metaserverport", 0);
	get_config_string("addon_server", "");
	// Undocumented on command line, appears in game options
	get_config_bool("single_watchwin", false);
	get_config_bool("ctrl_zoom", false);
	get_config_bool("game_clock", true);
	get_config_int("toolbar_pos", 0);
	get_config_bool("numpad_diagonalscrolling", false);
	get_config_bool("edge_scrolling", false);
	get_config_bool("invert_movement", false);
	get_config_bool("tooltip_accessibility_mode", false);
#if 0  // TODO(Nordfriese): Re-add training wheels code after v1.0
	get_config_bool("training_wheels", true);
#endif
	get_config_bool("inputgrab", false);
	get_config_bool("transparent_chat", false);
	get_config_int("display_flags", InteractiveBase::kDefaultDisplayFlags);
	// Undocumented. Unique ID used to allow the metaserver to recognize players
	get_config_string("uuid", "");
	// Undocumented, appears in online login box
	// Whether the used metaserver login is for a registered user
	get_config_string("registered", "");
	// Undocumented, appears in online login box and LAN lobby
	// The nickname used for LAN and online games
	get_config_string("nickname", "");
	// Undocumented, appears in online login box. The hashed password for online logins
	get_config_string("password_sha1", "");
	// Undocumented, appears in online login box. Whether to automatically use the stored login
	get_config_string("auto_log", "");
	// Undocumented, appears in LAN lobby. The last host connected to
	get_config_string("lasthost", "");
	// Undocumented, appears in online lobby. The name of the last hosted game
	get_config_string("servername", "");
	// Undocumented, appears in editor. Name of map author
	get_config_string("realname", "");
	// Undocumented, checkbox appears on "Watch Replay" screen
	get_config_bool("display_replay_filenames", false);
	get_config_bool("editor_player_menu_warn_too_many_players", false);
	get_config_string("addons", "");
	// Undocumented, on command line, appears in game options
	get_config_bool("sound", "enable_ambient", true);
	get_config_bool("sound", "enable_chat", true);
	get_config_bool("sound", "enable_message", true);
	get_config_bool("sound", "enable_music", true);
	get_config_bool("sound", "enable_ui", true);
	get_config_int("sound", "volume_ambient", 128);
	get_config_int("sound", "volume_chat", 128);
	get_config_int("sound", "volume_message", 128);
	get_config_int("sound", "volume_music", 64);
	get_config_int("sound", "volume_ui", 128);
=======
	// Without this the config options get dropped by check_used().
	for (const std::string& conf : get_all_parameters()) {
		get_config_string(conf, "");
	}

>>>>>>> 99258816
	// Keyboard shortcuts
	init_shortcuts();

	int64_t last_start = get_config_int("last_start", 0);
	int64_t now = time(nullptr);
	if (last_start + 12 * 60 * 60 < now || get_config_string("uuid", "").empty()) {
		// First start of the game or not started for 12 hours. Create a (new) UUID.
		// For the use of the UUID, see network/internet_gaming_protocol.h
		set_config_string("uuid", generate_random_uuid());
	}
	set_config_int("last_start", now);

	// Save configuration now. Otherwise, the UUID is not saved
	// when the game crashes, losing part of its advantage
	write_config();

	return true;
}

/**
 * Initialize language settings
 */
void WLApplication::init_language() {
	// Set the locale dir
	if (!localedir_.empty()) {
		i18n::set_localedir(g_fs->canonicalize_name(localedir_));
	} else {
		i18n::set_localedir(g_fs->canonicalize_name(datadir_ + "/locale"));
	}

	// If locale dir is not a directory, barf. We can handle it not being there tough.
	if (g_fs->file_exists(i18n::get_localedir()) && !g_fs->is_directory(i18n::get_localedir())) {
		SDL_ShowSimpleMessageBox(
		   SDL_MESSAGEBOX_ERROR, "'locale' directory not valid",
		   std::string(i18n::get_localedir() + "\nis not a directory. Please fix this.").c_str(),
		   nullptr);
		log_err("%s is not a directory. Please fix this.\n", i18n::get_localedir().c_str());
		exit(1);
	}

	if (!g_fs->is_directory(i18n::get_localedir()) ||
	    g_fs->list_directory(i18n::get_localedir()).empty()) {
		log_warn("No locale translations found in %s\n", i18n::get_localedir().c_str());
	}

	// Initialize locale and grab "widelands" textdomain
	i18n::init_locale();
	i18n::grab_textdomain("widelands", i18n::get_localedir().c_str());

	// Set locale corresponding to selected language
	std::string language = get_config_string("language", "");
	i18n::set_locale(language);
}

/**
 * Remember the last settings: write them into the config file
 */
void WLApplication::shutdown_settings() {
	// To be proper, release our textdomain
	i18n::release_textdomain();
	write_config();
}

void WLApplication::shutdown_hardware() {
	delete g_mouse_cursor;
	g_mouse_cursor = nullptr;

	delete g_gr;
	g_gr = nullptr;

// SOUND can lock up with buggy SDL/drivers. we try to do the right thing
// but if it doesn't happen we will kill widelands anyway in 5 seconds.
#ifndef _WIN32
	signal(SIGALRM, terminate);
	// TODO(GunChleoc): alarm is a POSIX function. If we found a Windows equivalent, we could call
	// terminate in Windows as well.
	alarm(5);
#endif

	delete g_sh;
	g_sh = nullptr;

	SDL_QuitSubSystem(SDL_INIT_TIMER | SDL_INIT_VIDEO | SDL_INIT_JOYSTICK);
}

/**
 * Parse the commandline and translate the options into name/value pairs
 *
 * The format for commandline parameters is --paramname[=value], that means:
 * \li starts with "--", i.e. all parameters are "long options"
 * \li arguments are passed with "="
 *
 * \param argc The number of command line arguments
 * \param argv Array of command line arguments
 */
void WLApplication::parse_commandline(int const argc, char const* const* const argv) {
	for (int i = 1; i < argc; ++i) {
		std::string opt = argv[i];
		std::string value;

		if (!opt.compare(0, 5, "-psn_")) {
			// Mac OS passes this on the commandline when launched from finder.
			// SDL1 removed it for us (apparently), but SDL2 does no longer, so we
			// have to do this ourselves.
			continue;
		}

		// Are we looking at an option at all?
		if (opt.size() < 2 || opt.compare(0, 2, "--")) {
			if (argc == 2) {
				// Special case of opening a savegame or replay from file browser
				if (opt.size() > kSavegameExtension.size() &&
				    0 == opt.compare(opt.size() - kSavegameExtension.size(), kSavegameExtension.size(),
				                     kSavegameExtension)) {
					commandline_["loadgame"] = opt;
					continue;
				} else if (opt.size() > kReplayExtension.size() &&
				           0 == opt.compare(opt.size() - kReplayExtension.size(),
				                            kReplayExtension.size(), kReplayExtension)) {
					commandline_["replay"] = opt;
					continue;
				}
			}
			commandline_["error"] = opt;
			break;
		} else {
			opt.erase(0, 2);  //  yes. remove the leading "--", just for cosmetics
		}

		// Look if this option has a value
		std::string::size_type const pos = opt.find('=');

		if (pos == std::string::npos) {  //  if no equals sign found
			value = "";
		} else {
			// Extract option value
			value = opt.substr(pos + 1);

			// Remove value from option name
			opt.erase(pos, opt.size() - pos);
		}

		commandline_[opt] = value;
	}
}

/**
 * Parse the command line given in commandline_
 *
 * \throw a ParameterError if there were errors during parsing \e or if "--help"
 */
void WLApplication::handle_commandline_parameters() {
	auto throw_empty_value = [](const std::string& opt) {
		throw ParameterError(
		   CmdLineVerbosity::None,
		   (boost::format(_("Empty value of command line parameter: %s")) % opt).str());
	};

	auto throw_exclusive = [](const std::string& opt) {
		throw ParameterError(
		   CmdLineVerbosity::None,
		   (boost::format(_("%s can not be combined with other actions")) % opt).str());
	};

	if (commandline_.count("nosound")) {
		SoundHandler::disable_backend();
		commandline_.erase("nosound");
	}
	if (commandline_.count("fail-on-lua-error")) {
		g_fail_on_lua_error = true;
		commandline_.erase("fail-on-lua-error");
	}
	if (commandline_.count("nozip")) {
		set_config_bool("nozip", true);
		commandline_.erase("nozip");
	}
	if (commandline_.count("localedir")) {
		localedir_ = commandline_["localedir"];
		commandline_.erase("localedir");
	}
	if (commandline_.count("datadir")) {
		datadir_ = commandline_["datadir"];
		commandline_.erase("datadir");
	} else {
		if (is_absolute_path(INSTALL_DATADIR)) {
			// Absolute install dir has precedence
			datadir_ = INSTALL_DATADIR;
		} else {
			datadir_ = get_executable_directory() + FileSystem::file_separator() + INSTALL_DATADIR;
#ifdef USE_XDG
			// Overwrite relative dir with first folder found in XDG_DATA_DIRS
			for (const auto& datadir : FileSystem::get_xdgdatadirs()) {
				RealFSImpl dir(datadir);
				if (dir.is_directory(datadir + "/widelands")) {
					datadir_ = datadir + "/widelands";
					break;
				}
			}
#endif
		}
	}
	if (!is_absolute_path(datadir_)) {
		try {
			datadir_ = absolute_path_if_not_windows(FileSystem::get_working_directory() +
			                                        FileSystem::file_separator() + datadir_);
		} catch (const WException& e) {
			log_err("Error parsing datadir: %s\n", e.what());
			exit(1);
		}
	}

	if (commandline_.count("language")) {
		const std::string& lang = commandline_["language"];
		if (!lang.empty()) {
			set_config_string("language", lang);
		} else {
			init_language();
			throw_empty_value("--language");
		}
	}
	init_language();  // do this now to have translated command line help
	fill_parameter_vector();

	if (commandline_.count("error")) {
		throw ParameterError(
		   CmdLineVerbosity::Normal,
		   (boost::format(_("Unknown command line parameter: %s\nMaybe a '=' is missing?")) %
		    commandline_["error"])
		      .str());
	}

	if (commandline_.count("datadir_for_testing")) {
		datadir_for_testing_ = commandline_["datadir_for_testing"];
		commandline_.erase("datadir_for_testing");
	}

	if (commandline_.count("verbose")) {
		g_verbose = true;
		commandline_.erase("verbose");
	}

	if (commandline_.count("editor")) {
		filename_ = commandline_["editor"];
		if (!filename_.empty() && *filename_.rbegin() == '/') {
			filename_.erase(filename_.size() - 1);
		}
		game_type_ = GameType::kEditor;
		commandline_.erase("editor");
	}

	if (commandline_.count("replay")) {
		if (game_type_ != GameType::kNone) {
			throw_exclusive("replay");
		}
		filename_ = commandline_["replay"];
		if (filename_.empty()) {
			throw_empty_value("--replay");
		}
		if (*filename_.rbegin() == '/') {
			filename_.erase(filename_.size() - 1);
		}
		game_type_ = GameType::kReplay;
		commandline_.erase("replay");
	}

	if (commandline_.count("new_game_from_template")) {
		if (game_type_ != GameType::kNone) {
		}
		filename_ = commandline_["new_game_from_template"];
		if (filename_.empty()) {
			throw_empty_value("--new_game_from_template");
		}
		game_type_ = GameType::kFromTemplate;
		commandline_.erase("new_game_from_template");
	}

	if (commandline_.count("loadgame")) {
		if (game_type_ != GameType::kNone) {
			throw_exclusive("loadgame");
		}
		filename_ = commandline_["loadgame"];
		if (filename_.empty()) {
			throw_empty_value("--loadgame");
		}
		if (*filename_.rbegin() == '/') {
			filename_.erase(filename_.size() - 1);
		}
		game_type_ = GameType::kLoadGame;
		commandline_.erase("loadgame");
	}

	if (commandline_.count("scenario")) {
		if (game_type_ != GameType::kNone) {
			throw_exclusive("scenario");
		}
		filename_ = commandline_["scenario"];
		if (filename_.empty()) {
			throw_empty_value("--scenario");
		}
		if (*filename_.rbegin() == '/') {
			filename_.erase(filename_.size() - 1);
		}
		game_type_ = GameType::kScenario;
		commandline_.erase("scenario");
	}
	if (commandline_.count("script")) {
		script_to_run_ = commandline_["script"];
		if (script_to_run_.empty()) {
			throw_empty_value("--script");
		}
		if (*script_to_run_.rbegin() == '/') {
			script_to_run_.erase(script_to_run_.size() - 1);
		}
		commandline_.erase("script");
	}

	// Following is used for training of AI
	if (commandline_.count("ai_training")) {
		set_config_bool("ai_training", true);
		commandline_.erase("ai_training");
	} else {
		set_config_bool("ai_training", false);
	}

	if (commandline_.count("auto_speed")) {
		set_config_bool("auto_speed", true);
		commandline_.erase("auto_speed");
	} else {
		set_config_bool("auto_speed", false);
	}

	if (commandline_.count("version")) {
		throw ParameterError(CmdLineVerbosity::None);  // No message on purpose
	}

	if (commandline_.count("help-all")) {
		throw ParameterError(CmdLineVerbosity::All);  // No message on purpose
	}

	if (commandline_.count("help")) {
		throw ParameterError(CmdLineVerbosity::Normal);  // No message on purpose
	}

	// Override maximized and fullscreen settings for window options
	uint8_t exclusives = commandline_.count("xres") + commandline_.count("yres") +
	                     2 * commandline_.count("maximized") + 2 * commandline_.count("fullscreen");
	if (exclusives > 2) {
		throw ParameterError(CmdLineVerbosity::None,
		                     _("--xres/--yres, --maximized and --fullscreen can not be combined"));
	} else if (exclusives > 0) {
		set_config_bool("maximized", false);
		set_config_bool("fullscreen", false);
	}

	// If it hasn't been handled yet it's probably an attempt to
	// override a conffile setting
	for (const auto& pair : commandline_) {
		if (is_parameter(pair.first)) {
			if (!pair.second.empty()) {
				set_config_string(pair.first, pair.second);
			} else {
				throw_empty_value(pair.first);
			}
		} else {
			throw ParameterError(
			   CmdLineVerbosity::Normal,
			   (boost::format(_("Unknown command line parameter: %s")) % pair.first).str());
		}
	}
}

/**
 * Try to save the game instance if possible
 */
void WLApplication::emergency_save(UI::Panel* panel,
                                   Widelands::Game& game,
                                   const std::string& error,
                                   const uint8_t playernumber,
                                   const bool replace_ctrl,
                                   const bool ask_for_bug_report) {
	log_err("##############################\n"
	        "  FATAL EXCEPTION: %s\n"
	        "##############################\n",
	        error.c_str());
	if (ask_for_bug_report) {
		log_err("  Please report this problem to help us improve Widelands.\n"
		        "  You will find related messages in the standard output (stdout.txt on Windows).\n"
		        "  You are using build %s (%s).\n"
		        "  Please add this information to your report.\n",
		        build_id().c_str(), build_type().c_str());
	}
	log_err("  If desired, Widelands attempts to create an emergency savegame.\n"
	        "  It is often – though not always – possible to load it and continue playing.\n"
	        "##############################");
	if (!game.is_loaded()) {
		if (!ask_for_bug_report) {
			return;
		}
		UI::WLMessageBox m(
		   panel, UI::WindowStyle::kFsMenu, _("Error"),
		   (boost::format(
		       _("An error has occured. The error message is:\n\n%1$s\n\nPlease report "
		         "this problem to help us improve Widelands. You will find related messages in the "
		         "standard output (stdout.txt on Windows). You are using build %2$s "
		         "(%3$s).\nPlease add this information to your report.")) %
		    error % build_id() % build_type())
		      .str(),
		   UI::WLMessageBox::MBoxType::kOk);
		m.run<UI::Panel::Returncodes>();
		return;
	}

	if (panel) {
		UI::WLMessageBox m(
		   panel, UI::WindowStyle::kFsMenu,
		   ask_for_bug_report ? _("Unexpected error during the game") : _("Game ended unexpectedly"),
		   ask_for_bug_report ?
		      (boost::format(_(
		          "An error occured during the game. The error message is:\n\n%1$s\n\nPlease report "
		          "this problem to help us improve Widelands. You will find related messages in the "
		          "standard output (stdout.txt on Windows). You are using build %2$s "
		          "(%3$s).\n\nPlease add this information to your report.\n\nWould you like "
		          "Widelands "
		          "to attempt to create an emergency savegame? It is often – though not always – "
		          "possible to load it and continue playing.")) %
		       error % build_id() % build_type())
		         .str() :
		      (boost::format(
		          _("The game ended unexpectedly for the following reason:\n\n%s\n\nWould you like "
		            "Widelands to attempt to create an emergency savegame? It is often – though not "
		            "always – possible to load it and continue playing.")) %
		       error)
		         .str(),
		   UI::WLMessageBox::MBoxType::kOkCancel);
		if (m.run<UI::Panel::Returncodes>() != UI::Panel::Returncodes::kOk) {
			return;
		}
	}

	try {
		std::unique_ptr<GameController> ctrl(
		   new SinglePlayerGameController(game, true, playernumber));
		if (replace_ctrl) {
			game.set_game_controller(ctrl.get());
		}

		SaveHandler& save_handler = game.save_handler();
		std::string e;
		if (!save_handler.save_game(
		       game, save_handler.create_file_name(kSaveDir, timestring()), &e)) {
			throw wexception("Save handler returned error: %s", e.c_str());
		}
	} catch (const std::exception& e) {
		log_err("Emergency save failed because: %s", e.what());
		if (panel) {
			UI::WLMessageBox m(
			   panel, UI::WindowStyle::kFsMenu, _("Emergency save failed"),
			   (boost::format(_("We are sorry, but Widelands was unable to create an emergency "
			                    "savegame for the following reason:\n\n%s")) %
			    e.what())
			      .str(),
			   UI::WLMessageBox::MBoxType::kOk);
			m.run<UI::Panel::Returncodes>();
		}
	}
}

/**
 * Delete old syncstream (.wss) files in the replay directory on startup
 * Delete old replay files on startup
 */
void WLApplication::cleanup_replays() {
	for (const std::string& filename : g_fs->filter_directory(kReplayDir, [](const std::string& fn) {
		     return boost::ends_with(
		        fn, (boost::format("%s%s") % kReplayExtension % kSyncstreamExtension).str());
	     })) {
		if (is_autogenerated_and_expired(filename, kReplayKeepAroundTime)) {
			log_info("Delete syncstream or replay %s\n", filename.c_str());
			try {
				g_fs->fs_unlink(filename);
			} catch (const FileError& e) {
				log_warn("WLApplication::cleanup_replays: File %s couldn't be deleted: %s\n",
				         filename.c_str(), e.what());
			}
		}
	}
}

/**
 * Delete old ai dna files generated during AI initialization
 */
void WLApplication::cleanup_ai_files() {
	for (const std::string& filename : g_fs->filter_directory(kAiDir, [](const std::string& fn) {
		     return boost::ends_with(fn, kAiExtension) || boost::contains(fn, "ai_player");
	     })) {
		if (is_autogenerated_and_expired(filename, kAIFilesKeepAroundTime)) {
			log_info("Deleting generated ai file: %s\n", filename.c_str());
			try {
				g_fs->fs_unlink(filename);
			} catch (const FileError& e) {
				log_warn("WLApplication::cleanup_ai_files: File %s couldn't be deleted: %s\n",
				         filename.c_str(), e.what());
			}
		}
	}
}

/**
 * Delete old temp files that might still lurk around (game crashes etc.)
 */
void WLApplication::cleanup_temp_files() {
	for (const std::string& filename : g_fs->filter_directory(
	        kTempFileDir,
	        [](const std::string& fn) { return boost::ends_with(fn, kTempFileExtension); })) {
		if (is_autogenerated_and_expired(filename, kTempFilesKeepAroundTime)) {
			log_info("Deleting old temp file: %s\n", filename.c_str());
			try {
				g_fs->fs_unlink(filename);
			} catch (const FileError& e) {
				log_warn("WLApplication::cleanup_temp_files: File %s couldn't be deleted: %s\n",
				         filename.c_str(), e.what());
			}
		}
	}
}

/**
 * Recursively delete temporary backup files in a given directory
 */
void WLApplication::cleanup_temp_backups(const std::string& dir) {
	for (const std::string& filename : g_fs->filter_directory(
	        dir, [](const std::string& fn) { return boost::ends_with(fn, kTempBackupExtension); })) {
		if (is_autogenerated_and_expired(filename, kTempBackupsKeepAroundTime)) {
			log_info("Deleting old temp backup file: %s\n", filename.c_str());
			try {
				g_fs->fs_unlink(filename);
			} catch (const FileError& e) {
				log_warn("WLApplication::cleanup_temp_backups: File %s couldn't be deleted: %s\n",
				         filename.c_str(), e.what());
			}
		}
	}
	// recursively delete in subdirs
	for (const std::string& dirname : g_fs->filter_directory(dir, [](const std::string& fn) {
		     return g_fs->is_directory(fn) &&
		            // avoid searching within savegames/maps/backups that were created
		            // as directories instead of zipfiles
		            !boost::ends_with(fn, kSavegameExtension) &&
		            !boost::ends_with(fn, kWidelandsMapExtension) &&
		            !boost::ends_with(fn, kTempBackupExtension);
	     })) {
		cleanup_temp_backups(dirname);
	}
}

/**
 * Delete old temporary backup files that might still lurk around (game crashes etc.)
 */
void WLApplication::cleanup_temp_backups() {
	cleanup_temp_backups(kSaveDir);
	cleanup_temp_backups(kMapsDir);
}

bool WLApplication::redirect_output(std::string path) {
	if (path.empty()) {
#ifdef _WIN32
		char module_name[MAX_PATH];
		GetModuleFileName(nullptr, module_name, MAX_PATH);
		path = module_name;
		size_t pos = path.find_last_of("/\\");
		if (pos == std::string::npos) {
			return false;
		}
		path.resize(pos);
#else
		path = ".";
#endif
	}
	std::string stdoutfile = path + "/stdout.txt";
	/* Redirect standard output */
	FILE* newfp = freopen(stdoutfile.c_str(), "w", stdout);
	if (!newfp) {
		return false;
	}
	/* Redirect standard error */
	std::string stderrfile = path + "/stderr.txt";
	newfp = freopen(stderrfile.c_str(), "w", stderr);
	if (!newfp) {
		return false;
	}

	/* Line buffered */
	setvbuf(stdout, nullptr, _IOLBF, BUFSIZ);

	/* No buffering */
	setbuf(stderr, nullptr);

	redirected_stdio_ = true;
	return true;
}<|MERGE_RESOLUTION|>--- conflicted
+++ resolved
@@ -1078,91 +1078,11 @@
 
 	set_mouse_swap(get_config_bool("swapmouse", false));
 
-<<<<<<< HEAD
-	// TODO(unknown): KLUDGE!
-	// Without this the following config options get dropped by check_used().
-	// Profile needs support for a Syntax definition to solve this in a
-	// sensible way
-
-	// Some of the options listed here are documented in wlapplication_messages.cc
-	get_config_bool("ai_training", false);
-	get_config_bool("auto_roadbuild_mode", false);
-	get_config_bool("auto_speed", false);
-	get_config_bool("dock_windows_to_edges", false);
-	get_config_bool("fullscreen", false);
-	get_config_bool("maximized", false);
-	get_config_bool("sdl_cursor", true);
-	get_config_bool("snap_windows_only_when_overlapping", false);
-	get_config_bool("animate_map_panning", false);
-	get_config_bool("write_syncstreams", false);
-	get_config_bool("nozip", false);
-	get_config_string("theme", "");
-	get_config_int("xres", 0);
-	get_config_int("yres", 0);
-	get_config_int("border_snap_distance", 0);
-	get_config_int("maxfps", 0);
-	get_config_int("panel_snap_distance", 0);
-	get_config_int("autosave", 0);
-	get_config_int("rolling_autosave", 0);
-	get_config_string("language", "");
-	get_config_string("metaserver", "");
-	get_config_natural("metaserverport", 0);
-	get_config_string("addon_server", "");
-	// Undocumented on command line, appears in game options
-	get_config_bool("single_watchwin", false);
-	get_config_bool("ctrl_zoom", false);
-	get_config_bool("game_clock", true);
-	get_config_int("toolbar_pos", 0);
-	get_config_bool("numpad_diagonalscrolling", false);
-	get_config_bool("edge_scrolling", false);
-	get_config_bool("invert_movement", false);
-	get_config_bool("tooltip_accessibility_mode", false);
-#if 0  // TODO(Nordfriese): Re-add training wheels code after v1.0
-	get_config_bool("training_wheels", true);
-#endif
-	get_config_bool("inputgrab", false);
-	get_config_bool("transparent_chat", false);
-	get_config_int("display_flags", InteractiveBase::kDefaultDisplayFlags);
-	// Undocumented. Unique ID used to allow the metaserver to recognize players
-	get_config_string("uuid", "");
-	// Undocumented, appears in online login box
-	// Whether the used metaserver login is for a registered user
-	get_config_string("registered", "");
-	// Undocumented, appears in online login box and LAN lobby
-	// The nickname used for LAN and online games
-	get_config_string("nickname", "");
-	// Undocumented, appears in online login box. The hashed password for online logins
-	get_config_string("password_sha1", "");
-	// Undocumented, appears in online login box. Whether to automatically use the stored login
-	get_config_string("auto_log", "");
-	// Undocumented, appears in LAN lobby. The last host connected to
-	get_config_string("lasthost", "");
-	// Undocumented, appears in online lobby. The name of the last hosted game
-	get_config_string("servername", "");
-	// Undocumented, appears in editor. Name of map author
-	get_config_string("realname", "");
-	// Undocumented, checkbox appears on "Watch Replay" screen
-	get_config_bool("display_replay_filenames", false);
-	get_config_bool("editor_player_menu_warn_too_many_players", false);
-	get_config_string("addons", "");
-	// Undocumented, on command line, appears in game options
-	get_config_bool("sound", "enable_ambient", true);
-	get_config_bool("sound", "enable_chat", true);
-	get_config_bool("sound", "enable_message", true);
-	get_config_bool("sound", "enable_music", true);
-	get_config_bool("sound", "enable_ui", true);
-	get_config_int("sound", "volume_ambient", 128);
-	get_config_int("sound", "volume_chat", 128);
-	get_config_int("sound", "volume_message", 128);
-	get_config_int("sound", "volume_music", 64);
-	get_config_int("sound", "volume_ui", 128);
-=======
 	// Without this the config options get dropped by check_used().
 	for (const std::string& conf : get_all_parameters()) {
 		get_config_string(conf, "");
 	}
 
->>>>>>> 99258816
 	// Keyboard shortcuts
 	init_shortcuts();
 
