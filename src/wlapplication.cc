--- conflicted
+++ resolved
@@ -371,12 +371,8 @@
 	g_sh->register_songs("music", "ingame");
 
 	// Register the click sound for UI::Panel.
-<<<<<<< HEAD
-	// We do it here to ensure that the sound handler has been created first, and we only want to register it once.
-=======
 	// We do it here to ensure that the sound handler has been created first, and we only want to
 	// register it once.
->>>>>>> 22e40e0f
 	UI::Panel::register_click();
 
 	// This might grab the input.
