/*
 * Copyright (C) 2006-2021 by the Widelands Development Team
 *
 * This program is free software; you can redistribute it and/or
 * modify it under the terms of the GNU General Public License
 * as published by the Free Software Foundation; either version 2
 * of the License, or (at your option) any later version.
 *
 * This program is distributed in the hope that it will be useful,
 * but WITHOUT ANY WARRANTY; without even the implied warranty of
 * MERCHANTABILITY or FITNESS FOR A PARTICULAR PURPOSE.  See the
 * GNU General Public License for more details.
 *
 * You should have received a copy of the GNU General Public License
 * along with this program; if not, write to the Free Software
 * Foundation, Inc., 51 Franklin Street, Fifth Floor, Boston, MA  02110-1301, USA.
 *
 */

#include "wlapplication.h"

#include <cassert>
#ifndef _WIN32
#include <csignal>
#endif
#include <cstdlib>
#include <iostream>
#include <memory>
#include <regex>

#include <SDL.h>
#include <SDL_ttf.h>
#ifdef __APPLE__
#include <mach-o/dyld.h>
#include <unistd.h>
#endif
#include <sys/stat.h>
#include <sys/types.h>

#include "base/i18n.h"
#include "base/log.h"
#include "base/random.h"
#include "base/time_string.h"
#include "base/wexception.h"
#include "build_info.h"
#include "config.h"
#include "editor/editorinteractive.h"
#include "editor/ui_menus/main_menu_random_map.h"
#include "graphic/default_resolution.h"
#include "graphic/font_handler.h"
#include "graphic/graphic.h"
#include "graphic/mouse_cursor.h"
#include "graphic/text/font_set.h"
#include "io/filesystem/disk_filesystem.h"
#include "io/filesystem/filesystem_exceptions.h"
#include "io/filesystem/layered_filesystem.h"
#include "logic/addons.h"
#include "logic/filesystem_constants.h"
#include "logic/game.h"
#include "logic/game_data_error.h"
#include "logic/game_settings.h"
#include "logic/map.h"
#include "logic/replay.h"
#include "logic/replay_game_controller.h"
#include "logic/single_player_game_controller.h"
#include "logic/single_player_game_settings_provider.h"
#include "map_io/map_loader.h"
#include "network/gameclient.h"
#include "network/gamehost.h"
#include "network/host_game_settings_provider.h"
#include "network/internet_gaming.h"
#include "sound/sound_handler.h"
#include "ui_basic/messagebox.h"
#include "ui_basic/progresswindow.h"
#include "ui_fsmenu/about.h"
#include "ui_fsmenu/launch_spg.h"
#include "ui_fsmenu/loadgame.h"
#include "ui_fsmenu/main.h"
#include "ui_fsmenu/mapselect.h"
#include "ui_fsmenu/options.h"
#include "wlapplication_messages.h"
#include "wlapplication_options.h"
#include "wui/interactive_player.h"
#include "wui/interactive_spectator.h"

namespace {

/**
 * Shut the hardware down: stop graphics mode, stop sound handler
 */
#ifndef _WIN32
void terminate(int) {
	// The logger can already be shut down, so we use cout
	std::cout
	   << "Waited 5 seconds to close audio. There are some problems here, so killing Widelands."
	      " Update your sound driver and/or SDL to fix this problem\n";
	raise(SIGKILL);
}
#endif

/**
 * Returns the widelands executable path.
 */
std::string get_executable_directory() {
	std::string executabledir;
#ifdef __APPLE__
	uint32_t buffersize = 0;
	_NSGetExecutablePath(nullptr, &buffersize);
	std::unique_ptr<char[]> buffer(new char[buffersize]);
	int32_t check = _NSGetExecutablePath(buffer.get(), &buffersize);
	if (check != 0) {
		throw wexception("could not find the path of the main executable");
	}
	executabledir = std::string(buffer.get());
	executabledir.resize(executabledir.rfind('/') + 1);
#endif
#ifdef __linux__
	char buffer[PATH_MAX];
	size_t size = readlink("/proc/self/exe", buffer, PATH_MAX);
	if (size <= 0) {
		throw wexception("could not find the path of the main executable");
	}
	executabledir = std::string(buffer, size);
	executabledir.resize(executabledir.rfind('/') + 1);
#endif
#ifdef _WIN32
	char filename[_MAX_PATH + 1] = {0};
	GetModuleFileName(nullptr, filename, MAX_PATH);
	executabledir = filename;
	executabledir = executabledir.substr(0, executabledir.rfind('\\'));
#endif
	log_info("Widelands executable directory: %s\n", executabledir.c_str());
	return executabledir;
}

bool is_absolute_path(const std::string& path) {
	std::regex re("^/|\\w:");
	return std::regex_search(path.c_str(), re);
}

// Returns the absolute path of 'path' which might be relative.
std::string absolute_path_if_not_windows(const std::string& path) {
#ifndef _WIN32
	char buffer[PATH_MAX];
	// https://pubs.opengroup.org/onlinepubs/009695399/functions/realpath.html
	char* rp = realpath(path.c_str(), buffer);
	log_info("Realpath: %s\n", rp);
	if (!rp) {
		throw wexception("Unable to get absolute path for %s", path.c_str());
	}
	return std::string(rp);
#else
	return path;
#endif
}

// On Mac OS, we bundle the shared libraries that Widelands needs directly in
// the executable directory. This is so that SDL_Image and SDL_Mixer can load
// them dynamically. Unfortunately, linking them statically has led to problems
// in the past.
//
// Changing LD_LIBRARY_PATH does not work, so we resort to the hack of chdir()
// in the directory so that dlopen() finds the library.
void changedir_on_mac() {
#ifdef __APPLE__
	chdir(get_executable_directory().c_str());
#endif
}

// Extracts a long from 'text' into 'val' returning true if all of the string
// was valid. If not, the content of 'val' is undefined.
bool to_long(const std::string& text, int64_t* val) {
	const char* start = text.c_str();
	char* end;
	*val = strtol(start, &end, 10);
	return *end == '\0';
}

// Extracts the creation date from 'path' which is expected to
// match "YYYY-MM-DD*". Returns false if no date could be extracted.
bool extract_creation_day(const std::string& path, tm* tfile) {
	const std::string filename = FileSystem::fs_filename(path.c_str());
	memset(tfile, 0, sizeof(tm));

	int64_t day, month, year;
	if (!to_long(filename.substr(8, 2), &day)) {
		return false;
	}
	if (!to_long(filename.substr(5, 2), &month)) {
		return false;
	}
	if (!to_long(filename.substr(0, 4), &year)) {
		return false;
	}

	tfile->tm_mday = day;
	tfile->tm_mon = month - 1;
	tfile->tm_year = year - 1900;
	return tfile;
}

// Returns true if 'filename' was autogenerated, i.e. if 'extract_creation_day'
// can return a date and it is old enough to be deleted.
bool is_autogenerated_and_expired(const std::string& filename,
                                  const double keep_time = kReplayKeepAroundTime) {
	tm tfile;
	if (!extract_creation_day(filename, &tfile)) {
		return false;
	}
	return std::difftime(time(nullptr), mktime(&tfile)) > keep_time;
}

}  // namespace

// Set up the homedir. Exit 1 if the homedir is illegal or the logger couldn't be initialized for
// Windows.
// Also sets the config directory. This defaults to $XDG_CONFIG_HOME/widelands/config on Unix.
// Defaults to homedir/config everywhere else, if homedir is set manually or if
// built without XDG-support.
void WLApplication::setup_homedir() {
	// Check if we have a command line override
	if (commandline_.count("homedir")) {
		// We don't have a destination dir for the logger yet
		std::cout << "Adding home directory: " << commandline_["homedir"].c_str() << std::endl;
		homedir_ = commandline_["homedir"];
#ifdef USE_XDG
		// This commandline option should probably also affect the
		// configuration file.
		userconfigdir_ = commandline_["homedir"];
#endif
		commandline_.erase("homedir");
	}

#ifdef REDIRECT_OUTPUT
	if (!redirect_output())
		redirect_output(homedir_);
#endif

	// If we don't have a home directory, we exit with an error
	if (homedir_.empty()) {
		std::cout << "Unable to start Widelands, because the given homedir is empty" << std::endl;
		delete g_fs;
		exit(1);
	} else {
		try {
			std::unique_ptr<FileSystem> home(new RealFSImpl(homedir_));
			home->ensure_directory_exists(".");
			g_fs->set_home_file_system(home.release());
		} catch (const std::exception& e) {
			std::cout
			   << "Unable to start Widelands, because we were unable to add the home directory: "
			   << e.what() << std::endl;
			delete g_fs;
			exit(1);
		}
#ifdef _WIN32
		// Initialize the logger for Windows. Exit on failure.
		if (!set_logging_dir(homedir_)) {
			delete g_fs;
			exit(1);
		}
#endif
		// Homedir is ready, so we can log normally from now on
		log_info("Set home directory: %s\n", homedir_.c_str());

		// Create directory structure
		g_fs->ensure_directory_exists("save");
		g_fs->ensure_directory_exists("replays");
		g_fs->ensure_directory_exists("maps/My_Maps");
		g_fs->ensure_directory_exists("maps/Downloaded");
	}

#ifdef USE_XDG
	set_config_directory(userconfigdir_);
#else
	set_config_directory(homedir_);
#endif

	i18n::set_homedir(homedir_);
}

WLApplication* WLApplication::the_singleton = nullptr;

/**
 * The main entry point for the WLApplication singleton.
 *
 * Regardless of circumstances, this will return the one and only valid
 * WLApplication object when called. If necessary, a new WLApplication instance
 * is created.
 *
 * While you \e can do the first call to this method without parameters, it does
 * not make much sense.
 *
 * \param argc The number of command line arguments
 * \param argv Array of command line arguments
 * \return An (always valid!) pointer to the WLApplication singleton
 */
// TODO(unknown): Return a reference - the return value is always valid anyway
WLApplication* WLApplication::get(int const argc, char const** argv) {
	if (the_singleton == nullptr) {
		the_singleton = new WLApplication(argc, argv);
	}
	return the_singleton;
}

/**
 * Initialize an instance of WLApplication.
 *
 * Exits with code 2 if the SDL/TTF system is not available.
 *
 * This constructor is protected \e on \e purpose !
 * Use WLApplication::get() instead and look at the class description.
 *
 * For easier access, we repackage argc/argv into an STL map here.
 * If you specify the same option more than once, only the last occurrence
 * is effective.
 *
 * \param argc The number of command line arguments
 * \param argv Array of command line arguments
 */
WLApplication::WLApplication(int const argc, char const* const* const argv)
   : commandline_(std::map<std::string, std::string>()),
     game_type_(GameType::kNone),
     mouse_swapped_(false),
     faking_middle_mouse_button_(false),
     mouse_position_(Vector2i::zero()),
     mouse_locked_(false),
     mouse_compensate_warp_(Vector2i::zero()),
     should_die_(false),
#ifdef _WIN32
     homedir_(FileSystem::get_homedir() + "\\.widelands"),
#elif defined USE_XDG
     // To enable backwards compatibility, the program name is passed with the
     // path.
     homedir_(FileSystem::get_userdatadir()),
     userconfigdir_(FileSystem::get_userconfigdir()),
#else
     homedir_(FileSystem::get_homedir() + "/.widelands"),
#endif
     redirected_stdio_(false),
     last_resolution_change_(0) {
	g_fs = new LayeredFileSystem();

	parse_commandline(argc, argv);  // throws ParameterError, handled by main.cc

	setup_homedir();
	init_settings();
	datadir_ = g_fs->canonicalize_name(datadir_);
	datadir_for_testing_ = g_fs->canonicalize_name(datadir_for_testing_);

	log_info("Adding directory: %s\n", datadir_.c_str());
	g_fs->add_file_system(&FileSystem::create(datadir_));

	if (!datadir_for_testing_.empty()) {
		log_info("Adding directory: %s\n", datadir_for_testing_.c_str());
		g_fs->add_file_system(&FileSystem::create(datadir_for_testing_));
	}

	init_language();  // search paths must already be set up
	changedir_on_mac();
	cleanup_replays();
	cleanup_ai_files();
	cleanup_temp_files();
	cleanup_temp_backups();

#if SDL_BYTEORDER == SDL_LIL_ENDIAN
	log_info("Byte order: little-endian\n");
#else
	log_info("Byte order: big-endian\n");
#endif

	// Start the SDL core
	if (SDL_Init(SDL_INIT_VIDEO) == -1) {
		// We sometimes run into a missing video driver in our CI environment, so we exit 0 to prevent
		// too frequent failures
		log_err("Failed to initialize SDL, no valid video driver: %s", SDL_GetError());
		exit(2);
	}

	g_gr = new Graphic();

	if (TTF_Init() == -1) {
		log_err("True Type library did not initialize: %s\n", TTF_GetError());
		exit(2);
	}

	UI::g_fh = UI::create_fonthandler(
	   g_image_cache, i18n::get_locale());  // This will create the fontset, so loading it first.

	g_gr->initialize(
	   get_config_bool("debug_gl_trace", false) ? Graphic::TraceGl::kYes : Graphic::TraceGl::kNo,
	   get_config_int("xres", kDefaultResolutionW), get_config_int("yres", kDefaultResolutionH),
	   get_config_bool("fullscreen", false), get_config_bool("maximized", false));

	g_mouse_cursor = new MouseCursor();
	g_mouse_cursor->initialize(get_config_bool("sdl_cursor", true));

	g_sh = new SoundHandler();

	g_sh->register_songs("music", "intro");
	g_sh->register_songs("music", "menu");
	g_sh->register_songs("music", "ingame");

	initialize_g_addons();

	// Register the click sound for UI::Panel.
	// We do it here to ensure that the sound handler has been created first, and we only want to
	// register it once.
	UI::Panel::register_click();

	set_input_grab(get_config_bool("inputgrab", false));

	// seed random number generator used for random tribe selection
	std::srand(time(nullptr));

	// Make sure we didn't forget to read any global option
	check_config_used();
}

/**
 * Shut down all subsystems in an orderly manner
 */
// TODO(unknown): Handle errors that happen here!
WLApplication::~WLApplication() {
	// Do use the opposite order of WLApplication::init()

	if (!g_gr->fullscreen() && !g_gr->maximized()) {
		set_config_int("xres", g_gr->get_xres());
		set_config_int("yres", g_gr->get_yres());
	}
	set_config_bool("maximized", g_gr->maximized());

	shutdown_hardware();
	shutdown_settings();

	assert(UI::g_fh);
	delete UI::g_fh;
	UI::g_fh = nullptr;

	TTF_Quit();  // TODO(unknown): not here

	delete g_fs;
	g_fs = nullptr;

	if (redirected_stdio_) {
		std::cout.flush();
		fclose(stdout);
		std::cerr.flush();
		fclose(stderr);
	}

	SDL_Quit();
}

void WLApplication::initialize_g_addons() {
	AddOns::g_addons.clear();
	if (g_fs->is_directory(kAddOnDir)) {
		std::set<std::string> found;
		for (std::string desired_addons = get_config_string("addons", ""); !desired_addons.empty();) {
			const size_t commapos = desired_addons.find(',');
			const std::string substring = desired_addons.substr(0, commapos);
			const size_t colonpos = desired_addons.find(':');
			if (colonpos == std::string::npos) {
				log_warn("Ignoring malformed add-ons config substring '%s'\n", substring.c_str());
			} else {
				const std::string name = substring.substr(0, colonpos);
				if (name.find(kAddOnExtension) != name.length() - kAddOnExtension.length()) {
					log_warn("Not loading add-on '%s' (wrong file name extension)\n", name.c_str());
				} else {
					std::string path(kAddOnDir);
					path += FileSystem::file_separator();
					path += name;
					if (g_fs->file_exists(path)) {
						try {
							found.insert(name);
							AddOns::g_addons.push_back(std::make_pair(
							   AddOns::preload_addon(name), substring.substr(colonpos) == ":true"));
						} catch (const std::exception& e) {
							log_warn("Not loading add-on '%s' (%s)", name.c_str(), e.what());
						}
					} else {
						log_warn("Not loading add-on '%s' (not found)\n", name.c_str());
					}
				}
			}
			if (commapos == std::string::npos) {
				break;
			}
			desired_addons = desired_addons.substr(commapos + 1);
		}
		for (const std::string& name : g_fs->list_directory(kAddOnDir)) {
			std::string addon_name(FileSystem::fs_filename(name.c_str()));
			if (!found.count(addon_name) &&
			    addon_name.find(kAddOnExtension) == addon_name.length() - kAddOnExtension.length()) {
				try {
					AddOns::g_addons.push_back(std::make_pair(AddOns::preload_addon(addon_name), false));
				} catch (const std::exception& e) {
					log_warn("Not loading add-on '%s' (%s)", addon_name.c_str(), e.what());
				}
			}
		}
	}
	AddOns::update_ui_theme(AddOns::UpdateThemeAction::kLoadFromConfig);
}

static void init_one_player_from_template(unsigned p,
                                          bool human,
                                          std::unique_ptr<GameSettingsProvider>& settings,
                                          Section& player_section,
                                          const Widelands::Map& map) {
	if (player_section.get_bool("closed", false)) {
		if (human) {
			throw wexception("Cannot close interactive player slot.");
		}
		settings->set_player_state(p, PlayerSettings::State::kClosed);
		return;  // No need to configure closed player
	} else if (human) {
		settings->set_player_state(p, PlayerSettings::State::kHuman);
	} else {
		std::string ai = player_section.get_string("ai", "normal");
		bool random = ai == "random";
		settings->set_player_ai(p, ai, random);
		settings->set_player_state(p, PlayerSettings::State::kComputer);
	}

	settings->set_player_team(p, player_section.get_natural("team", 0));
	if (player_section.has_val("playercolor")) {
		std::string colorstr = player_section.get_safe_string("playercolor");
		char* color;
		RGBColor result;
		result.r = std::strtol(colorstr.c_str(), &color, 10);
		++color;
		result.g = std::strtol(color, &color, 10);
		++color;
		result.b = std::strtol(color, &color, 10);
		settings->set_player_color(p, result);
	} else {
		settings->set_player_color(p, kPlayerColors[p]);
	}

	std::string tribe =
	   player_section.get_string("tribe", map.get_scenario_player_tribe(p + 1).c_str());
	settings->set_player_tribe(p, tribe, tribe.empty());
	tribe = settings->settings().players[p].tribe;

	const std::string& init_script_name = player_section.get_string("init", "headquarters.lua");
	std::string addon;
	if (FileSystem::filename_ext(init_script_name) == kAddOnExtension) {
		addon = kAddOnDir;
		addon += FileSystem::file_separator();
		addon += init_script_name;
		addon += FileSystem::file_separator();
		addon += tribe;
		addon += ".lua";
	}
	bool found_init = false;
	const Widelands::TribeBasicInfo t = settings->settings().get_tribeinfo(tribe);
	for (unsigned i = 0; i < t.initializations.size(); ++i) {
		if (addon.empty() ?
<<<<<<< HEAD
             init_script_name == FileSystem::fs_filename(t.initializations[i].script.c_str()) :
             addon == t.initializations[i].script) {
			settings.set_player_init(p, i);
=======
		       init_script_name == FileSystem::fs_filename(t.initializations[i].script.c_str()) :
		       addon == t.initializations[i].script) {
			settings->set_player_init(p, i);
>>>>>>> 99258816
			found_init = true;
			break;
		}
	}
	if (!found_init) {
		throw wexception(
		   "Invalid starting condition '%s' for player %d", init_script_name.c_str(), p + 1);
	}
}

void WLApplication::init_and_run_game_from_template() {
	AddOns::AddOnsGuard ag;

	Profile profile(filename_.c_str());
	Section& section = profile.get_safe_section("global");
	const bool multiplayer = section.get_bool("multiplayer", false);

	std::vector<AddOns::AddOnState> new_g_addons;
	for (std::string addons = section.get_string("addons", ""); !addons.empty();) {
		const size_t commapos = addons.find(',');
		std::string name;
		if (commapos == std::string::npos) {
			name = addons;
			addons = "";
		} else {
			name = addons.substr(0, commapos);
			addons = addons.substr(commapos + 1);
		}
		bool found = false;
		for (const auto& pair : AddOns::g_addons) {
			if (pair.first->internal_name == name) {
				found = true;
				new_g_addons.push_back(std::make_pair(pair.first, true));
				break;
			}
		}
		if (!found) {
			log_err("Add-on '%s' not found", name.c_str());
			return;
		}
	}
	AddOns::g_addons = new_g_addons;

	const int playernumber = section.get_natural("interactive_player", 1);
	if (playernumber == 0 && !multiplayer) {
		log_err("interactive_player must be > 0 for singleplayer games.");
		return;
	}

	std::unique_ptr<GameSettingsProvider> settings;
	std::unique_ptr<GameHost> host;
	if (multiplayer) {
		std::unique_ptr<GameController> ctrl(nullptr);
		host.reset(new GameHost(nullptr, ctrl, get_config_string("nickname", _("nobody")),
		                        Widelands::get_all_tribeinfos(nullptr), false));
		settings.reset(new HostGameSettingsProvider(host.get()));
	} else {
		settings.reset(new SinglePlayerGameSettingsProvider());
	}

	settings->set_peaceful_mode(section.get_bool("peaceful", false));
	settings->set_custom_starting_positions(section.get_bool("custom_starting_positions", false));

	{
		std::string wc_name = section.get_string("win_condition", "endless_game.lua");
		std::string script;
		if (FileSystem::filename_ext(wc_name) == kAddOnExtension) {
			script = kAddOnDir;
			script += FileSystem::file_separator();
			script += wc_name;
			script += FileSystem::file_separator();
			script += "init.lua";
		} else {
			script = "scripting/win_conditions/";
			script += wc_name;
		}
		settings->set_win_condition_script(script);
	}

	{
		const std::string mapfile = section.get_safe_string("map");
		Widelands::Map map;
		std::unique_ptr<Widelands::MapLoader> ml = map.get_correct_loader(mapfile);
		if (!ml) {
			log_err("Invalid map file '%s'", mapfile.c_str());
			return;
		}
		ml->preload_map(true, nullptr);
		const int nr_players = map.get_nrplayers();
		settings->set_scenario((map.scenario_types() & Widelands::Map::SP_SCENARIO) != 0);
		settings->set_map(map.get_name(), mapfile, map.get_background_theme(), map.get_background(),
		                  nr_players, false);
		settings->set_player_number(playernumber == 0 ? UserSettings::none() : playernumber - 1);
		for (int p = 0; p < nr_players; ++p) {
			std::string key = "player_";
			key += std::to_string(p + 1);
			bool human = p == playernumber - 1;
			try {
				init_one_player_from_template(
				   p, human, settings, profile.pull_section(key.c_str()), map);
			} catch (const WException& e) {
				log_err("%s", e.what());
				return;
			}
		}
	}

	if (!settings->can_launch()) {
		log_err("Inconsistent game setup configuration. Cannot launch.");
		return;
	}

	if (multiplayer) {
		host->run_direct();
		return;
	}

	Widelands::Game game;
	std::vector<std::string> tipstexts{"general_game", "singleplayer"};
	if (settings->has_players_tribe()) {
		tipstexts.push_back(settings->get_players_tribe());
	}
	game.create_loader_ui(
	   tipstexts, true, settings->settings().map_theme, settings->settings().map_background);
	Notifications::publish(UI::NoteLoadingMessage(_("Preparing game…")));

	game.set_ibase(new InteractivePlayer(game, get_config_section(), playernumber, false));

	SinglePlayerGameController ctrl(game, true, playernumber);
	game.set_game_controller(&ctrl);
	game.init_newgame(settings->settings());
	try {
		game.run(Widelands::Game::StartGameType::kMap, "", false, "single_player");
	} catch (const Widelands::GameDataError& e) {
		log_err("Game not started: Game data error: %s\n", e.what());
	} catch (const std::exception& e) {
		log_err("Fatal exception: %s\n", e.what());
		emergency_save(nullptr, game, e.what());
	}
}

/**
 * The main loop. Plain and Simple.
 */
// TODO(unknown): Refactor the whole mainloop out of class \ref UI::Panel into here.
// In the future: push the first event on the event queue, then keep
// dispatching events until it is time to quit.
void WLApplication::run() {
	if (game_type_ == GameType::kEditor) {
		g_sh->change_music("ingame");
		if (filename_.empty()) {
			EditorInteractive::run_editor(nullptr, EditorInteractive::Init::kDefault);
		} else {
			EditorInteractive::run_editor(
			   nullptr, EditorInteractive::Init::kLoadMapDirectly, filename_, script_to_run_);
		}
	} else if (game_type_ == GameType::kReplay || game_type_ == GameType::kLoadGame) {
		Widelands::Game game;
		std::string title, message;
		try {
			if (game_type_ == GameType::kReplay) {
				std::string map_theme, map_bg;
				game.create_loader_ui({"general_game"}, true, map_theme, map_bg);
				game.set_ibase(new InteractiveSpectator(game, get_config_section()));
				game.set_write_replay(false);
				ReplayGameController rgc(game, filename_);
				game.save_handler().set_allow_saving(false);
				game.run(Widelands::Game::StartGameType::kSaveGame, "", true, "replay");
			} else {
				game.set_ai_training_mode(get_config_bool("ai_training", false));
				game.run_load_game(filename_, script_to_run_);
			}
		} catch (const Widelands::GameDataError& e) {
			message = (boost::format(_("Widelands could not load the file \"%s\". The file format "
			                           "seems to be incompatible.")) %
			           filename_.c_str())
			             .str();
			message = message + "\n\n" + _("Error message:") + "\n" + e.what();
			title = _("Game data error");
		} catch (const FileNotFoundError& e) {
			message =
			   (boost::format(_("Widelands could not find the file \"%s\".")) % filename_.c_str())
			      .str();
			message = message + "\n\n" + _("Error message:") + "\n" + e.what();
			title = _("File system error");
		} catch (const std::exception& e) {
			emergency_save(nullptr, game, e.what());
			message = e.what();
			title = _("Error message:");
		}
		if (!message.empty()) {
			g_sh->change_music("menu");
			FsMenu::MainMenu m(true);
			m.show_messagebox(title, message);
			log_err("%s\n", message.c_str());
			m.run<int>();
		}
	} else if (game_type_ == GameType::kScenario) {
		Widelands::Game game;
		try {
			game.run_splayer_scenario_direct(filename_, script_to_run_);
		} catch (const Widelands::GameDataError& e) {
			log_err("Scenario not started: Game data error: %s\n", e.what());
		} catch (const std::exception& e) {
			log_err("Fatal exception: %s\n", e.what());
			emergency_save(nullptr, game, e.what());
		}
	} else if (game_type_ == GameType::kFromTemplate) {
		init_and_run_game_from_template();
	} else {
		g_sh->change_music("intro");

		g_sh->change_music("menu", 1000);

		FsMenu::MainMenu m;
		m.run<int>();
	}

	g_sh->stop_music(500);
}

/**
 * Get an event from the SDL queue, just like SDL_PollEvent.
 *
 * \param ev the retrieved event will be put here
 *
 * \return true if an event was returned inside ev, false otherwise
 */
bool WLApplication::poll_event(SDL_Event& ev) {
	if (!SDL_PollEvent(&ev)) {
		return false;
	}

	// We edit mouse motion events in here, so that
	// differences caused by GrabInput or mouse speed
	// settings are invisible to the rest of the code
	switch (ev.type) {
	case SDL_MOUSEMOTION:
		ev.motion.xrel += mouse_compensate_warp_.x;
		ev.motion.yrel += mouse_compensate_warp_.y;
		mouse_compensate_warp_ = Vector2i::zero();

		if (mouse_locked_) {
			warp_mouse(mouse_position_);

			ev.motion.x = mouse_position_.x;
			ev.motion.y = mouse_position_.y;
		}
		break;

	case SDL_USEREVENT: {
		if (ev.user.code == CHANGE_MUSIC) {
			/* Notofication from the SoundHandler that a song has finished playing.
			 * Usually, another song from the same songset will be started.
			 * There is a special case for the intro screen's music: only one song will be
			 * played. If the user has not clicked the mouse or pressed escape when the song
			 * finishes, Widelands will automatically go on to the main menu.
			 */
			assert(!SoundHandler::is_backend_disabled());
			if (g_sh->current_songset() == "intro") {
				// Special case for splashscreen: there, only one song is ever played
				SDL_Event new_event;
				new_event.type = SDL_KEYDOWN;
				new_event.key.state = SDL_PRESSED;
				new_event.key.keysym.sym = SDLK_ESCAPE;
				SDL_PushEvent(&new_event);
			} else {
				g_sh->change_music();
			}
		}
	} break;

	default:
		break;
	}
	return true;
}

bool WLApplication::handle_key(bool down, const SDL_Keycode& keycode, const int modifiers) {
	if (!down) {
		return false;
	}

	if (matches_shortcut(KeyboardShortcut::kCommonScreenshot, keycode, modifiers)) {
		if (g_fs->disk_space() < kMinimumDiskSpace) {
			log_warn("Omitting screenshot because diskspace is lower than %lluMB\n",
			         kMinimumDiskSpace / (1000 * 1000));
		} else {
			g_fs->ensure_directory_exists(kScreenshotsDir);
			for (uint32_t nr = 0; nr < 10000; ++nr) {
				const std::string filename =
				   (boost::format("%s/shot%04u.png") % kScreenshotsDir % nr).str();
				if (g_fs->file_exists(filename)) {
					continue;
				}
				g_gr->screenshot(filename);
				return true;
			}
			log_warn("Omitting screenshot because 10000 screenshots are already present");
		}
		return true;
	}

	if (matches_shortcut(KeyboardShortcut::kCommonFullscreen, keycode, modifiers)) {
		const uint32_t time = SDL_GetTicks();
		if ((time - last_resolution_change_ > 250)) {
			last_resolution_change_ = time;
			const bool value = !g_gr->fullscreen();
			g_gr->set_fullscreen(value);
			set_config_bool("fullscreen", value);
		}
		return true;
	}

	return false;
}

void WLApplication::handle_input(InputCallback const* cb) {
	// Container for keyboard events using the Alt key.
	// <sym, mod>, type.
	std::map<std::pair<SDL_Keycode, uint16_t>, unsigned> alt_events;

	SDL_Event ev;
	while (poll_event(ev)) {
		switch (ev.type) {
		case SDL_KEYUP:
		case SDL_KEYDOWN: {
			bool handled = false;
			// Workaround for duplicate triggering of the Alt key in Ubuntu:
			// Don't accept the same key twice, so we use a map to squash them and handle them later.
			if (ev.key.keysym.mod & KMOD_ALT) {
				alt_events.insert(
				   std::make_pair(std::make_pair(ev.key.keysym.sym, ev.key.keysym.mod), ev.type));
				handled = true;
			}
			if (!handled && cb && cb->key) {
				handled = cb->key(ev.type == SDL_KEYDOWN, ev.key.keysym);
			}
			if (!handled) {
				handle_key(ev.type == SDL_KEYDOWN, ev.key.keysym.sym, ev.key.keysym.mod);
			}
		} break;

		case SDL_TEXTINPUT:
			if (cb && cb->textinput) {
				cb->textinput(ev.text.text);
			}
			break;
		case SDL_MOUSEBUTTONDOWN:
		case SDL_MOUSEBUTTONUP:
			handle_mousebutton(ev, cb);
			break;
		case SDL_MOUSEWHEEL:
			if (cb && cb->mouse_wheel) {
				cb->mouse_wheel(ev.wheel.which, ev.wheel.x, ev.wheel.y);
			}
			break;
		case SDL_MOUSEMOTION:
			mouse_position_ = Vector2i(ev.motion.x, ev.motion.y);

			if ((ev.motion.xrel || ev.motion.yrel) && cb && cb->mouse_move) {
				cb->mouse_move(
				   ev.motion.state, ev.motion.x, ev.motion.y, ev.motion.xrel, ev.motion.yrel);
			}
			break;
		case SDL_WINDOWEVENT:
			switch (ev.window.event) {
			case SDL_WINDOWEVENT_RESIZED:
				// Do not save the new size to config at this point to avoid saving sizes that
				// result from maximization etc. Save at shutdown instead.
				if (!g_gr->fullscreen()) {
					g_gr->change_resolution(ev.window.data1, ev.window.data2, false);
				}
				break;
			case SDL_WINDOWEVENT_MAXIMIZED:
				set_config_bool("maximized", true);
				break;
			case SDL_WINDOWEVENT_RESTORED:
				set_config_bool("maximized", g_gr->maximized());
				break;
			}
			break;
		case SDL_QUIT:
			should_die_ = true;
			break;
		default:;
		}
	}

	// Now constructing the events for the Alt key from the container and handling them.
	for (const auto& event : alt_events) {
		ev.type = event.second;
		ev.key.keysym.sym = event.first.first;
		ev.key.keysym.mod = event.first.second;
		bool handled = false;
		if (cb && cb->key) {
			handled = cb->key(ev.type == SDL_KEYDOWN, ev.key.keysym);
		}
		if (!handled) {
			handle_key(ev.type == SDL_KEYDOWN, ev.key.keysym.sym, ev.key.keysym.mod);
		}
	}
}

/*
 * Capsule repetitive code for mouse buttons
 */
void WLApplication::handle_mousebutton(SDL_Event& ev, InputCallback const* cb) {
	if (mouse_swapped_) {
		switch (ev.button.button) {
		case SDL_BUTTON_LEFT:
			ev.button.button = SDL_BUTTON_RIGHT;
			break;
		case SDL_BUTTON_RIGHT:
			ev.button.button = SDL_BUTTON_LEFT;
			break;
		default:
			break;
		}
	}

#ifdef __APPLE__
	//  On Mac, SDL does middle mouse button emulation (alt+left). This
	//  interferes with the editor, which is using alt+left click for
	//  third tool. So if we ever see a middle mouse button on Mac,
	//  check if any ALT Key is pressed and if, treat it like a left
	//  mouse button.
	if (ev.button.button == SDL_BUTTON_MIDDLE &&
	    (get_key_state(SDL_SCANCODE_LALT) || get_key_state(SDL_SCANCODE_RALT))) {
		ev.button.button = SDL_BUTTON_LEFT;
		faking_middle_mouse_button_ = true;
	}
#endif

	if (ev.type == SDL_MOUSEBUTTONDOWN && cb && cb->mouse_press) {
		cb->mouse_press(ev.button.button, ev.button.x, ev.button.y);
	} else if (ev.type == SDL_MOUSEBUTTONUP) {
		if (cb && cb->mouse_release) {
			if (ev.button.button == SDL_BUTTON_MIDDLE && faking_middle_mouse_button_) {
				cb->mouse_release(SDL_BUTTON_LEFT, ev.button.x, ev.button.y);
				faking_middle_mouse_button_ = false;
			}
			cb->mouse_release(ev.button.button, ev.button.x, ev.button.y);
		}
	}
}

/// Instantaneously move the mouse cursor without creating a motion event.
///
/// SDL_WarpMouseInWindow() *will* create a mousemotion event, which we do not want.
/// As a workaround, we store the delta in mouse_compensate_warp_ and use that to
/// eliminate the motion event in poll_event()
///
/// \param position The new mouse position
void WLApplication::warp_mouse(const Vector2i position) {
	mouse_position_ = position;

	Vector2i cur_position = Vector2i::zero();
	SDL_GetMouseState(&cur_position.x, &cur_position.y);
	if (cur_position != position) {
		mouse_compensate_warp_ += cur_position - position;
		SDL_Window* sdl_window = g_gr->get_sdlwindow();
		if (sdl_window) {
			SDL_WarpMouseInWindow(sdl_window, position.x, position.y);
		}
	}
}

/**
 * Changes input grab mode.
 *
 * This makes sure that the mouse cannot leave our window (and also that we get
 * mouse/keyboard input nearly unmodified, but we don't really care about that).
 *
 * \note This also cuts out any mouse-speed modifications that a generous window
 * manager might be doing.
 */
void WLApplication::set_input_grab(bool grab) {
	if (!g_gr) {
		return;
	}
	SDL_Window* sdl_window = g_gr->get_sdlwindow();
	if (grab) {
		if (sdl_window) {
			SDL_SetWindowGrab(sdl_window, SDL_TRUE);
		}
	} else {
		if (sdl_window) {
			SDL_SetWindowGrab(sdl_window, SDL_FALSE);
		}
		warp_mouse(mouse_position_);  // TODO(unknown): is this redundant?
	}
}

void WLApplication::set_mouse_lock(const bool locked) {
	mouse_locked_ = locked;

	// If we use the SDL cursor then it needs to be hidden when locked
	// otherwise it'll jerk around which looks ugly
	if (g_mouse_cursor->is_using_sdl()) {
		g_mouse_cursor->set_visible(!mouse_locked_);
	}
}

/**
 * Read the config file, parse the commandline and give all other internal
 * parameters sensible default values
 */
bool WLApplication::init_settings() {

	// Read in the configuration file
	read_config();

	// Then parse the commandline - overwrites conffile settings
	handle_commandline_parameters();

	set_mouse_swap(get_config_bool("swapmouse", false));

	// Without this the config options get dropped by check_used().
	for (const std::string& conf : get_all_parameters()) {
		get_config_string(conf, "");
	}

	// Keyboard shortcuts
	init_shortcuts();

	int64_t last_start = get_config_int("last_start", 0);
	int64_t now = time(nullptr);
	if (last_start + 12 * 60 * 60 < now || get_config_string("uuid", "").empty()) {
		// First start of the game or not started for 12 hours. Create a (new) UUID.
		// For the use of the UUID, see network/internet_gaming_protocol.h
		set_config_string("uuid", generate_random_uuid());
	}
	set_config_int("last_start", now);

	// Save configuration now. Otherwise, the UUID is not saved
	// when the game crashes, losing part of its advantage
	write_config();

	return true;
}

/**
 * Initialize language settings
 */
void WLApplication::init_language() {
	// Set the locale dir
	if (!localedir_.empty()) {
		i18n::set_localedir(g_fs->canonicalize_name(localedir_));
	} else {
		i18n::set_localedir(g_fs->canonicalize_name(datadir_ + "/locale"));
	}

	// If locale dir is not a directory, barf. We can handle it not being there tough.
	if (g_fs->file_exists(i18n::get_localedir()) && !g_fs->is_directory(i18n::get_localedir())) {
		SDL_ShowSimpleMessageBox(
		   SDL_MESSAGEBOX_ERROR, "'locale' directory not valid",
		   std::string(i18n::get_localedir() + "\nis not a directory. Please fix this.").c_str(),
		   nullptr);
		log_err("%s is not a directory. Please fix this.\n", i18n::get_localedir().c_str());
		exit(1);
	}

	if (!g_fs->is_directory(i18n::get_localedir()) ||
	    g_fs->list_directory(i18n::get_localedir()).empty()) {
		log_warn("No locale translations found in %s\n", i18n::get_localedir().c_str());
	}

	// Initialize locale and grab "widelands" textdomain
	i18n::init_locale();
	i18n::grab_textdomain("widelands", i18n::get_localedir().c_str());

	// Set locale corresponding to selected language
	std::string language = get_config_string("language", "");
	i18n::set_locale(language);
}

/**
 * Remember the last settings: write them into the config file
 */
void WLApplication::shutdown_settings() {
	// To be proper, release our textdomain
	i18n::release_textdomain();
	write_config();
}

void WLApplication::shutdown_hardware() {
	delete g_mouse_cursor;
	g_mouse_cursor = nullptr;

	delete g_gr;
	g_gr = nullptr;

// SOUND can lock up with buggy SDL/drivers. we try to do the right thing
// but if it doesn't happen we will kill widelands anyway in 5 seconds.
#ifndef _WIN32
	signal(SIGALRM, terminate);
	// TODO(GunChleoc): alarm is a POSIX function. If we found a Windows equivalent, we could call
	// terminate in Windows as well.
	alarm(5);
#endif

	delete g_sh;
	g_sh = nullptr;

	SDL_QuitSubSystem(SDL_INIT_TIMER | SDL_INIT_VIDEO | SDL_INIT_JOYSTICK);
}

/**
 * Parse the commandline and translate the options into name/value pairs
 *
 * The format for commandline parameters is --paramname[=value], that means:
 * \li starts with "--", i.e. all parameters are "long options"
 * \li arguments are passed with "="
 *
 * \param argc The number of command line arguments
 * \param argv Array of command line arguments
 */
void WLApplication::parse_commandline(int const argc, char const* const* const argv) {
	for (int i = 1; i < argc; ++i) {
		std::string opt = argv[i];
		std::string value;

		if (!opt.compare(0, 5, "-psn_")) {
			// Mac OS passes this on the commandline when launched from finder.
			// SDL1 removed it for us (apparently), but SDL2 does no longer, so we
			// have to do this ourselves.
			continue;
		}

		// Are we looking at an option at all?
		if (opt.size() < 2 || opt.compare(0, 2, "--")) {
			if (argc == 2) {
				// Special case of opening a savegame or replay from file browser
				if (opt.size() > kSavegameExtension.size() &&
				    0 == opt.compare(opt.size() - kSavegameExtension.size(), kSavegameExtension.size(),
				                     kSavegameExtension)) {
					commandline_["loadgame"] = opt;
					continue;
				} else if (opt.size() > kReplayExtension.size() &&
				           0 == opt.compare(opt.size() - kReplayExtension.size(),
				                            kReplayExtension.size(), kReplayExtension)) {
					commandline_["replay"] = opt;
					continue;
				}
			}
			commandline_["error"] = opt;
			break;
		} else {
			opt.erase(0, 2);  //  yes. remove the leading "--", just for cosmetics
		}

		// Look if this option has a value
		std::string::size_type const pos = opt.find('=');

		if (pos == std::string::npos) {  //  if no equals sign found
			value = "";
		} else {
			// Extract option value
			value = opt.substr(pos + 1);

			// Remove value from option name
			opt.erase(pos, opt.size() - pos);
		}

		commandline_[opt] = value;
	}
}

/**
 * Parse the command line given in commandline_
 *
 * \throw a ParameterError if there were errors during parsing \e or if "--help"
 */
void WLApplication::handle_commandline_parameters() {
	auto throw_empty_value = [](const std::string& opt) {
		throw ParameterError(
		   CmdLineVerbosity::None,
		   (boost::format(_("Empty value of command line parameter: %s")) % opt).str());
	};

	auto throw_exclusive = [](const std::string& opt) {
		throw ParameterError(
		   CmdLineVerbosity::None,
		   (boost::format(_("%s can not be combined with other actions")) % opt).str());
	};

	if (commandline_.count("nosound")) {
		SoundHandler::disable_backend();
		commandline_.erase("nosound");
	}
	if (commandline_.count("fail-on-lua-error")) {
		g_fail_on_lua_error = true;
		commandline_.erase("fail-on-lua-error");
	}
	if (commandline_.count("nozip")) {
		set_config_bool("nozip", true);
		commandline_.erase("nozip");
	}
	if (commandline_.count("localedir")) {
		localedir_ = commandline_["localedir"];
		commandline_.erase("localedir");
	}
	if (commandline_.count("datadir")) {
		datadir_ = commandline_["datadir"];
		commandline_.erase("datadir");
	} else {
		if (is_absolute_path(INSTALL_DATADIR)) {
			// Absolute install dir has precedence
			datadir_ = INSTALL_DATADIR;
		} else {
			datadir_ = get_executable_directory() + FileSystem::file_separator() + INSTALL_DATADIR;
#ifdef USE_XDG
			// Overwrite relative dir with first folder found in XDG_DATA_DIRS
			for (const auto& datadir : FileSystem::get_xdgdatadirs()) {
				RealFSImpl dir(datadir);
				if (dir.is_directory(datadir + "/widelands")) {
					datadir_ = datadir + "/widelands";
					break;
				}
			}
#endif
		}
	}
	if (!is_absolute_path(datadir_)) {
		try {
			datadir_ = absolute_path_if_not_windows(FileSystem::get_working_directory() +
			                                        FileSystem::file_separator() + datadir_);
		} catch (const WException& e) {
			log_err("Error parsing datadir: %s\n", e.what());
			exit(1);
		}
	}

	if (commandline_.count("language")) {
		const std::string& lang = commandline_["language"];
		if (!lang.empty()) {
			set_config_string("language", lang);
		} else {
			init_language();
			throw_empty_value("--language");
		}
	}
	init_language();  // do this now to have translated command line help
	fill_parameter_vector();

	if (commandline_.count("error")) {
		throw ParameterError(
		   CmdLineVerbosity::Normal,
		   (boost::format(_("Unknown command line parameter: %s\nMaybe a '=' is missing?")) %
		    commandline_["error"])
		      .str());
	}

	if (commandline_.count("datadir_for_testing")) {
		datadir_for_testing_ = commandline_["datadir_for_testing"];
		commandline_.erase("datadir_for_testing");
	}

	if (commandline_.count("verbose")) {
		g_verbose = true;
		commandline_.erase("verbose");
	}

	if (commandline_.count("editor")) {
		filename_ = commandline_["editor"];
		if (!filename_.empty() && *filename_.rbegin() == '/') {
			filename_.erase(filename_.size() - 1);
		}
		game_type_ = GameType::kEditor;
		commandline_.erase("editor");
	}

	if (commandline_.count("replay")) {
		if (game_type_ != GameType::kNone) {
			throw_exclusive("replay");
		}
		filename_ = commandline_["replay"];
		if (filename_.empty()) {
			throw_empty_value("--replay");
		}
		if (*filename_.rbegin() == '/') {
			filename_.erase(filename_.size() - 1);
		}
		game_type_ = GameType::kReplay;
		commandline_.erase("replay");
	}

	if (commandline_.count("new_game_from_template")) {
		if (game_type_ != GameType::kNone) {
		}
		filename_ = commandline_["new_game_from_template"];
		if (filename_.empty()) {
			throw_empty_value("--new_game_from_template");
		}
		game_type_ = GameType::kFromTemplate;
		commandline_.erase("new_game_from_template");
	}

	if (commandline_.count("loadgame")) {
		if (game_type_ != GameType::kNone) {
			throw_exclusive("loadgame");
		}
		filename_ = commandline_["loadgame"];
		if (filename_.empty()) {
			throw_empty_value("--loadgame");
		}
		if (*filename_.rbegin() == '/') {
			filename_.erase(filename_.size() - 1);
		}
		game_type_ = GameType::kLoadGame;
		commandline_.erase("loadgame");
	}

	if (commandline_.count("scenario")) {
		if (game_type_ != GameType::kNone) {
			throw_exclusive("scenario");
		}
		filename_ = commandline_["scenario"];
		if (filename_.empty()) {
			throw_empty_value("--scenario");
		}
		if (*filename_.rbegin() == '/') {
			filename_.erase(filename_.size() - 1);
		}
		game_type_ = GameType::kScenario;
		commandline_.erase("scenario");
	}
	if (commandline_.count("script")) {
		script_to_run_ = commandline_["script"];
		if (script_to_run_.empty()) {
			throw_empty_value("--script");
		}
		if (*script_to_run_.rbegin() == '/') {
			script_to_run_.erase(script_to_run_.size() - 1);
		}
		commandline_.erase("script");
	}

	// Following is used for training of AI
	if (commandline_.count("ai_training")) {
		set_config_bool("ai_training", true);
		commandline_.erase("ai_training");
	} else {
		set_config_bool("ai_training", false);
	}

	if (commandline_.count("auto_speed")) {
		set_config_bool("auto_speed", true);
		commandline_.erase("auto_speed");
	} else {
		set_config_bool("auto_speed", false);
	}

	if (commandline_.count("version")) {
		throw ParameterError(CmdLineVerbosity::None);  // No message on purpose
	}

	if (commandline_.count("help-all")) {
		throw ParameterError(CmdLineVerbosity::All);  // No message on purpose
	}

	if (commandline_.count("help")) {
		throw ParameterError(CmdLineVerbosity::Normal);  // No message on purpose
	}

	// Override maximized and fullscreen settings for window options
	uint8_t exclusives = commandline_.count("xres") + commandline_.count("yres") +
	                     2 * commandline_.count("maximized") + 2 * commandline_.count("fullscreen");
	if (exclusives > 2) {
		throw ParameterError(CmdLineVerbosity::None,
		                     _("--xres/--yres, --maximized and --fullscreen can not be combined"));
	} else if (exclusives > 0) {
		set_config_bool("maximized", false);
		set_config_bool("fullscreen", false);
	}

	// If it hasn't been handled yet it's probably an attempt to
	// override a conffile setting
	for (const auto& pair : commandline_) {
		if (is_parameter(pair.first)) {
			if (!pair.second.empty()) {
				set_config_string(pair.first, pair.second);
			} else {
				throw_empty_value(pair.first);
			}
		} else {
			throw ParameterError(
			   CmdLineVerbosity::Normal,
			   (boost::format(_("Unknown command line parameter: %s")) % pair.first).str());
		}
	}
}

/**
 * Try to save the game instance if possible
 */
void WLApplication::emergency_save(UI::Panel* panel,
                                   Widelands::Game& game,
                                   const std::string& error,
                                   const uint8_t playernumber,
                                   const bool replace_ctrl,
                                   const bool ask_for_bug_report) {
	log_err("##############################\n"
	        "  FATAL EXCEPTION: %s\n"
	        "##############################\n",
	        error.c_str());
	if (ask_for_bug_report) {
		log_err("  Please report this problem to help us improve Widelands.\n"
		        "  You will find related messages in the standard output (stdout.txt on Windows).\n"
		        "  You are using build %s (%s).\n"
		        "  Please add this information to your report.\n",
		        build_id().c_str(), build_type().c_str());
	}
	log_err("  If desired, Widelands attempts to create an emergency savegame.\n"
	        "  It is often – though not always – possible to load it and continue playing.\n"
	        "##############################");
	if (!game.is_loaded()) {
		if (!ask_for_bug_report) {
			return;
		}
		UI::WLMessageBox m(
		   panel, UI::WindowStyle::kFsMenu, _("Error"),
		   (boost::format(
		       _("An error has occured. The error message is:\n\n%1$s\n\nPlease report "
		         "this problem to help us improve Widelands. You will find related messages in the "
		         "standard output (stdout.txt on Windows). You are using build %2$s "
		         "(%3$s).\nPlease add this information to your report.")) %
		    error % build_id() % build_type())
		      .str(),
		   UI::WLMessageBox::MBoxType::kOk);
		m.run<UI::Panel::Returncodes>();
		return;
	}

	if (panel) {
		UI::WLMessageBox m(
		   panel, UI::WindowStyle::kFsMenu,
		   ask_for_bug_report ? _("Unexpected error during the game") : _("Game ended unexpectedly"),
		   ask_for_bug_report ?
            (boost::format(_(
		          "An error occured during the game. The error message is:\n\n%1$s\n\nPlease report "
		          "this problem to help us improve Widelands. You will find related messages in the "
		          "standard output (stdout.txt on Windows). You are using build %2$s "
		          "(%3$s).\n\nPlease add this information to your report.\n\nWould you like "
		          "Widelands "
		          "to attempt to create an emergency savegame? It is often – though not always – "
		          "possible to load it and continue playing.")) %
		       error % build_id() % build_type())
		         .str() :
            (boost::format(
		          _("The game ended unexpectedly for the following reason:\n\n%s\n\nWould you like "
		            "Widelands to attempt to create an emergency savegame? It is often – though not "
		            "always – possible to load it and continue playing.")) %
		       error)
		         .str(),
		   UI::WLMessageBox::MBoxType::kOkCancel);
		if (m.run<UI::Panel::Returncodes>() != UI::Panel::Returncodes::kOk) {
			return;
		}
	}

	try {
		std::unique_ptr<GameController> ctrl(
		   new SinglePlayerGameController(game, true, playernumber));
		if (replace_ctrl) {
			game.set_game_controller(ctrl.get());
		}

		SaveHandler& save_handler = game.save_handler();
		std::string e;
		if (!save_handler.save_game(
		       game, save_handler.create_file_name(kSaveDir, timestring()), &e)) {
			throw wexception("Save handler returned error: %s", e.c_str());
		}
	} catch (const std::exception& e) {
		log_err("Emergency save failed because: %s", e.what());
		if (panel) {
			UI::WLMessageBox m(
			   panel, UI::WindowStyle::kFsMenu, _("Emergency save failed"),
			   (boost::format(_("We are sorry, but Widelands was unable to create an emergency "
			                    "savegame for the following reason:\n\n%s")) %
			    e.what())
			      .str(),
			   UI::WLMessageBox::MBoxType::kOk);
			m.run<UI::Panel::Returncodes>();
		}
	}
}

/**
 * Delete old syncstream (.wss) files in the replay directory on startup
 * Delete old replay files on startup
 */
void WLApplication::cleanup_replays() {
	for (const std::string& filename : g_fs->filter_directory(kReplayDir, [](const std::string& fn) {
		     return boost::ends_with(
		        fn, (boost::format("%s%s") % kReplayExtension % kSyncstreamExtension).str());
	     })) {
		if (is_autogenerated_and_expired(filename, kReplayKeepAroundTime)) {
			log_info("Delete syncstream or replay %s\n", filename.c_str());
			try {
				g_fs->fs_unlink(filename);
			} catch (const FileError& e) {
				log_warn("WLApplication::cleanup_replays: File %s couldn't be deleted: %s\n",
				         filename.c_str(), e.what());
			}
		}
	}
}

/**
 * Delete old ai dna files generated during AI initialization
 */
void WLApplication::cleanup_ai_files() {
	for (const std::string& filename : g_fs->filter_directory(kAiDir, [](const std::string& fn) {
		     return boost::ends_with(fn, kAiExtension) || boost::contains(fn, "ai_player");
	     })) {
		if (is_autogenerated_and_expired(filename, kAIFilesKeepAroundTime)) {
			log_info("Deleting generated ai file: %s\n", filename.c_str());
			try {
				g_fs->fs_unlink(filename);
			} catch (const FileError& e) {
				log_warn("WLApplication::cleanup_ai_files: File %s couldn't be deleted: %s\n",
				         filename.c_str(), e.what());
			}
		}
	}
}

/**
 * Delete old temp files that might still lurk around (game crashes etc.)
 */
void WLApplication::cleanup_temp_files() {
	for (const std::string& filename : g_fs->filter_directory(
	        kTempFileDir,
	        [](const std::string& fn) { return boost::ends_with(fn, kTempFileExtension); })) {
		if (is_autogenerated_and_expired(filename, kTempFilesKeepAroundTime)) {
			log_info("Deleting old temp file: %s\n", filename.c_str());
			try {
				g_fs->fs_unlink(filename);
			} catch (const FileError& e) {
				log_warn("WLApplication::cleanup_temp_files: File %s couldn't be deleted: %s\n",
				         filename.c_str(), e.what());
			}
		}
	}
}

/**
 * Recursively delete temporary backup files in a given directory
 */
void WLApplication::cleanup_temp_backups(const std::string& dir) {
	for (const std::string& filename : g_fs->filter_directory(
	        dir, [](const std::string& fn) { return boost::ends_with(fn, kTempBackupExtension); })) {
		if (is_autogenerated_and_expired(filename, kTempBackupsKeepAroundTime)) {
			log_info("Deleting old temp backup file: %s\n", filename.c_str());
			try {
				g_fs->fs_unlink(filename);
			} catch (const FileError& e) {
				log_warn("WLApplication::cleanup_temp_backups: File %s couldn't be deleted: %s\n",
				         filename.c_str(), e.what());
			}
		}
	}
	// recursively delete in subdirs
	for (const std::string& dirname : g_fs->filter_directory(dir, [](const std::string& fn) {
		     return g_fs->is_directory(fn) &&
		            // avoid searching within savegames/maps/backups that were created
		            // as directories instead of zipfiles
		            !boost::ends_with(fn, kSavegameExtension) &&
		            !boost::ends_with(fn, kWidelandsMapExtension) &&
		            !boost::ends_with(fn, kTempBackupExtension);
	     })) {
		cleanup_temp_backups(dirname);
	}
}

/**
 * Delete old temporary backup files that might still lurk around (game crashes etc.)
 */
void WLApplication::cleanup_temp_backups() {
	cleanup_temp_backups(kSaveDir);
	cleanup_temp_backups(kMapsDir);
}

bool WLApplication::redirect_output(std::string path) {
	if (path.empty()) {
#ifdef _WIN32
		char module_name[MAX_PATH];
		GetModuleFileName(nullptr, module_name, MAX_PATH);
		path = module_name;
		size_t pos = path.find_last_of("/\\");
		if (pos == std::string::npos) {
			return false;
		}
		path.resize(pos);
#else
		path = ".";
#endif
	}
	std::string stdoutfile = path + "/stdout.txt";
	/* Redirect standard output */
	FILE* newfp = freopen(stdoutfile.c_str(), "w", stdout);
	if (!newfp) {
		return false;
	}
	/* Redirect standard error */
	std::string stderrfile = path + "/stderr.txt";
	newfp = freopen(stderrfile.c_str(), "w", stderr);
	if (!newfp) {
		return false;
	}

	/* Line buffered */
	setvbuf(stdout, nullptr, _IOLBF, BUFSIZ);

	/* No buffering */
	setbuf(stderr, nullptr);

	redirected_stdio_ = true;
	return true;
}<|MERGE_RESOLUTION|>--- conflicted
+++ resolved
@@ -557,15 +557,9 @@
 	const Widelands::TribeBasicInfo t = settings->settings().get_tribeinfo(tribe);
 	for (unsigned i = 0; i < t.initializations.size(); ++i) {
 		if (addon.empty() ?
-<<<<<<< HEAD
-             init_script_name == FileSystem::fs_filename(t.initializations[i].script.c_str()) :
-             addon == t.initializations[i].script) {
-			settings.set_player_init(p, i);
-=======
 		       init_script_name == FileSystem::fs_filename(t.initializations[i].script.c_str()) :
 		       addon == t.initializations[i].script) {
 			settings->set_player_init(p, i);
->>>>>>> 99258816
 			found_init = true;
 			break;
 		}
