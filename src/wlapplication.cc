/*
 * Copyright (C) 2006-2021 by the Widelands Development Team
 *
 * This program is free software; you can redistribute it and/or
 * modify it under the terms of the GNU General Public License
 * as published by the Free Software Foundation; either version 2
 * of the License, or (at your option) any later version.
 *
 * This program is distributed in the hope that it will be useful,
 * but WITHOUT ANY WARRANTY; without even the implied warranty of
 * MERCHANTABILITY or FITNESS FOR A PARTICULAR PURPOSE.  See the
 * GNU General Public License for more details.
 *
 * You should have received a copy of the GNU General Public License
 * along with this program; if not, write to the Free Software
 * Foundation, Inc., 51 Franklin Street, Fifth Floor, Boston, MA  02110-1301, USA.
 *
 */

#include "wlapplication.h"

#include <cassert>
#ifndef _WIN32
#include <csignal>
#endif
#include <cstdlib>
#include <iostream>
#include <memory>
#include <regex>

#include <SDL.h>
#include <SDL_ttf.h>
#ifdef __APPLE__
#include <mach-o/dyld.h>
#include <unistd.h>
#endif
#include <sys/stat.h>
#include <sys/types.h>

#include "base/i18n.h"
#include "base/log.h"
#include "base/multithreading.h"
#include "base/random.h"
#include "base/time_string.h"
#include "base/wexception.h"
#include "build_info.h"
#include "config.h"
#include "editor/editorinteractive.h"
#include "editor/ui_menus/main_menu_random_map.h"
#include "graphic/default_resolution.h"
#include "graphic/font_handler.h"
#include "graphic/graphic.h"
#include "graphic/mouse_cursor.h"
#include "graphic/text/font_set.h"
#include "io/filesystem/disk_filesystem.h"
#include "io/filesystem/filesystem_exceptions.h"
#include "io/filesystem/layered_filesystem.h"
#include "logic/addons.h"
#include "logic/filesystem_constants.h"
#include "logic/game.h"
#include "logic/game_data_error.h"
#include "logic/game_settings.h"
#include "logic/map.h"
#include "logic/replay.h"
#include "logic/replay_game_controller.h"
#include "logic/single_player_game_controller.h"
#include "logic/single_player_game_settings_provider.h"
#include "map_io/map_loader.h"
#include "network/gameclient.h"
#include "network/gamehost.h"
#include "network/host_game_settings_provider.h"
#include "network/internet_gaming.h"
#include "sound/sound_handler.h"
#include "ui_basic/messagebox.h"
#include "ui_basic/progresswindow.h"
#include "ui_fsmenu/about.h"
#include "ui_fsmenu/launch_spg.h"
#include "ui_fsmenu/loadgame.h"
#include "ui_fsmenu/main.h"
#include "ui_fsmenu/mapselect.h"
#include "ui_fsmenu/options.h"
#include "wlapplication_messages.h"
#include "wlapplication_options.h"
#include "wui/interactive_player.h"
#include "wui/interactive_spectator.h"

namespace {

/**
 * Shut the hardware down: stop graphics mode, stop sound handler
 */
#ifndef _WIN32
void terminate(int) {
	// The logger can already be shut down, so we use cout
	std::cout
	   << "Waited 5 seconds to close audio. There are some problems here, so killing Widelands."
	      " Update your sound driver and/or SDL to fix this problem\n";
	raise(SIGKILL);
}
#endif

/**
 * Returns the widelands executable path.
 */
std::string get_executable_directory() {
	std::string executabledir;
#ifdef __APPLE__
	uint32_t buffersize = 0;
	_NSGetExecutablePath(nullptr, &buffersize);
	std::unique_ptr<char[]> buffer(new char[buffersize]);
	int32_t check = _NSGetExecutablePath(buffer.get(), &buffersize);
	if (check != 0) {
		throw wexception("could not find the path of the main executable");
	}
	executabledir = std::string(buffer.get());
	executabledir.resize(executabledir.rfind('/') + 1);
#endif
#ifdef __linux__
	char buffer[PATH_MAX];
	size_t size = readlink("/proc/self/exe", buffer, PATH_MAX);
	if (size <= 0) {
		throw wexception("could not find the path of the main executable");
	}
	executabledir = std::string(buffer, size);
	executabledir.resize(executabledir.rfind('/') + 1);
#endif
#ifdef _WIN32
	char filename[_MAX_PATH + 1] = {0};
	GetModuleFileName(nullptr, filename, MAX_PATH);
	executabledir = filename;
	executabledir = executabledir.substr(0, executabledir.rfind('\\'));
#endif
	log_info("Widelands executable directory: %s\n", executabledir.c_str());
	return executabledir;
}

bool is_absolute_path(const std::string& path) {
	std::regex re("^/|\\w:");
	return std::regex_search(path.c_str(), re);
}

// Returns the absolute path of 'path' which might be relative.
std::string absolute_path_if_not_windows(const std::string& path) {
#ifndef _WIN32
	char buffer[PATH_MAX];
	// https://pubs.opengroup.org/onlinepubs/009695399/functions/realpath.html
	char* rp = realpath(path.c_str(), buffer);
	log_info("Realpath: %s\n", rp);
	if (!rp) {
		throw wexception("Unable to get absolute path for %s", path.c_str());
	}
	return std::string(rp);
#else
	return path;
#endif
}

// On Mac OS, we bundle the shared libraries that Widelands needs directly in
// the executable directory. This is so that SDL_Image and SDL_Mixer can load
// them dynamically. Unfortunately, linking them statically has led to problems
// in the past.
//
// Changing LD_LIBRARY_PATH does not work, so we resort to the hack of chdir()
// in the directory so that dlopen() finds the library.
void changedir_on_mac() {
#ifdef __APPLE__
	chdir(get_executable_directory().c_str());
#endif
}

// Extracts a long from 'text' into 'val' returning true if all of the string
// was valid. If not, the content of 'val' is undefined.
bool to_long(const std::string& text, int64_t* val) {
	const char* start = text.c_str();
	char* end;
	*val = strtol(start, &end, 10);
	return *end == '\0';
}

// Extracts the creation date from 'path' which is expected to
// match "YYYY-MM-DD*". Returns false if no date could be extracted.
bool extract_creation_day(const std::string& path, tm* tfile) {
	const std::string filename = FileSystem::fs_filename(path.c_str());
	memset(tfile, 0, sizeof(tm));

	int64_t day, month, year;
	if (!to_long(filename.substr(8, 2), &day)) {
		return false;
	}
	if (!to_long(filename.substr(5, 2), &month)) {
		return false;
	}
	if (!to_long(filename.substr(0, 4), &year)) {
		return false;
	}

	tfile->tm_mday = day;
	tfile->tm_mon = month - 1;
	tfile->tm_year = year - 1900;
	return tfile;
}

// Returns true if 'filename' was autogenerated, i.e. if 'extract_creation_day'
// can return a date and it is old enough to be deleted.
bool is_autogenerated_and_expired(const std::string& filename,
                                  const double keep_time = kReplayKeepAroundTime) {
	tm tfile;
	if (!extract_creation_day(filename, &tfile)) {
		return false;
	}
	return std::difftime(time(nullptr), mktime(&tfile)) > keep_time;
}

}  // namespace

// Set up the homedir. Exit 1 if the homedir is illegal or the logger couldn't be initialized for
// Windows.
// Also sets the config directory. This defaults to $XDG_CONFIG_HOME/widelands/config on Unix.
// Defaults to homedir/config everywhere else, if homedir is set manually or if
// built without XDG-support.
void WLApplication::setup_homedir() {
	// Check if we have a command line override
	if (commandline_.count("homedir")) {
		// We don't have a destination dir for the logger yet
		std::cout << "Adding home directory: " << commandline_["homedir"].c_str() << std::endl;
		homedir_ = commandline_["homedir"];
#ifdef USE_XDG
		// This commandline option should probably also affect the
		// configuration file.
		userconfigdir_ = commandline_["homedir"];
#endif
		commandline_.erase("homedir");
	}

#ifdef REDIRECT_OUTPUT
	if (!redirect_output())
		redirect_output(homedir_);
#endif

	// If we don't have a home directory, we exit with an error
	if (homedir_.empty()) {
		std::cout << "Unable to start Widelands, because the given homedir is empty" << std::endl;
		delete g_fs;
		exit(1);
	} else {
		try {
			std::unique_ptr<FileSystem> home(new RealFSImpl(homedir_));
			home->ensure_directory_exists(".");
			g_fs->set_home_file_system(home.release());
		} catch (const std::exception& e) {
			std::cout
			   << "Unable to start Widelands, because we were unable to add the home directory: "
			   << e.what() << std::endl;
			delete g_fs;
			exit(1);
		}
#ifdef _WIN32
		// Initialize the logger for Windows. Exit on failure.
		if (!set_logging_dir(homedir_)) {
			delete g_fs;
			exit(1);
		}
#endif
		// Homedir is ready, so we can log normally from now on
		log_info("Set home directory: %s\n", homedir_.c_str());

		// Create directory structure
		g_fs->ensure_directory_exists("save");
		g_fs->ensure_directory_exists("replays");
		g_fs->ensure_directory_exists("maps/My_Maps");
		g_fs->ensure_directory_exists("maps/Downloaded");
	}

#ifdef USE_XDG
	set_config_directory(userconfigdir_);
#else
	set_config_directory(homedir_);
#endif

	i18n::set_homedir(homedir_);
}

WLApplication* WLApplication::the_singleton = nullptr;

/**
 * The main entry point for the WLApplication singleton.
 *
 * Regardless of circumstances, this will return the one and only valid
 * WLApplication object when called. If necessary, a new WLApplication instance
 * is created.
 *
 * While you \e can do the first call to this method without parameters, it does
 * not make much sense.
 *
 * \param argc The number of command line arguments
 * \param argv Array of command line arguments
 * \return An (always valid!) pointer to the WLApplication singleton
 */
// TODO(unknown): Return a reference - the return value is always valid anyway
WLApplication* WLApplication::get(int const argc, char const** argv) {
	if (the_singleton == nullptr) {
		the_singleton = new WLApplication(argc, argv);
	}
	return the_singleton;
}

/**
 * Initialize an instance of WLApplication.
 *
 * Exits with code 2 if the SDL/TTF system is not available.
 *
 * This constructor is protected \e on \e purpose !
 * Use WLApplication::get() instead and look at the class description.
 *
 * For easier access, we repackage argc/argv into an STL map here.
 * If you specify the same option more than once, only the last occurrence
 * is effective.
 *
 * \param argc The number of command line arguments
 * \param argv Array of command line arguments
 */
WLApplication::WLApplication(int const argc, char const* const* const argv)
   : commandline_(std::map<std::string, std::string>()),
     game_type_(GameType::kNone),
     mouse_swapped_(false),
     faking_middle_mouse_button_(false),
     mouse_position_(Vector2i::zero()),
     mouse_locked_(false),
     mouse_compensate_warp_(Vector2i::zero()),
     should_die_(false),
#ifdef _WIN32
     homedir_(FileSystem::get_homedir() + "\\.widelands"),
#elif defined USE_XDG
     // To enable backwards compatibility, the program name is passed with the
     // path.
     homedir_(FileSystem::get_userdatadir()),
     userconfigdir_(FileSystem::get_userconfigdir()),
#else
     homedir_(FileSystem::get_homedir() + "/.widelands"),
#endif
     redirected_stdio_(false),
     last_resolution_change_(0) {
	g_fs = new LayeredFileSystem();

	parse_commandline(argc, argv);  // throws ParameterError, handled by main.cc

	setup_homedir();
	init_settings();
	datadir_ = g_fs->canonicalize_name(datadir_);
	datadir_for_testing_ = g_fs->canonicalize_name(datadir_for_testing_);

	set_initializer_thread();

	log_info("Adding directory: %s\n", datadir_.c_str());
	g_fs->add_file_system(&FileSystem::create(datadir_));

	if (!datadir_for_testing_.empty()) {
		log_info("Adding directory: %s\n", datadir_for_testing_.c_str());
		g_fs->add_file_system(&FileSystem::create(datadir_for_testing_));
	}

	init_language();  // search paths must already be set up
	changedir_on_mac();
	cleanup_replays();
	cleanup_ai_files();
	cleanup_temp_files();
	cleanup_temp_backups();

#if SDL_BYTEORDER == SDL_LIL_ENDIAN
	log_info("Byte order: little-endian\n");
#else
	log_info("Byte order: big-endian\n");
#endif

	// Start the SDL core
	if (SDL_Init(SDL_INIT_VIDEO) == -1) {
		// We sometimes run into a missing video driver in our CI environment, so we exit 0 to prevent
		// too frequent failures
		log_err("Failed to initialize SDL, no valid video driver: %s", SDL_GetError());
		exit(2);
	}

	g_gr = new Graphic();

	if (TTF_Init() == -1) {
		log_err("True Type library did not initialize: %s\n", TTF_GetError());
		exit(2);
	}

	UI::g_fh = UI::create_fonthandler(
	   g_image_cache, i18n::get_locale());  // This will create the fontset, so loading it first.

	g_gr->initialize(
	   get_config_bool("debug_gl_trace", false) ? Graphic::TraceGl::kYes : Graphic::TraceGl::kNo,
	   get_config_int("xres", kDefaultResolutionW), get_config_int("yres", kDefaultResolutionH),
	   get_config_bool("fullscreen", false), get_config_bool("maximized", false));

	g_mouse_cursor = new MouseCursor();
	g_mouse_cursor->initialize(get_config_bool("sdl_cursor", true));

	g_sh = new SoundHandler();

	g_sh->register_songs("music", "intro");
	g_sh->register_songs("music", "menu");
	g_sh->register_songs("music", "ingame");

	initialize_g_addons();

	// Register the click sound for UI::Panel.
	// We do it here to ensure that the sound handler has been created first, and we only want to
	// register it once.
	UI::Panel::register_click();

	set_input_grab(get_config_bool("inputgrab", false));

	// seed random number generator used for random tribe selection
	std::srand(time(nullptr));

	// Make sure we didn't forget to read any global option
	check_config_used();

	// Save configuration now. Otherwise, the UUID and sound options
	// are not saved, when the game crashes
	write_config();
}

/**
 * Shut down all subsystems in an orderly manner
 */
// TODO(unknown): Handle errors that happen here!
WLApplication::~WLApplication() {
	// Do use the opposite order of WLApplication::init()

	if (!g_gr->fullscreen() && !g_gr->maximized()) {
		set_config_int("xres", g_gr->get_xres());
		set_config_int("yres", g_gr->get_yres());
	}
	set_config_bool("maximized", g_gr->maximized());

	shutdown_hardware();
	shutdown_settings();

	assert(UI::g_fh);
	delete UI::g_fh;
	UI::g_fh = nullptr;

	TTF_Quit();  // TODO(unknown): not here

	delete g_fs;
	g_fs = nullptr;

	if (redirected_stdio_) {
		std::cout.flush();
		fclose(stdout);
		std::cerr.flush();
		fclose(stderr);
	}

	SDL_Quit();
}

void WLApplication::initialize_g_addons() {
	AddOns::g_addons.clear();
	if (g_fs->is_directory(kAddOnDir)) {
		std::set<std::string> found;
		for (std::string desired_addons = get_config_string("addons", ""); !desired_addons.empty();) {
			const size_t commapos = desired_addons.find(',');
			const std::string substring = desired_addons.substr(0, commapos);
			const size_t colonpos = desired_addons.find(':');
			if (colonpos == std::string::npos) {
				log_warn("Ignoring malformed add-ons config substring '%s'\n", substring.c_str());
			} else {
				const std::string name = substring.substr(0, colonpos);
				if (name.find(kAddOnExtension) != name.length() - kAddOnExtension.length()) {
					log_warn("Not loading add-on '%s' (wrong file name extension)\n", name.c_str());
				} else {
					std::string path(kAddOnDir);
					path += FileSystem::file_separator();
					path += name;
					if (g_fs->file_exists(path)) {
						try {
							found.insert(name);
							AddOns::g_addons.push_back(std::make_pair(
							   AddOns::preload_addon(name), substring.substr(colonpos) == ":true"));
						} catch (const std::exception& e) {
							log_warn("Not loading add-on '%s' (%s)", name.c_str(), e.what());
						}
					} else {
						log_warn("Not loading add-on '%s' (not found)\n", name.c_str());
					}
				}
			}
			if (commapos == std::string::npos) {
				break;
			}
			desired_addons = desired_addons.substr(commapos + 1);
		}
		for (const std::string& name : g_fs->list_directory(kAddOnDir)) {
			std::string addon_name(FileSystem::fs_filename(name.c_str()));
			if (!found.count(addon_name) &&
			    addon_name.find(kAddOnExtension) == addon_name.length() - kAddOnExtension.length()) {
				try {
					AddOns::g_addons.push_back(std::make_pair(AddOns::preload_addon(addon_name), false));
				} catch (const std::exception& e) {
					log_warn("Not loading add-on '%s' (%s)", addon_name.c_str(), e.what());
				}
			}
		}
	}
	AddOns::update_ui_theme(AddOns::UpdateThemeAction::kLoadFromConfig);
}

static void init_one_player_from_template(unsigned p,
                                          bool human,
                                          std::unique_ptr<GameSettingsProvider>& settings,
                                          Section& player_section,
                                          const Widelands::Map& map) {
	if (player_section.get_bool("closed", false)) {
		if (human) {
			throw wexception("Cannot close interactive player slot.");
		}
		settings->set_player_state(p, PlayerSettings::State::kClosed);
		return;  // No need to configure closed player
	} else if (human) {
		settings->set_player_state(p, PlayerSettings::State::kHuman);
	} else {
		std::string ai = player_section.get_string("ai", "normal");
		bool random = ai == "random";
		settings->set_player_ai(p, ai, random);
		settings->set_player_state(p, PlayerSettings::State::kComputer);
	}

	settings->set_player_team(p, player_section.get_natural("team", 0));
	if (player_section.has_val("playercolor")) {
		std::string colorstr = player_section.get_safe_string("playercolor");
		char* color;
		RGBColor result;
		result.r = std::strtol(colorstr.c_str(), &color, 10);
		++color;
		result.g = std::strtol(color, &color, 10);
		++color;
		result.b = std::strtol(color, &color, 10);
		settings->set_player_color(p, result);
	} else {
		settings->set_player_color(p, kPlayerColors[p]);
	}

	std::string tribe =
	   player_section.get_string("tribe", map.get_scenario_player_tribe(p + 1).c_str());
	settings->set_player_tribe(p, tribe, tribe.empty());
	tribe = settings->settings().players[p].tribe;

	const std::string& init_script_name = player_section.get_string("init", "headquarters.lua");
	std::string addon;
	if (FileSystem::filename_ext(init_script_name) == kAddOnExtension) {
		addon = kAddOnDir;
		addon += FileSystem::file_separator();
		addon += init_script_name;
		addon += FileSystem::file_separator();
		addon += tribe;
		addon += ".lua";
	}
	bool found_init = false;
	const Widelands::TribeBasicInfo t = settings->settings().get_tribeinfo(tribe);
	for (unsigned i = 0; i < t.initializations.size(); ++i) {
		if (addon.empty() ?
             init_script_name == FileSystem::fs_filename(t.initializations[i].script.c_str()) :
             addon == t.initializations[i].script) {
<<<<<<< HEAD
			settings.set_player_init(p, i);
=======
			settings->set_player_init(p, i);
>>>>>>> bbe417a2
			found_init = true;
			break;
		}
	}
	if (!found_init) {
		throw wexception(
		   "Invalid starting condition '%s' for player %d", init_script_name.c_str(), p + 1);
	}
}

void WLApplication::init_and_run_game_from_template() {
	AddOns::AddOnsGuard ag;

	Profile profile(filename_.c_str());
	Section& section = profile.get_safe_section("global");
	const bool multiplayer = section.get_bool("multiplayer", false);

	std::vector<AddOns::AddOnState> new_g_addons;
	for (std::string addons = section.get_string("addons", ""); !addons.empty();) {
		const size_t commapos = addons.find(',');
		std::string name;
		if (commapos == std::string::npos) {
			name = addons;
			addons = "";
		} else {
			name = addons.substr(0, commapos);
			addons = addons.substr(commapos + 1);
		}
		bool found = false;
		for (const auto& pair : AddOns::g_addons) {
			if (pair.first->internal_name == name) {
				found = true;
				new_g_addons.push_back(std::make_pair(pair.first, true));
				break;
			}
		}
		if (!found) {
			log_err("Add-on '%s' not found", name.c_str());
			return;
		}
	}
	AddOns::g_addons = new_g_addons;

	const int playernumber = section.get_natural("interactive_player", 1);
	if (playernumber == 0 && !multiplayer) {
		log_err("interactive_player must be > 0 for singleplayer games.");
		return;
	}

	std::unique_ptr<GameSettingsProvider> settings;
	std::unique_ptr<GameHost> host;
	if (multiplayer) {
		std::shared_ptr<GameController> ctrl(nullptr);
		host.reset(new GameHost(nullptr, ctrl, get_config_string("nickname", _("nobody")),
		                        Widelands::get_all_tribeinfos(nullptr), false));
		settings.reset(new HostGameSettingsProvider(host.get()));
	} else {
		settings.reset(new SinglePlayerGameSettingsProvider());
	}

	settings->set_peaceful_mode(section.get_bool("peaceful", false));
	settings->set_custom_starting_positions(section.get_bool("custom_starting_positions", false));

	{
		std::string wc_name = section.get_string("win_condition", "endless_game.lua");
		std::string script;
		if (FileSystem::filename_ext(wc_name) == kAddOnExtension) {
			script = kAddOnDir;
			script += FileSystem::file_separator();
			script += wc_name;
			script += FileSystem::file_separator();
			script += "init.lua";
		} else {
			script = "scripting/win_conditions/";
			script += wc_name;
		}
		settings->set_win_condition_script(script);
	}

	{
		const std::string mapfile = section.get_safe_string("map");
		Widelands::Map map;
		std::unique_ptr<Widelands::MapLoader> ml = map.get_correct_loader(mapfile);
		if (!ml) {
			log_err("Invalid map file '%s'", mapfile.c_str());
			return;
		}
		ml->preload_map(true, nullptr);
		const int nr_players = map.get_nrplayers();
		settings->set_scenario((map.scenario_types() & Widelands::Map::SP_SCENARIO) != 0);
		settings->set_map(map.get_name(), mapfile, map.get_background_theme(), map.get_background(),
		                  nr_players, false);
		settings->set_player_number(playernumber == 0 ? UserSettings::none() : playernumber - 1);
		for (int p = 0; p < nr_players; ++p) {
			std::string key = "player_";
			key += std::to_string(p + 1);
			bool human = p == playernumber - 1;
			try {
				init_one_player_from_template(
				   p, human, settings, profile.pull_section(key.c_str()), map);
			} catch (const WException& e) {
				log_err("%s", e.what());
				return;
			}
		}
	}

	if (!settings->can_launch()) {
		log_err("Inconsistent game setup configuration. Cannot launch.");
		return;
	}

	if (multiplayer) {
		host->run_direct();
		return;
	}

	Widelands::Game game;
	std::vector<std::string> tipstexts{"general_game", "singleplayer"};
	if (settings->has_players_tribe()) {
		tipstexts.push_back(settings->get_players_tribe());
	}
	game.create_loader_ui(
	   tipstexts, true, settings->settings().map_theme, settings->settings().map_background);
	Notifications::publish(UI::NoteLoadingMessage(_("Preparing game…")));

	game.set_ibase(new InteractivePlayer(game, get_config_section(), playernumber, false));

	game.set_game_controller(std::make_shared<SinglePlayerGameController>(game, true, playernumber));
	game.init_newgame(settings->settings());
	try {
		game.run(Widelands::Game::StartGameType::kMap, "", false, "single_player");
	} catch (const Widelands::GameDataError& e) {
		log_err("Game not started: Game data error: %s\n", e.what());
	} catch (const std::exception& e) {
		log_err("Fatal exception: %s\n", e.what());
		emergency_save(nullptr, game, e.what());
	}
}

/**
 * The main loop. Plain and Simple.
 */
// TODO(unknown): Refactor the whole mainloop out of class \ref UI::Panel into here.
// In the future: push the first event on the event queue, then keep
// dispatching events until it is time to quit.
void WLApplication::run() {
	std::thread game_logic_thread(&UI::Panel::logic_thread);

	if (game_type_ == GameType::kEditor) {
		g_sh->change_music("ingame");
		if (filename_.empty()) {
			EditorInteractive::run_editor(nullptr, EditorInteractive::Init::kDefault);
		} else {
			EditorInteractive::run_editor(
			   nullptr, EditorInteractive::Init::kLoadMapDirectly, filename_, script_to_run_);
		}
	} else if (game_type_ == GameType::kReplay || game_type_ == GameType::kLoadGame) {
		Widelands::Game game;
		std::string title, message;
		try {
			if (game_type_ == GameType::kReplay) {
				std::string map_theme, map_bg;
				game.create_loader_ui({"general_game"}, true, map_theme, map_bg);
				game.set_ibase(new InteractiveSpectator(game, get_config_section()));
				game.set_write_replay(false);
				new ReplayGameController(game, filename_);
				game.save_handler().set_allow_saving(false);
				game.run(Widelands::Game::StartGameType::kSaveGame, "", true, "replay");
			} else {
				game.set_ai_training_mode(get_config_bool("ai_training", false));
				game.run_load_game(filename_, script_to_run_);
			}
		} catch (const Widelands::GameDataError& e) {
			message = (boost::format(_("Widelands could not load the file \"%s\". The file format "
			                           "seems to be incompatible.")) %
			           filename_.c_str())
			             .str();
			message = message + "\n\n" + _("Error message:") + "\n" + e.what();
			title = _("Game data error");
		} catch (const FileNotFoundError& e) {
			message =
			   (boost::format(_("Widelands could not find the file \"%s\".")) % filename_.c_str())
			      .str();
			message = message + "\n\n" + _("Error message:") + "\n" + e.what();
			title = _("File system error");
		} catch (const std::exception& e) {
			emergency_save(nullptr, game, e.what());
			message = e.what();
			title = _("Error message:");
		}
		if (!message.empty()) {
			g_sh->change_music("menu");
			FsMenu::MainMenu m(true);
			m.show_messagebox(title, message);
			log_err("%s\n", message.c_str());
			m.run<int>();
		}
	} else if (game_type_ == GameType::kScenario) {
		Widelands::Game game;
		try {
			game.run_splayer_scenario_direct({filename_}, script_to_run_);
		} catch (const Widelands::GameDataError& e) {
			log_err("Scenario not started: Game data error: %s\n", e.what());
		} catch (const std::exception& e) {
			log_err("Fatal exception: %s\n", e.what());
			emergency_save(nullptr, game, e.what());
		}
	} else if (game_type_ == GameType::kFromTemplate) {
		init_and_run_game_from_template();
	} else {
		g_sh->change_music("intro");

		g_sh->change_music("menu", 1000);

		FsMenu::MainMenu m;
		m.run<int>();
	}

	g_sh->stop_music(500);

	should_die_ = true;
	game_logic_thread.join();
}

/**
 * Get an event from the SDL queue, just like SDL_PollEvent.
 *
 * \param ev the retrieved event will be put here
 *
 * \return true if an event was returned inside ev, false otherwise
 */
bool WLApplication::poll_event(SDL_Event& ev) {
	if (!SDL_PollEvent(&ev)) {
		return false;
	}

	// We edit mouse motion events in here, so that
	// differences caused by GrabInput or mouse speed
	// settings are invisible to the rest of the code
	switch (ev.type) {
	case SDL_MOUSEMOTION:
		ev.motion.xrel += mouse_compensate_warp_.x;
		ev.motion.yrel += mouse_compensate_warp_.y;
		mouse_compensate_warp_ = Vector2i::zero();

		if (mouse_locked_) {
			warp_mouse(mouse_position_);

			ev.motion.x = mouse_position_.x;
			ev.motion.y = mouse_position_.y;
		}
		break;

	case SDL_USEREVENT: {
		if (ev.user.code == CHANGE_MUSIC) {
			/* Notofication from the SoundHandler that a song has finished playing.
			 * Usually, another song from the same songset will be started.
			 * There is a special case for the intro screen's music: only one song will be
			 * played. If the user has not clicked the mouse or pressed escape when the song
			 * finishes, Widelands will automatically go on to the main menu.
			 */
			assert(!SoundHandler::is_backend_disabled());
			if (g_sh->current_songset() == "intro") {
				// Special case for splashscreen: there, only one song is ever played
				SDL_Event new_event;
				new_event.type = SDL_KEYDOWN;
				new_event.key.state = SDL_PRESSED;
				new_event.key.keysym.sym = SDLK_ESCAPE;
				SDL_PushEvent(&new_event);
			} else {
				g_sh->change_music();
			}
		}
	} break;

	default:
		break;
	}
	return true;
}

bool WLApplication::handle_key(bool down, const SDL_Keycode& keycode, const int modifiers) {
	if (!down) {
		return false;
	}

	if (matches_shortcut(KeyboardShortcut::kCommonScreenshot, keycode, modifiers)) {
		if (g_fs->disk_space() < kMinimumDiskSpace) {
			log_warn("Omitting screenshot because diskspace is lower than %lluMiB\n",
			         kMinimumDiskSpace / (1024 * 1024));
		} else {
			g_fs->ensure_directory_exists(kScreenshotsDir);
			for (uint32_t nr = 0; nr < 10000; ++nr) {
				const std::string filename =
				   (boost::format("%s/shot%04u.png") % kScreenshotsDir % nr).str();
				if (g_fs->file_exists(filename)) {
					continue;
				}
				g_gr->screenshot(filename);
				return true;
			}
			log_warn("Omitting screenshot because 10000 screenshots are already present");
		}
		// Screenshot not taken
		return false;
	}

	if (matches_shortcut(KeyboardShortcut::kCommonFullscreen, keycode, modifiers)) {
		const uint32_t time = SDL_GetTicks();
		if ((time - last_resolution_change_ > 250)) {
			last_resolution_change_ = time;
			const bool value = !g_gr->fullscreen();
			g_gr->set_fullscreen(value);
			set_config_bool("fullscreen", value);
		}
		return true;
	}

	return false;
}

void WLApplication::handle_input(InputCallback const* cb) {
	// Container for keyboard events using the Alt key.
	// <sym, mod>, type.
	std::map<std::pair<SDL_Keycode, uint16_t>, unsigned> alt_events;

	SDL_Event ev;
	while (poll_event(ev)) {
		switch (ev.type) {
		case SDL_KEYUP:
		case SDL_KEYDOWN: {
			bool handled = false;
			// Workaround for duplicate triggering of the Alt key in Ubuntu:
			// Don't accept the same key twice, so we use a map to squash them and handle them later.
			if (ev.key.keysym.mod & KMOD_ALT) {
				alt_events.insert(
				   std::make_pair(std::make_pair(ev.key.keysym.sym, ev.key.keysym.mod), ev.type));
				handled = true;
			}
			if (!handled) {
				handled = handle_key(ev.type == SDL_KEYDOWN, ev.key.keysym.sym, ev.key.keysym.mod);
			}
			if (!handled && cb && cb->key) {
				cb->key(ev.type == SDL_KEYDOWN, ev.key.keysym);
			}
			break;
		}
		case SDL_TEXTINPUT:
			if (cb && cb->textinput) {
				cb->textinput(ev.text.text);
			}
			break;
		case SDL_MOUSEBUTTONDOWN:
		case SDL_MOUSEBUTTONUP:
			handle_mousebutton(ev, cb);
			break;
		case SDL_MOUSEWHEEL:
			if (cb && cb->mouse_wheel) {
				cb->mouse_wheel(ev.wheel.which, ev.wheel.x, ev.wheel.y);
			}
			break;
		case SDL_MOUSEMOTION:
			mouse_position_ = Vector2i(ev.motion.x, ev.motion.y);

			if ((ev.motion.xrel || ev.motion.yrel) && cb && cb->mouse_move) {
				cb->mouse_move(
				   ev.motion.state, ev.motion.x, ev.motion.y, ev.motion.xrel, ev.motion.yrel);
			}
			break;
		case SDL_WINDOWEVENT:
			switch (ev.window.event) {
			case SDL_WINDOWEVENT_RESIZED:
				// Do not save the new size to config at this point to avoid saving sizes that
				// result from maximization etc. Save at shutdown instead.
				if (!g_gr->fullscreen()) {
					g_gr->change_resolution(ev.window.data1, ev.window.data2, false);
				}
				break;
			case SDL_WINDOWEVENT_MAXIMIZED:
				set_config_bool("maximized", true);
				break;
			case SDL_WINDOWEVENT_RESTORED:
				set_config_bool("maximized", g_gr->maximized());
				break;
			}
			break;
		case SDL_QUIT:
			should_die_ = true;
			break;
		default:;
		}
	}

	// Now constructing the events for the Alt key from the container and handling them.
	for (const auto& event : alt_events) {
		ev.type = event.second;
		ev.key.keysym.sym = event.first.first;
		ev.key.keysym.mod = event.first.second;
		bool handled = false;
		if (cb && cb->key) {
			handled = cb->key(ev.type == SDL_KEYDOWN, ev.key.keysym);
		}
		if (!handled) {
			handle_key(ev.type == SDL_KEYDOWN, ev.key.keysym.sym, ev.key.keysym.mod);
		}
	}
}

/*
 * Capsule repetitive code for mouse buttons
 */
void WLApplication::handle_mousebutton(SDL_Event& ev, InputCallback const* cb) {
	if (mouse_swapped_) {
		switch (ev.button.button) {
		case SDL_BUTTON_LEFT:
			ev.button.button = SDL_BUTTON_RIGHT;
			break;
		case SDL_BUTTON_RIGHT:
			ev.button.button = SDL_BUTTON_LEFT;
			break;
		default:
			break;
		}
	}

#ifdef __APPLE__
	//  On Mac, SDL does middle mouse button emulation (alt+left). This
	//  interferes with the editor, which is using alt+left click for
	//  third tool. So if we ever see a middle mouse button on Mac,
	//  check if any ALT Key is pressed and if, treat it like a left
	//  mouse button.
	if (ev.button.button == SDL_BUTTON_MIDDLE &&
	    (get_key_state(SDL_SCANCODE_LALT) || get_key_state(SDL_SCANCODE_RALT))) {
		ev.button.button = SDL_BUTTON_LEFT;
		faking_middle_mouse_button_ = true;
	}
#endif

	if (ev.type == SDL_MOUSEBUTTONDOWN && cb && cb->mouse_press) {
		cb->mouse_press(ev.button.button, ev.button.x, ev.button.y);
	} else if (ev.type == SDL_MOUSEBUTTONUP) {
		if (cb && cb->mouse_release) {
			if (ev.button.button == SDL_BUTTON_MIDDLE && faking_middle_mouse_button_) {
				cb->mouse_release(SDL_BUTTON_LEFT, ev.button.x, ev.button.y);
				faking_middle_mouse_button_ = false;
			}
			cb->mouse_release(ev.button.button, ev.button.x, ev.button.y);
		}
	}
}

/// Instantaneously move the mouse cursor without creating a motion event.
///
/// SDL_WarpMouseInWindow() *will* create a mousemotion event, which we do not want.
/// As a workaround, we store the delta in mouse_compensate_warp_ and use that to
/// eliminate the motion event in poll_event()
///
/// \param position The new mouse position
void WLApplication::warp_mouse(const Vector2i position) {
	mouse_position_ = position;

	Vector2i cur_position = Vector2i::zero();
	SDL_GetMouseState(&cur_position.x, &cur_position.y);
	if (cur_position != position) {
		mouse_compensate_warp_ += cur_position - position;
		SDL_Window* sdl_window = g_gr->get_sdlwindow();
		if (sdl_window) {
			SDL_WarpMouseInWindow(sdl_window, position.x, position.y);
		}
	}
}

/**
 * Changes input grab mode.
 *
 * This makes sure that the mouse cannot leave our window (and also that we get
 * mouse/keyboard input nearly unmodified, but we don't really care about that).
 *
 * \note This also cuts out any mouse-speed modifications that a generous window
 * manager might be doing.
 */
void WLApplication::set_input_grab(bool grab) {
	if (!g_gr) {
		return;
	}
	SDL_Window* sdl_window = g_gr->get_sdlwindow();
	if (grab) {
		if (sdl_window) {
			SDL_SetWindowGrab(sdl_window, SDL_TRUE);
		}
	} else {
		if (sdl_window) {
			SDL_SetWindowGrab(sdl_window, SDL_FALSE);
		}
		warp_mouse(mouse_position_);  // TODO(unknown): is this redundant?
	}
}

void WLApplication::set_mouse_lock(const bool locked) {
	mouse_locked_ = locked;

	// If we use the SDL cursor then it needs to be hidden when locked
	// otherwise it'll jerk around which looks ugly
	if (g_mouse_cursor->is_using_sdl()) {
		g_mouse_cursor->set_visible(!mouse_locked_);
	}
}

/**
 * Read the config file, parse the commandline and give all other internal
 * parameters sensible default values
 */
bool WLApplication::init_settings() {

	// Read in the configuration file
	read_config();

	// Then parse the commandline - overwrites conffile settings
	handle_commandline_parameters();

	set_mouse_swap(get_config_bool("swapmouse", false));

	// Without this the config options get dropped by check_used().
	for (const std::string& conf : get_all_parameters()) {
		get_config_string(conf, "");
	}

	// Keyboard shortcuts
	init_shortcuts();

	int64_t last_start = get_config_int("last_start", 0);
	int64_t now = time(nullptr);
	if (last_start + 12 * 60 * 60 < now || get_config_string("uuid", "").empty()) {
		// First start of the game or not started for 12 hours. Create a (new) UUID.
		// For the use of the UUID, see network/internet_gaming_protocol.h
		set_config_string("uuid", generate_random_uuid());
	}
	set_config_int("last_start", now);

	return true;
}

/**
 * Initialize language settings
 */
void WLApplication::init_language() {
	// Set the locale dir
	if (!localedir_.empty()) {
		i18n::set_localedir(g_fs->canonicalize_name(localedir_));
	} else {
		i18n::set_localedir(g_fs->canonicalize_name(datadir_ + "/locale"));
	}

	// If locale dir is not a directory, barf. We can handle it not being there tough.
	if (g_fs->file_exists(i18n::get_localedir()) && !g_fs->is_directory(i18n::get_localedir())) {
		SDL_ShowSimpleMessageBox(
		   SDL_MESSAGEBOX_ERROR, "'locale' directory not valid",
		   std::string(i18n::get_localedir() + "\nis not a directory. Please fix this.").c_str(),
		   nullptr);
		log_err("%s is not a directory. Please fix this.\n", i18n::get_localedir().c_str());
		exit(1);
	}

	if (!g_fs->is_directory(i18n::get_localedir()) ||
	    g_fs->list_directory(i18n::get_localedir()).empty()) {
		log_warn("No locale translations found in %s\n", i18n::get_localedir().c_str());
	}

	// Initialize locale and grab "widelands" textdomain
	i18n::init_locale();
	i18n::grab_textdomain("widelands", i18n::get_localedir().c_str());

	// Set locale corresponding to selected language
	std::string language = get_config_string("language", "");
	i18n::set_locale(language);
}

/**
 * Remember the last settings: write them into the config file
 */
void WLApplication::shutdown_settings() {
	// To be proper, release our textdomain
	i18n::release_textdomain();
	write_config();
}

void WLApplication::shutdown_hardware() {
	delete g_mouse_cursor;
	g_mouse_cursor = nullptr;

	delete g_gr;
	g_gr = nullptr;

// SOUND can lock up with buggy SDL/drivers. we try to do the right thing
// but if it doesn't happen we will kill widelands anyway in 5 seconds.
#ifndef _WIN32
	signal(SIGALRM, terminate);
	// TODO(GunChleoc): alarm is a POSIX function. If we found a Windows equivalent, we could call
	// terminate in Windows as well.
	alarm(5);
#endif

	delete g_sh;
	g_sh = nullptr;

	SDL_QuitSubSystem(SDL_INIT_TIMER | SDL_INIT_VIDEO | SDL_INIT_JOYSTICK);
}

/**
 * Parse the commandline and translate the options into name/value pairs
 *
 * The format for commandline parameters is --paramname[=value], that means:
 * \li starts with "--", i.e. all parameters are "long options"
 * \li arguments are passed with "="
 *
 * \param argc The number of command line arguments
 * \param argv Array of command line arguments
 */
void WLApplication::parse_commandline(int const argc, char const* const* const argv) {
	for (int i = 1; i < argc; ++i) {
		std::string opt = argv[i];
		std::string value;

		if (!opt.compare(0, 5, "-psn_")) {
			// Mac OS passes this on the commandline when launched from finder.
			// SDL1 removed it for us (apparently), but SDL2 does no longer, so we
			// have to do this ourselves.
			continue;
		}

		// Are we looking at an option at all?
		if (opt.size() < 2 || opt.compare(0, 2, "--")) {
			if (argc == 2) {
				// Special case of opening a savegame or replay from file browser
				if (opt.size() > kSavegameExtension.size() &&
				    0 == opt.compare(opt.size() - kSavegameExtension.size(), kSavegameExtension.size(),
				                     kSavegameExtension)) {
					commandline_["loadgame"] = opt;
					continue;
				} else if (opt.size() > kReplayExtension.size() &&
				           0 == opt.compare(opt.size() - kReplayExtension.size(),
				                            kReplayExtension.size(), kReplayExtension)) {
					commandline_["replay"] = opt;
					continue;
				}
			}
			commandline_["error"] = opt;
			break;
		} else {
			opt.erase(0, 2);  //  yes. remove the leading "--", just for cosmetics
		}

		// Look if this option has a value
		std::string::size_type const pos = opt.find('=');

		if (pos == std::string::npos) {  //  if no equals sign found
			value = "";
		} else {
			// Extract option value
			value = opt.substr(pos + 1);

			// Remove value from option name
			opt.erase(pos, opt.size() - pos);
		}

		commandline_[opt] = value;
	}
}

/**
 * Parse the command line given in commandline_
 *
 * \throw a ParameterError if there were errors during parsing \e or if "--help"
 */
void WLApplication::handle_commandline_parameters() {
	auto throw_empty_value = [](const std::string& opt) {
		throw ParameterError(
		   CmdLineVerbosity::None,
		   (boost::format(_("Empty value of command line parameter: %s")) % opt).str());
	};

	auto throw_exclusive = [](const std::string& opt) {
		throw ParameterError(
		   CmdLineVerbosity::None,
		   (boost::format(_("%s can not be combined with other actions")) % opt).str());
	};

	if (commandline_.count("nosound")) {
		SoundHandler::disable_backend();
		commandline_.erase("nosound");
	}
	if (commandline_.count("fail-on-lua-error")) {
		g_fail_on_lua_error = true;
		commandline_.erase("fail-on-lua-error");
	}
	if (commandline_.count("nozip")) {
		set_config_bool("nozip", true);
		commandline_.erase("nozip");
	}
	if (commandline_.count("localedir")) {
		localedir_ = commandline_["localedir"];
		commandline_.erase("localedir");
	}

	auto checkdatadirversion = [](const std::string& dd) {
		try {
			std::unique_ptr<FileSystem> fs(&FileSystem::create(dd));
			if (!fs.get()) {
				return std::string("Unable to allocate filesystem");
			}

			size_t len;
			void* textptr = fs->load("datadirversion", len);
			std::string text(static_cast<char*>(textptr), len);
			free(textptr);

			size_t sep_pos = text.find_first_of("\n\r");
			if (sep_pos == std::string::npos) {
				return std::string("Malformed one-liner version string");
			}

			if (sep_pos != build_id().size() || 0 != text.compare(0, sep_pos, build_id())) {
				return std::string("Incorrect version string part");
			}

			text = text.substr(sep_pos + (text.at(sep_pos) == '\r' ? 2 : 1));
			sep_pos = text.find_first_of("\n\r");
			if (sep_pos == std::string::npos) {
				return std::string("Malformed two-liner version string");
			}

			if (sep_pos != build_type().size() || 0 != text.compare(0, sep_pos, build_type())) {
				return std::string("Incorrect type string part");
			}
		} catch (const std::exception& e) {
			return std::string(e.what());
		}
		return std::string();
	};
	if (commandline_.count("datadir")) {
		datadir_ = commandline_["datadir"];
		commandline_.erase("datadir");

		const std::string err = checkdatadirversion(datadir_);
		if (!err.empty()) {
			log_err("Invalid explicit datadir '%s': %s", datadir_.c_str(), err.c_str());
			exit(2);
		}
	} else {
		bool found = false;
		std::vector<std::pair<std::string, std::string>> wrong_candidates;

		// Try absolute path first.
		if (is_absolute_path(INSTALL_DATADIR)) {
			datadir_ = INSTALL_DATADIR;
			const std::string err = checkdatadirversion(datadir_);
			if (err.empty()) {
				found = true;
			} else {
				wrong_candidates.emplace_back(datadir_, err);
			}
		}

		// Next, pick the first applicable XDG path.
#ifdef USE_XDG
		if (!found) {
			for (const auto& datadir : FileSystem::get_xdgdatadirs()) {
				RealFSImpl dir(datadir);
				if (dir.is_directory(datadir + "/widelands")) {
					datadir_ = datadir + "/widelands";

					const std::string err = checkdatadirversion(datadir_);
					if (err.empty()) {
						found = true;
						break;
					} else {
						wrong_candidates.emplace_back(datadir_, err);
					}
				}
			}
		}
#endif

		// Finally, try a relative datadir.
		if (!found) {
			datadir_ = get_executable_directory() + FileSystem::file_separator() + INSTALL_DATADIR;
			const std::string err = checkdatadirversion(datadir_);
			if (err.empty()) {
				found = true;
			} else {
				wrong_candidates.emplace_back(datadir_, err);
			}
		}

		if (!found) {
			log_err("Unable to detect the datadir. Please specify a datadir explicitly\n"
			        "with the --datadir command line option. Tried the following %d path(s):",
			        static_cast<int>(wrong_candidates.size()));
			for (const auto& pair : wrong_candidates) {
				log_err(" · '%s': %s", pair.first.c_str(), pair.second.c_str());
			}
			exit(2);
		}
	}
	if (!is_absolute_path(datadir_)) {
		try {
			datadir_ = absolute_path_if_not_windows(FileSystem::get_working_directory() +
			                                        FileSystem::file_separator() + datadir_);
		} catch (const WException& e) {
			log_err("Error parsing datadir: %s\n", e.what());
			exit(2);
		}
	}

	if (commandline_.count("language")) {
		const std::string& lang = commandline_["language"];
		if (!lang.empty()) {
			set_config_string("language", lang);
		} else {
			init_language();
			throw_empty_value("--language");
		}
	}
	init_language();  // do this now to have translated command line help
	fill_parameter_vector();

	if (commandline_.count("error")) {
		throw ParameterError(
		   CmdLineVerbosity::Normal,
		   (boost::format(_("Unknown command line parameter: %s\nMaybe a '=' is missing?")) %
		    commandline_["error"])
		      .str());
	}

	if (commandline_.count("datadir_for_testing")) {
		datadir_for_testing_ = commandline_["datadir_for_testing"];
		commandline_.erase("datadir_for_testing");
	}

	if (commandline_.count("verbose")) {
		g_verbose = true;
		commandline_.erase("verbose");
	}

	if (commandline_.count("editor")) {
		filename_ = commandline_["editor"];
		if (!filename_.empty() && *filename_.rbegin() == '/') {
			filename_.erase(filename_.size() - 1);
		}
		game_type_ = GameType::kEditor;
		commandline_.erase("editor");
	}

	if (commandline_.count("replay")) {
		if (game_type_ != GameType::kNone) {
			throw_exclusive("replay");
		}
		filename_ = commandline_["replay"];
		if (filename_.empty()) {
			throw_empty_value("--replay");
		}
		if (*filename_.rbegin() == '/') {
			filename_.erase(filename_.size() - 1);
		}
		game_type_ = GameType::kReplay;
		commandline_.erase("replay");
	}

	if (commandline_.count("new_game_from_template")) {
		if (game_type_ != GameType::kNone) {
		}
		filename_ = commandline_["new_game_from_template"];
		if (filename_.empty()) {
			throw_empty_value("--new_game_from_template");
		}
		game_type_ = GameType::kFromTemplate;
		commandline_.erase("new_game_from_template");
	}

	if (commandline_.count("loadgame")) {
		if (game_type_ != GameType::kNone) {
			throw_exclusive("loadgame");
		}
		filename_ = commandline_["loadgame"];
		if (filename_.empty()) {
			throw_empty_value("--loadgame");
		}
		if (*filename_.rbegin() == '/') {
			filename_.erase(filename_.size() - 1);
		}
		game_type_ = GameType::kLoadGame;
		commandline_.erase("loadgame");
	}

	if (commandline_.count("scenario")) {
		if (game_type_ != GameType::kNone) {
			throw_exclusive("scenario");
		}
		filename_ = commandline_["scenario"];
		if (filename_.empty()) {
			throw_empty_value("--scenario");
		}
		if (*filename_.rbegin() == '/') {
			filename_.erase(filename_.size() - 1);
		}
		game_type_ = GameType::kScenario;
		commandline_.erase("scenario");
	}
	if (commandline_.count("script")) {
		script_to_run_ = commandline_["script"];
		if (script_to_run_.empty()) {
			throw_empty_value("--script");
		}
		if (*script_to_run_.rbegin() == '/') {
			script_to_run_.erase(script_to_run_.size() - 1);
		}
		commandline_.erase("script");
	}

	// Following is used for training of AI
	if (commandline_.count("ai_training")) {
		set_config_bool("ai_training", true);
		commandline_.erase("ai_training");
	} else {
		set_config_bool("ai_training", false);
	}

	if (commandline_.count("auto_speed")) {
		set_config_bool("auto_speed", true);
		commandline_.erase("auto_speed");
	} else {
		set_config_bool("auto_speed", false);
	}

	if (commandline_.count("version")) {
		throw ParameterError(CmdLineVerbosity::None);  // No message on purpose
	}

	if (commandline_.count("help-all")) {
		throw ParameterError(CmdLineVerbosity::All);  // No message on purpose
	}

	if (commandline_.count("help")) {
		throw ParameterError(CmdLineVerbosity::Normal);  // No message on purpose
	}

	// Override maximized and fullscreen settings for window options
	uint8_t exclusives = commandline_.count("xres") + commandline_.count("yres") +
	                     2 * commandline_.count("maximized") + 2 * commandline_.count("fullscreen");
	if (exclusives > 2) {
		throw ParameterError(CmdLineVerbosity::None,
		                     _("--xres/--yres, --maximized and --fullscreen can not be combined"));
	} else if (exclusives > 0) {
		set_config_bool("maximized", false);
		set_config_bool("fullscreen", false);
	}

	// If it hasn't been handled yet it's probably an attempt to
	// override a conffile setting
	for (const auto& pair : commandline_) {
		if (is_parameter(pair.first)) {
			if (!pair.second.empty()) {
				set_config_string(pair.first, pair.second);
			} else {
				throw_empty_value(pair.first);
			}
		} else {
			throw ParameterError(
			   CmdLineVerbosity::Normal,
			   (boost::format(_("Unknown command line parameter: %s")) % pair.first).str());
		}
	}
}

/**
 * Try to save the game instance if possible
 */
void WLApplication::emergency_save(UI::Panel* panel,
                                   Widelands::Game& game,
                                   const std::string& error,
                                   const uint8_t playernumber,
                                   const bool replace_ctrl,
                                   const bool ask_for_bug_report) {
	log_err("##############################\n"
	        "  FATAL EXCEPTION: %s\n"
	        "##############################\n",
	        error.c_str());
	if (ask_for_bug_report) {
		log_err("  Please report this problem to help us improve Widelands.\n"
		        "  You will find related messages in the standard output (stdout.txt on Windows).\n"
		        "  You are using build %s (%s).\n"
		        "  Please add this information to your report.\n",
		        build_id().c_str(), build_type().c_str());
	}
	log_err("  If desired, Widelands attempts to create an emergency savegame.\n"
	        "  It is often – though not always – possible to load it and continue playing.\n"
	        "##############################");
	if (!game.is_loaded()) {
		if (!ask_for_bug_report) {
			return;
		}
		UI::WLMessageBox m(
		   panel, UI::WindowStyle::kFsMenu, _("Error"),
		   (boost::format(
		       _("An error has occured. The error message is:\n\n%1$s\n\nPlease report "
		         "this problem to help us improve Widelands. You will find related messages in the "
		         "standard output (stdout.txt on Windows). You are using build %2$s "
		         "(%3$s).\nPlease add this information to your report.")) %
		    error % build_id() % build_type())
		      .str(),
		   UI::WLMessageBox::MBoxType::kOk);
		m.run<UI::Panel::Returncodes>();
		return;
	}

	if (panel) {
		UI::WLMessageBox m(
		   panel, UI::WindowStyle::kFsMenu,
		   ask_for_bug_report ? _("Unexpected error during the game") : _("Game ended unexpectedly"),
		   ask_for_bug_report ?
            (boost::format(_(
		          "An error occured during the game. The error message is:\n\n%1$s\n\nPlease report "
		          "this problem to help us improve Widelands. You will find related messages in the "
		          "standard output (stdout.txt on Windows). You are using build %2$s "
		          "(%3$s).\n\nPlease add this information to your report.\n\nWould you like "
		          "Widelands "
		          "to attempt to create an emergency savegame? It is often – though not always – "
		          "possible to load it and continue playing.")) %
		       error % build_id() % build_type())
		         .str() :
            (boost::format(
		          _("The game ended unexpectedly for the following reason:\n\n%s\n\nWould you like "
		            "Widelands to attempt to create an emergency savegame? It is often – though not "
		            "always – possible to load it and continue playing.")) %
		       error)
		         .str(),
		   UI::WLMessageBox::MBoxType::kOkCancel);
		if (m.run<UI::Panel::Returncodes>() != UI::Panel::Returncodes::kOk) {
			return;
		}
	}

	try {
		if (replace_ctrl) {
			game.set_game_controller(
			   std::make_shared<SinglePlayerGameController>(game, true, playernumber));
		}

		SaveHandler& save_handler = game.save_handler();
		std::string e;
		if (!save_handler.save_game(
		       game, save_handler.create_file_name(kSaveDir, timestring()), &e)) {
			throw wexception("Save handler returned error: %s", e.c_str());
		}
	} catch (const std::exception& e) {
		log_err("Emergency save failed because: %s", e.what());
		if (panel) {
			UI::WLMessageBox m(
			   panel, UI::WindowStyle::kFsMenu, _("Emergency save failed"),
			   (boost::format(_("We are sorry, but Widelands was unable to create an emergency "
			                    "savegame for the following reason:\n\n%s")) %
			    e.what())
			      .str(),
			   UI::WLMessageBox::MBoxType::kOk);
			m.run<UI::Panel::Returncodes>();
		}
	}
}

/**
 * Delete old syncstream (.wss) files in the replay directory on startup
 * Delete old replay files on startup
 */
void WLApplication::cleanup_replays() {
	for (const std::string& filename : g_fs->filter_directory(kReplayDir, [](const std::string& fn) {
		     return boost::ends_with(
		        fn, (boost::format("%s%s") % kReplayExtension % kSyncstreamExtension).str());
	     })) {
		if (is_autogenerated_and_expired(filename, kReplayKeepAroundTime)) {
			log_info("Delete syncstream or replay %s\n", filename.c_str());
			try {
				g_fs->fs_unlink(filename);
			} catch (const FileError& e) {
				log_warn("WLApplication::cleanup_replays: File %s couldn't be deleted: %s\n",
				         filename.c_str(), e.what());
			}
		}
	}
}

/**
 * Delete old ai dna files generated during AI initialization
 */
void WLApplication::cleanup_ai_files() {
	for (const std::string& filename : g_fs->filter_directory(kAiDir, [](const std::string& fn) {
		     return boost::ends_with(fn, kAiExtension) || boost::contains(fn, "ai_player");
	     })) {
		if (is_autogenerated_and_expired(filename, kAIFilesKeepAroundTime)) {
			log_info("Deleting generated ai file: %s\n", filename.c_str());
			try {
				g_fs->fs_unlink(filename);
			} catch (const FileError& e) {
				log_warn("WLApplication::cleanup_ai_files: File %s couldn't be deleted: %s\n",
				         filename.c_str(), e.what());
			}
		}
	}
}

/**
 * Delete old temp files that might still lurk around (game crashes etc.)
 */
void WLApplication::cleanup_temp_files() {
	for (const std::string& filename : g_fs->filter_directory(
	        kTempFileDir,
	        [](const std::string& fn) { return boost::ends_with(fn, kTempFileExtension); })) {
		if (is_autogenerated_and_expired(filename, kTempFilesKeepAroundTime)) {
			log_info("Deleting old temp file: %s\n", filename.c_str());
			try {
				g_fs->fs_unlink(filename);
			} catch (const FileError& e) {
				log_warn("WLApplication::cleanup_temp_files: File %s couldn't be deleted: %s\n",
				         filename.c_str(), e.what());
			}
		}
	}
}

/**
 * Recursively delete temporary backup files in a given directory
 */
void WLApplication::cleanup_temp_backups(const std::string& dir) {
	for (const std::string& filename : g_fs->filter_directory(
	        dir, [](const std::string& fn) { return boost::ends_with(fn, kTempBackupExtension); })) {
		if (is_autogenerated_and_expired(filename, kTempBackupsKeepAroundTime)) {
			log_info("Deleting old temp backup file: %s\n", filename.c_str());
			try {
				g_fs->fs_unlink(filename);
			} catch (const FileError& e) {
				log_warn("WLApplication::cleanup_temp_backups: File %s couldn't be deleted: %s\n",
				         filename.c_str(), e.what());
			}
		}
	}
	// recursively delete in subdirs
	for (const std::string& dirname : g_fs->filter_directory(dir, [](const std::string& fn) {
		     return g_fs->is_directory(fn) &&
		            // avoid searching within savegames/maps/backups that were created
		            // as directories instead of zipfiles
		            !boost::ends_with(fn, kSavegameExtension) &&
		            !boost::ends_with(fn, kWidelandsMapExtension) &&
		            !boost::ends_with(fn, kTempBackupExtension);
	     })) {
		cleanup_temp_backups(dirname);
	}
}

/**
 * Delete old temporary backup files that might still lurk around (game crashes etc.)
 */
void WLApplication::cleanup_temp_backups() {
	cleanup_temp_backups(kSaveDir);
	cleanup_temp_backups(kMapsDir);
}

bool WLApplication::redirect_output(std::string path) {
	if (path.empty()) {
#ifdef _WIN32
		char module_name[MAX_PATH];
		GetModuleFileName(nullptr, module_name, MAX_PATH);
		path = module_name;
		size_t pos = path.find_last_of("/\\");
		if (pos == std::string::npos) {
			return false;
		}
		path.resize(pos);
#else
		path = ".";
#endif
	}
	std::string stdoutfile = path + "/stdout.txt";
	/* Redirect standard output */
	FILE* newfp = freopen(stdoutfile.c_str(), "w", stdout);
	if (!newfp) {
		return false;
	}
	/* Redirect standard error */
	std::string stderrfile = path + "/stderr.txt";
	newfp = freopen(stderrfile.c_str(), "w", stderr);
	if (!newfp) {
		return false;
	}

	/* Line buffered */
	setvbuf(stdout, nullptr, _IOLBF, BUFSIZ);

	/* No buffering */
	setbuf(stderr, nullptr);

	redirected_stdio_ = true;
	return true;
}<|MERGE_RESOLUTION|>--- conflicted
+++ resolved
@@ -566,11 +566,7 @@
 		if (addon.empty() ?
              init_script_name == FileSystem::fs_filename(t.initializations[i].script.c_str()) :
              addon == t.initializations[i].script) {
-<<<<<<< HEAD
-			settings.set_player_init(p, i);
-=======
 			settings->set_player_init(p, i);
->>>>>>> bbe417a2
 			found_init = true;
 			break;
 		}
