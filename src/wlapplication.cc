--- conflicted
+++ resolved
@@ -1213,175 +1213,7 @@
 }
 
 /**
-<<<<<<< HEAD
- * Run the main menu
- */
-void WLApplication::mainmenu() {
-	std::string messagetitle;
-	std::string message;
-
-	std::unique_ptr<FullscreenMenuMain> mm(new FullscreenMenuMain(true));
-
-	for (;;) {
-		if (!message.empty()) {
-			log_err("\n%s\n%s\n", messagetitle.c_str(), message.c_str());
-
-			UI::WLMessageBox mmb(mm.get(), UI::WindowStyle::kFsMenu, messagetitle,
-			                     richtext_escape(message), UI::WLMessageBox::MBoxType::kOk,
-			                     UI::Align::kLeft);
-			mmb.run<UI::Panel::Returncodes>();
-
-			message.clear();
-			messagetitle.clear();
-		}
-
-		bool need_to_reset = false;
-
-		try {
-			switch (mm->run<MenuTarget>()) {
-			case MenuTarget::kTutorial:
-				need_to_reset = mainmenu_tutorial(*mm);
-				break;
-			case MenuTarget::kNewGame: {
-				need_to_reset = true;
-				Widelands::Game game;
-				SinglePlayerGameSettingsProvider sp;
-				new_game(*mm, game, sp, false);
-				break;
-			}
-			case MenuTarget::kLoadGame:
-				need_to_reset = true;
-				load_game(*mm);
-				break;
-			case MenuTarget::kCampaign:
-				need_to_reset = campaign_game(*mm);
-				break;
-			case MenuTarget::kMetaserver:
-				mainmenu_multiplayer(*mm, true);
-				// TODO(Nordfriese): Currently there's no way to tell whether
-				// a game was actually started from mainmenu_multiplayer()
-				need_to_reset = true;
-				break;
-			case MenuTarget::kLan:
-				mainmenu_multiplayer(*mm, false);
-				need_to_reset = true;
-				break;
-			case MenuTarget::kOnlineGameSettings:
-				mm->show_internet_login();
-				break;
-			case MenuTarget::kReplay:
-				need_to_reset = replay(mm.get());
-				break;
-			case MenuTarget::kAddOns: {
-				FsMenu::AddOnsCtrl a(*mm);
-				a.run<int>();
-			} break;
-			case MenuTarget::kOptions: {
-				FsMenu::OptionsCtrl om(*mm, get_config_section());
-				mm->set_labels();  // update buttons for new language
-				break;
-			}
-			case MenuTarget::kAbout: {
-				FullscreenMenuAbout ff(*mm);
-				ff.run<MenuTarget>();
-				break;
-			}
-			case MenuTarget::kContinueLastsave: {
-				const std::string& file = mm->get_filename_for_continue_playing();
-				if (!file.empty()) {
-					need_to_reset = load_game(*mm, file);
-				}
-				break;
-			}
-			case MenuTarget::kEditorNew:
-				need_to_reset = true;
-				EditorInteractive::run_editor(EditorInteractive::Init::kNew);
-				break;
-			case MenuTarget::kEditorRandom:
-				need_to_reset = true;
-				EditorInteractive::run_editor(EditorInteractive::Init::kRandom);
-				break;
-			case MenuTarget::kEditorLoad:
-				need_to_reset = true;
-				EditorInteractive::run_editor(EditorInteractive::Init::kLoad);
-				break;
-			case MenuTarget::kEditorContinue: {
-				const std::string& file = mm->get_filename_for_continue_editing();
-				if (!file.empty()) {
-					need_to_reset = true;
-					EditorInteractive::run_editor(EditorInteractive::Init::kLoadMapDirectly, file);
-				}
-				break;
-			}
-			case MenuTarget::kRandomGame:
-				need_to_reset = new_random_game(*mm);
-				break;
-			case MenuTarget::kExit:
-			default:
-				return;
-			}
-		} catch (const WLWarning& e) {
-			need_to_reset = true;
-			messagetitle = (boost::format("Warning: %s") % e.title()).str();
-			message = e.what();
-		} catch (const Widelands::GameDataError& e) {
-			need_to_reset = true;
-			messagetitle = _("Game data error");
-			message = e.what();
-		}
-#ifdef NDEBUG
-		catch (const std::exception& e) {
-			need_to_reset = true;
-			messagetitle = "Unexpected error during the game";
-			message = e.what();
-			message += "\n\n";
-			message += (boost::format(_("Please report this problem to help us improve Widelands. "
-			                            "You will find related messages in the standard output "
-			                            "(stdout.txt on Windows). You are using build %1$s (%2$s).")) %
-			            build_id().c_str() % build_type().c_str())
-			              .str();
-
-			message = (boost::format("%s\n\n%s") % message %
-			           _("Please add this information to your report.\n\n"
-			             "Widelands attempts to create a savegame when errors occur "
-			             "during the game. It is often – though not always – possible "
-			             "to load it and continue playing."))
-			             .str();
-		}
-#endif
-		if (need_to_reset) {
-			mm.reset(new FullscreenMenuMain(false));
-		}
-	}
-}
-
-/**
- * Handle the "Play Tutorial" menu option:
- * Show tutorial UI, let player select tutorial and run it.
- */
-bool WLApplication::mainmenu_tutorial(FullscreenMenuMain& fsmm) {
-	Widelands::Game game;
-	//  Start UI for the tutorials.
-	FsMenu::FullscreenMenuScenarioSelect select_campaignmap(fsmm);
-	if (select_campaignmap.run<MenuTarget>() != MenuTarget::kOk) {
-		return false;
-	}
-	try {
-		// Load selected tutorial-map-file
-		game.run_splayer_scenario_direct(select_campaignmap.get_map(), "");
-	} catch (const std::exception& e) {
-		log_err("Fatal exception: %s\n", e.what());
-		emergency_save(game);
-		throw;
-	}
-	return true;
-}
-
-/**
- * Run the multiplayer menu
-=======
  * Try to save the game instance if possible
->>>>>>> d9a2b830
  */
 void WLApplication::emergency_save(UI::Panel* panel,
                                    Widelands::Game& game,
