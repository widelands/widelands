/*
 * Copyright (C) 2006-2020 by the Widelands Development Team
 *
 * This program is free software; you can redistribute it and/or
 * modify it under the terms of the GNU General Public License
 * as published by the Free Software Foundation; either version 2
 * of the License, or (at your option) any later version.
 *
 * This program is distributed in the hope that it will be useful,
 * but WITHOUT ANY WARRANTY; without even the implied warranty of
 * MERCHANTABILITY or FITNESS FOR A PARTICULAR PURPOSE.  See the
 * GNU General Public License for more details.
 *
 * You should have received a copy of the GNU General Public License
 * along with this program; if not, write to the Free Software
 * Foundation, Inc., 51 Franklin Street, Fifth Floor, Boston, MA  02110-1301, USA.
 *
 */

#include "wlapplication.h"

#include <cassert>
#ifndef _WIN32
#include <csignal>
#endif
#include <iostream>
#include <memory>

#include <SDL.h>
#include <SDL_ttf.h>
#include <boost/regex.hpp>
#ifdef __APPLE__
#include <mach-o/dyld.h>
#include <unistd.h>
#endif
#include <sys/stat.h>
#include <sys/types.h>

#include "base/i18n.h"
#include "base/log.h"
#include "base/random.h"
#include "base/time_string.h"
#include "base/warning.h"
#include "base/wexception.h"
#include "build_info.h"
#include "config.h"
#include "editor/editorinteractive.h"
#include "graphic/default_resolution.h"
#include "graphic/font_handler.h"
#include "graphic/mouse_cursor.h"
#include "graphic/text/font_set.h"
#include "graphic/text_layout.h"
#include "io/filesystem/disk_filesystem.h"
#include "io/filesystem/filesystem_exceptions.h"
#include "io/filesystem/layered_filesystem.h"
#include "logic/filesystem_constants.h"
#include "logic/game.h"
#include "logic/game_data_error.h"
#include "logic/game_settings.h"
#include "logic/map.h"
#include "logic/replay.h"
#include "logic/replay_game_controller.h"
#include "logic/single_player_game_controller.h"
#include "logic/single_player_game_settings_provider.h"
#include "map_io/map_loader.h"
#include "network/crypto.h"
#include "network/gameclient.h"
#include "network/gamehost.h"
#include "network/internet_gaming.h"
#include "sound/sound_handler.h"
#include "ui_basic/messagebox.h"
#include "ui_basic/progresswindow.h"
#include "ui_fsmenu/about.h"
#include "ui_fsmenu/campaign_select.h"
#include "ui_fsmenu/campaigns.h"
#include "ui_fsmenu/internet_lobby.h"
#include "ui_fsmenu/intro.h"
#include "ui_fsmenu/launch_spg.h"
#include "ui_fsmenu/loadgame.h"
#include "ui_fsmenu/main.h"
#include "ui_fsmenu/mapselect.h"
#include "ui_fsmenu/multiplayer.h"
#include "ui_fsmenu/netsetup_lan.h"
#include "ui_fsmenu/options.h"
#include "ui_fsmenu/scenario_select.h"
#include "ui_fsmenu/singleplayer.h"
#include "wlapplication_options.h"
#include "wui/interactive_player.h"
#include "wui/interactive_spectator.h"

namespace {

/**
 * Shut the hardware down: stop graphics mode, stop sound handler
 */
#ifndef _WIN32
void terminate(int) {
	// The logger can already be shut down, so we use cout
	std::cout
	   << "Waited 5 seconds to close audio. There are some problems here, so killing Widelands."
	      " Update your sound driver and/or SDL to fix this problem\n";
	raise(SIGKILL);
}
#endif

/**
 * Returns the widelands executable path.
 */
std::string get_executable_directory() {
	std::string executabledir;
#ifdef __APPLE__
	uint32_t buffersize = 0;
	_NSGetExecutablePath(nullptr, &buffersize);
	std::unique_ptr<char[]> buffer(new char[buffersize]);
	int32_t check = _NSGetExecutablePath(buffer.get(), &buffersize);
	if (check != 0) {
		throw wexception("could not find the path of the main executable");
	}
	executabledir = std::string(buffer.get());
	executabledir.resize(executabledir.rfind('/') + 1);
#endif
#ifdef __linux__
	char buffer[PATH_MAX];
	size_t size = readlink("/proc/self/exe", buffer, PATH_MAX);
	if (size <= 0) {
		throw wexception("could not find the path of the main executable");
	}
	executabledir = std::string(buffer, size);
	executabledir.resize(executabledir.rfind('/') + 1);
#endif
#ifdef _WIN32
	char filename[_MAX_PATH + 1] = {0};
	GetModuleFileName(nullptr, filename, MAX_PATH);
	executabledir = filename;
	executabledir = executabledir.substr(0, executabledir.rfind('\\'));
#endif
	log("Widelands executable directory: %s\n", executabledir.c_str());
	return executabledir;
}

bool is_absolute_path(const std::string& path) {
	boost::regex re("^/|\\w:");
	return boost::regex_search(path.c_str(), re);
}

// Returns the absolute path of 'path' which might be relative.
std::string absolute_path_if_not_windows(const std::string& path) {
#ifndef _WIN32
	char buffer[PATH_MAX];
	// https://pubs.opengroup.org/onlinepubs/009695399/functions/realpath.html
	char* rp = realpath(path.c_str(), buffer);
	log("Realpath: %s\n", rp);
	if (!rp) {
		throw wexception("Unable to get absolute path for %s", path.c_str());
	}
	return std::string(rp);
#else
	return path;
#endif
}

// On Mac OS, we bundle the shared libraries that Widelands needs directly in
// the executable directory. This is so that SDL_Image and SDL_Mixer can load
// them dynamically. Unfortunately, linking them statically has led to problems
// in the past.
//
// Changing LD_LIBRARY_PATH does not work, so we resort to the hack of chdir()
// in the directory so that dlopen() finds the library.
void changedir_on_mac() {
#ifdef __APPLE__
	chdir(get_executable_directory().c_str());
#endif
}

// Extracts a long from 'text' into 'val' returning true if all of the string
// was valid. If not, the content of 'val' is undefined.
bool to_long(const std::string& text, int64_t* val) {
	const char* start = text.c_str();
	char* end;
	*val = strtol(start, &end, 10);
	return *end == '\0';
}

// Extracts the creation date from 'path' which is expected to
// match "YYYY-MM-DD*". Returns false if no date could be extracted.
bool extract_creation_day(const std::string& path, tm* tfile) {
	const std::string filename = FileSystem::fs_filename(path.c_str());
	memset(tfile, 0, sizeof(tm));

	int64_t day, month, year;
	if (!to_long(filename.substr(8, 2), &day)) {
		return false;
	}
	if (!to_long(filename.substr(5, 2), &month)) {
		return false;
	}
	if (!to_long(filename.substr(0, 4), &year)) {
		return false;
	}

	tfile->tm_mday = day;
	tfile->tm_mon = month - 1;
	tfile->tm_year = year - 1900;
	return tfile;
}

// Returns true if 'filename' was autogenerated, i.e. if 'extract_creation_day'
// can return a date and it is old enough to be deleted.
bool is_autogenerated_and_expired(const std::string& filename,
                                  const double keep_time = kReplayKeepAroundTime) {
	tm tfile;
	if (!extract_creation_day(filename, &tfile)) {
		return false;
	}
	return std::difftime(time(nullptr), mktime(&tfile)) > keep_time;
}

}  // namespace

// Set up the homedir. Exit 1 if the homedir is illegal or the logger couldn't be initialized for
// Windows.
// Also sets the config directory. This defaults to $XDG_CONFIG_HOME/widelands/config on Unix.
// Defaults to homedir/config everywhere else, if homedir is set manually or if
// built without XDG-support.
void WLApplication::setup_homedir() {
	// Check if we have a command line override
	if (commandline_.count("homedir")) {
		// We don't have a destination dir for the logger yet
		std::cout << "Adding home directory: " << commandline_["homedir"].c_str() << std::endl;
		homedir_ = commandline_["homedir"];
#ifdef USE_XDG
		// This commandline option should probably also affect the
		// configuration file.
		userconfigdir_ = commandline_["homedir"];
#endif
		commandline_.erase("homedir");
	}

#ifdef REDIRECT_OUTPUT
	if (!redirect_output())
		redirect_output(homedir_);
#endif

	// If we don't have a home directory, we exit with an error
	if (homedir_.empty()) {
		std::cout << "Unable to start Widelands, because the given homedir is empty" << std::endl;
		delete g_fs;
		exit(1);
	} else {
		try {
			std::unique_ptr<FileSystem> home(new RealFSImpl(homedir_));
			home->ensure_directory_exists(".");
			g_fs->set_home_file_system(home.release());
		} catch (const std::exception& e) {
			std::cout
			   << "Unable to start Widelands, because we were unable to add the home directory: "
			   << e.what() << std::endl;
			delete g_fs;
			exit(1);
		}
#ifdef _WIN32
		// Initialize the logger for Windows. Exit on failure.
		if (!set_logging_dir(homedir_)) {
			delete g_fs;
			exit(1);
		}
#endif
		// Homedir is ready, so we can log normally from now on
		log("Set home directory: %s\n", homedir_.c_str());
	}

#ifdef USE_XDG
	set_config_directory(userconfigdir_);
#else
	set_config_directory(homedir_);
#endif
}

WLApplication* WLApplication::the_singleton = nullptr;

/**
 * The main entry point for the WLApplication singleton.
 *
 * Regardless of circumstances, this will return the one and only valid
 * WLApplication object when called. If necessary, a new WLApplication instance
 * is created.
 *
 * While you \e can do the first call to this method without parameters, it does
 * not make much sense.
 *
 * \param argc The number of command line arguments
 * \param argv Array of command line arguments
 * \return An (always valid!) pointer to the WLApplication singleton
 */
// TODO(unknown): Return a reference - the return value is always valid anyway
WLApplication* WLApplication::get(int const argc, char const** argv) {
	if (the_singleton == nullptr) {
		the_singleton = new WLApplication(argc, argv);
	}
	return the_singleton;
}

/**
 * Initialize an instance of WLApplication.
 *
 * Exits with code 2 if the SDL/TTF system is not available.
 *
 * This constructor is protected \e on \e purpose !
 * Use WLApplication::get() instead and look at the class description.
 *
 * For easier access, we repackage argc/argv into an STL map here.
 * If you specify the same option more than once, only the last occurrence
 * is effective.
 *
 * \param argc The number of command line arguments
 * \param argv Array of command line arguments
 */
WLApplication::WLApplication(int const argc, char const* const* const argv)
   : commandline_(std::map<std::string, std::string>()),
     game_type_(GameType::kNone),
     mouse_swapped_(false),
     faking_middle_mouse_button_(false),
     mouse_position_(Vector2i::zero()),
     mouse_locked_(0),
     mouse_compensate_warp_(Vector2i::zero()),
     should_die_(false),
#ifdef _WIN32
     homedir_(FileSystem::get_homedir() + "\\.widelands"),
#elif defined USE_XDG
     // To enable backwards compatibility, the program name is passed with the
     // path.
     homedir_(FileSystem::get_userdatadir()),
     userconfigdir_(FileSystem::get_userconfigdir()),
#else
     homedir_(FileSystem::get_homedir() + "/.widelands"),
#endif
     redirected_stdio_(false),
     last_resolution_change_(0) {
	g_fs = new LayeredFileSystem();

	parse_commandline(argc, argv);  // throws ParameterError, handled by main.cc

	setup_homedir();
	init_settings();
	datadir_ = g_fs->canonicalize_name(datadir_);
	datadir_for_testing_ = g_fs->canonicalize_name(datadir_for_testing_);

	log("Adding directory: %s\n", datadir_.c_str());
	g_fs->add_file_system(&FileSystem::create(datadir_));

	if (!datadir_for_testing_.empty()) {
		log("Adding directory: %s\n", datadir_for_testing_.c_str());
		g_fs->add_file_system(&FileSystem::create(datadir_for_testing_));
	}

	init_language();  // search paths must already be set up
	changedir_on_mac();
	cleanup_replays();
	cleanup_ai_files();
	cleanup_temp_files();
	cleanup_temp_backups();

#if SDL_BYTEORDER == SDL_LIL_ENDIAN
	log("Byte order: little-endian\n");
#else
	log("Byte order: big-endian\n");
#endif

	// Start the SDL core
	if (SDL_Init(SDL_INIT_VIDEO) == -1) {
		// We sometimes run into a missing video driver in our CI environment, so we exit 0 to prevent
		// too frequent failures
		log("Failed to initialize SDL, no valid video driver: %s", SDL_GetError());
		exit(2);
	}

	g_gr = new Graphic();

	if (TTF_Init() == -1) {
		log("True Type library did not initialize: %s\n", TTF_GetError());
		exit(2);
	}

	UI::g_fh = UI::create_fonthandler(
	   &g_gr->images(), i18n::get_locale());  // This will create the fontset, so loading it first.

	g_gr->initialize(
	   get_config_bool("debug_gl_trace", false) ? Graphic::TraceGl::kYes : Graphic::TraceGl::kNo,
	   get_config_int("xres", DEFAULT_RESOLUTION_W), get_config_int("yres", DEFAULT_RESOLUTION_H),
	   get_config_bool("fullscreen", false));

	g_mouse_cursor = new MouseCursor();
	g_mouse_cursor->initialize(get_config_bool("sdl_cursor", true));

	g_sh = new SoundHandler();

	g_sh->register_songs("music", "intro");
	g_sh->register_songs("music", "menu");
	g_sh->register_songs("music", "ingame");

	// Register the click sound for UI::Panel.
	// We do it here to ensure that the sound handler has been created first, and we only want to
	// register it once.
	UI::Panel::register_click();

	// This might grab the input.
	refresh_graphics();

	// seed random number generator used for random tribe selection
	std::srand(time(nullptr));

	// Make sure we didn't forget to read any global option
	check_config_used();
}

/**
 * Shut down all subsystems in an orderly manner
 */
// TODO(unknown): Handle errors that happen here!
WLApplication::~WLApplication() {
	// Do use the opposite order of WLApplication::init()

	shutdown_hardware();
	shutdown_settings();

	assert(UI::g_fh);
	delete UI::g_fh;
	UI::g_fh = nullptr;

	TTF_Quit();  // TODO(unknown): not here

	if (g_fs) {
		delete g_fs;
	}
	g_fs = nullptr;

	if (redirected_stdio_) {
		std::cout.flush();
		fclose(stdout);
		std::cerr.flush();
		fclose(stderr);
	}

	SDL_Quit();
}

/**
 * The main loop. Plain and Simple.
 */
// TODO(unknown): Refactor the whole mainloop out of class \ref UI::Panel into here.
// In the future: push the first event on the event queue, then keep
// dispatching events until it is time to quit.
void WLApplication::run() {
	// This also grabs the mouse cursor if so desired.
	refresh_graphics();

	if (game_type_ == GameType::kEditor) {
		g_sh->change_music("ingame");
		EditorInteractive::run_editor(filename_, script_to_run_);
	} else if (game_type_ == GameType::kReplay) {
		replay();
	} else if (game_type_ == GameType::kLoadGame) {
		Widelands::Game game;
		game.set_ai_training_mode(get_config_bool("ai_training", false));
		try {
			game.run_load_game(filename_, script_to_run_);
		} catch (const Widelands::GameDataError& e) {
			log("Game not loaded: Game data error: %s\n", e.what());
		} catch (const std::exception& e) {
			log("Fatal exception: %s\n", e.what());
			emergency_save(game);
			throw;
		}
	} else if (game_type_ == GameType::kScenario) {
		Widelands::Game game;
		try {
			game.run_splayer_scenario_direct(filename_.c_str(), script_to_run_);
		} catch (const Widelands::GameDataError& e) {
			log("Scenario not started: Game data error: %s\n", e.what());
		} catch (const std::exception& e) {
			log("Fatal exception: %s\n", e.what());
			emergency_save(game);
			throw;
		}
	} else {
		g_sh->change_music("intro");

		{
			FullscreenMenuIntro intro;
			intro.run<FullscreenMenuBase::MenuTarget>();
		}

		g_sh->change_music("menu", 1000);
		mainmenu();
	}

	g_sh->stop_music(500);

	return;
}

/**
 * Get an event from the SDL queue, just like SDL_PollEvent.
 *
 * \param ev the retrieved event will be put here
 *
 * \return true if an event was returned inside ev, false otherwise
 */
bool WLApplication::poll_event(SDL_Event& ev) {
	if (!SDL_PollEvent(&ev)) {
		return false;
	}

	// We edit mouse motion events in here, so that
	// differences caused by GrabInput or mouse speed
	// settings are invisible to the rest of the code
	switch (ev.type) {
	case SDL_MOUSEMOTION:
		ev.motion.xrel += mouse_compensate_warp_.x;
		ev.motion.yrel += mouse_compensate_warp_.y;
		mouse_compensate_warp_ = Vector2i::zero();

		if (mouse_locked_) {
			warp_mouse(mouse_position_);

			ev.motion.x = mouse_position_.x;
			ev.motion.y = mouse_position_.y;
		}
		break;

	case SDL_USEREVENT: {
		if (ev.user.code == CHANGE_MUSIC) {
			/* Notofication from the SoundHandler that a song has finished playing.
			 * Usually, another song from the same songset will be started.
			 * There is a special case for the intro screen's music: only one song will be
			 * played. If the user has not clicked the mouse or pressed escape when the song
			 * finishes, Widelands will automatically go on to the main menu.
			 */
			assert(!SoundHandler::is_backend_disabled());
			if (g_sh->current_songset() == "intro") {
				// Special case for splashscreen: there, only one song is ever played
				SDL_Event new_event;
				new_event.type = SDL_KEYDOWN;
				new_event.key.state = SDL_PRESSED;
				new_event.key.keysym.sym = SDLK_ESCAPE;
				SDL_PushEvent(&new_event);
			} else {
				g_sh->change_music();
			}
		}
	} break;

	default:
		break;
	}
	return true;
}

bool WLApplication::handle_key(bool down, const SDL_Keycode& keycode, int modifiers) {
	if (down) {
		const bool ctrl = (modifiers & KMOD_LCTRL) || (modifiers & KMOD_RCTRL);
		switch (keycode) {
		case SDLK_F11:
			// Takes a screenshot.
			if (ctrl) {
				if (g_fs->disk_space() < kMinimumDiskSpace) {
					log("Omitting screenshot because diskspace is lower than %lluMB\n",
					    kMinimumDiskSpace / (1000 * 1000));
					break;
				}
				g_fs->ensure_directory_exists(kScreenshotsDir);
				for (uint32_t nr = 0; nr < 10000; ++nr) {
					const std::string filename =
					   (boost::format("%s/shot%04u.png") % kScreenshotsDir % nr).str();
					if (g_fs->file_exists(filename)) {
						continue;
					}
					g_gr->screenshot(filename);
					break;
				}
			}
			return true;

		case SDLK_f: {
			// Toggle fullscreen
			const uint32_t time = SDL_GetTicks();
			if ((time - last_resolution_change_ > 250) && (ctrl)) {
				last_resolution_change_ = time;
				bool value = !g_gr->fullscreen();
				g_gr->set_fullscreen(value);
				set_config_bool("fullscreen", value);
			}
			return true;
		}

		default:
			break;
		}
	}
	return false;
}

void WLApplication::handle_input(InputCallback const* cb) {
	// Container for keyboard events using the Alt key.
	// <sym, mod>, type.
	std::map<std::pair<SDL_Keycode, uint16_t>, unsigned> alt_events;

	SDL_Event ev;
	while (poll_event(ev)) {
		switch (ev.type) {
		case SDL_KEYUP:
		case SDL_KEYDOWN: {
			bool handled = false;
			// Workaround for duplicate triggering of the Alt key in Ubuntu:
			// Don't accept the same key twice, so we use a map to squash them and handle them later.
			if (ev.key.keysym.mod & KMOD_ALT) {
				alt_events.insert(
				   std::make_pair(std::make_pair(ev.key.keysym.sym, ev.key.keysym.mod), ev.type));
				handled = true;
			}
			if (!handled && cb && cb->key) {
				handled = cb->key(ev.type == SDL_KEYDOWN, ev.key.keysym);
			}
			if (!handled) {
				handle_key(ev.type == SDL_KEYDOWN, ev.key.keysym.sym, ev.key.keysym.mod);
			}
		} break;

		case SDL_TEXTINPUT:
			if (cb && cb->textinput) {
				cb->textinput(ev.text.text);
			}
			break;
		case SDL_MOUSEBUTTONDOWN:
		case SDL_MOUSEBUTTONUP:
			handle_mousebutton(ev, cb);
			break;
		case SDL_MOUSEWHEEL:
			if (cb && cb->mouse_wheel) {
				cb->mouse_wheel(ev.wheel.which, ev.wheel.x, ev.wheel.y);
			}
			break;
		case SDL_MOUSEMOTION:
			mouse_position_ = Vector2i(ev.motion.x, ev.motion.y);

			if ((ev.motion.xrel || ev.motion.yrel) && cb && cb->mouse_move) {
				cb->mouse_move(
				   ev.motion.state, ev.motion.x, ev.motion.y, ev.motion.xrel, ev.motion.yrel);
			}
			break;
		case SDL_QUIT:
			should_die_ = true;
			break;
		default:;
		}
	}

	// Now constructing the events for the Alt key from the container and handling them.
	for (const auto& event : alt_events) {
		ev.type = event.second;
		ev.key.keysym.sym = event.first.first;
		ev.key.keysym.mod = event.first.second;
		bool handled = false;
		if (cb && cb->key) {
			handled = cb->key(ev.type == SDL_KEYDOWN, ev.key.keysym);
		}
		if (!handled) {
			handle_key(ev.type == SDL_KEYDOWN, ev.key.keysym.sym, ev.key.keysym.mod);
		}
	}
}

/*
 * Capsule repetitive code for mouse buttons
 */
void WLApplication::handle_mousebutton(SDL_Event& ev, InputCallback const* cb) {
	if (mouse_swapped_) {
		switch (ev.button.button) {
		case SDL_BUTTON_LEFT:
			ev.button.button = SDL_BUTTON_RIGHT;
			break;
		case SDL_BUTTON_RIGHT:
			ev.button.button = SDL_BUTTON_LEFT;
			break;
		default:
			break;
		}
	}

#ifdef __APPLE__
	//  On Mac, SDL does middle mouse button emulation (alt+left). This
	//  interferes with the editor, which is using alt+left click for
	//  third tool. So if we ever see a middle mouse button on Mac,
	//  check if any ALT Key is pressed and if, treat it like a left
	//  mouse button.
	if (ev.button.button == SDL_BUTTON_MIDDLE &&
	    (get_key_state(SDL_SCANCODE_LALT) || get_key_state(SDL_SCANCODE_RALT))) {
		ev.button.button = SDL_BUTTON_LEFT;
		faking_middle_mouse_button_ = true;
	}
#endif

	if (ev.type == SDL_MOUSEBUTTONDOWN && cb && cb->mouse_press) {
		cb->mouse_press(ev.button.button, ev.button.x, ev.button.y);
	} else if (ev.type == SDL_MOUSEBUTTONUP) {
		if (cb && cb->mouse_release) {
			if (ev.button.button == SDL_BUTTON_MIDDLE && faking_middle_mouse_button_) {
				cb->mouse_release(SDL_BUTTON_LEFT, ev.button.x, ev.button.y);
				faking_middle_mouse_button_ = false;
			}
			cb->mouse_release(ev.button.button, ev.button.x, ev.button.y);
		}
	}
}

/// Instantaneously move the mouse cursor without creating a motion event.
///
/// SDL_WarpMouseInWindow() *will* create a mousemotion event, which we do not want.
/// As a workaround, we store the delta in mouse_compensate_warp_ and use that to
/// eliminate the motion event in poll_event()
///
/// \param position The new mouse position
void WLApplication::warp_mouse(const Vector2i position) {
	mouse_position_ = position;

	Vector2i cur_position = Vector2i::zero();
	SDL_GetMouseState(&cur_position.x, &cur_position.y);
	if (cur_position != position) {
		mouse_compensate_warp_ += cur_position - position;
		SDL_Window* sdl_window = g_gr->get_sdlwindow();
		if (sdl_window) {
			SDL_WarpMouseInWindow(sdl_window, position.x, position.y);
		}
	}
}

/**
 * Changes input grab mode.
 *
 * This makes sure that the mouse cannot leave our window (and also that we get
 * mouse/keyboard input nearly unmodified, but we don't really care about that).
 *
 * \note This also cuts out any mouse-speed modifications that a generous window
 * manager might be doing.
 */
void WLApplication::set_input_grab(bool grab) {
	if (!g_gr) {
		return;
	}
	SDL_Window* sdl_window = g_gr->get_sdlwindow();
	if (grab) {
		if (sdl_window) {
			SDL_SetWindowGrab(sdl_window, SDL_TRUE);
		}
	} else {
		if (sdl_window) {
			SDL_SetWindowGrab(sdl_window, SDL_FALSE);
		}
		warp_mouse(mouse_position_);  // TODO(unknown): is this redundant?
	}
}

void WLApplication::set_mouse_lock(const bool locked) {
	mouse_locked_ = locked;

	// If we use the SDL cursor then it needs to be hidden when locked
	// otherwise it'll jerk around which looks ugly
	if (g_mouse_cursor->is_using_sdl()) {
		g_mouse_cursor->set_visible(!mouse_locked_);
	}
}

void WLApplication::refresh_graphics() {
	g_gr->change_resolution(
	   get_config_int("xres", DEFAULT_RESOLUTION_W), get_config_int("yres", DEFAULT_RESOLUTION_H));
	g_gr->set_fullscreen(get_config_bool("fullscreen", false));

	// does only work with a window
	set_input_grab(get_config_bool("inputgrab", false));
}

/**
 * Read the config file, parse the commandline and give all other internal
 * parameters sensible default values
 */
bool WLApplication::init_settings() {

	// Read in the configuration file
	read_config();

	// Then parse the commandline - overwrites conffile settings
	handle_commandline_parameters();

	set_mouse_swap(get_config_bool("swapmouse", false));

	// TODO(unknown): KLUDGE!
	// Without this the following config options get dropped by check_used().
	// Profile needs support for a Syntax definition to solve this in a
	// sensible way

	// Some of the options listed here are documented in wlapplication_messages.cc
	get_config_bool("ai_training", false);
	get_config_bool("auto_roadbuild_mode", false);
	get_config_bool("auto_speed", false);
	get_config_bool("dock_windows_to_edges", false);
	get_config_bool("fullscreen", false);
	get_config_bool("sdl_cursor", true);
	get_config_bool("snap_windows_only_when_overlapping", false);
	get_config_bool("animate_map_panning", false);
	get_config_bool("write_syncstreams", false);
	get_config_bool("nozip", false);
	get_config_int("xres", 0);
	get_config_int("yres", 0);
	get_config_int("border_snap_distance", 0);
	get_config_int("maxfps", 0);
	get_config_int("panel_snap_distance", 0);
	get_config_int("autosave", 0);
	get_config_int("rolling_autosave", 0);
	get_config_string("language", "");
	get_config_string("metaserver", "");
	get_config_natural("metaserverport", 0);
	// Undocumented on command line, appears in game options
	get_config_bool("single_watchwin", false);
	get_config_bool("ctrl_zoom", false);
	get_config_bool("game_clock", true);
	get_config_bool("numpad_diagonalscrolling", false);
	get_config_bool("inputgrab", false);
	get_config_bool("transparent_chat", false);
	// Undocumented. Unique ID used to allow the metaserver to recognize players
	get_config_string("uuid", "");
	// Undocumented, appears in online login box
	// Whether the used metaserver login is for a registered user
	get_config_string("registered", "");
	// Undocumented, appears in online login box and LAN lobby
	// The nickname used for LAN and online games
	get_config_string("nickname", "");
	// Undocumented, appears in online login box. The hashed password for online logins
	get_config_string("password_sha1", "");
	// Undocumented, appears in online login box. Whether to automatically use the stored login
	get_config_string("auto_log", "");
	// Undocumented, appears in LAN lobby. The last host connected to
	get_config_string("lasthost", "");
	// Undocumented, appears in online lobby. The name of the last hosted game
	get_config_string("servername", "");
	// Undocumented, appears in editor. Name of map author
	get_config_string("realname", "");
	// Undocumented, checkbox appears on "Watch Replay" screen
	get_config_bool("display_replay_filenames", false);
	get_config_bool("editor_player_menu_warn_too_many_players", false);
	// Undocumented, on command line, appears in game options
	get_config_bool("sound", "enable_ambient", true);
	get_config_bool("sound", "enable_chat", true);
	get_config_bool("sound", "enable_message", true);
	get_config_bool("sound", "enable_music", true);
	get_config_bool("sound", "enable_ui", true);
	get_config_int("sound", "volume_ambient", 128);
	get_config_int("sound", "volume_chat", 128);
	get_config_int("sound", "volume_message", 128);
	get_config_int("sound", "volume_music", 64);
	get_config_int("sound", "volume_ui", 128);
	// KLUDGE!

	int64_t last_start = get_config_int("last_start", 0);
	if (last_start + 12 * 60 * 60 < time(nullptr) || !get_config_string("uuid", "").empty()) {
		// First start of the game or not started for 12 hours. Create a (new) UUID.
		// For the use of the UUID, see network/internet_gaming_protocol.h
		get_config_string("uuid", generate_random_uuid().c_str());
	}
	get_config_int("last_start", time(nullptr));

	// Save configuration now. Otherwise, the UUID is not saved
	// when the game crashes, losing part of its advantage
	write_config();

	return true;
}

/**
 * Initialize language settings
 */
void WLApplication::init_language() {
	// Set the locale dir
	if (!localedir_.empty()) {
		i18n::set_localedir(g_fs->canonicalize_name(localedir_));
	} else {
		i18n::set_localedir(g_fs->canonicalize_name(datadir_ + "/locale"));
	}

	// If locale dir is not a directory, barf. We can handle it not being there tough.
	if (g_fs->file_exists(i18n::get_localedir()) && !g_fs->is_directory(i18n::get_localedir())) {
		SDL_ShowSimpleMessageBox(
		   SDL_MESSAGEBOX_ERROR, "'locale' directory not valid",
		   std::string(i18n::get_localedir() + "\nis not a directory. Please fix this.").c_str(),
		   NULL);
		log("ERROR: %s is not a directory. Please fix this.\n", i18n::get_localedir().c_str());
		exit(1);
	}

	if (!g_fs->is_directory(i18n::get_localedir()) ||
	    g_fs->list_directory(i18n::get_localedir()).empty()) {
		log("WARNING: No locale translations found in %s\n", i18n::get_localedir().c_str());
	}

	// Initialize locale and grab "widelands" textdomain
	i18n::init_locale();
	i18n::grab_textdomain("widelands");

	// Set locale corresponding to selected language
	std::string language = get_config_string("language", "");
	i18n::set_locale(language);
}

/**
 * Remember the last settings: write them into the config file
 */
void WLApplication::shutdown_settings() {
	// To be proper, release our textdomain
	i18n::release_textdomain();
	write_config();
}

void WLApplication::shutdown_hardware() {
	delete g_mouse_cursor;
	g_mouse_cursor = nullptr;

	delete g_gr;
	g_gr = nullptr;

// SOUND can lock up with buggy SDL/drivers. we try to do the right thing
// but if it doesn't happen we will kill widelands anyway in 5 seconds.
#ifndef _WIN32
	signal(SIGALRM, terminate);
	// TODO(GunChleoc): alarm is a POSIX function. If we found a Windows equivalent, we could call
	// terminate in Windows as well.
	alarm(5);
#endif

	delete g_sh;
	g_sh = nullptr;

	SDL_QuitSubSystem(SDL_INIT_TIMER | SDL_INIT_VIDEO | SDL_INIT_JOYSTICK);
}

/**
 * Parse the commandline and translate the options into name/value pairs
 *
 * The format for commandline parameters is --paramname[=value], that means:
 * \li starts with "--", i.e. all parameters are "long options"
 * \li arguments are passed with "="
 *
 * \param argc The number of command line arguments
 * \param argv Array of command line arguments
 */
void WLApplication::parse_commandline(int const argc, char const* const* const argv) {
	for (int i = 1; i < argc; ++i) {
		std::string opt = argv[i];
		std::string value;

		if (!opt.compare(0, 5, "-psn_")) {
			// Mac OS passes this on the commandline when launched from finder.
			// SDL1 removed it for us (apparently), but SDL2 does no longer, so we
			// have to do this ourselves.
			continue;
		}

		// Are we looking at an option at all?
		if (opt.compare(0, 2, "--")) {
			throw ParameterError();
		} else {
			opt.erase(0, 2);  //  yes. remove the leading "--", just for cosmetics
		}

		// Look if this option has a value
		std::string::size_type const pos = opt.find('=');

		if (pos == std::string::npos) {  //  if no equals sign found
			value = "";
		} else {
			// Extract option value
			value = opt.substr(pos + 1);

			// Remove value from option name
			opt.erase(pos, opt.size() - pos);
		}

		commandline_[opt] = value;
	}
}

/**
 * Parse the command line given in commandline_
 *
 * \return false if there were errors during parsing \e or if "--help"
 * was given,
 * true otherwise.
 */
void WLApplication::handle_commandline_parameters() {
	if (commandline_.count("nosound")) {
		SoundHandler::disable_backend();
		commandline_.erase("nosound");
	}
	if (commandline_.count("nozip")) {
		set_config_bool("nozip", true);
		commandline_.erase("nozip");
	}
	if (commandline_.count("localedir")) {
		localedir_ = commandline_["localedir"];
		commandline_.erase("localedir");
	}
	if (commandline_.count("datadir")) {
		datadir_ = commandline_["datadir"];
		commandline_.erase("datadir");
	} else {
		datadir_ = is_absolute_path(INSTALL_DATADIR) ?
		              INSTALL_DATADIR :
		              get_executable_directory() + FileSystem::file_separator() + INSTALL_DATADIR;
#ifdef USE_XDG
		// Overwrite with first folder found in XDG_DATA_DIRS
		for (const auto& datadir : FileSystem::get_xdgdatadirs()) {
			RealFSImpl dir(datadir);
			if (dir.is_directory(datadir + "/widelands")) {
				datadir_ = datadir + "/widelands";
				break;
			}
		}
#endif
	}
	if (!is_absolute_path(datadir_)) {
		try {
			datadir_ = absolute_path_if_not_windows(FileSystem::get_working_directory() +
			                                        FileSystem::file_separator() + datadir_);
		} catch (const WException& e) {
			log("Error parsing datadir: %s\n", e.what());
			exit(1);
		}
	}
	if (commandline_.count("datadir_for_testing")) {
		datadir_for_testing_ = commandline_["datadir_for_testing"];
		commandline_.erase("datadir_for_testing");
	}

	if (commandline_.count("verbose")) {
		g_verbose = true;

		commandline_.erase("verbose");
	}

	if (commandline_.count("editor")) {
		filename_ = commandline_["editor"];
		if (filename_.size() && *filename_.rbegin() == '/') {
			filename_.erase(filename_.size() - 1);
		}
		game_type_ = GameType::kEditor;
		commandline_.erase("editor");
	}

	if (commandline_.count("replay")) {
		if (game_type_ != GameType::kNone) {
			throw wexception("replay can not be combined with other actions");
		}
		filename_ = commandline_["replay"];
		if (filename_.size() && *filename_.rbegin() == '/') {
			filename_.erase(filename_.size() - 1);
		}
		game_type_ = GameType::kReplay;
		commandline_.erase("replay");
	}

	if (commandline_.count("loadgame")) {
		if (game_type_ != GameType::kNone) {
			throw wexception("loadgame can not be combined with other actions");
		}
		filename_ = commandline_["loadgame"];
		if (filename_.empty()) {
			throw wexception("empty value of command line parameter --loadgame");
		}
		if (*filename_.rbegin() == '/') {
			filename_.erase(filename_.size() - 1);
		}
		game_type_ = GameType::kLoadGame;
		commandline_.erase("loadgame");
	}

	if (commandline_.count("scenario")) {
		if (game_type_ != GameType::kNone) {
			throw wexception("scenario can not be combined with other actions");
		}
		filename_ = commandline_["scenario"];
		if (filename_.empty()) {
			throw wexception("empty value of command line parameter --scenario");
		}
		if (*filename_.rbegin() == '/') {
			filename_.erase(filename_.size() - 1);
		}
		game_type_ = GameType::kScenario;
		commandline_.erase("scenario");
	}
	if (commandline_.count("script")) {
		script_to_run_ = commandline_["script"];
		if (script_to_run_.empty()) {
			throw wexception("empty value of command line parameter --script");
		}
		if (*script_to_run_.rbegin() == '/') {
			script_to_run_.erase(script_to_run_.size() - 1);
		}
		commandline_.erase("script");
	}

	// Following is used for training of AI
	if (commandline_.count("ai_training")) {
		set_config_bool("ai_training", true);
		commandline_.erase("ai_training");
	} else {
		set_config_bool("ai_training", false);
	}

	if (commandline_.count("auto_speed")) {
		set_config_bool("auto_speed", true);
		commandline_.erase("auto_speed");
	} else {
		set_config_bool("auto_speed", false);
	}

	// If it hasn't been handled yet it's probably an attempt to
	// override a conffile setting
	// With typos, this will create invalid config settings. They
	// will be taken care of (==ignored) when saving the options

	const std::map<std::string, std::string>::const_iterator commandline_end = commandline_.end();
	for (std::map<std::string, std::string>::const_iterator it = commandline_.begin();
	     it != commandline_end; ++it) {
		// TODO(unknown): barf here on unknown option; the list of known options
		// needs to be centralized

		set_config_string(it->first.c_str(), it->second.c_str());
	}

	if (commandline_.count("help") || commandline_.count("version")) {
		init_language();
		throw ParameterError();  // No message on purpose
	}
}

/**
 * Run the main menu
 */
void WLApplication::mainmenu() {
	std::string messagetitle;
	std::string message;

	for (;;) {
		// Refresh graphics system in case we just changed resolution.
		refresh_graphics();

		FullscreenMenuMain mm;

		if (message.size()) {
			log("\n%s\n%s\n", messagetitle.c_str(), message.c_str());

			UI::WLMessageBox mmb(&mm, messagetitle, richtext_escape(message),
			                     UI::WLMessageBox::MBoxType::kOk, UI::Align::kLeft);
			mmb.run<UI::Panel::Returncodes>();

			message.clear();
			messagetitle.clear();
		}

		// NOCOM try {
		switch (mm.run<FullscreenMenuBase::MenuTarget>()) {
		case FullscreenMenuBase::MenuTarget::kTutorial:
			mainmenu_tutorial();
			break;
		case FullscreenMenuBase::MenuTarget::kSinglePlayer:
			mainmenu_singleplayer();
			break;
		case FullscreenMenuBase::MenuTarget::kMultiplayer:
			mainmenu_multiplayer();
			break;
		case FullscreenMenuBase::MenuTarget::kReplay:
			replay();
			break;
		case FullscreenMenuBase::MenuTarget::kOptions: {
			Section& s = get_config_section();
			OptionsCtrl om(s);
			break;
		}
		case FullscreenMenuBase::MenuTarget::kAbout: {
			FullscreenMenuAbout ff;
			ff.run<FullscreenMenuBase::MenuTarget>();
			break;
		}
		case FullscreenMenuBase::MenuTarget::kContinueLastsave: {
			load_game(mm.get_filename_for_continue());
			break;
		}
		case FullscreenMenuBase::MenuTarget::kEditor:
			EditorInteractive::run_editor(filename_, script_to_run_);
			break;
		case FullscreenMenuBase::MenuTarget::kExit:
		default:
			return;
		}
		/*
	} catch (const WLWarning& e) {
		messagetitle = (boost::format("Warning: %s") % e.title()).str();
		message = e.what();
	} catch (const Widelands::GameDataError& e) {
		messagetitle = _("Game data error");
		message = e.what();
	}
#ifdef NDEBUG
	catch (const std::exception& e) {
		messagetitle = "Unexpected error during the game";
		message = e.what();
		message += "\n\n";
		message += (boost::format(_("Please report this problem to help us improve Widelands. "
		                            "You will find related messages in the standard output "
		                            "(stdout.txt on Windows). You are using build %1$s (%2$s).")) %
		            build_id().c_str() % build_type().c_str())
		              .str();

		message = (boost::format("%s\n\n%s") % message %
		           _("Please add this information to your report.\n\n"
		             "Widelands attempts to create a savegame when errors occur "
		             "during the game. It is often – though not always – possible "
		             "to load it and continue playing."))
		             .str();
	}
#endif
*/
	}
}

/**
 * Handle the "Play Tutorial" menu option:
 * Show tutorial UI, let player select tutorial and run it.
 */
void WLApplication::mainmenu_tutorial() {
	Widelands::Game game;
	std::string filename;
	//  Start UI for the tutorials.
	FullscreenMenuScenarioSelect select_campaignmap;
	if (select_campaignmap.run<FullscreenMenuBase::MenuTarget>() ==
	    FullscreenMenuBase::MenuTarget::kOk) {
		filename = select_campaignmap.get_map();
	}
	try {
		// Load selected tutorial-map-file
		if (filename.size()) {
			game.run_splayer_scenario_direct(filename.c_str(), "");
		}
	} catch (const std::exception& e) {
		log("Fatal exception: %s\n", e.what());
		emergency_save(game);
		throw;
	}
}

/**
 * Run the singleplayer menu
 */
void WLApplication::mainmenu_singleplayer() {
	//  This is the code returned by UI::Panel::run<Returncode>() when the panel is dying.
	//  Make sure that the program exits when the window manager says so.
	static_assert(static_cast<int>(FullscreenMenuBase::MenuTarget::kBack) ==
	                 static_cast<int>(UI::Panel::Returncodes::kBack),
	              "Panel should be dying.");

	for (;;) {
		FullscreenMenuSinglePlayer single_player_menu;
		switch (single_player_menu.run<FullscreenMenuBase::MenuTarget>()) {
		case FullscreenMenuBase::MenuTarget::kBack:
			return;
		case FullscreenMenuBase::MenuTarget::kNewGame:
			if (new_game()) {
				return;
			}
			break;
		case FullscreenMenuBase::MenuTarget::kLoadGame:
			if (load_game()) {
				return;
			}
			break;
		case FullscreenMenuBase::MenuTarget::kCampaign:
			if (campaign_game()) {
				return;
			}
			break;
		default:
			NEVER_HERE();
		}
	}
}

/**
 * Run the multiplayer menu
 */
void WLApplication::mainmenu_multiplayer() {
	FullscreenMenuBase::MenuTarget menu_result =
	   FullscreenMenuBase::MenuTarget::kJoingame;  // dummy init;
	for (;;) {                                     // stay in menu until player clicks "back" button
		bool internet = false;
		FullscreenMenuMultiPlayer mp;
		switch (mp.run<FullscreenMenuBase::MenuTarget>()) {
		case FullscreenMenuBase::MenuTarget::kBack:
			return;
		case FullscreenMenuBase::MenuTarget::kMetaserver:
			internet = true;
			break;
		case FullscreenMenuBase::MenuTarget::kLan:
			break;
		default:
			NEVER_HERE();
		}

		g_sh->change_music("ingame", 1000);

		if (internet) {
			std::string playername = mp.get_nickname();
			std::string password(mp.get_password());
			bool registered = mp.registered();

			get_config_string("nickname", playername);
			// Only change the password if we use a registered account
			if (registered) {
				get_config_string("password_sha1", password);
			}

			// reinitalise in every run, else graphics look strange
			FullscreenMenuInternetLobby ns(playername.c_str(), password.c_str(), registered);
			ns.run<FullscreenMenuBase::MenuTarget>();

			if (InternetGaming::ref().logged_in()) {
				// logout of the metaserver
				InternetGaming::ref().logout();
			} else {
				// Reset InternetGaming for clean login
				InternetGaming::ref().reset();
			}
		} else {
			// reinitalise in every run, else graphics look strange
			FullscreenMenuNetSetupLAN ns;
			menu_result = ns.run<FullscreenMenuBase::MenuTarget>();
			std::string playername = ns.get_playername();

			switch (menu_result) {
			case FullscreenMenuBase::MenuTarget::kHostgame: {
				GameHost netgame(playername);
				netgame.run();
				break;
			}
			case FullscreenMenuBase::MenuTarget::kJoingame: {
				NetAddress addr;
				if (!ns.get_host_address(&addr)) {
					UI::WLMessageBox mmb(
					   &ns, _("Invalid Address"),
					   _("The entered hostname or address is invalid and can’t be connected to."),
					   UI::WLMessageBox::MBoxType::kOk);
					mmb.run<UI::Panel::Returncodes>();
					break;
				}

				GameClient netgame(std::make_pair(addr, NetAddress()), playername);
				netgame.run();
				break;
			}
			default:
				break;
			}
		}
		g_sh->change_music("menu", 1000);
	}
}

/**
 * Handle the "New game" menu option: Configure a single player game and
 * run it.
 *
 * \return @c true if a game was played, @c false if the player pressed Back
 * or aborted the game setup via some other means.
 */
bool WLApplication::new_game() {
	SinglePlayerGameSettingsProvider sp;
	FullscreenMenuLaunchSPG lgm(&sp);
	const FullscreenMenuBase::MenuTarget code = lgm.run<FullscreenMenuBase::MenuTarget>();

	if (code == FullscreenMenuBase::MenuTarget::kBack) {
		return false;
	}

	Widelands::Game game;

	game.set_ai_training_mode(get_config_bool("ai_training", false));

	if (code == FullscreenMenuBase::MenuTarget::kScenarioGame) {  // scenario
		try {
			game.run_splayer_scenario_direct(sp.get_map().c_str(), "");
		} catch (const std::exception& e) {
			log("Fatal exception: %s\n", e.what());
			emergency_save(game);
			throw;
		}
	} else {  // normal singleplayer
		uint8_t const pn = sp.settings().playernum + 1;
		// try {
		// Game controller needs the ibase pointer to init
		// the chat
		game.set_ibase(new InteractivePlayer(game, get_config_section(), pn, false));
		std::unique_ptr<GameController> ctrl(new SinglePlayerGameController(game, true, pn));

		std::vector<std::string> tipstexts{"general_game", "singleplayer"};
		if (sp.has_players_tribe()) {
			tipstexts.push_back(sp.get_players_tribe());
		}
		game.create_loader_ui(tipstexts, false);

<<<<<<< HEAD
			Notifications::publish(UI::NoteLoadingMessage(_("Preparing game…")));
=======
		game.step_loader_ui(_("Preparing game"));
>>>>>>> a227c750

		game.set_game_controller(ctrl.get());
		game.init_newgame(sp.settings());
		game.run(Widelands::Game::StartGameType::kMap, "", false, "single_player");
		/* NOCOM
	} catch (const std::exception& e) {
		log("Fatal exception: %s\n", e.what());
		std::unique_ptr<GameController> ctrl(new SinglePlayerGameController(game, true, pn));
		game.set_game_controller(ctrl.get());
		emergency_save(game);
		throw;
	} */
	}
	return true;
}

/**
 * Handle the "Load game" menu option:
 * Configure a single player game, care about player position and run it.
 *
 * \return @c true if a game was loaded, @c false if the player pressed Back
 * or aborted the game setup via some other means.
 */
bool WLApplication::load_game(std::string filename) {
	Widelands::Game game;

	game.set_ai_training_mode(get_config_bool("ai_training", false));
	SinglePlayerGameSettingsProvider sp;
	FullscreenMenuLoadGame ssg(game, &sp);

	if (filename.empty()) {
		if (ssg.run<FullscreenMenuBase::MenuTarget>() == FullscreenMenuBase::MenuTarget::kOk) {
			filename = ssg.filename();
		} else {
			return false;
		}
	}

	try {
		if (game.run_load_game(filename, "")) {
			return true;
		}
	} catch (const std::exception& e) {
		log("Fatal exception: %s\n", e.what());
		emergency_save(game);
		throw;
	}
	return false;  // keep compiler silent.
}

/**
 * Handle the "Campaign" menu option:
 * Show campaign UI, let player select scenario and run it.
 *
 * \return @c true if a scenario was played, @c false if the player pressed Back
 * or aborted the game setup via some other means.
 */
bool WLApplication::campaign_game() {
	Widelands::Game game;
	std::string filename;
	for (;;) {  // Campaign UI - Loop
		std::unique_ptr<Campaigns> campaign_visibility(new Campaigns());

		size_t campaign_index;
		{  //  First start UI for selecting the campaign.
			FullscreenMenuCampaignSelect select_campaign(campaign_visibility.get());
			if (select_campaign.run<FullscreenMenuBase::MenuTarget>() ==
			    FullscreenMenuBase::MenuTarget::kOk) {
				campaign_index = select_campaign.get_campaign_index();
			} else {  //  back was pressed
				filename = "";
				break;
			}
		}
		//  Then start UI for the selected campaign.
		CampaignData* campaign_data = campaign_visibility->get_campaign(campaign_index);
		FullscreenMenuScenarioSelect select_campaignmap(campaign_data);
		if (select_campaignmap.run<FullscreenMenuBase::MenuTarget>() ==
		    FullscreenMenuBase::MenuTarget::kOk) {
			filename = select_campaignmap.get_map();
			game.set_scenario_difficulty(select_campaignmap.get_difficulty());
			break;
		}
	}
	try {
		// Load selected campaign-map-file
		if (filename.size()) {
			return game.run_splayer_scenario_direct(filename.c_str(), "");
		}
	} catch (const std::exception& e) {
		log("Fatal exception: %s\n", e.what());
		emergency_save(game);
		throw;
	}
	return false;
}

/**
 * Show the replay menu and play a replay.
 */
void WLApplication::replay() {
	Widelands::Game game;
	if (filename_.empty()) {
		SinglePlayerGameSettingsProvider sp;
		FullscreenMenuLoadGame rm(game, &sp, true);
		if (rm.run<FullscreenMenuBase::MenuTarget>() == FullscreenMenuBase::MenuTarget::kBack) {
			return;
		}

		filename_ = rm.filename();
	}

	try {
		game.create_loader_ui({"general_game"}, true);

		game.set_ibase(new InteractiveSpectator(game, get_config_section()));
		game.set_write_replay(false);
		ReplayGameController rgc(game, filename_);

		game.save_handler().set_allow_saving(false);

		game.run(Widelands::Game::StartGameType::kSaveGame, "", true, "replay");
	} catch (const std::exception& e) {
		log("Fatal Exception: %s\n", e.what());
		emergency_save(game);
		filename_.clear();
		throw;
	}
	filename_.clear();
}

/**
 * Try to save the game instance if possible
 */
void WLApplication::emergency_save(Widelands::Game& game) {
	log("FATAL ERROR - game crashed. Attempting emergency save.\n");
	if (game.is_loaded()) {
		try {
			SaveHandler& save_handler = game.save_handler();
			std::string error;
			if (!save_handler.save_game(
			       game, save_handler.create_file_name(kSaveDir, timestring()), &error)) {
				log("Emergency save failed: %s\n", error.c_str());
			}
		} catch (...) {
			log("Emergency save failed");
			throw;
		}
	}
}

/**
 * Delete old syncstream (.wss) files in the replay directory on startup
 * Delete old replay files on startup
 */
void WLApplication::cleanup_replays() {
	for (const std::string& filename : g_fs->filter_directory(kReplayDir, [](const std::string& fn) {
		     return boost::ends_with(
		        fn, (boost::format("%s%s") % kReplayExtension % kSyncstreamExtension).str());
	     })) {
		if (is_autogenerated_and_expired(filename, kReplayKeepAroundTime)) {
			log("Delete syncstream or replay %s\n", filename.c_str());
			try {
				g_fs->fs_unlink(filename);
			} catch (const FileError& e) {
				log("WLApplication::cleanup_replays: File %s couldn't be deleted: %s\n",
				    filename.c_str(), e.what());
			}
		}
	}
}

/**
 * Delete old ai dna files generated during AI initialization
 */
void WLApplication::cleanup_ai_files() {
	for (const std::string& filename : g_fs->filter_directory(kAiDir, [](const std::string& fn) {
		     return boost::ends_with(fn, kAiExtension) || boost::contains(fn, "ai_player");
	     })) {
		if (is_autogenerated_and_expired(filename, kAIFilesKeepAroundTime)) {
			log("Deleting generated ai file: %s\n", filename.c_str());
			try {
				g_fs->fs_unlink(filename);
			} catch (const FileError& e) {
				log("WLApplication::cleanup_ai_files: File %s couldn't be deleted: %s\n",
				    filename.c_str(), e.what());
			}
		}
	}
}

/**
 * Delete old temp files that might still lurk around (game crashes etc.)
 */
void WLApplication::cleanup_temp_files() {
	for (const std::string& filename : g_fs->filter_directory(
	        kTempFileDir,
	        [](const std::string& fn) { return boost::ends_with(fn, kTempFileExtension); })) {
		if (is_autogenerated_and_expired(filename, kTempFilesKeepAroundTime)) {
			log("Deleting old temp file: %s\n", filename.c_str());
			try {
				g_fs->fs_unlink(filename);
			} catch (const FileError& e) {
				log("WLApplication::cleanup_temp_files: File %s couldn't be deleted: %s\n",
				    filename.c_str(), e.what());
			}
		}
	}
}

/**
 * Recursively delete temporary backup files in a given directory
 */
void WLApplication::cleanup_temp_backups(const std::string& dir) {
	for (const std::string& filename : g_fs->filter_directory(
	        dir, [](const std::string& fn) { return boost::ends_with(fn, kTempBackupExtension); })) {
		if (is_autogenerated_and_expired(filename, kTempBackupsKeepAroundTime)) {
			log("Deleting old temp backup file: %s\n", filename.c_str());
			try {
				g_fs->fs_unlink(filename);
			} catch (const FileError& e) {
				log("WLApplication::cleanup_temp_backups: File %s couldn't be deleted: %s\n",
				    filename.c_str(), e.what());
			}
		}
	}
	// recursively delete in subdirs
	for (const std::string& dirname : g_fs->filter_directory(dir, [](const std::string& fn) {
		     return g_fs->is_directory(fn) &&
		            // avoid searching within savegames/maps/backups that were created
		            // as directories instead of zipfiles
		            !boost::ends_with(fn, kSavegameExtension) &&
		            !boost::ends_with(fn, kWidelandsMapExtension) &&
		            !boost::ends_with(fn, kTempBackupExtension);
	     })) {
		cleanup_temp_backups(dirname);
	}
}

/**
 * Delete old temporary backup files that might still lurk around (game crashes etc.)
 */
void WLApplication::cleanup_temp_backups() {
	cleanup_temp_backups(kSaveDir);
	cleanup_temp_backups(kMapsDir);
}

bool WLApplication::redirect_output(std::string path) {
	if (path.empty()) {
#ifdef _WIN32
		char module_name[MAX_PATH];
		GetModuleFileName(nullptr, module_name, MAX_PATH);
		path = module_name;
		size_t pos = path.find_last_of("/\\");
		if (pos == std::string::npos) {
			return false;
		}
		path.resize(pos);
#else
		path = ".";
#endif
	}
	std::string stdoutfile = path + "/stdout.txt";
	/* Redirect standard output */
	FILE* newfp = freopen(stdoutfile.c_str(), "w", stdout);
	if (!newfp) {
		return false;
	}
	/* Redirect standard error */
	std::string stderrfile = path + "/stderr.txt";
	newfp = freopen(stderrfile.c_str(), "w", stderr);
	if (!newfp) {
		return false;
	}

	/* Line buffered */
	setvbuf(stdout, nullptr, _IOLBF, BUFSIZ);

	/* No buffering */
	setbuf(stderr, nullptr);

	redirected_stdio_ = true;
	return true;
}<|MERGE_RESOLUTION|>--- conflicted
+++ resolved
@@ -1012,8 +1012,8 @@
 		commandline_.erase("datadir");
 	} else {
 		datadir_ = is_absolute_path(INSTALL_DATADIR) ?
-		              INSTALL_DATADIR :
-		              get_executable_directory() + FileSystem::file_separator() + INSTALL_DATADIR;
+                    INSTALL_DATADIR :
+                    get_executable_directory() + FileSystem::file_separator() + INSTALL_DATADIR;
 #ifdef USE_XDG
 		// Overwrite with first folder found in XDG_DATA_DIRS
 		for (const auto& datadir : FileSystem::get_xdgdatadirs()) {
@@ -1414,11 +1414,8 @@
 		}
 		game.create_loader_ui(tipstexts, false);
 
-<<<<<<< HEAD
-			Notifications::publish(UI::NoteLoadingMessage(_("Preparing game…")));
-=======
 		game.step_loader_ui(_("Preparing game"));
->>>>>>> a227c750
+		Notifications::publish(UI::NoteLoadingMessage(_("Preparing game…")));
 
 		game.set_game_controller(ctrl.get());
 		game.init_newgame(sp.settings());
