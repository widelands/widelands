/*
 * Copyright (C) 2006-2020 by the Widelands Development Team
 *
 * This program is free software; you can redistribute it and/or
 * modify it under the terms of the GNU General Public License
 * as published by the Free Software Foundation; either version 2
 * of the License, or (at your option) any later version.
 *
 * This program is distributed in the hope that it will be useful,
 * but WITHOUT ANY WARRANTY; without even the implied warranty of
 * MERCHANTABILITY or FITNESS FOR A PARTICULAR PURPOSE.  See the
 * GNU General Public License for more details.
 *
 * You should have received a copy of the GNU General Public License
 * along with this program; if not, write to the Free Software
 * Foundation, Inc., 51 Franklin Street, Fifth Floor, Boston, MA  02110-1301, USA.
 *
 */

#include "wlapplication.h"

#include <cassert>
#ifndef _WIN32
#include <csignal>
#endif
#include <cstdlib>
#include <iostream>
#include <memory>
#include <regex>

#include <SDL.h>
#include <SDL_ttf.h>
#ifdef __APPLE__
#include <mach-o/dyld.h>
#include <unistd.h>
#endif
#include <sys/stat.h>
#include <sys/types.h>

#include "base/i18n.h"
#include "base/log.h"
#include "base/random.h"
#include "base/time_string.h"
#include "base/warning.h"
#include "base/wexception.h"
#include "build_info.h"
#include "config.h"
#include "editor/editorinteractive.h"
#include "editor/ui_menus/main_menu_random_map.h"
#include "graphic/default_resolution.h"
#include "graphic/font_handler.h"
#include "graphic/graphic.h"
#include "graphic/mouse_cursor.h"
#include "graphic/text/font_set.h"
#include "graphic/text_layout.h"
#include "io/filesystem/disk_filesystem.h"
#include "io/filesystem/filesystem_exceptions.h"
#include "io/filesystem/layered_filesystem.h"
#include "logic/filesystem_constants.h"
#include "logic/game.h"
#include "logic/game_data_error.h"
#include "logic/game_settings.h"
#include "logic/map.h"
#include "logic/replay.h"
#include "logic/replay_game_controller.h"
#include "logic/single_player_game_controller.h"
#include "logic/single_player_game_settings_provider.h"
#include "map_io/map_loader.h"
#include "network/crypto.h"
#include "network/gameclient.h"
#include "network/gamehost.h"
#include "network/internet_gaming.h"
#include "sound/sound_handler.h"
#include "ui_basic/messagebox.h"
#include "ui_basic/progresswindow.h"
#include "ui_fsmenu/about.h"
#include "ui_fsmenu/campaign_select.h"
#include "ui_fsmenu/campaigns.h"
#include "ui_fsmenu/internet_lobby.h"
#include "ui_fsmenu/launch_spg.h"
#include "ui_fsmenu/loadgame.h"
#include "ui_fsmenu/main.h"
#include "ui_fsmenu/mapselect.h"
#include "ui_fsmenu/netsetup_lan.h"
#include "ui_fsmenu/options.h"
#include "ui_fsmenu/scenario_select.h"
#include "wlapplication_options.h"
#include "wui/interactive_player.h"
#include "wui/interactive_spectator.h"

namespace {

/**
 * Shut the hardware down: stop graphics mode, stop sound handler
 */
#ifndef _WIN32
void terminate(int) {
	// The logger can already be shut down, so we use cout
	std::cout
	   << "Waited 5 seconds to close audio. There are some problems here, so killing Widelands."
	      " Update your sound driver and/or SDL to fix this problem\n";
	raise(SIGKILL);
}
#endif

/**
 * Returns the widelands executable path.
 */
std::string get_executable_directory() {
	std::string executabledir;
#ifdef __APPLE__
	uint32_t buffersize = 0;
	_NSGetExecutablePath(nullptr, &buffersize);
	std::unique_ptr<char[]> buffer(new char[buffersize]);
	int32_t check = _NSGetExecutablePath(buffer.get(), &buffersize);
	if (check != 0) {
		throw wexception("could not find the path of the main executable");
	}
	executabledir = std::string(buffer.get());
	executabledir.resize(executabledir.rfind('/') + 1);
#endif
#ifdef __linux__
	char buffer[PATH_MAX];
	size_t size = readlink("/proc/self/exe", buffer, PATH_MAX);
	if (size <= 0) {
		throw wexception("could not find the path of the main executable");
	}
	executabledir = std::string(buffer, size);
	executabledir.resize(executabledir.rfind('/') + 1);
#endif
#ifdef _WIN32
	char filename[_MAX_PATH + 1] = {0};
	GetModuleFileName(nullptr, filename, MAX_PATH);
	executabledir = filename;
	executabledir = executabledir.substr(0, executabledir.rfind('\\'));
#endif
	log_info("Widelands executable directory: %s\n", executabledir.c_str());
	return executabledir;
}

bool is_absolute_path(const std::string& path) {
	std::regex re("^/|\\w:");
	return std::regex_search(path.c_str(), re);
}

// Returns the absolute path of 'path' which might be relative.
std::string absolute_path_if_not_windows(const std::string& path) {
#ifndef _WIN32
	char buffer[PATH_MAX];
	// https://pubs.opengroup.org/onlinepubs/009695399/functions/realpath.html
	char* rp = realpath(path.c_str(), buffer);
	log_info("Realpath: %s\n", rp);
	if (!rp) {
		throw wexception("Unable to get absolute path for %s", path.c_str());
	}
	return std::string(rp);
#else
	return path;
#endif
}

// On Mac OS, we bundle the shared libraries that Widelands needs directly in
// the executable directory. This is so that SDL_Image and SDL_Mixer can load
// them dynamically. Unfortunately, linking them statically has led to problems
// in the past.
//
// Changing LD_LIBRARY_PATH does not work, so we resort to the hack of chdir()
// in the directory so that dlopen() finds the library.
void changedir_on_mac() {
#ifdef __APPLE__
	chdir(get_executable_directory().c_str());
#endif
}

// Extracts a long from 'text' into 'val' returning true if all of the string
// was valid. If not, the content of 'val' is undefined.
bool to_long(const std::string& text, int64_t* val) {
	const char* start = text.c_str();
	char* end;
	*val = strtol(start, &end, 10);
	return *end == '\0';
}

// Extracts the creation date from 'path' which is expected to
// match "YYYY-MM-DD*". Returns false if no date could be extracted.
bool extract_creation_day(const std::string& path, tm* tfile) {
	const std::string filename = FileSystem::fs_filename(path.c_str());
	memset(tfile, 0, sizeof(tm));

	int64_t day, month, year;
	if (!to_long(filename.substr(8, 2), &day)) {
		return false;
	}
	if (!to_long(filename.substr(5, 2), &month)) {
		return false;
	}
	if (!to_long(filename.substr(0, 4), &year)) {
		return false;
	}

	tfile->tm_mday = day;
	tfile->tm_mon = month - 1;
	tfile->tm_year = year - 1900;
	return tfile;
}

// Returns true if 'filename' was autogenerated, i.e. if 'extract_creation_day'
// can return a date and it is old enough to be deleted.
bool is_autogenerated_and_expired(const std::string& filename,
                                  const double keep_time = kReplayKeepAroundTime) {
	tm tfile;
	if (!extract_creation_day(filename, &tfile)) {
		return false;
	}
	return std::difftime(time(nullptr), mktime(&tfile)) > keep_time;
}

}  // namespace

// Set up the homedir. Exit 1 if the homedir is illegal or the logger couldn't be initialized for
// Windows.
// Also sets the config directory. This defaults to $XDG_CONFIG_HOME/widelands/config on Unix.
// Defaults to homedir/config everywhere else, if homedir is set manually or if
// built without XDG-support.
void WLApplication::setup_homedir() {
	// Check if we have a command line override
	if (commandline_.count("homedir")) {
		// We don't have a destination dir for the logger yet
		std::cout << "Adding home directory: " << commandline_["homedir"].c_str() << std::endl;
		homedir_ = commandline_["homedir"];
#ifdef USE_XDG
		// This commandline option should probably also affect the
		// configuration file.
		userconfigdir_ = commandline_["homedir"];
#endif
		commandline_.erase("homedir");
	}

#ifdef REDIRECT_OUTPUT
	if (!redirect_output())
		redirect_output(homedir_);
#endif

	// If we don't have a home directory, we exit with an error
	if (homedir_.empty()) {
		std::cout << "Unable to start Widelands, because the given homedir is empty" << std::endl;
		delete g_fs;
		exit(1);
	} else {
		try {
			std::unique_ptr<FileSystem> home(new RealFSImpl(homedir_));
			home->ensure_directory_exists(".");
			g_fs->set_home_file_system(home.release());
		} catch (const std::exception& e) {
			std::cout
			   << "Unable to start Widelands, because we were unable to add the home directory: "
			   << e.what() << std::endl;
			delete g_fs;
			exit(1);
		}
#ifdef _WIN32
		// Initialize the logger for Windows. Exit on failure.
		if (!set_logging_dir(homedir_)) {
			delete g_fs;
			exit(1);
		}
#endif
		// Homedir is ready, so we can log normally from now on
		log_info("Set home directory: %s\n", homedir_.c_str());

		// Create directory structure
		g_fs->ensure_directory_exists("save");
		g_fs->ensure_directory_exists("replays");
		g_fs->ensure_directory_exists("maps/My_Maps");
		g_fs->ensure_directory_exists("maps/Downloaded");
	}

#ifdef USE_XDG
	set_config_directory(userconfigdir_);
#else
	set_config_directory(homedir_);
#endif
}

WLApplication* WLApplication::the_singleton = nullptr;

/**
 * The main entry point for the WLApplication singleton.
 *
 * Regardless of circumstances, this will return the one and only valid
 * WLApplication object when called. If necessary, a new WLApplication instance
 * is created.
 *
 * While you \e can do the first call to this method without parameters, it does
 * not make much sense.
 *
 * \param argc The number of command line arguments
 * \param argv Array of command line arguments
 * \return An (always valid!) pointer to the WLApplication singleton
 */
// TODO(unknown): Return a reference - the return value is always valid anyway
WLApplication* WLApplication::get(int const argc, char const** argv) {
	if (the_singleton == nullptr) {
		the_singleton = new WLApplication(argc, argv);
	}
	return the_singleton;
}

/**
 * Initialize an instance of WLApplication.
 *
 * Exits with code 2 if the SDL/TTF system is not available.
 *
 * This constructor is protected \e on \e purpose !
 * Use WLApplication::get() instead and look at the class description.
 *
 * For easier access, we repackage argc/argv into an STL map here.
 * If you specify the same option more than once, only the last occurrence
 * is effective.
 *
 * \param argc The number of command line arguments
 * \param argv Array of command line arguments
 */
WLApplication::WLApplication(int const argc, char const* const* const argv)
   : commandline_(std::map<std::string, std::string>()),
     game_type_(GameType::kNone),
     mouse_swapped_(false),
     faking_middle_mouse_button_(false),
     mouse_position_(Vector2i::zero()),
     mouse_locked_(0),
     mouse_compensate_warp_(Vector2i::zero()),
     should_die_(false),
#ifdef _WIN32
     homedir_(FileSystem::get_homedir() + "\\.widelands"),
#elif defined USE_XDG
     // To enable backwards compatibility, the program name is passed with the
     // path.
     homedir_(FileSystem::get_userdatadir()),
     userconfigdir_(FileSystem::get_userconfigdir()),
#else
     homedir_(FileSystem::get_homedir() + "/.widelands"),
#endif
     redirected_stdio_(false),
     last_resolution_change_(0) {
	g_fs = new LayeredFileSystem();

	parse_commandline(argc, argv);  // throws ParameterError, handled by main.cc

	setup_homedir();
	init_settings();
	datadir_ = g_fs->canonicalize_name(datadir_);
	datadir_for_testing_ = g_fs->canonicalize_name(datadir_for_testing_);

	log_info("Adding directory: %s\n", datadir_.c_str());
	g_fs->add_file_system(&FileSystem::create(datadir_));

	if (!datadir_for_testing_.empty()) {
		log_info("Adding directory: %s\n", datadir_for_testing_.c_str());
		g_fs->add_file_system(&FileSystem::create(datadir_for_testing_));
	}

	init_language();  // search paths must already be set up
	changedir_on_mac();
	cleanup_replays();
	cleanup_ai_files();
	cleanup_temp_files();
	cleanup_temp_backups();

#if SDL_BYTEORDER == SDL_LIL_ENDIAN
	log_dbg("Byte order: little-endian\n");
#else
	log_dbg("Byte order: big-endian\n");
#endif

	// Start the SDL core
	if (SDL_Init(SDL_INIT_VIDEO) == -1) {
		// We sometimes run into a missing video driver in our CI environment, so we exit 0 to prevent
		// too frequent failures
		log_err("Failed to initialize SDL, no valid video driver: %s", SDL_GetError());
		exit(2);
	}

	g_gr = new Graphic();

	if (TTF_Init() == -1) {
		log_err("True Type library did not initialize: %s\n", TTF_GetError());
		exit(2);
	}

	UI::g_fh = UI::create_fonthandler(
	   g_image_cache, i18n::get_locale());  // This will create the fontset, so loading it first.

	g_gr->initialize(
	   get_config_bool("debug_gl_trace", false) ? Graphic::TraceGl::kYes : Graphic::TraceGl::kNo,
	   get_config_int("xres", kDefaultResolutionW), get_config_int("yres", kDefaultResolutionH),
	   get_config_bool("fullscreen", false), get_config_bool("maximized", false));

	g_mouse_cursor = new MouseCursor();
	g_mouse_cursor->initialize(get_config_bool("sdl_cursor", true));

	g_sh = new SoundHandler();

	g_sh->register_songs("music", "intro");
	g_sh->register_songs("music", "menu");
	g_sh->register_songs("music", "ingame");

	// Register the click sound for UI::Panel.
	// We do it here to ensure that the sound handler has been created first, and we only want to
	// register it once.
	UI::Panel::register_click();

	set_input_grab(get_config_bool("inputgrab", false));

	// seed random number generator used for random tribe selection
	std::srand(time(nullptr));

	// Make sure we didn't forget to read any global option
	check_config_used();
}

/**
 * Shut down all subsystems in an orderly manner
 */
// TODO(unknown): Handle errors that happen here!
WLApplication::~WLApplication() {
	// Do use the opposite order of WLApplication::init()

	if (!g_gr->fullscreen() && !g_gr->maximized()) {
		set_config_int("xres", g_gr->get_xres());
		set_config_int("yres", g_gr->get_yres());
	}
	set_config_bool("maximized", g_gr->maximized());

	shutdown_hardware();
	shutdown_settings();

	assert(UI::g_fh);
	delete UI::g_fh;
	UI::g_fh = nullptr;

	TTF_Quit();  // TODO(unknown): not here

	if (g_fs) {
		delete g_fs;
	}
	g_fs = nullptr;

	if (redirected_stdio_) {
		std::cout.flush();
		fclose(stdout);
		std::cerr.flush();
		fclose(stderr);
	}

	SDL_Quit();
}

/**
 * The main loop. Plain and Simple.
 */
// TODO(unknown): Refactor the whole mainloop out of class \ref UI::Panel into here.
// In the future: push the first event on the event queue, then keep
// dispatching events until it is time to quit.
void WLApplication::run() {
	if (game_type_ == GameType::kEditor) {
		g_sh->change_music("ingame");
		if (filename_.empty()) {
			EditorInteractive::run_editor(EditorInteractive::Init::kDefault);
		} else {
			EditorInteractive::run_editor(
			   EditorInteractive::Init::kLoadMapDirectly, filename_, script_to_run_);
		}
	} else if (game_type_ == GameType::kReplay) {
		replay(nullptr);
	} else if (game_type_ == GameType::kLoadGame) {
		Widelands::Game game;
		game.set_ai_training_mode(get_config_bool("ai_training", false));
		try {
			game.run_load_game(filename_, script_to_run_);
		} catch (const Widelands::GameDataError& e) {
			log_err("Game not loaded: Game data error: %s\n", e.what());
		} catch (const std::exception& e) {
			log_err("Fatal exception: %s\n", e.what());
			emergency_save(game);
			throw;
		}
	} else if (game_type_ == GameType::kScenario) {
		Widelands::Game game;
		try {
			game.run_splayer_scenario_direct(filename_.c_str(), script_to_run_);
		} catch (const Widelands::GameDataError& e) {
			log_err("Scenario not started: Game data error: %s\n", e.what());
		} catch (const std::exception& e) {
			log_err("Fatal exception: %s\n", e.what());
			emergency_save(game);
			throw;
		}
	} else {
		g_sh->change_music("intro");

		g_sh->change_music("menu", 1000);
		mainmenu();
	}

	g_sh->stop_music(500);

	return;
}

/**
 * Get an event from the SDL queue, just like SDL_PollEvent.
 *
 * \param ev the retrieved event will be put here
 *
 * \return true if an event was returned inside ev, false otherwise
 */
bool WLApplication::poll_event(SDL_Event& ev) {
	if (!SDL_PollEvent(&ev)) {
		return false;
	}

	// We edit mouse motion events in here, so that
	// differences caused by GrabInput or mouse speed
	// settings are invisible to the rest of the code
	switch (ev.type) {
	case SDL_MOUSEMOTION:
		ev.motion.xrel += mouse_compensate_warp_.x;
		ev.motion.yrel += mouse_compensate_warp_.y;
		mouse_compensate_warp_ = Vector2i::zero();

		if (mouse_locked_) {
			warp_mouse(mouse_position_);

			ev.motion.x = mouse_position_.x;
			ev.motion.y = mouse_position_.y;
		}
		break;

	case SDL_USEREVENT: {
		if (ev.user.code == CHANGE_MUSIC) {
			/* Notofication from the SoundHandler that a song has finished playing.
			 * Usually, another song from the same songset will be started.
			 * There is a special case for the intro screen's music: only one song will be
			 * played. If the user has not clicked the mouse or pressed escape when the song
			 * finishes, Widelands will automatically go on to the main menu.
			 */
			assert(!SoundHandler::is_backend_disabled());
			if (g_sh->current_songset() == "intro") {
				// Special case for splashscreen: there, only one song is ever played
				SDL_Event new_event;
				new_event.type = SDL_KEYDOWN;
				new_event.key.state = SDL_PRESSED;
				new_event.key.keysym.sym = SDLK_ESCAPE;
				SDL_PushEvent(&new_event);
			} else {
				g_sh->change_music();
			}
		}
	} break;

	default:
		break;
	}
	return true;
}

bool WLApplication::handle_key(bool down, const SDL_Keycode& keycode, int modifiers) {
	if (down) {
		const bool ctrl = (modifiers & KMOD_LCTRL) || (modifiers & KMOD_RCTRL);
		switch (keycode) {
		case SDLK_F11:
			// Takes a screenshot.
			if (ctrl) {
				if (g_fs->disk_space() < kMinimumDiskSpace) {
					log_warn("Omitting screenshot because diskspace is lower than %lluMB\n",
					         kMinimumDiskSpace / (1000 * 1000));
					break;
				}
				g_fs->ensure_directory_exists(kScreenshotsDir);
				for (uint32_t nr = 0; nr < 10000; ++nr) {
					const std::string filename =
					   (boost::format("%s/shot%04u.png") % kScreenshotsDir % nr).str();
					if (g_fs->file_exists(filename)) {
						continue;
					}
					g_gr->screenshot(filename);
					break;
				}
			}
			return true;

		case SDLK_f: {
			// Toggle fullscreen
			const uint32_t time = SDL_GetTicks();
			if ((time - last_resolution_change_ > 250) && (ctrl)) {
				last_resolution_change_ = time;
				bool value = !g_gr->fullscreen();
				g_gr->set_fullscreen(value);
				set_config_bool("fullscreen", value);
			}
			return true;
		}

		default:
			break;
		}
	}
	return false;
}

void WLApplication::handle_input(InputCallback const* cb) {
	// Container for keyboard events using the Alt key.
	// <sym, mod>, type.
	std::map<std::pair<SDL_Keycode, uint16_t>, unsigned> alt_events;

	SDL_Event ev;
	while (poll_event(ev)) {
		switch (ev.type) {
		case SDL_KEYUP:
		case SDL_KEYDOWN: {
			bool handled = false;
			// Workaround for duplicate triggering of the Alt key in Ubuntu:
			// Don't accept the same key twice, so we use a map to squash them and handle them later.
			if (ev.key.keysym.mod & KMOD_ALT) {
				alt_events.insert(
				   std::make_pair(std::make_pair(ev.key.keysym.sym, ev.key.keysym.mod), ev.type));
				handled = true;
			}
			if (!handled && cb && cb->key) {
				handled = cb->key(ev.type == SDL_KEYDOWN, ev.key.keysym);
			}
			if (!handled) {
				handle_key(ev.type == SDL_KEYDOWN, ev.key.keysym.sym, ev.key.keysym.mod);
			}
		} break;

		case SDL_TEXTINPUT:
			if (cb && cb->textinput) {
				cb->textinput(ev.text.text);
			}
			break;
		case SDL_MOUSEBUTTONDOWN:
		case SDL_MOUSEBUTTONUP:
			handle_mousebutton(ev, cb);
			break;
		case SDL_MOUSEWHEEL:
			if (cb && cb->mouse_wheel) {
				cb->mouse_wheel(ev.wheel.which, ev.wheel.x, ev.wheel.y);
			}
			break;
		case SDL_MOUSEMOTION:
			mouse_position_ = Vector2i(ev.motion.x, ev.motion.y);

			if ((ev.motion.xrel || ev.motion.yrel) && cb && cb->mouse_move) {
				cb->mouse_move(
				   ev.motion.state, ev.motion.x, ev.motion.y, ev.motion.xrel, ev.motion.yrel);
			}
			break;
		case SDL_WINDOWEVENT:
			switch (ev.window.event) {
			case SDL_WINDOWEVENT_RESIZED:
				// Do not save the new size to config at this point to avoid saving sizes that
				// result from maximization etc. Save at shutdown instead.
				if (!g_gr->fullscreen()) {
					g_gr->change_resolution(ev.window.data1, ev.window.data2, false);
				}
				break;
			case SDL_WINDOWEVENT_MAXIMIZED:
				set_config_bool("maximized", true);
				break;
			case SDL_WINDOWEVENT_RESTORED:
				set_config_bool("maximized", g_gr->maximized());
				break;
			}
			break;
		case SDL_QUIT:
			should_die_ = true;
			break;
		default:;
		}
	}

	// Now constructing the events for the Alt key from the container and handling them.
	for (const auto& event : alt_events) {
		ev.type = event.second;
		ev.key.keysym.sym = event.first.first;
		ev.key.keysym.mod = event.first.second;
		bool handled = false;
		if (cb && cb->key) {
			handled = cb->key(ev.type == SDL_KEYDOWN, ev.key.keysym);
		}
		if (!handled) {
			handle_key(ev.type == SDL_KEYDOWN, ev.key.keysym.sym, ev.key.keysym.mod);
		}
	}
}

/*
 * Capsule repetitive code for mouse buttons
 */
void WLApplication::handle_mousebutton(SDL_Event& ev, InputCallback const* cb) {
	if (mouse_swapped_) {
		switch (ev.button.button) {
		case SDL_BUTTON_LEFT:
			ev.button.button = SDL_BUTTON_RIGHT;
			break;
		case SDL_BUTTON_RIGHT:
			ev.button.button = SDL_BUTTON_LEFT;
			break;
		default:
			break;
		}
	}

#ifdef __APPLE__
	//  On Mac, SDL does middle mouse button emulation (alt+left). This
	//  interferes with the editor, which is using alt+left click for
	//  third tool. So if we ever see a middle mouse button on Mac,
	//  check if any ALT Key is pressed and if, treat it like a left
	//  mouse button.
	if (ev.button.button == SDL_BUTTON_MIDDLE &&
	    (get_key_state(SDL_SCANCODE_LALT) || get_key_state(SDL_SCANCODE_RALT))) {
		ev.button.button = SDL_BUTTON_LEFT;
		faking_middle_mouse_button_ = true;
	}
#endif

	if (ev.type == SDL_MOUSEBUTTONDOWN && cb && cb->mouse_press) {
		cb->mouse_press(ev.button.button, ev.button.x, ev.button.y);
	} else if (ev.type == SDL_MOUSEBUTTONUP) {
		if (cb && cb->mouse_release) {
			if (ev.button.button == SDL_BUTTON_MIDDLE && faking_middle_mouse_button_) {
				cb->mouse_release(SDL_BUTTON_LEFT, ev.button.x, ev.button.y);
				faking_middle_mouse_button_ = false;
			}
			cb->mouse_release(ev.button.button, ev.button.x, ev.button.y);
		}
	}
}

/// Instantaneously move the mouse cursor without creating a motion event.
///
/// SDL_WarpMouseInWindow() *will* create a mousemotion event, which we do not want.
/// As a workaround, we store the delta in mouse_compensate_warp_ and use that to
/// eliminate the motion event in poll_event()
///
/// \param position The new mouse position
void WLApplication::warp_mouse(const Vector2i position) {
	mouse_position_ = position;

	Vector2i cur_position = Vector2i::zero();
	SDL_GetMouseState(&cur_position.x, &cur_position.y);
	if (cur_position != position) {
		mouse_compensate_warp_ += cur_position - position;
		SDL_Window* sdl_window = g_gr->get_sdlwindow();
		if (sdl_window) {
			SDL_WarpMouseInWindow(sdl_window, position.x, position.y);
		}
	}
}

/**
 * Changes input grab mode.
 *
 * This makes sure that the mouse cannot leave our window (and also that we get
 * mouse/keyboard input nearly unmodified, but we don't really care about that).
 *
 * \note This also cuts out any mouse-speed modifications that a generous window
 * manager might be doing.
 */
void WLApplication::set_input_grab(bool grab) {
	if (!g_gr) {
		return;
	}
	SDL_Window* sdl_window = g_gr->get_sdlwindow();
	if (grab) {
		if (sdl_window) {
			SDL_SetWindowGrab(sdl_window, SDL_TRUE);
		}
	} else {
		if (sdl_window) {
			SDL_SetWindowGrab(sdl_window, SDL_FALSE);
		}
		warp_mouse(mouse_position_);  // TODO(unknown): is this redundant?
	}
}

void WLApplication::set_mouse_lock(const bool locked) {
	mouse_locked_ = locked;

	// If we use the SDL cursor then it needs to be hidden when locked
	// otherwise it'll jerk around which looks ugly
	if (g_mouse_cursor->is_using_sdl()) {
		g_mouse_cursor->set_visible(!mouse_locked_);
	}
}

/**
 * Read the config file, parse the commandline and give all other internal
 * parameters sensible default values
 */
bool WLApplication::init_settings() {

	// Read in the configuration file
	read_config();

	// Then parse the commandline - overwrites conffile settings
	handle_commandline_parameters();

	set_mouse_swap(get_config_bool("swapmouse", false));

	// TODO(unknown): KLUDGE!
	// Without this the following config options get dropped by check_used().
	// Profile needs support for a Syntax definition to solve this in a
	// sensible way

	// Some of the options listed here are documented in wlapplication_messages.cc
	get_config_bool("ai_training", false);
	get_config_bool("auto_roadbuild_mode", false);
	get_config_bool("auto_speed", false);
	get_config_bool("dock_windows_to_edges", false);
	get_config_bool("fullscreen", false);
	get_config_bool("maximized", false);
	get_config_bool("sdl_cursor", true);
	get_config_bool("snap_windows_only_when_overlapping", false);
	get_config_bool("animate_map_panning", false);
	get_config_bool("write_syncstreams", false);
	get_config_bool("nozip", false);
	get_config_int("xres", 0);
	get_config_int("yres", 0);
	get_config_int("border_snap_distance", 0);
	get_config_int("maxfps", 0);
	get_config_int("panel_snap_distance", 0);
	get_config_int("autosave", 0);
	get_config_int("rolling_autosave", 0);
	get_config_string("language", "");
	get_config_string("metaserver", "");
	get_config_natural("metaserverport", 0);
	// Undocumented on command line, appears in game options
	get_config_bool("single_watchwin", false);
	get_config_bool("ctrl_zoom", false);
	get_config_bool("game_clock", true);
	get_config_bool("numpad_diagonalscrolling", false);
	get_config_bool("inputgrab", false);
	get_config_bool("transparent_chat", false);
	get_config_int("display_flags", InteractiveBase::kDefaultDisplayFlags);
	// Undocumented. Unique ID used to allow the metaserver to recognize players
	get_config_string("uuid", "");
	// Undocumented, appears in online login box
	// Whether the used metaserver login is for a registered user
	get_config_string("registered", "");
	// Undocumented, appears in online login box and LAN lobby
	// The nickname used for LAN and online games
	get_config_string("nickname", "");
	// Undocumented, appears in online login box. The hashed password for online logins
	get_config_string("password_sha1", "");
	// Undocumented, appears in online login box. Whether to automatically use the stored login
	get_config_string("auto_log", "");
	// Undocumented, appears in LAN lobby. The last host connected to
	get_config_string("lasthost", "");
	// Undocumented, appears in online lobby. The name of the last hosted game
	get_config_string("servername", "");
	// Undocumented, appears in editor. Name of map author
	get_config_string("realname", "");
	// Undocumented, checkbox appears on "Watch Replay" screen
	get_config_bool("display_replay_filenames", false);
	get_config_bool("editor_player_menu_warn_too_many_players", false);
	// Undocumented, on command line, appears in game options
	get_config_bool("sound", "enable_ambient", true);
	get_config_bool("sound", "enable_chat", true);
	get_config_bool("sound", "enable_message", true);
	get_config_bool("sound", "enable_music", true);
	get_config_bool("sound", "enable_ui", true);
	get_config_int("sound", "volume_ambient", 128);
	get_config_int("sound", "volume_chat", 128);
	get_config_int("sound", "volume_message", 128);
	get_config_int("sound", "volume_music", 64);
	get_config_int("sound", "volume_ui", 128);
	// KLUDGE!

	int64_t last_start = get_config_int("last_start", 0);
	if (last_start + 12 * 60 * 60 < time(nullptr) || !get_config_string("uuid", "").empty()) {
		// First start of the game or not started for 12 hours. Create a (new) UUID.
		// For the use of the UUID, see network/internet_gaming_protocol.h
		get_config_string("uuid", generate_random_uuid().c_str());
	}
	get_config_int("last_start", time(nullptr));

	// Save configuration now. Otherwise, the UUID is not saved
	// when the game crashes, losing part of its advantage
	write_config();

	return true;
}

/**
 * Initialize language settings
 */
void WLApplication::init_language() {
	// Set the locale dir
	if (!localedir_.empty()) {
		i18n::set_localedir(g_fs->canonicalize_name(localedir_));
	} else {
		i18n::set_localedir(g_fs->canonicalize_name(datadir_ + "/locale"));
	}

	// If locale dir is not a directory, barf. We can handle it not being there tough.
	if (g_fs->file_exists(i18n::get_localedir()) && !g_fs->is_directory(i18n::get_localedir())) {
		SDL_ShowSimpleMessageBox(
		   SDL_MESSAGEBOX_ERROR, "'locale' directory not valid",
		   std::string(i18n::get_localedir() + "\nis not a directory. Please fix this.").c_str(),
		   NULL);
		log_err("%s is not a directory. Please fix this.\n", i18n::get_localedir().c_str());
		exit(1);
	}

	if (!g_fs->is_directory(i18n::get_localedir()) ||
	    g_fs->list_directory(i18n::get_localedir()).empty()) {
		log_warn("No locale translations found in %s\n", i18n::get_localedir().c_str());
	}

	// Initialize locale and grab "widelands" textdomain
	i18n::init_locale();
	i18n::grab_textdomain("widelands");

	// Set locale corresponding to selected language
	std::string language = get_config_string("language", "");
	i18n::set_locale(language);
}

/**
 * Remember the last settings: write them into the config file
 */
void WLApplication::shutdown_settings() {
	// To be proper, release our textdomain
	i18n::release_textdomain();
	write_config();
}

void WLApplication::shutdown_hardware() {
	delete g_mouse_cursor;
	g_mouse_cursor = nullptr;

	delete g_gr;
	g_gr = nullptr;

// SOUND can lock up with buggy SDL/drivers. we try to do the right thing
// but if it doesn't happen we will kill widelands anyway in 5 seconds.
#ifndef _WIN32
	signal(SIGALRM, terminate);
	// TODO(GunChleoc): alarm is a POSIX function. If we found a Windows equivalent, we could call
	// terminate in Windows as well.
	alarm(5);
#endif

	delete g_sh;
	g_sh = nullptr;

	SDL_QuitSubSystem(SDL_INIT_TIMER | SDL_INIT_VIDEO | SDL_INIT_JOYSTICK);
}

/**
 * Parse the commandline and translate the options into name/value pairs
 *
 * The format for commandline parameters is --paramname[=value], that means:
 * \li starts with "--", i.e. all parameters are "long options"
 * \li arguments are passed with "="
 *
 * \param argc The number of command line arguments
 * \param argv Array of command line arguments
 */
void WLApplication::parse_commandline(int const argc, char const* const* const argv) {
	for (int i = 1; i < argc; ++i) {
		std::string opt = argv[i];
		std::string value;

		if (!opt.compare(0, 5, "-psn_")) {
			// Mac OS passes this on the commandline when launched from finder.
			// SDL1 removed it for us (apparently), but SDL2 does no longer, so we
			// have to do this ourselves.
			continue;
		}

		// Are we looking at an option at all?
		if (opt.compare(0, 2, "--")) {
			throw ParameterError();
		} else {
			opt.erase(0, 2);  //  yes. remove the leading "--", just for cosmetics
		}

		// Look if this option has a value
		std::string::size_type const pos = opt.find('=');

		if (pos == std::string::npos) {  //  if no equals sign found
			value = "";
		} else {
			// Extract option value
			value = opt.substr(pos + 1);

			// Remove value from option name
			opt.erase(pos, opt.size() - pos);
		}

		commandline_[opt] = value;
	}
}

/**
 * Parse the command line given in commandline_
 *
 * \return false if there were errors during parsing \e or if "--help"
 * was given,
 * true otherwise.
 */
void WLApplication::handle_commandline_parameters() {
	if (commandline_.count("nosound")) {
		SoundHandler::disable_backend();
		commandline_.erase("nosound");
	}
	if (commandline_.count("fail-on-lua-error")) {
		g_fail_on_lua_error = true;
		commandline_.erase("fail-on-lua-error");
	}
	if (commandline_.count("nozip")) {
		set_config_bool("nozip", true);
		commandline_.erase("nozip");
	}
	if (commandline_.count("localedir")) {
		localedir_ = commandline_["localedir"];
		commandline_.erase("localedir");
	}
	if (commandline_.count("datadir")) {
		datadir_ = commandline_["datadir"];
		commandline_.erase("datadir");
	} else {
		datadir_ = is_absolute_path(INSTALL_DATADIR) ?
		              INSTALL_DATADIR :
		              get_executable_directory() + FileSystem::file_separator() + INSTALL_DATADIR;
#ifdef USE_XDG
		// Overwrite with first folder found in XDG_DATA_DIRS
		for (const auto& datadir : FileSystem::get_xdgdatadirs()) {
			RealFSImpl dir(datadir);
			if (dir.is_directory(datadir + "/widelands")) {
				datadir_ = datadir + "/widelands";
				break;
			}
		}
#endif
	}
	if (!is_absolute_path(datadir_)) {
		try {
			datadir_ = absolute_path_if_not_windows(FileSystem::get_working_directory() +
			                                        FileSystem::file_separator() + datadir_);
		} catch (const WException& e) {
			log_err("Error parsing datadir: %s\n", e.what());
			exit(1);
		}
	}
	if (commandline_.count("datadir_for_testing")) {
		datadir_for_testing_ = commandline_["datadir_for_testing"];
		commandline_.erase("datadir_for_testing");
	}

	if (commandline_.count("verbose")) {
		g_verbose = true;

		commandline_.erase("verbose");
	}

	if (commandline_.count("editor")) {
		filename_ = commandline_["editor"];
		if (filename_.size() && *filename_.rbegin() == '/') {
			filename_.erase(filename_.size() - 1);
		}
		game_type_ = GameType::kEditor;
		commandline_.erase("editor");
	}

	if (commandline_.count("replay")) {
		if (game_type_ != GameType::kNone) {
			throw wexception("replay can not be combined with other actions");
		}
		filename_ = commandline_["replay"];
		if (filename_.size() && *filename_.rbegin() == '/') {
			filename_.erase(filename_.size() - 1);
		}
		game_type_ = GameType::kReplay;
		commandline_.erase("replay");
	}

	if (commandline_.count("loadgame")) {
		if (game_type_ != GameType::kNone) {
			throw wexception("loadgame can not be combined with other actions");
		}
		filename_ = commandline_["loadgame"];
		if (filename_.empty()) {
			throw wexception("empty value of command line parameter --loadgame");
		}
		if (*filename_.rbegin() == '/') {
			filename_.erase(filename_.size() - 1);
		}
		game_type_ = GameType::kLoadGame;
		commandline_.erase("loadgame");
	}

	if (commandline_.count("scenario")) {
		if (game_type_ != GameType::kNone) {
			throw wexception("scenario can not be combined with other actions");
		}
		filename_ = commandline_["scenario"];
		if (filename_.empty()) {
			throw wexception("empty value of command line parameter --scenario");
		}
		if (*filename_.rbegin() == '/') {
			filename_.erase(filename_.size() - 1);
		}
		game_type_ = GameType::kScenario;
		commandline_.erase("scenario");
	}
	if (commandline_.count("script")) {
		script_to_run_ = commandline_["script"];
		if (script_to_run_.empty()) {
			throw wexception("empty value of command line parameter --script");
		}
		if (*script_to_run_.rbegin() == '/') {
			script_to_run_.erase(script_to_run_.size() - 1);
		}
		commandline_.erase("script");
	}

	// Following is used for training of AI
	if (commandline_.count("ai_training")) {
		set_config_bool("ai_training", true);
		commandline_.erase("ai_training");
	} else {
		set_config_bool("ai_training", false);
	}

	if (commandline_.count("auto_speed")) {
		set_config_bool("auto_speed", true);
		commandline_.erase("auto_speed");
	} else {
		set_config_bool("auto_speed", false);
	}

	// If it hasn't been handled yet it's probably an attempt to
	// override a conffile setting
	// With typos, this will create invalid config settings. They
	// will be taken care of (==ignored) when saving the options

	const std::map<std::string, std::string>::const_iterator commandline_end = commandline_.end();
	for (std::map<std::string, std::string>::const_iterator it = commandline_.begin();
	     it != commandline_end; ++it) {
		// TODO(unknown): barf here on unknown option; the list of known options
		// needs to be centralized

		set_config_string(it->first.c_str(), it->second.c_str());
	}

	if (commandline_.count("help") || commandline_.count("version")) {
		init_language();
		throw ParameterError();  // No message on purpose
	}
}

/**
 * Run the main menu
 */
void WLApplication::mainmenu() {
	std::string messagetitle;
	std::string message;

	std::unique_ptr<FullscreenMenuMain> mm(new FullscreenMenuMain(true));

	for (;;) {
		if (message.size()) {
			log_err("\n%s\n%s\n", messagetitle.c_str(), message.c_str());

			UI::WLMessageBox mmb(mm.get(), UI::WindowStyle::kFsMenu, messagetitle,
			                     richtext_escape(message), UI::WLMessageBox::MBoxType::kOk,
			                     UI::Align::kLeft);
			mmb.run<UI::Panel::Returncodes>();

			message.clear();
			messagetitle.clear();
		}

		bool need_to_reset = false;

		try {
			switch (mm->run<MenuTarget>()) {
			case MenuTarget::kTutorial:
				need_to_reset = mainmenu_tutorial(*mm);
				break;
<<<<<<< HEAD
			case MenuTarget::kNewGame:
				need_to_reset = new_game(*mm);
				break;
			case MenuTarget::kLoadGame:
				need_to_reset = load_game(*mm);
=======
			case FullscreenMenuBase::MenuTarget::kNewGame: {
				need_to_reset = true;
				Widelands::Game game;
				SinglePlayerGameSettingsProvider sp;
				new_game(game, sp, false);
				break;
			}
			case FullscreenMenuBase::MenuTarget::kLoadGame:
				need_to_reset = true;
				load_game();
>>>>>>> 9f6338eb
				break;
			case MenuTarget::kCampaign:
				need_to_reset = campaign_game(*mm);
				break;
			case MenuTarget::kMetaserver:
				mainmenu_multiplayer(*mm, true);
				// TODO(Nordfriese): Currently there's no way to tell whether
				// a game was actually started from mainmenu_multiplayer()
				need_to_reset = true;
				break;
			case MenuTarget::kLan:
				mainmenu_multiplayer(*mm, false);
				need_to_reset = true;
				break;
			case MenuTarget::kOnlineGameSettings:
				mm->show_internet_login();
				break;
			case MenuTarget::kReplay:
				need_to_reset = replay(mm.get());
				break;
			case MenuTarget::kOptions: {
				OptionsCtrl om(*mm, get_config_section());
				mm->set_labels();  // update buttons for new language
				break;
			}
			case MenuTarget::kAbout: {
				FullscreenMenuAbout ff(*mm);
				ff.run<MenuTarget>();
				break;
			}
<<<<<<< HEAD
			case MenuTarget::kContinueLastsave: {
				const std::string& file = mm->get_filename_for_continue();
=======
			case FullscreenMenuBase::MenuTarget::kContinueLastsave: {
				const std::string& file = mm->get_filename_for_continue_playing();
>>>>>>> 9f6338eb
				if (!file.empty()) {
					need_to_reset = load_game(*mm, file);
				}
				break;
			}
<<<<<<< HEAD
			case MenuTarget::kEditor:
=======
			case FullscreenMenuBase::MenuTarget::kEditorNew:
>>>>>>> 9f6338eb
				need_to_reset = true;
				EditorInteractive::run_editor(EditorInteractive::Init::kNew);
				break;
			case FullscreenMenuBase::MenuTarget::kEditorRandom:
				need_to_reset = true;
				EditorInteractive::run_editor(EditorInteractive::Init::kRandom);
				break;
			case FullscreenMenuBase::MenuTarget::kEditorLoad:
				need_to_reset = true;
				EditorInteractive::run_editor(EditorInteractive::Init::kLoad);
				break;
			case FullscreenMenuBase::MenuTarget::kEditorContinue: {
				const std::string& file = mm->get_filename_for_continue_editing();
				if (!file.empty()) {
					need_to_reset = true;
					EditorInteractive::run_editor(EditorInteractive::Init::kLoadMapDirectly, file);
				}
				break;
			}
			case FullscreenMenuBase::MenuTarget::kRandomGame:
				need_to_reset = new_random_game(*mm);
				break;
			case MenuTarget::kExit:
			default:
				return;
			}
		} catch (const WLWarning& e) {
			need_to_reset = true;
			messagetitle = (boost::format("Warning: %s") % e.title()).str();
			message = e.what();
		} catch (const Widelands::GameDataError& e) {
			need_to_reset = true;
			messagetitle = _("Game data error");
			message = e.what();
		}
#ifdef NDEBUG
		catch (const std::exception& e) {
			need_to_reset = true;
			messagetitle = "Unexpected error during the game";
			message = e.what();
			message += "\n\n";
			message += (boost::format(_("Please report this problem to help us improve Widelands. "
			                            "You will find related messages in the standard output "
			                            "(stdout.txt on Windows). You are using build %1$s (%2$s).")) %
			            build_id().c_str() % build_type().c_str())
			              .str();

			message = (boost::format("%s\n\n%s") % message %
			           _("Please add this information to your report.\n\n"
			             "Widelands attempts to create a savegame when errors occur "
			             "during the game. It is often – though not always – possible "
			             "to load it and continue playing."))
			             .str();
		}
#endif
		if (need_to_reset) {
			mm.reset(new FullscreenMenuMain(false));
		}
	}
}

/**
 * Handle the "Play Tutorial" menu option:
 * Show tutorial UI, let player select tutorial and run it.
 */
bool WLApplication::mainmenu_tutorial(FullscreenMenuMain& fsmm) {
	Widelands::Game game;
	//  Start UI for the tutorials.
	FullscreenMenuScenarioSelect select_campaignmap(fsmm);
	if (select_campaignmap.run<MenuTarget>() != MenuTarget::kOk) {
		return false;
	}
	try {
		// Load selected tutorial-map-file
		game.run_splayer_scenario_direct(select_campaignmap.get_map().c_str(), "");
	} catch (const std::exception& e) {
		log_err("Fatal exception: %s\n", e.what());
		emergency_save(game);
		throw;
	}
	return true;
}

/**
 * Run the multiplayer menu
 */
// TODO(Nordfriese): This should return a `bool` to indicate whether a game was started
void WLApplication::mainmenu_multiplayer(FullscreenMenuMain& fsmm, const bool internet) {
	g_sh->change_music("ingame", 1000);

	if (internet) {
		fsmm.internet_login();

		std::string playername = fsmm.get_nickname();
		std::string password(fsmm.get_password());
		bool registered = fsmm.registered();

		get_config_string("nickname", playername);
		// Only change the password if we use a registered account
		if (registered) {
			get_config_string("password_sha1", password);
		}

		// reinitalise in every run, else graphics look strange
		FullscreenMenuInternetLobby ns(fsmm, playername, password, registered);
		ns.run<MenuTarget>();

		if (InternetGaming::ref().logged_in()) {
			// logout of the metaserver
			InternetGaming::ref().logout();
		} else {
			// Reset InternetGaming for clean login
			InternetGaming::ref().reset();
		}
	} else {
		// reinitalise in every run, else graphics look strange
		FullscreenMenuNetSetupLAN ns(fsmm);
		const MenuTarget menu_result = ns.run<MenuTarget>();
		std::string playername = ns.get_playername();

		switch (menu_result) {
		case MenuTarget::kHostgame: {
			GameHost netgame(fsmm, playername);
			netgame.run();
			break;
		}
		case MenuTarget::kJoingame: {
			NetAddress addr;
			if (!ns.get_host_address(&addr)) {
				UI::WLMessageBox mmb(
				   &ns, UI::WindowStyle::kFsMenu, _("Invalid Address"),
				   _("The entered hostname or address is invalid and can’t be connected to."),
				   UI::WLMessageBox::MBoxType::kOk);
				mmb.run<UI::Panel::Returncodes>();
				break;
			}

			GameClient netgame(fsmm, std::make_pair(addr, NetAddress()), playername);
			netgame.run();
			break;
		}
		default:
			break;
		}
	}

	g_sh->change_music("menu", 1000);
}

bool WLApplication::new_random_game(FullscreenMenuMain& fsmm) {
	Widelands::Game game;
	SinglePlayerGameSettingsProvider sp;
	UI::UniqueWindow::Registry r;

	game.create_loader_ui({"general_game", "singleplayer"}, false, "", "");
	game.world();
	game.tribes();
	EditorInteractive::load_world_units(nullptr, game);

	MainMenuNewRandomMap m(fsmm, r, 64, 64);
	bool need_new_loader = false;
	for (;;) {
		if (m.run<UI::Panel::Returncodes>() != UI::Panel::Returncodes::kOk) {
			// user pressed Cancel
			return false;
		}
		if (need_new_loader) {
			game.create_loader_ui({"general_game", "singleplayer"}, false, "", "");
			need_new_loader = false;
		}
		if (m.do_generate_map(game, nullptr, &sp)) {
			game.remove_loader_ui();
			bool canceled = false;
			const bool result = new_game(game, sp, true, &canceled);
			if (result || !canceled) {
				return true;
			}
			// User pressed Back – show the random map dialog again
			need_new_loader = true;
		} else {
			// no starting positions found
			UI::WLMessageBox mbox(
			   &fsmm, _("Map Generation Error"),
			   _("The random map generator was unable to generate a suitable map. "
			     "This happens occasionally because the generator is still in beta stage. "
			     "Please try again with slightly different settings."),
			   UI::WLMessageBox::MBoxType::kOkCancel);
			if (mbox.run<UI::Panel::Returncodes>() != UI::Panel::Returncodes::kOk) {
				return false;
			}
		}
	}

	NEVER_HERE();
}

/**
 * Handle the "New game" menu option: Configure a single player game and
 * run it.
 *
 * \return @c true if a game was played, @c false if the player pressed Back
 * or aborted the game setup via some other means.
 */
<<<<<<< HEAD
bool WLApplication::new_game(FullscreenMenuMain& fsmm) {
	SinglePlayerGameSettingsProvider sp;
	FullscreenMenuLaunchSPG lgm(fsmm, &sp);
	const MenuTarget code = lgm.run<MenuTarget>();

	if (code == MenuTarget::kBack) {
=======
bool WLApplication::new_game(Widelands::Game& game,
                             SinglePlayerGameSettingsProvider& sp,
                             const bool preconfigured,
                             bool* canceled) {
	FullscreenMenuBase::MenuTarget code = FullscreenMenuBase::MenuTarget::kNormalGame;
	FullscreenMenuLaunchSPG lgm(preconfigured ? &game : nullptr, &sp);
	code = lgm.run<FullscreenMenuBase::MenuTarget>();
	if (code == FullscreenMenuBase::MenuTarget::kBack) {
		if (canceled) {
			*canceled = true;
		}
>>>>>>> 9f6338eb
		return false;
	}
	const std::string map_theme = lgm.settings().settings().map_theme;
	const std::string map_bg = lgm.settings().settings().map_background;

	game.set_ai_training_mode(get_config_bool("ai_training", false));

	if (code == MenuTarget::kScenarioGame) {  // scenario
		try {
			game.run_splayer_scenario_direct(sp.get_map().c_str(), "");
		} catch (const std::exception& e) {
			log_err("Fatal exception: %s\n", e.what());
			emergency_save(game);
			throw;
		}
	} else {  // normal singleplayer
		uint8_t const pn = sp.settings().playernum + 1;
		try {
			// Game controller needs the ibase pointer to init
			// the chat
			game.set_ibase(new InteractivePlayer(game, get_config_section(), pn, false));
			std::unique_ptr<GameController> ctrl(new SinglePlayerGameController(game, true, pn));

			std::vector<std::string> tipstexts{"general_game", "singleplayer"};
			if (sp.has_players_tribe()) {
				tipstexts.push_back(sp.get_players_tribe());
			}
			game.create_loader_ui(tipstexts, false, map_theme, map_bg);

			Notifications::publish(UI::NoteLoadingMessage(_("Preparing game…")));

			game.set_game_controller(ctrl.get());
			game.init_newgame(sp.settings());
			game.run(Widelands::Game::StartGameType::kMap, "", false, "single_player");
		} catch (const std::exception& e) {
			log_err("Fatal exception: %s\n", e.what());
			std::unique_ptr<GameController> ctrl(new SinglePlayerGameController(game, true, pn));
			game.set_game_controller(ctrl.get());
			emergency_save(game);
			throw;
		}
	}
	return true;
}

/**
 * Handle the "Load game" menu option:
 * Configure a single player game, care about player position and run it.
 *
 * \return @c true if a game was loaded, @c false if the player pressed Back
 * or aborted the game setup via some other means.
 */
bool WLApplication::load_game(FullscreenMenuMain& fsmm, std::string filename) {
	Widelands::Game game;

	game.set_ai_training_mode(get_config_bool("ai_training", false));
	SinglePlayerGameSettingsProvider sp;

	if (filename.empty()) {
		FullscreenMenuLoadGame ssg(fsmm, game, &sp);
		if (ssg.run<MenuTarget>() == MenuTarget::kOk) {
			filename = ssg.filename();
		} else {
			return false;
		}
	}

	try {
		if (game.run_load_game(filename, "")) {
			return true;
		}
	} catch (const std::exception& e) {
		log_err("Fatal exception: %s\n", e.what());
		emergency_save(game);
		throw;
	}
	return false;  // keep compiler silent.
}

/**
 * Handle the "Campaign" menu option:
 * Show campaign UI, let player select scenario and run it.
 *
 * \return @c true if a scenario was played, @c false if the player pressed Back
 * or aborted the game setup via some other means.
 */
bool WLApplication::campaign_game(FullscreenMenuMain& fsmm) {
	Widelands::Game game;
	std::string filename;
	for (;;) {  // Campaign UI - Loop
		std::unique_ptr<Campaigns> campaign_visibility(new Campaigns());

		size_t campaign_index;
		{  //  First start UI for selecting the campaign.
			FullscreenMenuCampaignSelect select_campaign(fsmm, campaign_visibility.get());
			if (select_campaign.run<MenuTarget>() == MenuTarget::kOk) {
				campaign_index = select_campaign.get_campaign_index();
			} else {  //  back was pressed
				filename = "";
				break;
			}
		}
		//  Then start UI for the selected campaign.
		CampaignData* campaign_data = campaign_visibility->get_campaign(campaign_index);
		FullscreenMenuScenarioSelect select_campaignmap(fsmm, campaign_data);
		if (select_campaignmap.run<MenuTarget>() == MenuTarget::kOk) {
			filename = select_campaignmap.get_map();
			game.set_scenario_difficulty(select_campaignmap.get_difficulty());
			break;
		}
		// TODO(Nordfriese): There is no way to distinguish whether the user pressed
		// Back or clicked the Close button. In both cases, `MenuTarget::kBack` is
		// returned. We want to restart the FullscreenMenuCampaignSelect if the user
		// pressed Back but not if he used the close button.
	}
	try {
		// Load selected campaign-map-file
		if (filename.size()) {
			return game.run_splayer_scenario_direct(filename.c_str(), "");
		}
	} catch (const std::exception& e) {
		log_err("Fatal exception: %s\n", e.what());
		emergency_save(game);
		throw;
	}
	return false;
}

/**
 * Show the replay menu and play a replay.
 */
bool WLApplication::replay(FullscreenMenuMain* fsmm) {
	Widelands::Game game;

	std::string map_theme, map_bg;
	if (filename_.empty()) {
		assert(fsmm);
		SinglePlayerGameSettingsProvider sp;
		FullscreenMenuLoadGame rm(*fsmm, game, &sp, true);
		if (rm.run<MenuTarget>() == MenuTarget::kBack) {
			return false;
		}

		filename_ = rm.filename();
		map_theme = sp.settings().map_theme;
		map_bg = sp.settings().map_background;
	}

	try {
		game.create_loader_ui({"general_game"}, true, map_theme, map_bg);

		game.set_ibase(new InteractiveSpectator(game, get_config_section()));
		game.set_write_replay(false);
		ReplayGameController rgc(game, filename_);

		game.save_handler().set_allow_saving(false);

		game.run(Widelands::Game::StartGameType::kSaveGame, "", true, "replay");
	} catch (const std::exception& e) {
		log_err("Fatal Exception: %s\n", e.what());
		emergency_save(game);
		filename_.clear();
		throw;
	}
	filename_.clear();
	return true;
}

/**
 * Try to save the game instance if possible
 */
void WLApplication::emergency_save(Widelands::Game& game) {
	log_err("FATAL ERROR - game crashed. Attempting emergency save.\n");
	if (game.is_loaded()) {
		try {
			SaveHandler& save_handler = game.save_handler();
			std::string error;
			if (!save_handler.save_game(
			       game, save_handler.create_file_name(kSaveDir, timestring()), &error)) {
				log_err("Emergency save failed: %s\n", error.c_str());
			}
		} catch (...) {
			log_err("Emergency save failed");
			throw;
		}
	}
}

/**
 * Delete old syncstream (.wss) files in the replay directory on startup
 * Delete old replay files on startup
 */
void WLApplication::cleanup_replays() {
	for (const std::string& filename : g_fs->filter_directory(kReplayDir, [](const std::string& fn) {
		     return boost::ends_with(
		        fn, (boost::format("%s%s") % kReplayExtension % kSyncstreamExtension).str());
	     })) {
		if (is_autogenerated_and_expired(filename, kReplayKeepAroundTime)) {
			log_info("Delete syncstream or replay %s\n", filename.c_str());
			try {
				g_fs->fs_unlink(filename);
			} catch (const FileError& e) {
				log_warn("WLApplication::cleanup_replays: File %s couldn't be deleted: %s\n",
				         filename.c_str(), e.what());
			}
		}
	}
}

/**
 * Delete old ai dna files generated during AI initialization
 */
void WLApplication::cleanup_ai_files() {
	for (const std::string& filename : g_fs->filter_directory(kAiDir, [](const std::string& fn) {
		     return boost::ends_with(fn, kAiExtension) || boost::contains(fn, "ai_player");
	     })) {
		if (is_autogenerated_and_expired(filename, kAIFilesKeepAroundTime)) {
			log_info("Deleting generated ai file: %s\n", filename.c_str());
			try {
				g_fs->fs_unlink(filename);
			} catch (const FileError& e) {
				log_warn("WLApplication::cleanup_ai_files: File %s couldn't be deleted: %s\n",
				         filename.c_str(), e.what());
			}
		}
	}
}

/**
 * Delete old temp files that might still lurk around (game crashes etc.)
 */
void WLApplication::cleanup_temp_files() {
	for (const std::string& filename : g_fs->filter_directory(
	        kTempFileDir,
	        [](const std::string& fn) { return boost::ends_with(fn, kTempFileExtension); })) {
		if (is_autogenerated_and_expired(filename, kTempFilesKeepAroundTime)) {
			log_info("Deleting old temp file: %s\n", filename.c_str());
			try {
				g_fs->fs_unlink(filename);
			} catch (const FileError& e) {
				log_warn("WLApplication::cleanup_temp_files: File %s couldn't be deleted: %s\n",
				         filename.c_str(), e.what());
			}
		}
	}
}

/**
 * Recursively delete temporary backup files in a given directory
 */
void WLApplication::cleanup_temp_backups(const std::string& dir) {
	for (const std::string& filename : g_fs->filter_directory(
	        dir, [](const std::string& fn) { return boost::ends_with(fn, kTempBackupExtension); })) {
		if (is_autogenerated_and_expired(filename, kTempBackupsKeepAroundTime)) {
			log_info("Deleting old temp backup file: %s\n", filename.c_str());
			try {
				g_fs->fs_unlink(filename);
			} catch (const FileError& e) {
				log_warn("WLApplication::cleanup_temp_backups: File %s couldn't be deleted: %s\n",
				         filename.c_str(), e.what());
			}
		}
	}
	// recursively delete in subdirs
	for (const std::string& dirname : g_fs->filter_directory(dir, [](const std::string& fn) {
		     return g_fs->is_directory(fn) &&
		            // avoid searching within savegames/maps/backups that were created
		            // as directories instead of zipfiles
		            !boost::ends_with(fn, kSavegameExtension) &&
		            !boost::ends_with(fn, kWidelandsMapExtension) &&
		            !boost::ends_with(fn, kTempBackupExtension);
	     })) {
		cleanup_temp_backups(dirname);
	}
}

/**
 * Delete old temporary backup files that might still lurk around (game crashes etc.)
 */
void WLApplication::cleanup_temp_backups() {
	cleanup_temp_backups(kSaveDir);
	cleanup_temp_backups(kMapsDir);
}

bool WLApplication::redirect_output(std::string path) {
	if (path.empty()) {
#ifdef _WIN32
		char module_name[MAX_PATH];
		GetModuleFileName(nullptr, module_name, MAX_PATH);
		path = module_name;
		size_t pos = path.find_last_of("/\\");
		if (pos == std::string::npos) {
			return false;
		}
		path.resize(pos);
#else
		path = ".";
#endif
	}
	std::string stdoutfile = path + "/stdout.txt";
	/* Redirect standard output */
	FILE* newfp = freopen(stdoutfile.c_str(), "w", stdout);
	if (!newfp) {
		return false;
	}
	/* Redirect standard error */
	std::string stderrfile = path + "/stderr.txt";
	newfp = freopen(stderrfile.c_str(), "w", stderr);
	if (!newfp) {
		return false;
	}

	/* Line buffered */
	setvbuf(stdout, nullptr, _IOLBF, BUFSIZ);

	/* No buffering */
	setbuf(stderr, nullptr);

	redirected_stdio_ = true;
	return true;
}<|MERGE_RESOLUTION|>--- conflicted
+++ resolved
@@ -1192,24 +1192,16 @@
 			case MenuTarget::kTutorial:
 				need_to_reset = mainmenu_tutorial(*mm);
 				break;
-<<<<<<< HEAD
-			case MenuTarget::kNewGame:
-				need_to_reset = new_game(*mm);
-				break;
-			case MenuTarget::kLoadGame:
-				need_to_reset = load_game(*mm);
-=======
-			case FullscreenMenuBase::MenuTarget::kNewGame: {
+			case MenuTarget::kNewGame: {
 				need_to_reset = true;
 				Widelands::Game game;
 				SinglePlayerGameSettingsProvider sp;
-				new_game(game, sp, false);
-				break;
-			}
-			case FullscreenMenuBase::MenuTarget::kLoadGame:
+				new_game(*mm, game, sp, false);
+				break;
+			}
+			case MenuTarget::kLoadGame:
 				need_to_reset = true;
-				load_game();
->>>>>>> 9f6338eb
+				load_game(*mm);
 				break;
 			case MenuTarget::kCampaign:
 				need_to_reset = campaign_game(*mm);
@@ -1240,35 +1232,26 @@
 				ff.run<MenuTarget>();
 				break;
 			}
-<<<<<<< HEAD
 			case MenuTarget::kContinueLastsave: {
-				const std::string& file = mm->get_filename_for_continue();
-=======
-			case FullscreenMenuBase::MenuTarget::kContinueLastsave: {
 				const std::string& file = mm->get_filename_for_continue_playing();
->>>>>>> 9f6338eb
 				if (!file.empty()) {
 					need_to_reset = load_game(*mm, file);
 				}
 				break;
 			}
-<<<<<<< HEAD
-			case MenuTarget::kEditor:
-=======
-			case FullscreenMenuBase::MenuTarget::kEditorNew:
->>>>>>> 9f6338eb
+			case MenuTarget::kEditorNew:
 				need_to_reset = true;
 				EditorInteractive::run_editor(EditorInteractive::Init::kNew);
 				break;
-			case FullscreenMenuBase::MenuTarget::kEditorRandom:
+			case MenuTarget::kEditorRandom:
 				need_to_reset = true;
 				EditorInteractive::run_editor(EditorInteractive::Init::kRandom);
 				break;
-			case FullscreenMenuBase::MenuTarget::kEditorLoad:
+			case MenuTarget::kEditorLoad:
 				need_to_reset = true;
 				EditorInteractive::run_editor(EditorInteractive::Init::kLoad);
 				break;
-			case FullscreenMenuBase::MenuTarget::kEditorContinue: {
+			case MenuTarget::kEditorContinue: {
 				const std::string& file = mm->get_filename_for_continue_editing();
 				if (!file.empty()) {
 					need_to_reset = true;
@@ -1276,7 +1259,7 @@
 				}
 				break;
 			}
-			case FullscreenMenuBase::MenuTarget::kRandomGame:
+			case MenuTarget::kRandomGame:
 				need_to_reset = new_random_game(*mm);
 				break;
 			case MenuTarget::kExit:
@@ -1416,7 +1399,7 @@
 	game.tribes();
 	EditorInteractive::load_world_units(nullptr, game);
 
-	MainMenuNewRandomMap m(fsmm, r, 64, 64);
+	MainMenuNewRandomMap m(fsmm, UI::WindowStyle::kFsMenu, r, 64, 64);
 	bool need_new_loader = false;
 	for (;;) {
 		if (m.run<UI::Panel::Returncodes>() != UI::Panel::Returncodes::kOk) {
@@ -1430,7 +1413,7 @@
 		if (m.do_generate_map(game, nullptr, &sp)) {
 			game.remove_loader_ui();
 			bool canceled = false;
-			const bool result = new_game(game, sp, true, &canceled);
+			const bool result = new_game(fsmm, game, sp, true, &canceled);
 			if (result || !canceled) {
 				return true;
 			}
@@ -1439,7 +1422,7 @@
 		} else {
 			// no starting positions found
 			UI::WLMessageBox mbox(
-			   &fsmm, _("Map Generation Error"),
+			   &fsmm, UI::WindowStyle::kFsMenu, _("Map Generation Error"),
 			   _("The random map generator was unable to generate a suitable map. "
 			     "This happens occasionally because the generator is still in beta stage. "
 			     "Please try again with slightly different settings."),
@@ -1460,26 +1443,17 @@
  * \return @c true if a game was played, @c false if the player pressed Back
  * or aborted the game setup via some other means.
  */
-<<<<<<< HEAD
-bool WLApplication::new_game(FullscreenMenuMain& fsmm) {
-	SinglePlayerGameSettingsProvider sp;
-	FullscreenMenuLaunchSPG lgm(fsmm, &sp);
-	const MenuTarget code = lgm.run<MenuTarget>();
-
-	if (code == MenuTarget::kBack) {
-=======
-bool WLApplication::new_game(Widelands::Game& game,
+bool WLApplication::new_game(FullscreenMenuMain& fsmm, Widelands::Game& game,
                              SinglePlayerGameSettingsProvider& sp,
                              const bool preconfigured,
                              bool* canceled) {
-	FullscreenMenuBase::MenuTarget code = FullscreenMenuBase::MenuTarget::kNormalGame;
-	FullscreenMenuLaunchSPG lgm(preconfigured ? &game : nullptr, &sp);
-	code = lgm.run<FullscreenMenuBase::MenuTarget>();
-	if (code == FullscreenMenuBase::MenuTarget::kBack) {
+	MenuTarget code = MenuTarget::kNormalGame;
+	FullscreenMenuLaunchSPG lgm(fsmm, preconfigured ? &game : nullptr, &sp);
+	code = lgm.run<MenuTarget>();
+	if (code == MenuTarget::kBack) {
 		if (canceled) {
 			*canceled = true;
 		}
->>>>>>> 9f6338eb
 		return false;
 	}
 	const std::string map_theme = lgm.settings().settings().map_theme;
