/*
 * Copyright (C) 2006-2020 by the Widelands Development Team
 *
 * This program is free software; you can redistribute it and/or
 * modify it under the terms of the GNU General Public License
 * as published by the Free Software Foundation; either version 2
 * of the License, or (at your option) any later version.
 *
 * This program is distributed in the hope that it will be useful,
 * but WITHOUT ANY WARRANTY; without even the implied warranty of
 * MERCHANTABILITY or FITNESS FOR A PARTICULAR PURPOSE.  See the
 * GNU General Public License for more details.
 *
 * You should have received a copy of the GNU General Public License
 * along with this program; if not, write to the Free Software
 * Foundation, Inc., 51 Franklin Street, Fifth Floor, Boston, MA  02110-1301, USA.
 *
 */

#include "wlapplication.h"

#include <cassert>
#ifndef _WIN32
#include <csignal>
#endif
#include <iostream>
#include <memory>

#include <SDL.h>
#include <SDL_ttf.h>
#include <boost/regex.hpp>
#ifdef __APPLE__
#include <mach-o/dyld.h>
#include <unistd.h>
#endif
#include <sys/stat.h>
#include <sys/types.h>

#include "base/i18n.h"
#include "base/log.h"
#include "base/random.h"
#include "base/time_string.h"
#include "base/warning.h"
#include "base/wexception.h"
#include "build_info.h"
#include "config.h"
#include "editor/editorinteractive.h"
#include "graphic/default_resolution.h"
#include "graphic/font_handler.h"
#include "graphic/mouse_cursor.h"
#include "graphic/text/font_set.h"
#include "graphic/text_layout.h"
#include "io/filesystem/disk_filesystem.h"
#include "io/filesystem/filesystem_exceptions.h"
#include "io/filesystem/layered_filesystem.h"
#include "logic/filesystem_constants.h"
#include "logic/game.h"
#include "logic/game_data_error.h"
#include "logic/game_settings.h"
#include "logic/map.h"
#include "logic/replay.h"
#include "logic/replay_game_controller.h"
#include "logic/single_player_game_controller.h"
#include "logic/single_player_game_settings_provider.h"
#include "map_io/map_loader.h"
#include "network/crypto.h"
#include "network/gameclient.h"
#include "network/gamehost.h"
#include "network/internet_gaming.h"
#include "sound/sound_handler.h"
#include "ui_basic/messagebox.h"
#include "ui_basic/progresswindow.h"
#include "ui_fsmenu/about.h"
#include "ui_fsmenu/campaign_select.h"
#include "ui_fsmenu/campaigns.h"
#include "ui_fsmenu/internet_lobby.h"
#include "ui_fsmenu/launch_spg.h"
#include "ui_fsmenu/loadgame.h"
#include "ui_fsmenu/main.h"
#include "ui_fsmenu/mapselect.h"
#include "ui_fsmenu/netsetup_lan.h"
#include "ui_fsmenu/options.h"
#include "ui_fsmenu/scenario_select.h"
#include "wlapplication_options.h"
#include "wui/interactive_player.h"
#include "wui/interactive_spectator.h"

namespace {

/**
 * Shut the hardware down: stop graphics mode, stop sound handler
 */
#ifndef _WIN32
void terminate(int) {
	// The logger can already be shut down, so we use cout
	std::cout
	   << "Waited 5 seconds to close audio. There are some problems here, so killing Widelands."
	      " Update your sound driver and/or SDL to fix this problem\n";
	raise(SIGKILL);
}
#endif

/**
 * Returns the widelands executable path.
 */
std::string get_executable_directory() {
	std::string executabledir;
#ifdef __APPLE__
	uint32_t buffersize = 0;
	_NSGetExecutablePath(nullptr, &buffersize);
	std::unique_ptr<char[]> buffer(new char[buffersize]);
	int32_t check = _NSGetExecutablePath(buffer.get(), &buffersize);
	if (check != 0) {
		throw wexception("could not find the path of the main executable");
	}
	executabledir = std::string(buffer.get());
	executabledir.resize(executabledir.rfind('/') + 1);
#endif
#ifdef __linux__
	char buffer[PATH_MAX];
	size_t size = readlink("/proc/self/exe", buffer, PATH_MAX);
	if (size <= 0) {
		throw wexception("could not find the path of the main executable");
	}
	executabledir = std::string(buffer, size);
	executabledir.resize(executabledir.rfind('/') + 1);
#endif
#ifdef _WIN32
	char filename[_MAX_PATH + 1] = {0};
	GetModuleFileName(nullptr, filename, MAX_PATH);
	executabledir = filename;
	executabledir = executabledir.substr(0, executabledir.rfind('\\'));
#endif
	log("Widelands executable directory: %s\n", executabledir.c_str());
	return executabledir;
}

bool is_absolute_path(const std::string& path) {
	boost::regex re("^/|\\w:");
	return boost::regex_search(path.c_str(), re);
}

// Returns the absolute path of 'path' which might be relative.
std::string absolute_path_if_not_windows(const std::string& path) {
#ifndef _WIN32
	char buffer[PATH_MAX];
	// https://pubs.opengroup.org/onlinepubs/009695399/functions/realpath.html
	char* rp = realpath(path.c_str(), buffer);
	log("Realpath: %s\n", rp);
	if (!rp) {
		throw wexception("Unable to get absolute path for %s", path.c_str());
	}
	return std::string(rp);
#else
	return path;
#endif
}

// On Mac OS, we bundle the shared libraries that Widelands needs directly in
// the executable directory. This is so that SDL_Image and SDL_Mixer can load
// them dynamically. Unfortunately, linking them statically has led to problems
// in the past.
//
// Changing LD_LIBRARY_PATH does not work, so we resort to the hack of chdir()
// in the directory so that dlopen() finds the library.
void changedir_on_mac() {
#ifdef __APPLE__
	chdir(get_executable_directory().c_str());
#endif
}

// Extracts a long from 'text' into 'val' returning true if all of the string
// was valid. If not, the content of 'val' is undefined.
bool to_long(const std::string& text, int64_t* val) {
	const char* start = text.c_str();
	char* end;
	*val = strtol(start, &end, 10);
	return *end == '\0';
}

// Extracts the creation date from 'path' which is expected to
// match "YYYY-MM-DD*". Returns false if no date could be extracted.
bool extract_creation_day(const std::string& path, tm* tfile) {
	const std::string filename = FileSystem::fs_filename(path.c_str());
	memset(tfile, 0, sizeof(tm));

	int64_t day, month, year;
	if (!to_long(filename.substr(8, 2), &day)) {
		return false;
	}
	if (!to_long(filename.substr(5, 2), &month)) {
		return false;
	}
	if (!to_long(filename.substr(0, 4), &year)) {
		return false;
	}

	tfile->tm_mday = day;
	tfile->tm_mon = month - 1;
	tfile->tm_year = year - 1900;
	return tfile;
}

// Returns true if 'filename' was autogenerated, i.e. if 'extract_creation_day'
// can return a date and it is old enough to be deleted.
bool is_autogenerated_and_expired(const std::string& filename,
                                  const double keep_time = kReplayKeepAroundTime) {
	tm tfile;
	if (!extract_creation_day(filename, &tfile)) {
		return false;
	}
	return std::difftime(time(nullptr), mktime(&tfile)) > keep_time;
}

}  // namespace

// Set up the homedir. Exit 1 if the homedir is illegal or the logger couldn't be initialized for
// Windows.
// Also sets the config directory. This defaults to $XDG_CONFIG_HOME/widelands/config on Unix.
// Defaults to homedir/config everywhere else, if homedir is set manually or if
// built without XDG-support.
void WLApplication::setup_homedir() {
	// Check if we have a command line override
	if (commandline_.count("homedir")) {
		// We don't have a destination dir for the logger yet
		std::cout << "Adding home directory: " << commandline_["homedir"].c_str() << std::endl;
		homedir_ = commandline_["homedir"];
#ifdef USE_XDG
		// This commandline option should probably also affect the
		// configuration file.
		userconfigdir_ = commandline_["homedir"];
#endif
		commandline_.erase("homedir");
	}

#ifdef REDIRECT_OUTPUT
	if (!redirect_output())
		redirect_output(homedir_);
#endif

	// If we don't have a home directory, we exit with an error
	if (homedir_.empty()) {
		std::cout << "Unable to start Widelands, because the given homedir is empty" << std::endl;
		delete g_fs;
		exit(1);
	} else {
		try {
			std::unique_ptr<FileSystem> home(new RealFSImpl(homedir_));
			home->ensure_directory_exists(".");
			g_fs->set_home_file_system(home.release());
		} catch (const std::exception& e) {
			std::cout
			   << "Unable to start Widelands, because we were unable to add the home directory: "
			   << e.what() << std::endl;
			delete g_fs;
			exit(1);
		}
#ifdef _WIN32
		// Initialize the logger for Windows. Exit on failure.
		if (!set_logging_dir(homedir_)) {
			delete g_fs;
			exit(1);
		}
#endif
		// Homedir is ready, so we can log normally from now on
		log("Set home directory: %s\n", homedir_.c_str());
	}

#ifdef USE_XDG
	set_config_directory(userconfigdir_);
#else
	set_config_directory(homedir_);
#endif
}

WLApplication* WLApplication::the_singleton = nullptr;

/**
 * The main entry point for the WLApplication singleton.
 *
 * Regardless of circumstances, this will return the one and only valid
 * WLApplication object when called. If necessary, a new WLApplication instance
 * is created.
 *
 * While you \e can do the first call to this method without parameters, it does
 * not make much sense.
 *
 * \param argc The number of command line arguments
 * \param argv Array of command line arguments
 * \return An (always valid!) pointer to the WLApplication singleton
 */
// TODO(unknown): Return a reference - the return value is always valid anyway
WLApplication* WLApplication::get(int const argc, char const** argv) {
	if (the_singleton == nullptr) {
		the_singleton = new WLApplication(argc, argv);
	}
	return the_singleton;
}

/**
 * Initialize an instance of WLApplication.
 *
 * Exits with code 2 if the SDL/TTF system is not available.
 *
 * This constructor is protected \e on \e purpose !
 * Use WLApplication::get() instead and look at the class description.
 *
 * For easier access, we repackage argc/argv into an STL map here.
 * If you specify the same option more than once, only the last occurrence
 * is effective.
 *
 * \param argc The number of command line arguments
 * \param argv Array of command line arguments
 */
WLApplication::WLApplication(int const argc, char const* const* const argv)
   : commandline_(std::map<std::string, std::string>()),
     game_type_(GameType::kNone),
     mouse_swapped_(false),
     faking_middle_mouse_button_(false),
     mouse_position_(Vector2i::zero()),
     mouse_locked_(0),
     mouse_compensate_warp_(Vector2i::zero()),
     should_die_(false),
#ifdef _WIN32
     homedir_(FileSystem::get_homedir() + "\\.widelands"),
#elif defined USE_XDG
     // To enable backwards compatibility, the program name is passed with the
     // path.
     homedir_(FileSystem::get_userdatadir()),
     userconfigdir_(FileSystem::get_userconfigdir()),
#else
     homedir_(FileSystem::get_homedir() + "/.widelands"),
#endif
     redirected_stdio_(false),
     last_resolution_change_(0) {
	g_fs = new LayeredFileSystem();

	parse_commandline(argc, argv);  // throws ParameterError, handled by main.cc

	setup_homedir();
	init_settings();
	datadir_ = g_fs->canonicalize_name(datadir_);
	datadir_for_testing_ = g_fs->canonicalize_name(datadir_for_testing_);

	log("Adding directory: %s\n", datadir_.c_str());
	g_fs->add_file_system(&FileSystem::create(datadir_));

	if (!datadir_for_testing_.empty()) {
		log("Adding directory: %s\n", datadir_for_testing_.c_str());
		g_fs->add_file_system(&FileSystem::create(datadir_for_testing_));
	}

	init_language();  // search paths must already be set up
	changedir_on_mac();
	cleanup_replays();
	cleanup_ai_files();
	cleanup_temp_files();
	cleanup_temp_backups();

#if SDL_BYTEORDER == SDL_LIL_ENDIAN
	log("Byte order: little-endian\n");
#else
	log("Byte order: big-endian\n");
#endif

	// Start the SDL core
	if (SDL_Init(SDL_INIT_VIDEO) == -1) {
		// We sometimes run into a missing video driver in our CI environment, so we exit 0 to prevent
		// too frequent failures
		log("Failed to initialize SDL, no valid video driver: %s", SDL_GetError());
		exit(2);
	}

	g_gr = new Graphic();

	if (TTF_Init() == -1) {
		log("True Type library did not initialize: %s\n", TTF_GetError());
		exit(2);
	}

	UI::g_fh = UI::create_fonthandler(
	   &g_gr->images(), i18n::get_locale());  // This will create the fontset, so loading it first.

	g_gr->initialize(
	   get_config_bool("debug_gl_trace", false) ? Graphic::TraceGl::kYes : Graphic::TraceGl::kNo,
	   get_config_int("xres", DEFAULT_RESOLUTION_W), get_config_int("yres", DEFAULT_RESOLUTION_H),
	   get_config_bool("fullscreen", false));

	g_mouse_cursor = new MouseCursor();
	g_mouse_cursor->initialize(get_config_bool("sdl_cursor", true));

	g_sh = new SoundHandler();

	g_sh->register_songs("music", "intro");
	g_sh->register_songs("music", "menu");
	g_sh->register_songs("music", "ingame");

	// Register the click sound for UI::Panel.
	// We do it here to ensure that the sound handler has been created first, and we only want to
	// register it once.
	UI::Panel::register_click();

	// This might grab the input.
	refresh_graphics();

	// seed random number generator used for random tribe selection
	std::srand(time(nullptr));

	// Make sure we didn't forget to read any global option
	check_config_used();
}

/**
 * Shut down all subsystems in an orderly manner
 */
// TODO(unknown): Handle errors that happen here!
WLApplication::~WLApplication() {
	// Do use the opposite order of WLApplication::init()

	shutdown_hardware();
	shutdown_settings();

	assert(UI::g_fh);
	delete UI::g_fh;
	UI::g_fh = nullptr;

	TTF_Quit();  // TODO(unknown): not here

	if (g_fs) {
		delete g_fs;
	}
	g_fs = nullptr;

	if (redirected_stdio_) {
		std::cout.flush();
		fclose(stdout);
		std::cerr.flush();
		fclose(stderr);
	}

	SDL_Quit();
}

/**
 * The main loop. Plain and Simple.
 */
// TODO(unknown): Refactor the whole mainloop out of class \ref UI::Panel into here.
// In the future: push the first event on the event queue, then keep
// dispatching events until it is time to quit.
void WLApplication::run() {
	// This also grabs the mouse cursor if so desired.
	refresh_graphics();

	if (game_type_ == GameType::kEditor) {
		g_sh->change_music("ingame");
		EditorInteractive::run_editor(filename_, script_to_run_);
	} else if (game_type_ == GameType::kReplay) {
		replay();
	} else if (game_type_ == GameType::kLoadGame) {
		Widelands::Game game;
		game.set_ai_training_mode(get_config_bool("ai_training", false));
		try {
			game.run_load_game(filename_, script_to_run_);
		} catch (const Widelands::GameDataError& e) {
			log("Game not loaded: Game data error: %s\n", e.what());
		} catch (const std::exception& e) {
			log("Fatal exception: %s\n", e.what());
			emergency_save(game);
			throw;
		}
	} else if (game_type_ == GameType::kScenario) {
		Widelands::Game game;
		try {
			game.run_splayer_scenario_direct(filename_.c_str(), script_to_run_);
		} catch (const Widelands::GameDataError& e) {
			log("Scenario not started: Game data error: %s\n", e.what());
		} catch (const std::exception& e) {
			log("Fatal exception: %s\n", e.what());
			emergency_save(game);
			throw;
		}
	} else {
		g_sh->change_music("intro");

		g_sh->change_music("menu", 1000);
		mainmenu();
	}

	g_sh->stop_music(500);

	return;
}

/**
 * Get an event from the SDL queue, just like SDL_PollEvent.
 *
 * \param ev the retrieved event will be put here
 *
 * \return true if an event was returned inside ev, false otherwise
 */
bool WLApplication::poll_event(SDL_Event& ev) {
	if (!SDL_PollEvent(&ev)) {
		return false;
	}

	// We edit mouse motion events in here, so that
	// differences caused by GrabInput or mouse speed
	// settings are invisible to the rest of the code
	switch (ev.type) {
	case SDL_MOUSEMOTION:
		ev.motion.xrel += mouse_compensate_warp_.x;
		ev.motion.yrel += mouse_compensate_warp_.y;
		mouse_compensate_warp_ = Vector2i::zero();

		if (mouse_locked_) {
			warp_mouse(mouse_position_);

			ev.motion.x = mouse_position_.x;
			ev.motion.y = mouse_position_.y;
		}
		break;

	case SDL_USEREVENT: {
		if (ev.user.code == CHANGE_MUSIC) {
			/* Notofication from the SoundHandler that a song has finished playing.
			 * Usually, another song from the same songset will be started.
			 * There is a special case for the intro screen's music: only one song will be
			 * played. If the user has not clicked the mouse or pressed escape when the song
			 * finishes, Widelands will automatically go on to the main menu.
			 */
			assert(!SoundHandler::is_backend_disabled());
			if (g_sh->current_songset() == "intro") {
				// Special case for splashscreen: there, only one song is ever played
				SDL_Event new_event;
				new_event.type = SDL_KEYDOWN;
				new_event.key.state = SDL_PRESSED;
				new_event.key.keysym.sym = SDLK_ESCAPE;
				SDL_PushEvent(&new_event);
			} else {
				g_sh->change_music();
			}
		}
	} break;

	default:
		break;
	}
	return true;
}

bool WLApplication::handle_key(bool down, const SDL_Keycode& keycode, int modifiers) {
	if (down) {
		const bool ctrl = (modifiers & KMOD_LCTRL) || (modifiers & KMOD_RCTRL);
		switch (keycode) {
		case SDLK_F11:
			// Takes a screenshot.
			if (ctrl) {
				if (g_fs->disk_space() < kMinimumDiskSpace) {
					log("Omitting screenshot because diskspace is lower than %lluMB\n",
					    kMinimumDiskSpace / (1000 * 1000));
					break;
				}
				g_fs->ensure_directory_exists(kScreenshotsDir);
				for (uint32_t nr = 0; nr < 10000; ++nr) {
					const std::string filename =
					   (boost::format("%s/shot%04u.png") % kScreenshotsDir % nr).str();
					if (g_fs->file_exists(filename)) {
						continue;
					}
					g_gr->screenshot(filename);
					break;
				}
			}
			return true;

		case SDLK_f: {
			// Toggle fullscreen
			const uint32_t time = SDL_GetTicks();
			if ((time - last_resolution_change_ > 250) && (ctrl)) {
				last_resolution_change_ = time;
				bool value = !g_gr->fullscreen();
				g_gr->set_fullscreen(value);
				set_config_bool("fullscreen", value);
			}
			return true;
		}

		default:
			break;
		}
	}
	return false;
}

void WLApplication::handle_input(InputCallback const* cb) {
	// Container for keyboard events using the Alt key.
	// <sym, mod>, type.
	std::map<std::pair<SDL_Keycode, uint16_t>, unsigned> alt_events;

	SDL_Event ev;
	while (poll_event(ev)) {
		switch (ev.type) {
		case SDL_KEYUP:
		case SDL_KEYDOWN: {
			bool handled = false;
			// Workaround for duplicate triggering of the Alt key in Ubuntu:
			// Don't accept the same key twice, so we use a map to squash them and handle them later.
			if (ev.key.keysym.mod & KMOD_ALT) {
				alt_events.insert(
				   std::make_pair(std::make_pair(ev.key.keysym.sym, ev.key.keysym.mod), ev.type));
				handled = true;
			}
			if (!handled && cb && cb->key) {
				handled = cb->key(ev.type == SDL_KEYDOWN, ev.key.keysym);
			}
			if (!handled) {
				handle_key(ev.type == SDL_KEYDOWN, ev.key.keysym.sym, ev.key.keysym.mod);
			}
		} break;

		case SDL_TEXTINPUT:
			if (cb && cb->textinput) {
				cb->textinput(ev.text.text);
			}
			break;
		case SDL_MOUSEBUTTONDOWN:
		case SDL_MOUSEBUTTONUP:
			handle_mousebutton(ev, cb);
			break;
		case SDL_MOUSEWHEEL:
			if (cb && cb->mouse_wheel) {
				cb->mouse_wheel(ev.wheel.which, ev.wheel.x, ev.wheel.y);
			}
			break;
		case SDL_MOUSEMOTION:
			mouse_position_ = Vector2i(ev.motion.x, ev.motion.y);

			if ((ev.motion.xrel || ev.motion.yrel) && cb && cb->mouse_move) {
				cb->mouse_move(
				   ev.motion.state, ev.motion.x, ev.motion.y, ev.motion.xrel, ev.motion.yrel);
			}
			break;
		case SDL_QUIT:
			should_die_ = true;
			break;
		default:;
		}
	}

	// Now constructing the events for the Alt key from the container and handling them.
	for (const auto& event : alt_events) {
		ev.type = event.second;
		ev.key.keysym.sym = event.first.first;
		ev.key.keysym.mod = event.first.second;
		bool handled = false;
		if (cb && cb->key) {
			handled = cb->key(ev.type == SDL_KEYDOWN, ev.key.keysym);
		}
		if (!handled) {
			handle_key(ev.type == SDL_KEYDOWN, ev.key.keysym.sym, ev.key.keysym.mod);
		}
	}
}

/*
 * Capsule repetitive code for mouse buttons
 */
void WLApplication::handle_mousebutton(SDL_Event& ev, InputCallback const* cb) {
	if (mouse_swapped_) {
		switch (ev.button.button) {
		case SDL_BUTTON_LEFT:
			ev.button.button = SDL_BUTTON_RIGHT;
			break;
		case SDL_BUTTON_RIGHT:
			ev.button.button = SDL_BUTTON_LEFT;
			break;
		default:
			break;
		}
	}

#ifdef __APPLE__
	//  On Mac, SDL does middle mouse button emulation (alt+left). This
	//  interferes with the editor, which is using alt+left click for
	//  third tool. So if we ever see a middle mouse button on Mac,
	//  check if any ALT Key is pressed and if, treat it like a left
	//  mouse button.
	if (ev.button.button == SDL_BUTTON_MIDDLE &&
	    (get_key_state(SDL_SCANCODE_LALT) || get_key_state(SDL_SCANCODE_RALT))) {
		ev.button.button = SDL_BUTTON_LEFT;
		faking_middle_mouse_button_ = true;
	}
#endif

	if (ev.type == SDL_MOUSEBUTTONDOWN && cb && cb->mouse_press) {
		cb->mouse_press(ev.button.button, ev.button.x, ev.button.y);
	} else if (ev.type == SDL_MOUSEBUTTONUP) {
		if (cb && cb->mouse_release) {
			if (ev.button.button == SDL_BUTTON_MIDDLE && faking_middle_mouse_button_) {
				cb->mouse_release(SDL_BUTTON_LEFT, ev.button.x, ev.button.y);
				faking_middle_mouse_button_ = false;
			}
			cb->mouse_release(ev.button.button, ev.button.x, ev.button.y);
		}
	}
}

/// Instantaneously move the mouse cursor without creating a motion event.
///
/// SDL_WarpMouseInWindow() *will* create a mousemotion event, which we do not want.
/// As a workaround, we store the delta in mouse_compensate_warp_ and use that to
/// eliminate the motion event in poll_event()
///
/// \param position The new mouse position
void WLApplication::warp_mouse(const Vector2i position) {
	mouse_position_ = position;

	Vector2i cur_position = Vector2i::zero();
	SDL_GetMouseState(&cur_position.x, &cur_position.y);
	if (cur_position != position) {
		mouse_compensate_warp_ += cur_position - position;
		SDL_Window* sdl_window = g_gr->get_sdlwindow();
		if (sdl_window) {
			SDL_WarpMouseInWindow(sdl_window, position.x, position.y);
		}
	}
}

/**
 * Changes input grab mode.
 *
 * This makes sure that the mouse cannot leave our window (and also that we get
 * mouse/keyboard input nearly unmodified, but we don't really care about that).
 *
 * \note This also cuts out any mouse-speed modifications that a generous window
 * manager might be doing.
 */
void WLApplication::set_input_grab(bool grab) {
	if (!g_gr) {
		return;
	}
	SDL_Window* sdl_window = g_gr->get_sdlwindow();
	if (grab) {
		if (sdl_window) {
			SDL_SetWindowGrab(sdl_window, SDL_TRUE);
		}
	} else {
		if (sdl_window) {
			SDL_SetWindowGrab(sdl_window, SDL_FALSE);
		}
		warp_mouse(mouse_position_);  // TODO(unknown): is this redundant?
	}
}

void WLApplication::set_mouse_lock(const bool locked) {
	mouse_locked_ = locked;

	// If we use the SDL cursor then it needs to be hidden when locked
	// otherwise it'll jerk around which looks ugly
	if (g_mouse_cursor->is_using_sdl()) {
		g_mouse_cursor->set_visible(!mouse_locked_);
	}
}

void WLApplication::refresh_graphics() {
	g_gr->change_resolution(
	   get_config_int("xres", DEFAULT_RESOLUTION_W), get_config_int("yres", DEFAULT_RESOLUTION_H));
	g_gr->set_fullscreen(get_config_bool("fullscreen", false));

	// does only work with a window
	set_input_grab(get_config_bool("inputgrab", false));
}

/**
 * Read the config file, parse the commandline and give all other internal
 * parameters sensible default values
 */
bool WLApplication::init_settings() {

	// Read in the configuration file
	read_config();

	// Then parse the commandline - overwrites conffile settings
	handle_commandline_parameters();

	set_mouse_swap(get_config_bool("swapmouse", false));

	// TODO(unknown): KLUDGE!
	// Without this the following config options get dropped by check_used().
	// Profile needs support for a Syntax definition to solve this in a
	// sensible way

	// Some of the options listed here are documented in wlapplication_messages.cc
	get_config_bool("ai_training", false);
	get_config_bool("auto_roadbuild_mode", false);
	get_config_bool("auto_speed", false);
	get_config_bool("dock_windows_to_edges", false);
	get_config_bool("fullscreen", false);
	get_config_bool("sdl_cursor", true);
	get_config_bool("snap_windows_only_when_overlapping", false);
	get_config_bool("animate_map_panning", false);
	get_config_bool("write_syncstreams", false);
	get_config_bool("nozip", false);
	get_config_int("xres", 0);
	get_config_int("yres", 0);
	get_config_int("border_snap_distance", 0);
	get_config_int("maxfps", 0);
	get_config_int("panel_snap_distance", 0);
	get_config_int("autosave", 0);
	get_config_int("rolling_autosave", 0);
	get_config_string("language", "");
	get_config_string("metaserver", "");
	get_config_natural("metaserverport", 0);
	// Undocumented on command line, appears in game options
	get_config_bool("single_watchwin", false);
	get_config_bool("ctrl_zoom", false);
	get_config_bool("game_clock", true);
	get_config_bool("numpad_diagonalscrolling", false);
	get_config_bool("inputgrab", false);
	get_config_bool("transparent_chat", false);
	// Undocumented. Unique ID used to allow the metaserver to recognize players
	get_config_string("uuid", "");
	// Undocumented, appears in online login box
	// Whether the used metaserver login is for a registered user
	get_config_string("registered", "");
	// Undocumented, appears in online login box and LAN lobby
	// The nickname used for LAN and online games
	get_config_string("nickname", "");
	// Undocumented, appears in online login box. The hashed password for online logins
	get_config_string("password_sha1", "");
	// Undocumented, appears in online login box. Whether to automatically use the stored login
	get_config_string("auto_log", "");
	// Undocumented, appears in LAN lobby. The last host connected to
	get_config_string("lasthost", "");
	// Undocumented, appears in online lobby. The name of the last hosted game
	get_config_string("servername", "");
	// Undocumented, appears in editor. Name of map author
	get_config_string("realname", "");
	// Undocumented, checkbox appears on "Watch Replay" screen
	get_config_bool("display_replay_filenames", false);
	get_config_bool("editor_player_menu_warn_too_many_players", false);
	// Undocumented, on command line, appears in game options
	get_config_bool("sound", "enable_ambient", true);
	get_config_bool("sound", "enable_chat", true);
	get_config_bool("sound", "enable_message", true);
	get_config_bool("sound", "enable_music", true);
	get_config_bool("sound", "enable_ui", true);
	get_config_int("sound", "volume_ambient", 128);
	get_config_int("sound", "volume_chat", 128);
	get_config_int("sound", "volume_message", 128);
	get_config_int("sound", "volume_music", 64);
	get_config_int("sound", "volume_ui", 128);
	// KLUDGE!

	int64_t last_start = get_config_int("last_start", 0);
	if (last_start + 12 * 60 * 60 < time(nullptr) || !get_config_string("uuid", "").empty()) {
		// First start of the game or not started for 12 hours. Create a (new) UUID.
		// For the use of the UUID, see network/internet_gaming_protocol.h
		get_config_string("uuid", generate_random_uuid().c_str());
	}
	get_config_int("last_start", time(nullptr));

	// Save configuration now. Otherwise, the UUID is not saved
	// when the game crashes, losing part of its advantage
	write_config();

	return true;
}

/**
 * Initialize language settings
 */
void WLApplication::init_language() {
	// Set the locale dir
	if (!localedir_.empty()) {
		i18n::set_localedir(g_fs->canonicalize_name(localedir_));
	} else {
		i18n::set_localedir(g_fs->canonicalize_name(datadir_ + "/locale"));
	}

	// If locale dir is not a directory, barf. We can handle it not being there tough.
	if (g_fs->file_exists(i18n::get_localedir()) && !g_fs->is_directory(i18n::get_localedir())) {
		SDL_ShowSimpleMessageBox(
		   SDL_MESSAGEBOX_ERROR, "'locale' directory not valid",
		   std::string(i18n::get_localedir() + "\nis not a directory. Please fix this.").c_str(),
		   NULL);
		log("ERROR: %s is not a directory. Please fix this.\n", i18n::get_localedir().c_str());
		exit(1);
	}

	if (!g_fs->is_directory(i18n::get_localedir()) ||
	    g_fs->list_directory(i18n::get_localedir()).empty()) {
		log("WARNING: No locale translations found in %s\n", i18n::get_localedir().c_str());
	}

	// Initialize locale and grab "widelands" textdomain
	i18n::init_locale();
	i18n::grab_textdomain("widelands");

	// Set locale corresponding to selected language
	std::string language = get_config_string("language", "");
	i18n::set_locale(language);
}

/**
 * Remember the last settings: write them into the config file
 */
void WLApplication::shutdown_settings() {
	// To be proper, release our textdomain
	i18n::release_textdomain();
	write_config();
}

void WLApplication::shutdown_hardware() {
	delete g_mouse_cursor;
	g_mouse_cursor = nullptr;

	delete g_gr;
	g_gr = nullptr;

// SOUND can lock up with buggy SDL/drivers. we try to do the right thing
// but if it doesn't happen we will kill widelands anyway in 5 seconds.
#ifndef _WIN32
	signal(SIGALRM, terminate);
	// TODO(GunChleoc): alarm is a POSIX function. If we found a Windows equivalent, we could call
	// terminate in Windows as well.
	alarm(5);
#endif

	delete g_sh;
	g_sh = nullptr;

	SDL_QuitSubSystem(SDL_INIT_TIMER | SDL_INIT_VIDEO | SDL_INIT_JOYSTICK);
}

/**
 * Parse the commandline and translate the options into name/value pairs
 *
 * The format for commandline parameters is --paramname[=value], that means:
 * \li starts with "--", i.e. all parameters are "long options"
 * \li arguments are passed with "="
 *
 * \param argc The number of command line arguments
 * \param argv Array of command line arguments
 */
void WLApplication::parse_commandline(int const argc, char const* const* const argv) {
	for (int i = 1; i < argc; ++i) {
		std::string opt = argv[i];
		std::string value;

		if (!opt.compare(0, 5, "-psn_")) {
			// Mac OS passes this on the commandline when launched from finder.
			// SDL1 removed it for us (apparently), but SDL2 does no longer, so we
			// have to do this ourselves.
			continue;
		}

		// Are we looking at an option at all?
		if (opt.compare(0, 2, "--")) {
			throw ParameterError();
		} else {
			opt.erase(0, 2);  //  yes. remove the leading "--", just for cosmetics
		}

		// Look if this option has a value
		std::string::size_type const pos = opt.find('=');

		if (pos == std::string::npos) {  //  if no equals sign found
			value = "";
		} else {
			// Extract option value
			value = opt.substr(pos + 1);

			// Remove value from option name
			opt.erase(pos, opt.size() - pos);
		}

		commandline_[opt] = value;
	}
}

/**
 * Parse the command line given in commandline_
 *
 * \return false if there were errors during parsing \e or if "--help"
 * was given,
 * true otherwise.
 */
void WLApplication::handle_commandline_parameters() {
	if (commandline_.count("nosound")) {
		SoundHandler::disable_backend();
		commandline_.erase("nosound");
	}
	if (commandline_.count("nozip")) {
		set_config_bool("nozip", true);
		commandline_.erase("nozip");
	}
	if (commandline_.count("localedir")) {
		localedir_ = commandline_["localedir"];
		commandline_.erase("localedir");
	}
	if (commandline_.count("datadir")) {
		datadir_ = commandline_["datadir"];
		commandline_.erase("datadir");
	} else {
		datadir_ = is_absolute_path(INSTALL_DATADIR) ?
		              INSTALL_DATADIR :
		              get_executable_directory() + FileSystem::file_separator() + INSTALL_DATADIR;
#ifdef USE_XDG
		// Overwrite with first folder found in XDG_DATA_DIRS
		for (const auto& datadir : FileSystem::get_xdgdatadirs()) {
			RealFSImpl dir(datadir);
			if (dir.is_directory(datadir + "/widelands")) {
				datadir_ = datadir + "/widelands";
				break;
			}
		}
#endif
	}
	if (!is_absolute_path(datadir_)) {
		try {
			datadir_ = absolute_path_if_not_windows(FileSystem::get_working_directory() +
			                                        FileSystem::file_separator() + datadir_);
		} catch (const WException& e) {
			log("Error parsing datadir: %s\n", e.what());
			exit(1);
		}
	}
	if (commandline_.count("datadir_for_testing")) {
		datadir_for_testing_ = commandline_["datadir_for_testing"];
		commandline_.erase("datadir_for_testing");
	}

	if (commandline_.count("verbose")) {
		g_verbose = true;

		commandline_.erase("verbose");
	}

	if (commandline_.count("editor")) {
		filename_ = commandline_["editor"];
		if (filename_.size() && *filename_.rbegin() == '/') {
			filename_.erase(filename_.size() - 1);
		}
		game_type_ = GameType::kEditor;
		commandline_.erase("editor");
	}

	if (commandline_.count("replay")) {
		if (game_type_ != GameType::kNone) {
			throw wexception("replay can not be combined with other actions");
		}
		filename_ = commandline_["replay"];
		if (filename_.size() && *filename_.rbegin() == '/') {
			filename_.erase(filename_.size() - 1);
		}
		game_type_ = GameType::kReplay;
		commandline_.erase("replay");
	}

	if (commandline_.count("loadgame")) {
		if (game_type_ != GameType::kNone) {
			throw wexception("loadgame can not be combined with other actions");
		}
		filename_ = commandline_["loadgame"];
		if (filename_.empty()) {
			throw wexception("empty value of command line parameter --loadgame");
		}
		if (*filename_.rbegin() == '/') {
			filename_.erase(filename_.size() - 1);
		}
		game_type_ = GameType::kLoadGame;
		commandline_.erase("loadgame");
	}

	if (commandline_.count("scenario")) {
		if (game_type_ != GameType::kNone) {
			throw wexception("scenario can not be combined with other actions");
		}
		filename_ = commandline_["scenario"];
		if (filename_.empty()) {
			throw wexception("empty value of command line parameter --scenario");
		}
		if (*filename_.rbegin() == '/') {
			filename_.erase(filename_.size() - 1);
		}
		game_type_ = GameType::kScenario;
		commandline_.erase("scenario");
	}
	if (commandline_.count("script")) {
		script_to_run_ = commandline_["script"];
		if (script_to_run_.empty()) {
			throw wexception("empty value of command line parameter --script");
		}
		if (*script_to_run_.rbegin() == '/') {
			script_to_run_.erase(script_to_run_.size() - 1);
		}
		commandline_.erase("script");
	}

	// Following is used for training of AI
	if (commandline_.count("ai_training")) {
		set_config_bool("ai_training", true);
		commandline_.erase("ai_training");
	} else {
		set_config_bool("ai_training", false);
	}

	if (commandline_.count("auto_speed")) {
		set_config_bool("auto_speed", true);
		commandline_.erase("auto_speed");
	} else {
		set_config_bool("auto_speed", false);
	}

	// If it hasn't been handled yet it's probably an attempt to
	// override a conffile setting
	// With typos, this will create invalid config settings. They
	// will be taken care of (==ignored) when saving the options

	const std::map<std::string, std::string>::const_iterator commandline_end = commandline_.end();
	for (std::map<std::string, std::string>::const_iterator it = commandline_.begin();
	     it != commandline_end; ++it) {
		// TODO(unknown): barf here on unknown option; the list of known options
		// needs to be centralized

		set_config_string(it->first.c_str(), it->second.c_str());
	}

	if (commandline_.count("help") || commandline_.count("version")) {
		init_language();
		throw ParameterError();  // No message on purpose
	}
}

/**
 * Run the main menu
 */
void WLApplication::mainmenu() {
	std::string messagetitle;
	std::string message;

	std::unique_ptr<FullscreenMenuMain> mm(new FullscreenMenuMain(true));

	for (;;) {
		// Refresh graphics system in case we just changed resolution.
		refresh_graphics();

		if (message.size()) {
			log("\n%s\n%s\n", messagetitle.c_str(), message.c_str());

			UI::WLMessageBox mmb(mm.get(), messagetitle, richtext_escape(message),
			                     UI::WLMessageBox::MBoxType::kOk, UI::Align::kLeft);
			mmb.run<UI::Panel::Returncodes>();

			message.clear();
			messagetitle.clear();
		}

		bool need_to_reset = false;

		try {
			switch (mm->run<FullscreenMenuBase::MenuTarget>()) {
			case FullscreenMenuBase::MenuTarget::kTutorial:
				need_to_reset = true;
				mainmenu_tutorial();
				break;
			case FullscreenMenuBase::MenuTarget::kNewGame:
				need_to_reset = true;
				if (new_game()) {
					return;
				}
				break;
			case FullscreenMenuBase::MenuTarget::kLoadGame:
				need_to_reset = true;
				if (load_game()) {
					return;
				}
				break;
			case FullscreenMenuBase::MenuTarget::kCampaign:
				need_to_reset = true;
				if (campaign_game()) {
					return;
				}
				break;
			case FullscreenMenuBase::MenuTarget::kMetaserver:
				need_to_reset = true;
				mainmenu_multiplayer(*mm, true);
				break;
			case FullscreenMenuBase::MenuTarget::kLan:
				need_to_reset = true;
				mainmenu_multiplayer(*mm, false);
				break;
			case FullscreenMenuBase::MenuTarget::kOnlineGameSettings:
				mm->show_internet_login();
				break;
			case FullscreenMenuBase::MenuTarget::kReplay:
				need_to_reset = true;
				replay();
				break;
			case FullscreenMenuBase::MenuTarget::kOptions: {
				OptionsCtrl om(*mm, get_config_section());
				break;
			}
			case FullscreenMenuBase::MenuTarget::kAbout: {
				FullscreenMenuAbout ff(*mm);
				ff.run<FullscreenMenuBase::MenuTarget>();
				break;
			}
			case FullscreenMenuBase::MenuTarget::kContinueLastsave: {
				need_to_reset = true;
				load_game(mm->get_filename_for_continue());
				break;
			}
			case FullscreenMenuBase::MenuTarget::kEditor:
				need_to_reset = true;
				EditorInteractive::run_editor(filename_, script_to_run_);
				break;
			case FullscreenMenuBase::MenuTarget::kExit:
			default:
				return;
			}
		} catch (const WLWarning& e) {
			messagetitle = (boost::format("Warning: %s") % e.title()).str();
			message = e.what();
		} catch (const Widelands::GameDataError& e) {
			messagetitle = _("Game data error");
			message = e.what();
		}
#ifdef NDEBUG
		catch (const std::exception& e) {
			messagetitle = "Unexpected error during the game";
			message = e.what();
			message += "\n\n";
			message += (boost::format(_("Please report this problem to help us improve Widelands. "
			                            "You will find related messages in the standard output "
			                            "(stdout.txt on Windows). You are using build %1$s (%2$s).")) %
			            build_id().c_str() % build_type().c_str())
			              .str();

			message = (boost::format("%s\n\n%s") % message %
			           _("Please add this information to your report.\n\n"
			             "Widelands attempts to create a savegame when errors occur "
			             "during the game. It is often – though not always – possible "
			             "to load it and continue playing."))
			             .str();
		}
#endif
		if (need_to_reset) {
			mm.reset(new FullscreenMenuMain(false));
		}
	}
}

/**
 * Handle the "Play Tutorial" menu option:
 * Show tutorial UI, let player select tutorial and run it.
 */
void WLApplication::mainmenu_tutorial() {
	Widelands::Game game;
	std::string filename;
	//  Start UI for the tutorials.
	FullscreenMenuScenarioSelect select_campaignmap;
	if (select_campaignmap.run<FullscreenMenuBase::MenuTarget>() ==
	    FullscreenMenuBase::MenuTarget::kOk) {
		filename = select_campaignmap.get_map();
	}
	try {
		// Load selected tutorial-map-file
		if (filename.size()) {
			game.run_splayer_scenario_direct(filename.c_str(), "");
		}
	} catch (const std::exception& e) {
		log("Fatal exception: %s\n", e.what());
		emergency_save(game);
		throw;
	}
}

/**
 * Run the multiplayer menu
 */
void WLApplication::mainmenu_multiplayer(const FullscreenMenuMain& mp, const bool internet) {
	g_sh->change_music("ingame", 1000);

	if (internet) {
		std::string playername = mp.get_nickname();
		std::string password(mp.get_password());
		bool registered = mp.registered();

		get_config_string("nickname", playername);
		// Only change the password if we use a registered account
		if (registered) {
			get_config_string("password_sha1", password);
		}

		// reinitalise in every run, else graphics look strange
		FullscreenMenuInternetLobby ns(playername.c_str(), password.c_str(), registered);
		ns.run<FullscreenMenuBase::MenuTarget>();

<<<<<<< HEAD
		if (InternetGaming::ref().logged_in()) {
			// logout of the metaserver
			InternetGaming::ref().logout();
=======
		if (internet) {
			std::string playername = mp.get_nickname();
			std::string password(mp.get_password());
			bool registered = mp.registered();

			get_config_string("nickname", playername);
			// Only change the password if we use a registered account
			if (registered) {
				get_config_string("password_sha1", password);
			}

			// reinitalise in every run, else graphics look strange
			FullscreenMenuInternetLobby ns(playername, password, registered);
			ns.run<FullscreenMenuBase::MenuTarget>();

			if (InternetGaming::ref().logged_in()) {
				// logout of the metaserver
				InternetGaming::ref().logout();
			} else {
				// Reset InternetGaming for clean login
				InternetGaming::ref().reset();
			}
>>>>>>> 8db5858f
		} else {
			// Reset InternetGaming for clean login
			InternetGaming::ref().reset();
		}
	} else {
		// reinitalise in every run, else graphics look strange
		FullscreenMenuNetSetupLAN ns;
		const FullscreenMenuBase::MenuTarget menu_result = ns.run<FullscreenMenuBase::MenuTarget>();
		std::string playername = ns.get_playername();

		switch (menu_result) {
		case FullscreenMenuBase::MenuTarget::kHostgame: {
			GameHost netgame(playername);
			netgame.run();
			break;
		}
		case FullscreenMenuBase::MenuTarget::kJoingame: {
			NetAddress addr;
			if (!ns.get_host_address(&addr)) {
				UI::WLMessageBox mmb(
				   &ns, _("Invalid Address"),
				   _("The entered hostname or address is invalid and can’t be connected to."),
				   UI::WLMessageBox::MBoxType::kOk);
				mmb.run<UI::Panel::Returncodes>();
				break;
			}

			GameClient netgame(std::make_pair(addr, NetAddress()), playername);
			netgame.run();
			break;
		}
		default:
			break;
		}
	}

	g_sh->change_music("menu", 1000);
}

/**
 * Handle the "New game" menu option: Configure a single player game and
 * run it.
 *
 * \return @c true if a game was played, @c false if the player pressed Back
 * or aborted the game setup via some other means.
 */
bool WLApplication::new_game() {
	SinglePlayerGameSettingsProvider sp;
	FullscreenMenuLaunchSPG lgm(&sp);
	const FullscreenMenuBase::MenuTarget code = lgm.run<FullscreenMenuBase::MenuTarget>();

	if (code == FullscreenMenuBase::MenuTarget::kBack) {
		return false;
	}

	Widelands::Game game;

	game.set_ai_training_mode(get_config_bool("ai_training", false));

	if (code == FullscreenMenuBase::MenuTarget::kScenarioGame) {  // scenario
		try {
			game.run_splayer_scenario_direct(sp.get_map().c_str(), "");
		} catch (const std::exception& e) {
			log("Fatal exception: %s\n", e.what());
			emergency_save(game);
			throw;
		}
	} else {  // normal singleplayer
		uint8_t const pn = sp.settings().playernum + 1;
		try {
			// Game controller needs the ibase pointer to init
			// the chat
			game.set_ibase(new InteractivePlayer(game, get_config_section(), pn, false));
			std::unique_ptr<GameController> ctrl(new SinglePlayerGameController(game, true, pn));

			std::vector<std::string> tipstexts{"general_game", "singleplayer"};
			if (sp.has_players_tribe()) {
				tipstexts.push_back(sp.get_players_tribe());
			}
			game.create_loader_ui(tipstexts, false);

			Notifications::publish(UI::NoteLoadingMessage(_("Preparing game…")));

			game.set_game_controller(ctrl.get());
			game.init_newgame(sp.settings());
			game.run(Widelands::Game::StartGameType::kMap, "", false, "single_player");
		} catch (const std::exception& e) {
			log("Fatal exception: %s\n", e.what());
			std::unique_ptr<GameController> ctrl(new SinglePlayerGameController(game, true, pn));
			game.set_game_controller(ctrl.get());
			emergency_save(game);
			throw;
		}
	}
	return true;
}

/**
 * Handle the "Load game" menu option:
 * Configure a single player game, care about player position and run it.
 *
 * \return @c true if a game was loaded, @c false if the player pressed Back
 * or aborted the game setup via some other means.
 */
bool WLApplication::load_game(std::string filename) {
	Widelands::Game game;

	game.set_ai_training_mode(get_config_bool("ai_training", false));
	SinglePlayerGameSettingsProvider sp;
	FullscreenMenuLoadGame ssg(game, &sp);

	if (filename.empty()) {
		if (ssg.run<FullscreenMenuBase::MenuTarget>() == FullscreenMenuBase::MenuTarget::kOk) {
			filename = ssg.filename();
		} else {
			return false;
		}
	}

	try {
		if (game.run_load_game(filename, "")) {
			return true;
		}
	} catch (const std::exception& e) {
		log("Fatal exception: %s\n", e.what());
		emergency_save(game);
		throw;
	}
	return false;  // keep compiler silent.
}

/**
 * Handle the "Campaign" menu option:
 * Show campaign UI, let player select scenario and run it.
 *
 * \return @c true if a scenario was played, @c false if the player pressed Back
 * or aborted the game setup via some other means.
 */
bool WLApplication::campaign_game() {
	Widelands::Game game;
	std::string filename;
	for (;;) {  // Campaign UI - Loop
		std::unique_ptr<Campaigns> campaign_visibility(new Campaigns());

		size_t campaign_index;
		{  //  First start UI for selecting the campaign.
			FullscreenMenuCampaignSelect select_campaign(campaign_visibility.get());
			if (select_campaign.run<FullscreenMenuBase::MenuTarget>() ==
			    FullscreenMenuBase::MenuTarget::kOk) {
				campaign_index = select_campaign.get_campaign_index();
			} else {  //  back was pressed
				filename = "";
				break;
			}
		}
		//  Then start UI for the selected campaign.
		CampaignData* campaign_data = campaign_visibility->get_campaign(campaign_index);
		FullscreenMenuScenarioSelect select_campaignmap(campaign_data);
		if (select_campaignmap.run<FullscreenMenuBase::MenuTarget>() ==
		    FullscreenMenuBase::MenuTarget::kOk) {
			filename = select_campaignmap.get_map();
			game.set_scenario_difficulty(select_campaignmap.get_difficulty());
			break;
		}
	}
	try {
		// Load selected campaign-map-file
		if (filename.size()) {
			return game.run_splayer_scenario_direct(filename.c_str(), "");
		}
	} catch (const std::exception& e) {
		log("Fatal exception: %s\n", e.what());
		emergency_save(game);
		throw;
	}
	return false;
}

/**
 * Show the replay menu and play a replay.
 */
void WLApplication::replay() {
	Widelands::Game game;
	if (filename_.empty()) {
		SinglePlayerGameSettingsProvider sp;
		FullscreenMenuLoadGame rm(game, &sp, true);
		if (rm.run<FullscreenMenuBase::MenuTarget>() == FullscreenMenuBase::MenuTarget::kBack) {
			return;
		}

		filename_ = rm.filename();
	}

	try {
		game.create_loader_ui({"general_game"}, true);

		game.set_ibase(new InteractiveSpectator(game, get_config_section()));
		game.set_write_replay(false);
		ReplayGameController rgc(game, filename_);

		game.save_handler().set_allow_saving(false);

		game.run(Widelands::Game::StartGameType::kSaveGame, "", true, "replay");
	} catch (const std::exception& e) {
		log("Fatal Exception: %s\n", e.what());
		emergency_save(game);
		filename_.clear();
		throw;
	}
	filename_.clear();
}

/**
 * Try to save the game instance if possible
 */
void WLApplication::emergency_save(Widelands::Game& game) {
	log("FATAL ERROR - game crashed. Attempting emergency save.\n");
	if (game.is_loaded()) {
		try {
			SaveHandler& save_handler = game.save_handler();
			std::string error;
			if (!save_handler.save_game(
			       game, save_handler.create_file_name(kSaveDir, timestring()), &error)) {
				log("Emergency save failed: %s\n", error.c_str());
			}
		} catch (...) {
			log("Emergency save failed");
			throw;
		}
	}
}

/**
 * Delete old syncstream (.wss) files in the replay directory on startup
 * Delete old replay files on startup
 */
void WLApplication::cleanup_replays() {
	for (const std::string& filename : g_fs->filter_directory(kReplayDir, [](const std::string& fn) {
		     return boost::ends_with(
		        fn, (boost::format("%s%s") % kReplayExtension % kSyncstreamExtension).str());
	     })) {
		if (is_autogenerated_and_expired(filename, kReplayKeepAroundTime)) {
			log("Delete syncstream or replay %s\n", filename.c_str());
			try {
				g_fs->fs_unlink(filename);
			} catch (const FileError& e) {
				log("WLApplication::cleanup_replays: File %s couldn't be deleted: %s\n",
				    filename.c_str(), e.what());
			}
		}
	}
}

/**
 * Delete old ai dna files generated during AI initialization
 */
void WLApplication::cleanup_ai_files() {
	for (const std::string& filename : g_fs->filter_directory(kAiDir, [](const std::string& fn) {
		     return boost::ends_with(fn, kAiExtension) || boost::contains(fn, "ai_player");
	     })) {
		if (is_autogenerated_and_expired(filename, kAIFilesKeepAroundTime)) {
			log("Deleting generated ai file: %s\n", filename.c_str());
			try {
				g_fs->fs_unlink(filename);
			} catch (const FileError& e) {
				log("WLApplication::cleanup_ai_files: File %s couldn't be deleted: %s\n",
				    filename.c_str(), e.what());
			}
		}
	}
}

/**
 * Delete old temp files that might still lurk around (game crashes etc.)
 */
void WLApplication::cleanup_temp_files() {
	for (const std::string& filename : g_fs->filter_directory(
	        kTempFileDir,
	        [](const std::string& fn) { return boost::ends_with(fn, kTempFileExtension); })) {
		if (is_autogenerated_and_expired(filename, kTempFilesKeepAroundTime)) {
			log("Deleting old temp file: %s\n", filename.c_str());
			try {
				g_fs->fs_unlink(filename);
			} catch (const FileError& e) {
				log("WLApplication::cleanup_temp_files: File %s couldn't be deleted: %s\n",
				    filename.c_str(), e.what());
			}
		}
	}
}

/**
 * Recursively delete temporary backup files in a given directory
 */
void WLApplication::cleanup_temp_backups(const std::string& dir) {
	for (const std::string& filename : g_fs->filter_directory(
	        dir, [](const std::string& fn) { return boost::ends_with(fn, kTempBackupExtension); })) {
		if (is_autogenerated_and_expired(filename, kTempBackupsKeepAroundTime)) {
			log("Deleting old temp backup file: %s\n", filename.c_str());
			try {
				g_fs->fs_unlink(filename);
			} catch (const FileError& e) {
				log("WLApplication::cleanup_temp_backups: File %s couldn't be deleted: %s\n",
				    filename.c_str(), e.what());
			}
		}
	}
	// recursively delete in subdirs
	for (const std::string& dirname : g_fs->filter_directory(dir, [](const std::string& fn) {
		     return g_fs->is_directory(fn) &&
		            // avoid searching within savegames/maps/backups that were created
		            // as directories instead of zipfiles
		            !boost::ends_with(fn, kSavegameExtension) &&
		            !boost::ends_with(fn, kWidelandsMapExtension) &&
		            !boost::ends_with(fn, kTempBackupExtension);
	     })) {
		cleanup_temp_backups(dirname);
	}
}

/**
 * Delete old temporary backup files that might still lurk around (game crashes etc.)
 */
void WLApplication::cleanup_temp_backups() {
	cleanup_temp_backups(kSaveDir);
	cleanup_temp_backups(kMapsDir);
}

bool WLApplication::redirect_output(std::string path) {
	if (path.empty()) {
#ifdef _WIN32
		char module_name[MAX_PATH];
		GetModuleFileName(nullptr, module_name, MAX_PATH);
		path = module_name;
		size_t pos = path.find_last_of("/\\");
		if (pos == std::string::npos) {
			return false;
		}
		path.resize(pos);
#else
		path = ".";
#endif
	}
	std::string stdoutfile = path + "/stdout.txt";
	/* Redirect standard output */
	FILE* newfp = freopen(stdoutfile.c_str(), "w", stdout);
	if (!newfp) {
		return false;
	}
	/* Redirect standard error */
	std::string stderrfile = path + "/stderr.txt";
	newfp = freopen(stderrfile.c_str(), "w", stderr);
	if (!newfp) {
		return false;
	}

	/* Line buffered */
	setvbuf(stdout, nullptr, _IOLBF, BUFSIZ);

	/* No buffering */
	setbuf(stderr, nullptr);

	redirected_stdio_ = true;
	return true;
}<|MERGE_RESOLUTION|>--- conflicted
+++ resolved
@@ -1295,37 +1295,12 @@
 		}
 
 		// reinitalise in every run, else graphics look strange
-		FullscreenMenuInternetLobby ns(playername.c_str(), password.c_str(), registered);
+		FullscreenMenuInternetLobby ns(playername, password, registered);
 		ns.run<FullscreenMenuBase::MenuTarget>();
 
-<<<<<<< HEAD
 		if (InternetGaming::ref().logged_in()) {
 			// logout of the metaserver
 			InternetGaming::ref().logout();
-=======
-		if (internet) {
-			std::string playername = mp.get_nickname();
-			std::string password(mp.get_password());
-			bool registered = mp.registered();
-
-			get_config_string("nickname", playername);
-			// Only change the password if we use a registered account
-			if (registered) {
-				get_config_string("password_sha1", password);
-			}
-
-			// reinitalise in every run, else graphics look strange
-			FullscreenMenuInternetLobby ns(playername, password, registered);
-			ns.run<FullscreenMenuBase::MenuTarget>();
-
-			if (InternetGaming::ref().logged_in()) {
-				// logout of the metaserver
-				InternetGaming::ref().logout();
-			} else {
-				// Reset InternetGaming for clean login
-				InternetGaming::ref().reset();
-			}
->>>>>>> 8db5858f
 		} else {
 			// Reset InternetGaming for clean login
 			InternetGaming::ref().reset();
