--- conflicted
+++ resolved
@@ -239,11 +239,6 @@
 	// Add global paramaters for this animation to Lua
 	std::unique_ptr<LuaTree::Element> lua_object(new LuaTree::Element());
 	LuaTree::Object* lua_animation = lua_object->add_object(animation_name);
-<<<<<<< HEAD
-	// The Lua files all have 'dirname = path.dirname(__file__)' defined, so we use that.
-	lua_animation->add_raw("directory", "dirname");
-=======
->>>>>>> a4a25918
 
 	// We only write FPS if the animation is not a build animation and does not use the default FPS.
 	if (animation_name != "build") {
