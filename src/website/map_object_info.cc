--- conflicted
+++ resolved
@@ -250,11 +250,7 @@
 	JSON::Array* json_tribes_array = json->add_array("tribes");
 
 	/// Tribes
-<<<<<<< HEAD
-	const Descriptions& descriptions = egbase.descriptions();
-=======
-	const Widelands::Tribes& tribes = egbase.tribes();
->>>>>>> 7a3a5abb
+	const Widelands::Descriptions& descriptions = egbase.descriptions();
 
 	std::vector<Widelands::TribeBasicInfo> tribeinfos = Widelands::get_all_tribeinfos();
 	for (size_t tribe_index = 0; tribe_index < tribeinfos.size(); ++tribe_index) {
@@ -272,13 +268,8 @@
 		json_tribe_for_file->write_to_file(
 		   *out_filesystem, (boost::format("tribe_%s.json") % tribe_info.name).str().c_str());
 
-<<<<<<< HEAD
-		const TribeDescr& tribe =
+		const Widelands::TribeDescr& tribe =
 		   *descriptions.get_tribe_descr(descriptions.tribe_index(tribe_info.name));
-=======
-		const Widelands::TribeDescr& tribe =
-		   *tribes.get_tribe_descr(tribes.tribe_index(tribe_info.name));
->>>>>>> 7a3a5abb
 		write_buildings(tribe, out_filesystem);
 		write_wares(tribe, out_filesystem);
 		write_workers(tribe, out_filesystem);
