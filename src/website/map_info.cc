/*
 * Copyright (C) 2006-2020 by the Widelands Development Team
 *
 * This program is free software; you can redistribute it and/or
 * modify it under the terms of the GNU General Public License
 * as published by the Free Software Foundation; either version 2
 * of the License, or (at your option) any later version.
 *
 * This program is distributed in the hope that it will be useful,
 * but WITHOUT ANY WARRANTY; without even the implied warranty of
 * MERCHANTABILITY or FITNESS FOR A PARTICULAR PURPOSE.  See the
 * GNU General Public License for more details.
 *
 * You should have received a copy of the GNU General Public License
 * along with this program; if not, write to the Free Software
 * Foundation, Inc., 675 Mass Ave, Cambridge, MA 02139, USA.
 *
 */

#include <memory>

#include "base/log.h"
#include "config.h"
#include "graphic/graphic.h"
#include "graphic/image_io.h"
#include "graphic/minimap_renderer.h"
#include "graphic/texture.h"
#include "io/filesystem/filesystem.h"
#include "io/filesystem/layered_filesystem.h"
#include "io/filewrite.h"
#include "logic/editor_game_base.h"
#include "logic/map.h"
#include "map_io/widelands_map_loader.h"
#include "website/json/json.h"
#include "website/website_common.h"

int main(int argc, char** argv) {
	if (!(2 <= argc && argc <= 3)) {
		log_err("Usage: %s <map file>\n", argv[0]);
		return 1;
	}

	const std::string map_path = argv[argc - 1];

	try {
		initialize();

		std::string map_dir = FileSystem::fs_dirname(map_path);
		if (map_dir.empty()) {
			map_dir = ".";
		}
		const std::string map_file = FileSystem::fs_filename(map_path.c_str());
		FileSystem* in_out_filesystem = &FileSystem::create(map_dir);
		g_fs->add_file_system(in_out_filesystem);

		Widelands::EditorGameBase egbase(nullptr);
		auto* map = egbase.mutable_map();
		std::unique_ptr<Widelands::MapLoader> ml(map->get_correct_loader(map_file));

		if (!ml) {
			log_err("Cannot load map file.\n");
			return 1;
		}

<<<<<<< HEAD
		ml->preload_map(true, nullptr);
		if (!map->required_addons().empty()) {
			log_err("This map depends on add-ons!\n");
			return 1;
		}

		ml->load_map_complete(egbase, Widelands::MapLoader::LoadType::kScenario);
=======
		ml->preload_map(true);
		ml->load_map_for_render(egbase);
>>>>>>> d288d1a9

		std::unique_ptr<Texture> minimap(
		   draw_minimap(egbase, nullptr, Rectf(), MiniMapType::kStaticMap, MiniMapLayer::Terrain));

		// Write minimap
		{
			FileWrite fw;
			save_to_png(minimap.get(), &fw, ColorType::RGBA);
			fw.write(*in_out_filesystem, (map_file + ".png").c_str());
		}

		// Write JSON.
		{
			std::unique_ptr<JSON::Object> json(new JSON::Object());
			json->add_string("name", map->get_name());
			json->add_string("author", map->get_author());
			json->add_string("description", map->get_description());
			json->add_string("hint", map->get_hint());
			json->add_int("width", map->get_width());
			json->add_int("height", map->get_height());
			json->add_int("nr_players", map->get_nrplayers());
			json->add_int("needs_widelands_version_after", map->needs_widelands_version_after());

			const std::string world_name =
			   dynamic_cast<Widelands::WidelandsMapLoader*>(ml.get())->old_world_name();
			json->add_string("world_name", world_name);
			json->add_string("minimap", map_path + ".png");
			json->write_to_file(*in_out_filesystem, (map_file + ".json").c_str());
		}
		egbase.cleanup_objects();
	} catch (std::exception& e) {
		log_err("Exception: %s.\n", e.what());
		cleanup();
		return 1;
	}
	cleanup();
	return 0;
}<|MERGE_RESOLUTION|>--- conflicted
+++ resolved
@@ -62,18 +62,12 @@
 			return 1;
 		}
 
-<<<<<<< HEAD
 		ml->preload_map(true, nullptr);
 		if (!map->required_addons().empty()) {
 			log_err("This map depends on add-ons!\n");
 			return 1;
 		}
-
-		ml->load_map_complete(egbase, Widelands::MapLoader::LoadType::kScenario);
-=======
-		ml->preload_map(true);
 		ml->load_map_for_render(egbase);
->>>>>>> d288d1a9
 
 		std::unique_ptr<Texture> minimap(
 		   draw_minimap(egbase, nullptr, Rectf(), MiniMapType::kStaticMap, MiniMapLayer::Terrain));
