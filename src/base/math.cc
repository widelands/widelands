--- conflicted
+++ resolved
@@ -31,14 +31,6 @@
 	std::regex re("^\\d+([.](\\d{1,2})){0,1}%$");
 	if (std::regex_search(input, match, re)) {
 		// Convert to range
-<<<<<<< HEAD
-		uint64_t result = 100U * std::stoul(match[0]) +
-		                  // Match[1] are the outer () around ([.](\\d{1,2})), but we're interested in
-		                  // (\\d{1,2}) here, which is match[2].
-		                  (match[2].str().empty()     ? 0U :
-		                   match[2].str().size() == 1 ? 10U * std::stoul(match[2]) :
-                                                      std::stoul(match[2]));
-=======
 
 		uint64_t result =
 		   100U * std::stoul(match[0]) +
@@ -47,7 +39,6 @@
 		   (match[2].str().empty() ?
 		       0U :
 		       match[2].str().size() == 1 ? 10U * std::stoul(match[2]) : std::stoul(match[2]));
->>>>>>> 99258816
 
 		if (result > k100PercentAsInt) {
 			throw wexception(
