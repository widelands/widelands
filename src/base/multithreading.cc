/*
 * Copyright (C) 2020 by the Widelands Development Team
 *
 * This program is free software; you can redistribute it and/or
 * modify it under the terms of the GNU General Public License
 * as published by the Free Software Foundation; either version 2
 * of the License, or (at your option) any later version.
 *
 * This program is distributed in the hope that it will be useful,
 * but WITHOUT ANY WARRANTY; without even the implied warranty of
 * MERCHANTABILITY or FITNESS FOR A PARTICULAR PURPOSE.  See the
 * GNU General Public License for more details.
 *
 * You should have received a copy of the GNU General Public License
 * along with this program; if not, write to the Free Software
 * Foundation, Inc., 51 Franklin Street, Fifth Floor, Boston, MA  02110-1301, USA.
 *
 */

#include "base/multithreading.h"

#include <atomic>
#include <map>
#include <memory>

#include <SDL_timer.h>

#include "base/log.h"
#include "base/wexception.h"

static const std::thread::id kNoThread;
static std::thread::id initializer_thread(kNoThread);

void set_initializer_thread() {
	log_info("Setting initializer thread.");

	if (initializer_thread != kNoThread) {
		throw wexception("attempt to set initializer thread again");
	}

	initializer_thread = std::this_thread::get_id();
}

bool is_initializer_thread() {
	return initializer_thread == std::this_thread::get_id();
}

uint32_t NoteThreadSafeFunction::next_id_(0);

void NoteThreadSafeFunction::instantiate(const std::function<void()>& fn,
                                         const bool wait_until_completion,
                                         const bool rethrow_errors) {
	if (initializer_thread == kNoThread) {
		throw wexception("NoteThreadSafeFunction::instantiate: initializer thread was not set yet");
	} else if (is_initializer_thread()) {
		// The initializer thread may run the desired function directly. Publishing
		// it might result in a deadlock if the caller needs to wait for a result.
		fn();
	} else {
		// All other threads must ask it politely to do this for them.
		if (wait_until_completion) {
			bool done = false;

			// Some codepaths want to perform special error handling, so we catch
			// any errors and forward them to the caller in a thread-safe manner.
			// Only if the caller waits for completion of course.
			const std::exception* error = nullptr;

			Notifications::publish(NoteThreadSafeFunction([fn, &done, &error, rethrow_errors]() {
				try {
					fn();
				} catch (const std::exception& e) {
					if (rethrow_errors) {
						error = &e;
					} else {
						done = true;
						throw;
					}
				}
				done = true;
			}));
			while (!done) {
				// Wait until the NoteThreadSafeFunction has been handled.
				// Since `done` was passed by address, it will set to
				// `true` when the function has been executed.
				SDL_Delay(2);
			}

			if (error) {
				throw *error;
			}
		} else {
			Notifications::publish(NoteThreadSafeFunction(fn));
		}
	}
}

/** Wrapper around a STL recursive mutex plus some metadata. */
struct MutexRecord {
	std::recursive_mutex mutex;  ///< The actual mutex.
	std::atomic_uint nr_waiting_threads = {
	   0};  ///< How many threads are currently trying to lock this mutex.
	std::thread::id current_owner =
	   kNoThread;  ///< The thread that has currently locked this mutex (may be #kNoThread).
	size_t ownership_count = 0;  ///< How many times this mutex was locked.
};
static std::map<MutexLock::ID, MutexRecord> g_mutex;

MutexLock::ID MutexLock::last_custom_mutex_ = MutexLock::ID::kI18N;
MutexLock::ID MutexLock::create_custom_mutex() {
	last_custom_mutex_ = static_cast<MutexLock::ID>(static_cast<uint32_t>(last_custom_mutex_) + 1);
#ifdef MUTEX_LOCK_DEBUG
	log_dbg("Create custom mutex #%u.", static_cast<uint32_t>(last_custom_mutex_));
#endif
	return last_custom_mutex_;
}

#ifdef MUTEX_LOCK_DEBUG
static std::string to_string(const MutexLock::ID i) {
	switch (i) {
	case MutexLock::ID::kLogicFrame:
		return "LogicFrame";
	case MutexLock::ID::kObjects:
		return "Objects";
	case MutexLock::ID::kCommands:
		return "Commands";
	case MutexLock::ID::kMessages:
		return "Messages";
	case MutexLock::ID::kIBaseVisualizations:
		return "IBaseVisualizations";
	case MutexLock::ID::kI18N:
		return "i18n";
	}
	return std::string("Custom lock #") + std::to_string(static_cast<unsigned>(i));
}
#endif

constexpr uint32_t kMutexPriorityLockInterval = 2;
constexpr uint32_t kMutexNormalLockInterval = 30;
constexpr uint32_t kMutexLogicFrameLockInterval = 400;

// To protect the global mutex list
std::mutex MutexLock::s_mutex_;
MutexLock::MutexLock(ID i) : MutexLock(i, []() {}) {
}
MutexLock::MutexLock(ID i, const std::function<void()>& run_while_waiting) : id_(i) {
#ifdef MUTEX_LOCK_DEBUG
	const uint32_t time = SDL_GetTicks();
	uint32_t counter = 0;
	log_dbg("Starting to lock mutex %s (run_while_waiting) ...", to_string(id_).c_str());
#endif
<<<<<<< HEAD
	s_mutex_.lock();
=======

	const std::thread::id self = std::this_thread::get_id();
>>>>>>> 018de194
	MutexRecord& record = g_mutex[id_];
	s_mutex_.unlock();

	// When several threads are waiting to grab the same mutex, the first one is advantaged
	// by giving it a lower sleep time between attempts. This keeps overall waiting times low.
	// The Logic Frame mutex's extended sleep time is higher because it's locked much longer.
	const bool has_priority = (record.nr_waiting_threads.load() == 0 || is_initializer_thread());
	const uint32_t sleeptime = has_priority             ? kMutexPriorityLockInterval :
	                           (id_ == ID::kLogicFrame) ? kMutexLogicFrameLockInterval :
                                                         kMutexNormalLockInterval;
	++record.nr_waiting_threads;
	if (!has_priority && record.current_owner != self) {
		SDL_Delay(sleeptime);
	}

	uint32_t last_function_call = 0;
	while (!record.mutex.try_lock()) {
		const uint32_t now = SDL_GetTicks();
		if (now - last_function_call > sleeptime) {
			run_while_waiting();
			last_function_call = SDL_GetTicks();
		} else {
			SDL_Delay(sleeptime - (now - last_function_call));
		}

#ifdef MUTEX_LOCK_DEBUG
		++counter;
#endif
	}

	assert(record.nr_waiting_threads > 0);
	--record.nr_waiting_threads;

	assert(record.current_owner == kNoThread || record.current_owner == self);
	record.current_owner = self;
	record.ownership_count++;

#ifdef MUTEX_LOCK_DEBUG
	log_dbg("Locking mutex %s took %ums (%u function calls)", to_string(id_).c_str(),
	        SDL_GetTicks() - time, counter);
#endif
}
MutexLock::~MutexLock() {

#ifdef MUTEX_LOCK_DEBUG
	log_dbg("Unlocking mutex %s", to_string(id_).c_str());
#endif
<<<<<<< HEAD
	s_mutex_.lock();
	g_mutex.at(id_).mutex.unlock();
	s_mutex_.unlock();
=======

	MutexRecord& record = g_mutex.at(id_);

	assert(record.ownership_count > 0);
	--record.ownership_count;
	assert(record.current_owner == std::this_thread::get_id());
	if (record.ownership_count == 0) {
		record.current_owner = kNoThread;
	}

	record.mutex.unlock();
>>>>>>> 018de194
}<|MERGE_RESOLUTION|>--- conflicted
+++ resolved
@@ -149,12 +149,9 @@
 	uint32_t counter = 0;
 	log_dbg("Starting to lock mutex %s (run_while_waiting) ...", to_string(id_).c_str());
 #endif
-<<<<<<< HEAD
+
+	const std::thread::id self = std::this_thread::get_id();
 	s_mutex_.lock();
-=======
-
-	const std::thread::id self = std::this_thread::get_id();
->>>>>>> 018de194
 	MutexRecord& record = g_mutex[id_];
 	s_mutex_.unlock();
 
@@ -202,12 +199,8 @@
 #ifdef MUTEX_LOCK_DEBUG
 	log_dbg("Unlocking mutex %s", to_string(id_).c_str());
 #endif
-<<<<<<< HEAD
+
 	s_mutex_.lock();
-	g_mutex.at(id_).mutex.unlock();
-	s_mutex_.unlock();
-=======
-
 	MutexRecord& record = g_mutex.at(id_);
 
 	assert(record.ownership_count > 0);
@@ -218,5 +211,5 @@
 	}
 
 	record.mutex.unlock();
->>>>>>> 018de194
+	s_mutex_.unlock();
 }