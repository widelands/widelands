/*
 * Copyright (C) 2006-2020 by the Widelands Development Team
 *
 * This program is free software; you can redistribute it and/or
 * modify it under the terms of the GNU General Public License
 * as published by the Free Software Foundation; either version 2
 * of the License, or (at your option) any later version.
 *
 * This program is distributed in the hope that it will be useful,
 * but WITHOUT ANY WARRANTY; without even the implied warranty of
 * MERCHANTABILITY or FITNESS FOR A PARTICULAR PURPOSE.  See the
 * GNU General Public License for more details.
 *
 * You should have received a copy of the GNU General Public License
 * along with this program; if not, write to the Free Software
 * Foundation, Inc., 51 Franklin Street, Fifth Floor, Boston, MA  02110-1301, USA.
 *
 */

#ifndef WL_BASE_I18N_H
#define WL_BASE_I18N_H

#include <string>
#include <vector>

#include "third_party/gettext/gettext.h"  // For ngettext and pgettext.

// prevent defining snprintf to libintl_snprintf in libintl.h
// libintl.h is included by getext.h
#ifdef snprintf
#undef snprintf
#endif

#include "base/macros.h"
#include "base/multithreading.h"
#include "config.h"

/// A macro to make i18n more readable and aid in tagging strings for translation
#define _(str) i18n::translate(str)

namespace i18n {
char const* translate(char const*) __attribute__((format_arg(1)));
char const* translate(const std::string&);

void grab_textdomain(const std::string&, const char* localedir);
void release_textdomain();

void init_locale();
void set_locale(const std::string&);
const std::string& get_locale();

void set_localedir(const std::string&);
const std::string& get_localedir();

const std::string& get_addon_locale_dir();

void set_homedir(const std::string&);
const std::string& get_homedir();

/// Create an object of this type to grab a textdomain and make sure that it is
/// released when the object goes out of scope. This is exception-safe, unlike
/// calling grab_textdomain and release_textdomain directly.
struct Textdomain {
<<<<<<< HEAD
	explicit Textdomain(const std::string& name) : lock_(MutexLock::ID::kI18N) {
		grab_textdomain(name);
=======
	// For all common purposes
	explicit Textdomain(const std::string& name) {
		grab_textdomain(name, get_localedir().c_str());
>>>>>>> 3b572c1b
	}
	~Textdomain() {
		release_textdomain();
	}

private:
	MutexLock lock_;
};
struct AddOnTextdomain {
	// For strings defined in an add-on
	explicit AddOnTextdomain(const std::string& addon) {
		grab_textdomain(addon, get_addon_locale_dir().c_str());
	}
	~AddOnTextdomain() {
		release_textdomain();
	}
};

enum class ConcatenateWith { AND, OR, AMPERSAND, COMMA };
/**
 * Localize a list of 'items'. The last 2 items are concatenated with "and" or
 * "or" etc, depending on 'concatenate_with'.
 */
std::string localize_list(const std::vector<std::string>& items, ConcatenateWith concatenate_with);

/**
 * Joins 2 sentences together. Use this rather than manually concatenating
 * a blank space, because some languages don't use blank spaces.
 */
std::string join_sentences(const std::string& sentence1, const std::string& sentence2);

}  // namespace i18n

#endif  // end of include guard: WL_BASE_I18N_H<|MERGE_RESOLUTION|>--- conflicted
+++ resolved
@@ -61,14 +61,9 @@
 /// released when the object goes out of scope. This is exception-safe, unlike
 /// calling grab_textdomain and release_textdomain directly.
 struct Textdomain {
-<<<<<<< HEAD
+	// For all common purposes
 	explicit Textdomain(const std::string& name) : lock_(MutexLock::ID::kI18N) {
-		grab_textdomain(name);
-=======
-	// For all common purposes
-	explicit Textdomain(const std::string& name) {
 		grab_textdomain(name, get_localedir().c_str());
->>>>>>> 3b572c1b
 	}
 	~Textdomain() {
 		release_textdomain();
@@ -79,12 +74,15 @@
 };
 struct AddOnTextdomain {
 	// For strings defined in an add-on
-	explicit AddOnTextdomain(const std::string& addon) {
+	explicit AddOnTextdomain(const std::string& addon) : lock_(MutexLock::ID::kI18N) {
 		grab_textdomain(addon, get_addon_locale_dir().c_str());
 	}
 	~AddOnTextdomain() {
 		release_textdomain();
 	}
+
+private:
+	MutexLock lock_;
 };
 
 enum class ConcatenateWith { AND, OR, AMPERSAND, COMMA };
