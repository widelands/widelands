/*
 * Copyright (C) 2006-2021 by the Widelands Development Team
 *
 * This program is free software; you can redistribute it and/or
 * modify it under the terms of the GNU General Public License
 * as published by the Free Software Foundation; either version 2
 * of the License, or (at your option) any later version.
 *
 * This program is distributed in the hope that it will be useful,
 * but WITHOUT ANY WARRANTY; without even the implied warranty of
 * MERCHANTABILITY or FITNESS FOR A PARTICULAR PURPOSE.  See the
 * GNU General Public License for more details.
 *
 * You should have received a copy of the GNU General Public License
 * along with this program; if not, write to the Free Software
 * Foundation, Inc., 51 Franklin Street, Fifth Floor, Boston, MA  02110-1301, USA.
 *
 */

#ifndef WL_BASE_I18N_H
#define WL_BASE_I18N_H

#include <string>
#include <vector>

#include "third_party/gettext/gettext.h"  // For ngettext and pgettext.

// prevent defining snprintf to libintl_snprintf in libintl.h
// libintl.h is included by getext.h
#ifdef snprintf
#undef snprintf
#endif

#include "base/macros.h"
#include "base/multithreading.h"
#include "config.h"

/// A macro to make i18n more readable and aid in tagging strings for translation
#define _(str) i18n::translate(str)

namespace i18n {
char const* translate(char const*) __attribute__((format_arg(1)));
char const* translate(const std::string&);

void grab_textdomain(const std::string&, const char* localedir);
void release_textdomain();

void init_locale();
void set_locale(const std::string&);
const std::string& get_locale();

void set_localedir(const std::string&);
const std::string& get_localedir();

const std::string& get_addon_locale_dir();

void set_homedir(const std::string&);
const std::string& get_homedir();

/// Create an object of this type to grab a textdomain and make sure that it is
/// released when the object goes out of scope. This is exception-safe, unlike
/// calling grab_textdomain and release_textdomain directly.
struct GenericTextdomain {
	virtual ~GenericTextdomain() = default;
};
struct Textdomain : GenericTextdomain {
	// For all common purposes
	explicit Textdomain(const std::string& name) : lock_(MutexLock::ID::kI18N) {
		grab_textdomain(name, get_localedir().c_str());
	}
	~Textdomain() override {
		release_textdomain();
	}

private:
	MutexLock lock_;
};
struct AddOnTextdomain : GenericTextdomain {
	// For strings defined in an add-on
<<<<<<< HEAD
	explicit AddOnTextdomain(const std::string& addon) : lock_(MutexLock::ID::kI18N) {
		grab_textdomain(addon, get_addon_locale_dir().c_str());
	}
=======
	explicit AddOnTextdomain(std::string addon, int i18n_version);
>>>>>>> 99258816
	~AddOnTextdomain() override {
		release_textdomain();
	}

private:
	MutexLock lock_;
};

enum class ConcatenateWith { AND, OR, AMPERSAND, COMMA };
/**
 * Localize a list of 'items'. The last 2 items are concatenated with "and" or
 * "or" etc, depending on 'concatenate_with'.
 */
std::string localize_list(const std::vector<std::string>& items, ConcatenateWith concatenate_with);

/**
 * Joins 2 sentences together. Use this rather than manually concatenating
 * a blank space, because some languages don't use blank spaces.
 */
std::string join_sentences(const std::string& sentence1, const std::string& sentence2);

}  // namespace i18n

#endif  // end of include guard: WL_BASE_I18N_H<|MERGE_RESOLUTION|>--- conflicted
+++ resolved
@@ -61,35 +61,22 @@
 /// released when the object goes out of scope. This is exception-safe, unlike
 /// calling grab_textdomain and release_textdomain directly.
 struct GenericTextdomain {
-	virtual ~GenericTextdomain() = default;
-};
-struct Textdomain : GenericTextdomain {
-	// For all common purposes
-	explicit Textdomain(const std::string& name) : lock_(MutexLock::ID::kI18N) {
-		grab_textdomain(name, get_localedir().c_str());
-	}
-	~Textdomain() override {
-		release_textdomain();
-	}
+public:
+	virtual ~GenericTextdomain();
+
+protected:
+	explicit GenericTextdomain();
 
 private:
 	MutexLock lock_;
 };
+struct Textdomain : GenericTextdomain {
+	// For all common purposes
+	explicit Textdomain(const std::string& name);
+};
 struct AddOnTextdomain : GenericTextdomain {
 	// For strings defined in an add-on
-<<<<<<< HEAD
-	explicit AddOnTextdomain(const std::string& addon) : lock_(MutexLock::ID::kI18N) {
-		grab_textdomain(addon, get_addon_locale_dir().c_str());
-	}
-=======
 	explicit AddOnTextdomain(std::string addon, int i18n_version);
->>>>>>> 99258816
-	~AddOnTextdomain() override {
-		release_textdomain();
-	}
-
-private:
-	MutexLock lock_;
 };
 
 enum class ConcatenateWith { AND, OR, AMPERSAND, COMMA };
