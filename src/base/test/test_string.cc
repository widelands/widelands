--- conflicted
+++ resolved
@@ -115,43 +115,39 @@
 	check_equal(str, "foo/wordr/wordz");
 }
 
-<<<<<<< HEAD
-BOOST_AUTO_TEST_CASE(string_formatting) {
-	BOOST_CHECK_EQUAL("Hello World", bformat("%s", "Hello World"));
-	BOOST_CHECK_EQUAL("Hello World", bformat("%s %s", "Hello", "World"));
-	BOOST_CHECK_EQUAL("Hello World", bformat("%1$s %2%", "Hello", "World"));
-	BOOST_CHECK_EQUAL("Hello World", bformat("%2% %1%", "World", "Hello"));
-	BOOST_CHECK_EQUAL("   Hello World", bformat("%1$14s", "Hello World"));
-	BOOST_CHECK_EQUAL("Hello World   ", bformat("%-14s", "Hello World"));
-	BOOST_CHECK_EQUAL("         Hello", bformat("%14.5s", "Hello World"));
-	BOOST_CHECK_EQUAL("Hello         ", bformat("%1$-14.5s", "Hello World"));
+TESTCASE(string_formatting) {
+	check_equal("Hello World", bformat("%s", "Hello World"));
+	check_equal("Hello World", bformat("%s %s", "Hello", "World"));
+	check_equal("Hello World", bformat("%1$s %2%", "Hello", "World"));
+	check_equal("Hello World", bformat("%2% %1%", "World", "Hello"));
+	check_equal("   Hello World", bformat("%1$14s", "Hello World"));
+	check_equal("Hello World   ", bformat("%-14s", "Hello World"));
+	check_equal("         Hello", bformat("%14.5s", "Hello World"));
+	check_equal("Hello         ", bformat("%1$-14.5s", "Hello World"));
 
-	BOOST_CHECK_EQUAL("A123X", bformat("A%dX", 123));
-	BOOST_CHECK_EQUAL("AABCDEFX", bformat("A%XX", 0xABCDEF));
-	BOOST_CHECK_EQUAL("A-1X", bformat("A%dX", -1));
-	BOOST_CHECK_EQUAL("A     123X", bformat("A%8dX", 123));
-	BOOST_CHECK_EQUAL("A00000123X", bformat("A%08dX", 123));
-	BOOST_CHECK_EQUAL("A0123X", bformat("A%d%u%d%uX", 0, 1, 2, 3));
+	check_equal("A123X", bformat("A%dX", 123));
+	check_equal("AABCDEFX", bformat("A%XX", 0xABCDEF));
+	check_equal("A-1X", bformat("A%dX", -1));
+	check_equal("A     123X", bformat("A%8dX", 123));
+	check_equal("A00000123X", bformat("A%08dX", 123));
+	check_equal("A0123X", bformat("A%d%u%d%uX", 0, 1, 2, 3));
 
-	BOOST_CHECK_EQUAL("Aw77X", bformat("A%2$c%1$iX", 77, 'w'));
-	BOOST_CHECK_EQUAL("AfalsetrueX", bformat("A%b%bX", 0, 1));
+	check_equal("Aw77X", bformat("A%2$c%1$iX", 77, 'w'));
+	check_equal("AfalsetrueX", bformat("A%b%bX", 0, 1));
 
-	BOOST_CHECK_EQUAL("AnullptrX", bformat("A%PX", nullptr));
-	BOOST_CHECK_EQUAL("A123abcX", bformat("A%pX", reinterpret_cast<int*>(0x123abc)));
+	check_equal("AnullptrX", bformat("A%PX", nullptr));
+	check_equal("A123abcX", bformat("A%pX", reinterpret_cast<int*>(0x123abc)));
 
-	BOOST_CHECK_EQUAL("A123.456X", bformat("A%.3fX", 123.456));
-	BOOST_CHECK_EQUAL("A-0.45600000X", bformat("A%2.8fX", -0.456));
-	BOOST_CHECK_EQUAL("A      12.3X", bformat("A%10.1fX", 12.34567));
+	check_equal("A123.456X", bformat("A%.3fX", 123.456));
+	check_equal("A-0.45600000X", bformat("A%2.8fX", -0.456));
+	check_equal("A      12.3X", bformat("A%10.1fX", 12.34567));
 
 	format_impl::ArgsPair p1, p2;
 	p1.first = p2.first = format_impl::AbstractNode::ArgType::kString;
 	p1.second.string_val = "World";
 	p2.second.string_val = "Hello";
-	BOOST_CHECK_EQUAL("Hello World", bformat("%2% %1%", format_impl::ArgsVector{p1, p2}));
-	BOOST_CHECK_EQUAL("World Hello", bformat("%2% %1%", format_impl::ArgsVector{p2, p1}));
+	check_equal("Hello World", bformat("%2% %1%", format_impl::ArgsVector{p1, p2}));
+	check_equal("World Hello", bformat("%2% %1%", format_impl::ArgsVector{p2, p1}));
 }
 
-BOOST_AUTO_TEST_SUITE_END()
-=======
-TESTSUITE_END()
->>>>>>> 7d2f8be2
+TESTSUITE_END()