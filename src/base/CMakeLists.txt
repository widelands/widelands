add_subdirectory(test)

wl_library(base
  SRCS
    format_impl.h
    i18n.h
    i18n.cc
    multithreading.h
    multithreading.cc
    log.cc
    log.h
    string.h
    string.cc
  SRCS
  USES_INTL
  USES_SDL2
  DEPENDS
    base_exceptions
    base_macros
    base_times
    build_info
    io_filesystem
    logic_filesystem_constants
    notifications
    third_party_gettext
)

wl_library(base_macros
  SRCS
    macros.h
    macros.cc
)

wl_library(base_exceptions
  SRCS
    exceptions.cc
    warning.h
    wexception.h
  DEPENDS
    base_macros
)

<<<<<<< HEAD
=======
wl_library(base_i18n
  SRCS
    i18n.h
    i18n.cc
  USES_INTL
  DEPENDS
    base_log
    base_macros
    base_multithreading
    base_string
    io_filesystem
    logic_filesystem_constants
    third_party_gettext
)

wl_library(base_multithreading
  SRCS
    multithreading.h
    multithreading.cc
  USES_ATOMIC
  DEPENDS
    base_exceptions
    base_log
    notifications
  USES_SDL2
)

>>>>>>> 17705ed8
wl_library(base_utf8
  SRCS
    utf8.h
    utf8.cc
)

wl_library(base_geometry
  SRCS
    rect.h
    vector.h
    vector.cc
)

wl_library(base_md5
  SRCS
    md5.cc
    md5.h
  DEPENDS
    base_macros
)

wl_library(base_random
  SRCS
    random.h
    random.cc
  DEPENDS
    io_stream
    base_exceptions
)


wl_library(base_scoped_timer
  SRCS
    scoped_timer.h
    scoped_timer.cc
  USES_SDL2
  DEPENDS
    base
    base_macros
)


wl_library(base_time_string
  SRCS
    time_string.h
    time_string.cc
  DEPENDS
    base
)


wl_library(base_times
  SRCS
    times.h
    times.cc
  USES_ATOMIC
  DEPENDS
    base_exceptions
    io_fileread
)


wl_library(base_math
  SRCS
    math.h
    math.cc
  DEPENDS
    base_exceptions
)<|MERGE_RESOLUTION|>--- conflicted
+++ resolved
@@ -11,7 +11,7 @@
     log.h
     string.h
     string.cc
-  SRCS
+  USES_ATOMIC
   USES_INTL
   USES_SDL2
   DEPENDS
@@ -40,36 +40,6 @@
     base_macros
 )
 
-<<<<<<< HEAD
-=======
-wl_library(base_i18n
-  SRCS
-    i18n.h
-    i18n.cc
-  USES_INTL
-  DEPENDS
-    base_log
-    base_macros
-    base_multithreading
-    base_string
-    io_filesystem
-    logic_filesystem_constants
-    third_party_gettext
-)
-
-wl_library(base_multithreading
-  SRCS
-    multithreading.h
-    multithreading.cc
-  USES_ATOMIC
-  DEPENDS
-    base_exceptions
-    base_log
-    notifications
-  USES_SDL2
-)
-
->>>>>>> 17705ed8
 wl_library(base_utf8
   SRCS
     utf8.h
