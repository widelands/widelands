--- conflicted
+++ resolved
@@ -32,12 +32,9 @@
   DEPENDS
     base_log
     base_macros
-<<<<<<< HEAD
     base_multithreading
-=======
     io_filesystem
     logic_filesystem_constants
->>>>>>> 3b572c1b
     third_party_gettext
 )
 
