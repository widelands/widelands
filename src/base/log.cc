/*
 * Copyright (C) 2002-2021 by the Widelands Development Team
 *
 * This program is free software; you can redistribute it and/or
 * modify it under the terms of the GNU General Public License
 * as published by the Free Software Foundation; either version 2
 * of the License, or (at your option) any later version.
 *
 * This program is distributed in the hope that it will be useful,
 * but WITHOUT ANY WARRANTY; without even the implied warranty of
 * MERCHANTABILITY or FITNESS FOR A PARTICULAR PURPOSE.  See the
 * GNU General Public License for more details.
 *
 * You should have received a copy of the GNU General Public License
 * along with this program; if not, write to the Free Software
 * Foundation, Inc., 51 Franklin Street, Fifth Floor, Boston, MA  02110-1301, USA.
 *
 */

#include "base/log.h"

#include <cassert>
#include <cstdarg>
#ifdef _WIN32
#include <cstdio>
#include <fstream>
#endif
#include <iostream>
#include <memory>
#include <vector>

#include <SDL_log.h>
#include <SDL_timer.h>
#ifdef _WIN32
#include <windows.h>

<<<<<<< HEAD
#include "base/multithreading.h"
#include "base/string.h"
#ifdef _WIN32
=======
>>>>>>> 35a68cb2
#include "build_info.h"
#endif

namespace {

// Forward declaration to work around cyclic dependency.
void sdl_logging_func(void* userdata, int, SDL_LogPriority, const char* message);

#ifdef _WIN32
std::string get_output_directory() {
// This took inspiration from SDL 1.2 logger code.
#ifdef _WIN32_WCE
	wchar_t path[MAX_PATH];
#else
	char path[MAX_PATH];
#endif
	auto pathlen = GetModuleFileName(NULL, path, MAX_PATH);
	while (pathlen > 0 && path[pathlen] != '\\') {
		--pathlen;
	}
	path[pathlen] = '\0';
	return path;
}

// This Logger emulates the SDL1.2 behavior of writing a stdout.txt and stderr.txt.
class WindowsLogger {
public:
	WindowsLogger(const std::string& dir)
	   : stdout_filename_(dir + "\\stdout.txt"), stderr_filename_(dir + "\\stderr.txt") {
		stdout_.open(stdout_filename_);
		stderr_.open(stderr_filename_);
		if (!stdout_.good() || !stderr_.good()) {
			throw wexception(
			   "Unable to initialize stdout logging destination: %s", stdout_filename_.c_str());
		}
		SDL_LogSetOutputFunction(sdl_logging_func, this);
		std::cout << "Log output will be written to: " << stdout_filename_ << std::endl;

		// Configure redirection
		std::cout.rdbuf(stdout_.rdbuf());
		std::cerr.rdbuf(stderr_.rdbuf());
		// Repeat version info so that we'll have it available in the log file too
		std::cout << "This is Widelands Version " << build_id() << " (" << build_type() << ")"
		          << std::endl;
		stdout_.flush();
	}

	void log_cstring(const char* buffer) {
		stdout_ << buffer;
		stdout_.flush();
	}

private:
	const std::string stdout_filename_, stderr_filename_;
	std::ofstream stdout_, stderr_;

	DISALLOW_COPY_AND_ASSIGN(WindowsLogger);
};

void sdl_logging_func(void* userdata,
                      int /* category */,
                      SDL_LogPriority /* priority */,
                      const char* message) {
	static_cast<WindowsLogger*>(userdata)->log_cstring(message);
}
#else  // _WIN32

class Logger {
public:
	Logger() {
		SDL_LogSetOutputFunction(sdl_logging_func, this);
	}

	void log_cstring(const char* buffer) {
		std::cout << buffer;
		std::cout.flush();
	}

private:
	DISALLOW_COPY_AND_ASSIGN(Logger);
};

void sdl_logging_func(void* userdata,
                      int /* category */,
                      SDL_LogPriority /* priority */,
                      const char* message) {
	static_cast<Logger*>(userdata)->log_cstring(message);
}
#endif

}  // namespace

// Default to stdout for logging.
bool g_verbose = false;

#ifdef _WIN32
// Start with nullptr so that we won't initialize an empty file in the program's directory
std::unique_ptr<WindowsLogger> logger(nullptr);

// Set the logging dir to the given homedir
bool set_logging_dir(const std::string& homedir) {
	try {
		logger.reset(new WindowsLogger(homedir));
	} catch (const std::exception& e) {
		std::cout << e.what() << std::endl;
		return false;
	}
	return true;
}

// Set the logging dir to the program's dir. For running test cases where we don't have a homedir.
void set_logging_dir() {
	logger.reset(new WindowsLogger(get_output_directory()));
}

#else
std::unique_ptr<Logger> logger(new Logger());
#endif

static const char* to_string(const LogType& type) {
	switch (type) {
	case LogType::kInfo:
		return "INFO";
	case LogType::kDebug:
		return "DEBUG";
	case LogType::kWarning:
		return "WARNING";
	case LogType::kError:
		return "ERROR";
	}
	NEVER_HERE();
}

void do_log(const LogType type, const Time& gametime, const char* const fmt, ...) {
	MutexLock m(MutexLock::ID::kLog);
	assert(logger != nullptr);

	// message type and timestamp
	char buffer_prefix[32];
	{
		uint32_t t = gametime.is_valid() ? gametime.get() : SDL_GetTicks();
		const uint32_t hours = t / (1000 * 60 * 60);
		t -= hours * 1000 * 60 * 60;
		const uint32_t minutes = t / (1000 * 60);
		t -= minutes * 1000 * 60;
		const uint32_t seconds = t / 1000;
		t -= seconds * 1000;
		snprintf(buffer_prefix, sizeof(buffer_prefix), "[%02u:%02u:%02u.%03u %s] %s: ", hours,
		         minutes, seconds, t, gametime.is_invalid() ? "real" : "game", to_string(type));
	}

	// actual log output
	char buffer[2048];
	va_list va;
	va_start(va, fmt);
	vsnprintf(buffer, sizeof(buffer), fmt, va);
	va_end(va);

	std::vector<std::string> vec;
	split(vec, buffer, {'\n'});
	for (std::string& str : vec) {
		if (str.find_first_not_of(' ') == std::string::npos) {
			continue;
		}
		logger->log_cstring(buffer_prefix);
		str.push_back('\n');
		logger->log_cstring(str.c_str());
	}
}<|MERGE_RESOLUTION|>--- conflicted
+++ resolved
@@ -33,13 +33,11 @@
 #include <SDL_timer.h>
 #ifdef _WIN32
 #include <windows.h>
-
-<<<<<<< HEAD
+#endif
+
 #include "base/multithreading.h"
 #include "base/string.h"
 #ifdef _WIN32
-=======
->>>>>>> 35a68cb2
 #include "build_info.h"
 #endif
 
