/*
 * Copyright (C) 2002-2020 by the Widelands Development Team
 *
 * This program is free software; you can redistribute it and/or
 * modify it under the terms of the GNU General Public License
 * as published by the Free Software Foundation; either version 2
 * of the License, or (at your option) any later version.
 *
 * This program is distributed in the hope that it will be useful,
 * but WITHOUT ANY WARRANTY; without even the implied warranty of
 * MERCHANTABILITY or FITNESS FOR A PARTICULAR PURPOSE.  See the
 * GNU General Public License for more details.
 *
 * You should have received a copy of the GNU General Public License
 * along with this program; if not, write to the Free Software
 * Foundation, Inc., 51 Franklin Street, Fifth Floor, Boston, MA  02110-1301, USA.
 *
 */

#include "base/log.h"

#include <cassert>
#include <cstdarg>
#ifdef _WIN32
#include <fstream>
#endif
#include <iostream>
#include <memory>
#include <vector>

#include <SDL_log.h>
#include <SDL_timer.h>
#ifdef _WIN32
#include <windows.h>
#endif

#ifdef _WIN32
#include "build_info.h"
#endif

namespace {

// Forward declaration to work around cyclic dependency.
void sdl_logging_func(void* userdata, int, SDL_LogPriority, const char* message);

#ifdef _WIN32
std::string get_output_directory() {
// This took inspiration from SDL 1.2 logger code.
#ifdef _WIN32_WCE
	wchar_t path[MAX_PATH];
#else
	char path[MAX_PATH];
#endif
	auto pathlen = GetModuleFileName(NULL, path, MAX_PATH);
	while (pathlen > 0 && path[pathlen] != '\\') {
		--pathlen;
	}
	path[pathlen] = '\0';
	return path;
}

// This Logger emulates the SDL1.2 behavior of writing a stdout.txt.
class WindowsLogger {
public:
	WindowsLogger(const std::string& dir) : stdout_filename_(dir + "\\stdout.txt") {
		stdout_.open(stdout_filename_);
		if (!stdout_.good()) {
			throw wexception(
			   "Unable to initialize stdout logging destination: %s", stdout_filename_.c_str());
		}
		SDL_LogSetOutputFunction(sdl_logging_func, this);
		std::cout << "Log output will be written to: " << stdout_filename_ << std::endl;

		// Repeat version info so that we'll have it available in the log file too
		stdout_ << "This is Widelands Version " << build_id() << " (" << build_type() << ")"
		        << std::endl;
		stdout_.flush();
	}

	void log_cstring(const char* buffer) {
		stdout_ << buffer;
		stdout_.flush();
	}

private:
	const std::string stdout_filename_;
	std::ofstream stdout_;

	DISALLOW_COPY_AND_ASSIGN(WindowsLogger);
};

void sdl_logging_func(void* userdata,
                      int /* category */,
                      SDL_LogPriority /* priority */,
                      const char* message) {
	static_cast<WindowsLogger*>(userdata)->log_cstring(message);
}
#else  // _WIN32

class Logger {
public:
	Logger() {
		SDL_LogSetOutputFunction(sdl_logging_func, this);
	}

	void log_cstring(const char* buffer) {
		std::cout << buffer;
		std::cout.flush();
	}

private:
	DISALLOW_COPY_AND_ASSIGN(Logger);
};

void sdl_logging_func(void* userdata,
                      int /* category */,
                      SDL_LogPriority /* priority */,
                      const char* message) {
	static_cast<Logger*>(userdata)->log_cstring(message);
}
#endif

std::vector<std::string> split(const std::string& s) {
	std::vector<std::string> result;
	for (std::string::size_type pos = 0, endpos;
	     (pos = s.find_first_not_of('\n', pos)) != std::string::npos; pos = endpos) {
		endpos = s.find('\n', pos);
		result.push_back(s.substr(pos, endpos - pos));
	}
	return result;
}

}  // namespace

// Default to stdout for logging.
bool g_verbose = false;

#ifdef _WIN32
// Start with nullptr so that we won't initialize an empty file in the program's directory
std::unique_ptr<WindowsLogger> logger(nullptr);

// Set the logging dir to the given homedir
bool set_logging_dir(const std::string& homedir) {
	try {
		logger.reset(new WindowsLogger(homedir));
	} catch (const std::exception& e) {
		std::cout << e.what() << std::endl;
		return false;
	}
	return true;
}

// Set the logging dir to the program's dir. For running test cases where we don't have a homedir.
void set_logging_dir() {
	logger.reset(new WindowsLogger(get_output_directory()));
}

#else
std::unique_ptr<Logger> logger(new Logger());
#endif

static const char* to_string(const LogType& type) {
	switch (type) {
	case LogType::kInfo:
		return "INFO";
	case LogType::kDebug:
		return "DEBUG";
	case LogType::kWarning:
		return "WARNING";
	case LogType::kError:
		return "ERROR";
	}
<<<<<<< HEAD
}

static std::vector<std::string> split(const std::string& s) {
	std::vector<std::string> result;
	for (std::string::size_type pos = 0, endpos;
	     (pos = s.find_first_not_of('\n', pos)) != std::string::npos; pos = endpos) {
		endpos = s.find('\n', pos);
		result.push_back(s.substr(pos, endpos - pos));
	}
	return result;
=======
	NEVER_HERE();
>>>>>>> 6da52e27
}

void do_log(const LogType type, const Time& gametime, const char* const fmt, ...) {
	assert(logger != nullptr);

	// message type and timestamp
	char buffer_prefix[32];
	{
		uint32_t t = gametime.is_valid() ? gametime.get() : SDL_GetTicks();
		const uint32_t hours = t / (1000 * 60 * 60);
		t -= hours * 1000 * 60 * 60;
		const uint32_t minutes = t / (1000 * 60);
		t -= minutes * 1000 * 60;
		const uint32_t seconds = t / 1000;
		t -= seconds * 1000;
		snprintf(buffer_prefix, sizeof(buffer_prefix), "[%02u:%02u:%02u.%03u %s] %s: ", hours,
		         minutes, seconds, t, gametime.is_invalid() ? "real" : "game", to_string(type));
	}

	// actual log output
	char buffer[2048];
	va_list va;
	va_start(va, fmt);
	vsnprintf(buffer, sizeof(buffer), fmt, va);
	va_end(va);

	// split by '\n'
	for (std::string str : split(buffer)) {
		if (str.find_first_not_of(' ') == std::string::npos) {
			continue;
		}
		logger->log_cstring(buffer_prefix);
		str.push_back('\n');
		logger->log_cstring(str.c_str());
	}
}<|MERGE_RESOLUTION|>--- conflicted
+++ resolved
@@ -170,20 +170,7 @@
 	case LogType::kError:
 		return "ERROR";
 	}
-<<<<<<< HEAD
-}
-
-static std::vector<std::string> split(const std::string& s) {
-	std::vector<std::string> result;
-	for (std::string::size_type pos = 0, endpos;
-	     (pos = s.find_first_not_of('\n', pos)) != std::string::npos; pos = endpos) {
-		endpos = s.find('\n', pos);
-		result.push_back(s.substr(pos, endpos - pos));
-	}
-	return result;
-=======
 	NEVER_HERE();
->>>>>>> 6da52e27
 }
 
 void do_log(const LogType type, const Time& gametime, const char* const fmt, ...) {
