/*
 * Copyright (C) 2002-2019 by the Widelands Development Team
 *
 * This program is free software; you can redistribute it and/or
 * modify it under the terms of the GNU General Public License
 * as published by the Free Software Foundation; either version 2
 * of the License, or (at your option) any later version.
 *
 * This program is distributed in the hope that it will be useful,
 * but WITHOUT ANY WARRANTY; without even the implied warranty of
 * MERCHANTABILITY or FITNESS FOR A PARTICULAR PURPOSE.  See the
 * GNU General Public License for more details.
 *
 * You should have received a copy of the GNU General Public License
 * along with this program; if not, write to the Free Software
 * Foundation, Inc., 51 Franklin Street, Fifth Floor, Boston, MA  02110-1301, USA.
 *
 */

#ifndef WL_EDITOR_EDITORINTERACTIVE_H
#define WL_EDITOR_EDITORINTERACTIVE_H

#include <memory>

#include "editor/tools/history.h"
#include "editor/tools/increase_height_tool.h"
#include "editor/tools/increase_resources_tool.h"
#include "editor/tools/info_tool.h"
#include "editor/tools/noise_height_tool.h"
#include "editor/tools/place_critter_tool.h"
#include "editor/tools/place_immovable_tool.h"
#include "editor/tools/resize_tool.h"
#include "editor/tools/set_origin_tool.h"
#include "editor/tools/set_port_space_tool.h"
#include "editor/tools/set_starting_pos_tool.h"
#include "editor/tools/set_terrain_tool.h"
#include "logic/map.h"
#include "notifications/notifications.h"
#include "ui_basic/button.h"
#include "ui_basic/dropdown.h"
#include "ui_basic/unique_window.h"
#include "wui/interactive_base.h"

class EditorTool;

/**
 * This is the EditorInteractive. It is like the InteractivePlayer class,
 * but for the Editor instead of the game
 */
class EditorInteractive : public InteractiveBase {
public:
	struct Tools {
		Tools(const Widelands::Map& map)
		   : current_pointer(&info),
		     use_tool(EditorTool::First),
		     increase_height(decrease_height, set_height),
		     noise_height(set_height),
		     place_immovable(delete_immovable),
		     place_critter(delete_critter),
		     increase_resources(decrease_resources, set_resources),
		     set_port_space(unset_port_space),
		     set_origin(),
		     resize(map.get_width(), map.get_height()) {
		}
		EditorTool& current() const {
			return *current_pointer;
		}
		using ToolVector = std::vector<EditorTool*>;
		EditorTool* current_pointer;
		EditorTool::ToolIndex use_tool;
		EditorInfoTool info;
		EditorSetHeightTool set_height;
		EditorDecreaseHeightTool decrease_height;
		EditorIncreaseHeightTool increase_height;
		EditorNoiseHeightTool noise_height;
		EditorSetTerrainTool set_terrain;
		EditorDeleteImmovableTool delete_immovable;
		EditorPlaceImmovableTool place_immovable;
		EditorSetStartingPosTool set_starting_pos;
		EditorDeleteCritterTool delete_critter;
		EditorPlaceCritterTool place_critter;
		EditorDecreaseResourcesTool decrease_resources;
		EditorSetResourcesTool set_resources;
		EditorIncreaseResourcesTool increase_resources;
		EditorSetPortSpaceTool set_port_space;
		EditorUnsetPortSpaceTool unset_port_space;
		EditorSetOriginTool set_origin;
		EditorResizeTool resize;
	};
	explicit EditorInteractive(Widelands::EditorGameBase&);

	// Runs the Editor via the commandline --editor flag. Will load 'filename' as a
	// map and run 'script_to_run' directly after all initialization is done.
	static void run_editor(const std::string& filename, const std::string& script_to_run);

	void load(const std::string& filename);
	void cleanup_for_load() override;

	// leaf functions from base class
	void start() override;
	void think() override;

	void map_clicked(const Widelands::NodeAndTriangle<>& node_and_triangle, bool draw);
	void set_sel_pos(Widelands::NodeAndTriangle<>) override;
	void set_sel_radius_and_update_menu(uint32_t);
	void stop_painting();

	//  Handle UI elements.
	bool handle_key(bool down, SDL_Keysym) override;
	bool handle_mousepress(uint8_t btn, int32_t x, int32_t y) override;
	bool handle_mouserelease(uint8_t btn, int32_t x, int32_t y) override;
	void draw(RenderTarget&) override;

	void select_tool(EditorTool&, EditorTool::ToolIndex);

	Widelands::Player* get_player() const override {
		return nullptr;
	}

	// action functions
	void exit();

	void set_need_save(bool const t) {
		need_save_ = t;
	}

	// Signalizes that the egbase().map has changed. This can happen when a new
	// map is created or loaded, in which case all windows should be closed and
	// all tools should be reset. Otherwise, something else happened that
	// requires the UI to be completely recalculated, for example the origin of
	// the map has changed.
	enum class MapWas {
		kGloballyMutated,
		kReplaced,
	};
	void map_changed(const MapWas& action);

	// Access to the tools.
	Tools* tools();

private:
	// For referencing the items in mainmenu_
	enum class MainMenuEntry {
		kNewMap,
		kNewRandomMap,
		kLoadMap,
		kSaveMap,
		kMapOptions,
		kExitEditor,
	};

	// For referencing the items in toolmenu_
	enum class ToolMenuEntry {
		kChangeHeight,
		kRandomHeight,
		kTerrain,
		kImmovables,
		kAnimals,
		kResources,
		kPortSpace,
		kPlayers,
		kMapOrigin,
		kMapSize,
		kFieldInfo
	};

<<<<<<< HEAD
	// For referencing the items in showhidemenu_
	enum class ShowHideEntry {
		kBuildingSpaces,
		kAnimals,
		kImmovables,
		kResources
	};
=======
	bool player_hears_field(const Widelands::Coords& coords) const override;
	void on_buildhelp_changed(const bool value) override;
>>>>>>> c9cc2785

	// Adds the mainmenu_ to the toolbar
	void add_main_menu();
	// Takes the appropriate action when an item in the mainmenu_ is selected
	void main_menu_selected(MainMenuEntry entry);
	// Adds the toolmenu_ to the toolbar
	void add_tool_menu();
	// Takes the appropriate action when an item in the toolmenu_ is selected
	void tool_menu_selected(ToolMenuEntry entry);

	// Adds the showhidemenu_ to the toolbar
	void add_showhide_menu();
	void rebuild_showhide_menu() override;
	// Takes the appropriate action when an item in the showhidemenu_ is selected
	void showhide_menu_selected(ShowHideEntry entry);

	// Show / hide the resources overlays in the mapview
	void toggle_resources();
	// Show / hide the immovables in the mapview
	void toggle_immovables();
	// Show / hide the bobs in the mapview
	void toggle_bobs();
	void toggle_grid();

	//  state variables
	bool need_save_;
	uint32_t realtime_;
	bool is_painting_;

<<<<<<< HEAD
	// All unique menu windows
	struct EditorMenuWindows {
		UI::UniqueWindow::Registry newmap;
		UI::UniqueWindow::Registry newrandommap;
		UI::UniqueWindow::Registry savemap;
		UI::UniqueWindow::Registry loadmap;
		UI::UniqueWindow::Registry mapoptions;

		UI::UniqueWindow::Registry toolsize;

		UI::UniqueWindow::Registry help;
	} menu_windows_;

	// All unique tool windows for those tools that have them
	struct EditorToolWindows {
		UI::UniqueWindow::Registry height;
		UI::UniqueWindow::Registry noiseheight;
		UI::UniqueWindow::Registry terrain;
		UI::UniqueWindow::Registry immovables;
		UI::UniqueWindow::Registry critters;
		UI::UniqueWindow::Registry resources;
		UI::UniqueWindow::Registry players;
		UI::UniqueWindow::Registry resizemap;
	} tool_windows_;

	// Main menu on the toolbar
	UI::Dropdown<MainMenuEntry> mainmenu_;
	// Tools menu on the toolbar
	UI::Dropdown<ToolMenuEntry> toolmenu_;
	// Show / Hide menu on the toolbar
	UI::Dropdown<ShowHideEntry> showhidemenu_;

=======
	UI::UniqueWindow::Registry toolmenu_;

	UI::UniqueWindow::Registry toolsizemenu_;
	UI::UniqueWindow::Registry playermenu_;
	UI::UniqueWindow::Registry mainmenu_;
	UI::UniqueWindow::Registry heightmenu_;
	UI::UniqueWindow::Registry noise_heightmenu_;
	UI::UniqueWindow::Registry terrainmenu_;
	UI::UniqueWindow::Registry immovablemenu_;
	UI::UniqueWindow::Registry crittermenu_;
	UI::UniqueWindow::Registry resourcesmenu_;
	UI::UniqueWindow::Registry resizemenu_;
	UI::UniqueWindow::Registry helpmenu_;

	UI::Button* toggle_buildhelp_;
	UI::Button* toggle_grid_;
	UI::Button* toggle_resources_;
	UI::Button* toggle_immovables_;
	UI::Button* toggle_bobs_;
>>>>>>> c9cc2785
	UI::Button* undo_;
	UI::Button* redo_;

	std::unique_ptr<Tools> tools_;
	std::unique_ptr<EditorHistory> history_;

	bool draw_resources_ = true;
	bool draw_immovables_ = true;
	bool draw_bobs_ = true;
	bool draw_grid_ = true;
};

#endif  // end of include guard: WL_EDITOR_EDITORINTERACTIVE_H<|MERGE_RESOLUTION|>--- conflicted
+++ resolved
@@ -164,7 +164,6 @@
 		kFieldInfo
 	};
 
-<<<<<<< HEAD
 	// For referencing the items in showhidemenu_
 	enum class ShowHideEntry {
 		kBuildingSpaces,
@@ -172,10 +171,6 @@
 		kImmovables,
 		kResources
 	};
-=======
-	bool player_hears_field(const Widelands::Coords& coords) const override;
-	void on_buildhelp_changed(const bool value) override;
->>>>>>> c9cc2785
 
 	// Adds the mainmenu_ to the toolbar
 	void add_main_menu();
@@ -192,6 +187,8 @@
 	// Takes the appropriate action when an item in the showhidemenu_ is selected
 	void showhide_menu_selected(ShowHideEntry entry);
 
+	bool player_hears_field(const Widelands::Coords& coords) const override;
+
 	// Show / hide the resources overlays in the mapview
 	void toggle_resources();
 	// Show / hide the immovables in the mapview
@@ -205,7 +202,6 @@
 	uint32_t realtime_;
 	bool is_painting_;
 
-<<<<<<< HEAD
 	// All unique menu windows
 	struct EditorMenuWindows {
 		UI::UniqueWindow::Registry newmap;
@@ -238,27 +234,8 @@
 	// Show / Hide menu on the toolbar
 	UI::Dropdown<ShowHideEntry> showhidemenu_;
 
-=======
-	UI::UniqueWindow::Registry toolmenu_;
-
-	UI::UniqueWindow::Registry toolsizemenu_;
-	UI::UniqueWindow::Registry playermenu_;
-	UI::UniqueWindow::Registry mainmenu_;
-	UI::UniqueWindow::Registry heightmenu_;
-	UI::UniqueWindow::Registry noise_heightmenu_;
-	UI::UniqueWindow::Registry terrainmenu_;
-	UI::UniqueWindow::Registry immovablemenu_;
-	UI::UniqueWindow::Registry crittermenu_;
-	UI::UniqueWindow::Registry resourcesmenu_;
-	UI::UniqueWindow::Registry resizemenu_;
-	UI::UniqueWindow::Registry helpmenu_;
-
-	UI::Button* toggle_buildhelp_;
+	// NOCOM add to menu
 	UI::Button* toggle_grid_;
-	UI::Button* toggle_resources_;
-	UI::Button* toggle_immovables_;
-	UI::Button* toggle_bobs_;
->>>>>>> c9cc2785
 	UI::Button* undo_;
 	UI::Button* redo_;
 
