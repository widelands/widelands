/*
 * Copyright (C) 2002-2024 by the Widelands Development Team
 *
 * This program is free software; you can redistribute it and/or
 * modify it under the terms of the GNU General Public License
 * as published by the Free Software Foundation; either version 2
 * of the License, or (at your option) any later version.
 *
 * This program is distributed in the hope that it will be useful,
 * but WITHOUT ANY WARRANTY; without even the implied warranty of
 * MERCHANTABILITY or FITNESS FOR A PARTICULAR PURPOSE.  See the
 * GNU General Public License for more details.
 *
 * You should have received a copy of the GNU General Public License
 * along with this program; if not, see <https://www.gnu.org/licenses/>.
 *
 */

#ifndef WL_EDITOR_EDITORINTERACTIVE_H
#define WL_EDITOR_EDITORINTERACTIVE_H

#include <map>
#include <memory>

#include "editor/editor_category.h"
#include "editor/tools/history.h"
#include "editor/tools/increase_height_tool.h"
#include "editor/tools/increase_resources_tool.h"
#include "editor/tools/info_tool.h"
#include "editor/tools/noise_height_tool.h"
#include "editor/tools/place_critter_tool.h"
#include "editor/tools/place_immovable_tool.h"
#include "editor/tools/resize_tool.h"
#include "editor/tools/set_origin_tool.h"
#include "editor/tools/set_port_space_tool.h"
#include "editor/tools/set_starting_pos_tool.h"
#include "editor/tools/set_terrain_tool.h"
#include "editor/tools/toolhistory_tool.h"
#include "logic/map.h"
#include "ui_basic/button.h"
#include "ui_basic/dropdown.h"
#include "ui_basic/unique_window.h"
#include "wui/interactive_base.h"

class EditorTool;

extern const std::string kEditorSplashImage;

/**
 * This is the EditorInteractive. It is like the InteractivePlayer class,
 * but for the Editor instead of the game
 */
class EditorInteractive : public InteractiveBase {
public:
	struct Tools {
		explicit Tools(EditorInteractive& parent, const Widelands::Map& map)
		   : current_pointer(&info),

		     info(parent),
		     set_height(parent),
		     decrease_height(parent),
		     increase_height(parent, decrease_height, set_height),
		     noise_height(parent, set_height),
		     set_terrain(parent),
		     delete_immovable(parent),
		     place_immovable(parent, delete_immovable),
		     set_starting_pos(parent),
		     delete_critter(parent),
		     place_critter(parent, delete_critter),
		     decrease_resources(parent),
		     set_resources(parent),
		     increase_resources(parent, decrease_resources, set_resources),
		     unset_port_space(parent),
		     set_port_space(parent, unset_port_space),
		     set_origin(parent),
		     resize(parent, map.get_width(), map.get_height()),
		     tool_history(parent) {
		}
		[[nodiscard]] EditorTool& current() const {
			return *current_pointer;
		}
		using ToolVector = std::vector<EditorTool*>;
		EditorTool* current_pointer;
		EditorTool::ToolIndex use_tool{EditorTool::First};
		EditorInfoTool info;
		EditorSetHeightTool set_height;
		EditorDecreaseHeightTool decrease_height;
		EditorIncreaseHeightTool increase_height;
		EditorNoiseHeightTool noise_height;
		EditorSetTerrainTool set_terrain;
		EditorDeleteImmovableTool delete_immovable;
		EditorPlaceImmovableTool place_immovable;
		EditorSetStartingPosTool set_starting_pos;
		EditorDeleteCritterTool delete_critter;
		EditorPlaceCritterTool place_critter;
		EditorDecreaseResourcesTool decrease_resources;
		EditorSetResourcesTool set_resources;
		EditorIncreaseResourcesTool increase_resources;
		EditorUnsetPortSpaceTool unset_port_space;
		EditorSetPortSpaceTool set_port_space;
		EditorSetOriginTool set_origin;
		EditorResizeTool resize;
		EditorHistoryTool tool_history;
	};
	explicit EditorInteractive(Widelands::EditorGameBase&);

	enum class Init {
		kLoadMapDirectly,  // load the given map file, then run the given script if any
		kDefault,          // create new empty map
		kNew,              // show New Map window
		kRandom,           // show Random Map window
		kLoad              // show Load Map window
	};

	// Returns true on clean exit, false if an exception was caught by the wrapper
	static bool run_editor(UI::Panel* error_message_parent,
	                       EditorInteractive::Init,
	                       const std::string& filename = "",
	                       const std::string& script_to_run = "");

	void load(const std::string& filename);
	void cleanup_for_load() override;

	// leaf functions from base class
	void start() override;
	void think() override;

	void map_clicked(const Widelands::NodeAndTriangle<>& node_and_triangle, bool draw);
	void set_sel_pos(Widelands::NodeAndTriangle<>) override;
	void set_sel_radius(uint32_t radius, uint16_t gap);
	void set_sel_radius_and_update_menu(uint32_t radius, uint16_t gap);
	void stop_painting();

	//  Handle UI elements.
	bool handle_key(bool down, SDL_Keysym) override;
	bool handle_mousepress(uint8_t btn, int32_t x, int32_t y) override;
	bool handle_mouserelease(uint8_t btn, int32_t x, int32_t y) override;
	bool handle_mousewheel(int32_t x, int32_t y, uint16_t modstate) override;
	void draw(RenderTarget&) override;

	void select_tool(EditorTool&, EditorTool::ToolIndex);

	Widelands::Player* get_player() const override {
		return nullptr;
	}

	bool omnipotent() const override {
		return true;
	}

	// action functions
	void exit(bool force = false);

	void set_need_save(bool const t) {
		need_save_ = t;
	}

	// Signalizes that the egbase().map has changed. This can happen when a new
	// map is created or loaded, in which case all windows should be closed and
	// all tools should be reset. Otherwise, something else happened that
	// requires the UI to be completely recalculated, for example the origin of
	// the map has changed.
	enum class MapWas { kGloballyMutated, kReplaced, kResized };
	void map_changed(const MapWas& action);

	// Access to the tools.
	Tools* tools();

	/// Access to the editor categories
	const std::vector<std::unique_ptr<EditorCategory>>&
	editor_categories(Widelands::MapObjectType type) const;

	/// Ensure all world units have been loaded and fill editor categories
	static void load_world_units(EditorInteractive*, Widelands::EditorGameBase&);

	EditorHistory& history();

	// Returns window for given tool if it's open, otherwise return nullptr
	UI::UniqueWindow* get_open_tool_window(WindowID window_id);
	UI::UniqueWindow::Registry& get_registry_for_window(WindowID window_id);
	void restore_tool_configuration(const ToolConf& conf);

private:
	// For referencing the items in mainmenu_
	enum class MainMenuEntry {
		kNewMap,
		kNewRandomMap,
		kLoadMap,
		kSaveMap,
		kMapOptions,
		kUploadAsAddOn,
		kExitEditor,
	};

	// For referencing the items in toolmenu_
	enum class ToolMenuEntry {
		kChangeHeight,
		kRandomHeight,
		kTerrain,
		kImmovables,
		kAnimals,
		kResources,
		kPortSpace,
		kPlayers,
		kMapOrigin,
		kMapSize,
		kFieldInfo,
		kToolHistory,
	};

	// For referencing the items in showhidemenu_
	enum class ShowHideEntry {
		kBuildingSpaces,
		kMaximumBuildingSpaces,
		kGrid,
		kOceans,
		kAnimals,
		kImmovables,
		kResources
	};

	static void do_run_editor(EditorInteractive::Init, const std::string&, const std::string&);

	// Adds the mainmenu_ to the toolbar
	void add_main_menu();
	// Takes the appropriate action when an item in the mainmenu_ is selected
	void main_menu_selected(MainMenuEntry entry);
	// Adds the toolmenu_ to the toolbar
	void add_tool_menu();
	// Takes the appropriate action when an item in the toolmenu_ is selected
	void tool_menu_selected(ToolMenuEntry entry);

	// Adds the showhidemenu_ to the toolbar
	void add_showhide_menu();
	void update_showhide_menu() override;
	void build_showhide_menu();
	// Takes the appropriate action when an item in the showhidemenu_ is selected
	void showhide_menu_selected(ShowHideEntry entry, bool checked);

	bool player_hears_field(const Widelands::Coords& coords) const override;

<<<<<<< HEAD
=======
	// Toggles the buildhelp for maximum building spaces and calls rebuild_showhide_menu
	void toggle_maximum_buildhelp();
	// Show / hide the resources overlays in the mapview
	void toggle_resources();
	// Show / hide the immovables in the mapview
	void toggle_immovables();
	// Show / hide the bobs in the mapview
	void toggle_bobs();
	void toggle_grid();
	void toggle_oceans();

	void update_ocean_overlays();

>>>>>>> 50fb19de
	void update_tool_history_window();

	void publish_map();

	//  state variables
	bool need_save_{false};
	uint32_t realtime_;
	bool is_painting_{false};

	// All unique menu windows
	struct EditorMenuWindows {
		UI::UniqueWindow::Registry newmap;
		UI::UniqueWindow::Registry newrandommap;
		UI::UniqueWindow::Registry savemap;
		UI::UniqueWindow::Registry loadmap;
		UI::UniqueWindow::Registry mapoptions;

		UI::UniqueWindow::Registry toolsize;

		UI::UniqueWindow::Registry help;
	} menu_windows_;

	// All unique tool windows for those tools that have them
	struct EditorToolWindows {
		UI::UniqueWindow::Registry height;
		UI::UniqueWindow::Registry noiseheight;
		UI::UniqueWindow::Registry terrain;
		UI::UniqueWindow::Registry immovables;
		UI::UniqueWindow::Registry critters;
		UI::UniqueWindow::Registry resources;
		UI::UniqueWindow::Registry players;
		UI::UniqueWindow::Registry resizemap;
		UI::UniqueWindow::Registry toolhistory;
	} tool_windows_;

	std::map<Widelands::MapObjectType, std::vector<std::unique_ptr<EditorCategory>>>
	   editor_categories_;

	// Main menu on the toolbar
	UI::Dropdown<MainMenuEntry> mainmenu_;
	// Tools menu on the toolbar
	UI::Dropdown<ToolMenuEntry> toolmenu_;
	// Show / Hide menu on the toolbar
	UI::Dropdown<ShowHideEntry> showhidemenu_;

	UI::Button* undo_{nullptr};
	UI::Button* redo_{nullptr};

	std::unique_ptr<Tools> tools_;
	std::unique_ptr<EditorHistory> history_;

	bool cleaning_up_ = false;
	UI::UniqueWindow::Registry* registry_to_open_ = nullptr;

	// Mapping between tools_ and tool_windows_
	std::map<EditorTool*, UI::UniqueWindow::Registry*> tool_to_window_map_;

	/// Set to true when tool settings are changed in tool window.
	/// Set to false when the tool is used with the new settings.
	bool tool_settings_changed_ = true;

	std::unique_ptr<std::vector<uint32_t>> ocean_overlays_;
	std::unique_ptr<Notifications::Subscriber<Widelands::NoteFieldTerrainChanged>>
	   field_terrain_changed_subscriber_;
};

#endif  // end of include guard: WL_EDITOR_EDITORINTERACTIVE_H<|MERGE_RESOLUTION|>--- conflicted
+++ resolved
@@ -239,22 +239,8 @@
 
 	bool player_hears_field(const Widelands::Coords& coords) const override;
 
-<<<<<<< HEAD
-=======
-	// Toggles the buildhelp for maximum building spaces and calls rebuild_showhide_menu
-	void toggle_maximum_buildhelp();
-	// Show / hide the resources overlays in the mapview
-	void toggle_resources();
-	// Show / hide the immovables in the mapview
-	void toggle_immovables();
-	// Show / hide the bobs in the mapview
-	void toggle_bobs();
-	void toggle_grid();
-	void toggle_oceans();
-
 	void update_ocean_overlays();
 
->>>>>>> 50fb19de
 	void update_tool_history_window();
 
 	void publish_map();
