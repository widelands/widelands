/*
 * Copyright (C) 2002-2024 by the Widelands Development Team
 *
 * This program is free software; you can redistribute it and/or
 * modify it under the terms of the GNU General Public License
 * as published by the Free Software Foundation; either version 2
 * of the License, or (at your option) any later version.
 *
 * This program is distributed in the hope that it will be useful,
 * but WITHOUT ANY WARRANTY; without even the implied warranty of
 * MERCHANTABILITY or FITNESS FOR A PARTICULAR PURPOSE.  See the
 * GNU General Public License for more details.
 *
 * You should have received a copy of the GNU General Public License
 * along with this program; if not, see <https://www.gnu.org/licenses/>.
 *
 */

#ifndef WL_EDITOR_EDITORINTERACTIVE_H
#define WL_EDITOR_EDITORINTERACTIVE_H

#include <map>
#include <memory>

#include "editor/editor_category.h"
#include "editor/tools/history.h"
#include "editor/tools/increase_height_tool.h"
#include "editor/tools/increase_resources_tool.h"
#include "editor/tools/info_tool.h"
#include "editor/tools/noise_height_tool.h"
#include "editor/tools/place_critter_tool.h"
#include "editor/tools/place_immovable_tool.h"
#include "editor/tools/resize_tool.h"
#include "editor/tools/set_origin_tool.h"
#include "editor/tools/set_port_space_tool.h"
#include "editor/tools/set_starting_pos_tool.h"
#include "editor/tools/set_terrain_tool.h"
#include "editor/tools/toolhistory_tool.h"
#include "logic/map.h"
#include "ui_basic/button.h"
#include "ui_basic/dropdown.h"
#include "ui_basic/unique_window.h"
#include "wui/interactive_base.h"

class EditorTool;

extern const std::string kEditorSplashImage;

/**
 * This is the EditorInteractive. It is like the InteractivePlayer class,
 * but for the Editor instead of the game
 */
class EditorInteractive : public InteractiveBase {
public:
	struct Tools {
		explicit Tools(EditorInteractive& parent, const Widelands::Map& map)
		   : current_pointer(&info),

		     info(parent),
		     set_height(parent),
		     decrease_height(parent),
		     increase_height(parent, decrease_height, set_height),
		     noise_height(parent, set_height),
		     set_terrain(parent),
		     delete_immovable(parent),
		     place_immovable(parent, delete_immovable),
		     set_starting_pos(parent),
		     delete_critter(parent),
		     place_critter(parent, delete_critter),
		     decrease_resources(parent),
		     set_resources(parent),
		     increase_resources(parent, decrease_resources, set_resources),
		     unset_port_space(parent),
		     set_port_space(parent, unset_port_space),
		     set_origin(parent),
		     resize(parent, map.get_width(), map.get_height()),
		     tool_history(parent) {
		}
		[[nodiscard]] EditorTool& current() const {
			return *current_pointer;
		}
		using ToolVector = std::vector<EditorTool*>;
		EditorTool* current_pointer;
		EditorTool::ToolIndex use_tool{EditorTool::First};
		EditorInfoTool info;
		EditorSetHeightTool set_height;
		EditorDecreaseHeightTool decrease_height;
		EditorIncreaseHeightTool increase_height;
		EditorNoiseHeightTool noise_height;
		EditorSetTerrainTool set_terrain;
		EditorDeleteImmovableTool delete_immovable;
		EditorPlaceImmovableTool place_immovable;
		EditorSetStartingPosTool set_starting_pos;
		EditorDeleteCritterTool delete_critter;
		EditorPlaceCritterTool place_critter;
		EditorDecreaseResourcesTool decrease_resources;
		EditorSetResourcesTool set_resources;
		EditorIncreaseResourcesTool increase_resources;
		EditorUnsetPortSpaceTool unset_port_space;
		EditorSetPortSpaceTool set_port_space;
		EditorSetOriginTool set_origin;
		EditorResizeTool resize;
		EditorHistoryTool tool_history;
	};
	explicit EditorInteractive(Widelands::EditorGameBase&);

	enum class Init {
		kLoadMapDirectly,  // load the given map file, then run the given script if any
		kDefault,          // create new empty map
		kNew,              // show New Map window
		kRandom,           // show Random Map window
		kLoad              // show Load Map window
	};

	// Returns true on clean exit, false if an exception was caught by the wrapper
	static bool run_editor(UI::Panel* error_message_parent,
	                       EditorInteractive::Init,
	                       const std::string& filename = "",
	                       const std::string& script_to_run = "");

	void load(const std::string& filename);
	void cleanup_for_load() override;

	// leaf functions from base class
	void start() override;
	void think() override;

	void map_clicked(const Widelands::NodeAndTriangle<>& node_and_triangle, bool draw);
	void set_sel_pos(Widelands::NodeAndTriangle<>) override;
	void set_sel_radius(uint32_t radius, uint16_t gap);
	void set_sel_radius_and_update_menu(uint32_t radius, uint16_t gap);
	void stop_painting();

	//  Handle UI elements.
	bool handle_key(bool down, SDL_Keysym) override;
	bool handle_mousepress(uint8_t btn, int32_t x, int32_t y) override;
	bool handle_mouserelease(uint8_t btn, int32_t x, int32_t y) override;
	bool handle_mousewheel(int32_t x, int32_t y, uint16_t modstate) override;
	void draw(RenderTarget&) override;

	void select_tool(EditorTool&, EditorTool::ToolIndex);

	Widelands::Player* get_player() const override {
		return nullptr;
	}

	bool omnipotent() const override {
		return true;
	}

	// action functions
	void exit(bool force = false);

	void set_need_save(bool const t) {
		need_save_ = t;
	}

	// Signalizes that the egbase().map has changed. This can happen when a new
	// map is created or loaded, in which case all windows should be closed and
	// all tools should be reset. Otherwise, something else happened that
	// requires the UI to be completely recalculated, for example the origin of
	// the map has changed.
	enum class MapWas { kGloballyMutated, kReplaced, kResized };
	void map_changed(const MapWas& action);

	// Access to the tools.
	Tools* tools();

	/// Access to the editor categories
	const std::vector<std::unique_ptr<EditorCategory>>&
	editor_categories(Widelands::MapObjectType type) const;

	/// Ensure all world units have been loaded and fill editor categories
	static void load_world_units(EditorInteractive*, Widelands::EditorGameBase&);

	EditorHistory& history();

	// Returns window for given tool if it's open, otherwise return nullptr
	UI::UniqueWindow* get_open_tool_window(WindowID window_id);
	UI::UniqueWindow::Registry& get_registry_for_window(WindowID window_id);
	void restore_tool_configuration(const ToolConf& conf);

private:
	// For referencing the items in mainmenu_
	enum class MainMenuEntry {
		kNewMap,
		kNewRandomMap,
		kLoadMap,
		kSaveMap,
		kMapOptions,
		kUploadAsAddOn,
		kExitEditor,
	};

	// For referencing the items in toolmenu_
	enum class ToolMenuEntry {
		kChangeHeight,
		kRandomHeight,
		kTerrain,
		kImmovables,
		kAnimals,
		kResources,
		kPortSpace,
		kPlayers,
		kMapOrigin,
		kMapSize,
		kFieldInfo,
		kToolHistory,
	};

	// For referencing the items in showhidemenu_
	enum class ShowHideEntry {
		kBuildingSpaces,
		kMaximumBuildingSpaces,
		kHeightHeatMap,
		kGrid,
		kOceans,
		kAnimals,
		kImmovables,
		kResources
	};

	static void do_run_editor(EditorInteractive::Init, const std::string&, const std::string&);

	// Adds the mainmenu_ to the toolbar
	void add_main_menu();
	// Takes the appropriate action when an item in the mainmenu_ is selected
	void main_menu_selected(MainMenuEntry entry);
	// Adds the toolmenu_ to the toolbar
	void add_tool_menu();
	// Takes the appropriate action when an item in the toolmenu_ is selected
	void tool_menu_selected(ToolMenuEntry entry);

	// Adds the showhidemenu_ to the toolbar
	void add_showhide_menu();
	void rebuild_showhide_menu() override;
	// Takes the appropriate action when an item in the showhidemenu_ is selected
	void showhide_menu_selected(ShowHideEntry entry);

	bool player_hears_field(const Widelands::Coords& coords) const override;

	// Toggles the buildhelp for maximum building spaces and calls rebuild_showhide_menu
	void toggle_maximum_buildhelp();
	// Show / hide the resources overlays in the mapview
	void toggle_resources();
	// Show / hide the immovables in the mapview
	void toggle_immovables();
	// Show / hide the bobs in the mapview
	void toggle_bobs();
	void toggle_grid();
<<<<<<< HEAD
	void toggle_height_heat_map();
=======
	void toggle_oceans();

	void update_ocean_overlays();
>>>>>>> cc1511fb

	void update_tool_history_window();

	void publish_map();

	//  state variables
	bool need_save_{false};
	uint32_t realtime_;
	bool is_painting_{false};

	// All unique menu windows
	struct EditorMenuWindows {
		UI::UniqueWindow::Registry newmap;
		UI::UniqueWindow::Registry newrandommap;
		UI::UniqueWindow::Registry savemap;
		UI::UniqueWindow::Registry loadmap;
		UI::UniqueWindow::Registry mapoptions;

		UI::UniqueWindow::Registry toolsize;

		UI::UniqueWindow::Registry help;
	} menu_windows_;

	// All unique tool windows for those tools that have them
	struct EditorToolWindows {
		UI::UniqueWindow::Registry height;
		UI::UniqueWindow::Registry noiseheight;
		UI::UniqueWindow::Registry terrain;
		UI::UniqueWindow::Registry immovables;
		UI::UniqueWindow::Registry critters;
		UI::UniqueWindow::Registry resources;
		UI::UniqueWindow::Registry players;
		UI::UniqueWindow::Registry resizemap;
		UI::UniqueWindow::Registry toolhistory;
	} tool_windows_;

	std::map<Widelands::MapObjectType, std::vector<std::unique_ptr<EditorCategory>>>
	   editor_categories_;

	// Main menu on the toolbar
	UI::Dropdown<MainMenuEntry> mainmenu_;
	// Tools menu on the toolbar
	UI::Dropdown<ToolMenuEntry> toolmenu_;
	// Show / Hide menu on the toolbar
	UI::Dropdown<ShowHideEntry> showhidemenu_;

	UI::Button* undo_{nullptr};
	UI::Button* redo_{nullptr};

	std::unique_ptr<Tools> tools_;
	std::unique_ptr<EditorHistory> history_;

	bool cleaning_up_ = false;
	UI::UniqueWindow::Registry* registry_to_open_ = nullptr;

	// Mapping between tools_ and tool_windows_
	std::map<EditorTool*, UI::UniqueWindow::Registry*> tool_to_window_map_;

	/// Set to true when tool settings are changed in tool window.
	/// Set to false when the tool is used with the new settings.
	bool tool_settings_changed_ = true;

	std::unique_ptr<std::vector<uint32_t>> ocean_overlays_;
	std::unique_ptr<Notifications::Subscriber<Widelands::NoteFieldTerrainChanged>>
	   field_terrain_changed_subscriber_;
};

#endif  // end of include guard: WL_EDITOR_EDITORINTERACTIVE_H<|MERGE_RESOLUTION|>--- conflicted
+++ resolved
@@ -248,13 +248,10 @@
 	// Show / hide the bobs in the mapview
 	void toggle_bobs();
 	void toggle_grid();
-<<<<<<< HEAD
 	void toggle_height_heat_map();
-=======
 	void toggle_oceans();
 
 	void update_ocean_overlays();
->>>>>>> cc1511fb
 
 	void update_tool_history_window();
 
