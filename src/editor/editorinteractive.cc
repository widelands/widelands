/*
 * Copyright (C) 2002-2003, 2006-2011, 2013, 2015 by the Widelands Development Team
 *
 * This program is free software; you can redistribute it and/or
 * modify it under the terms of the GNU General Public License
 * as published by the Free Software Foundation; either version 2
 * of the License, or (at your option) any later version.
 *
 * This program is distributed in the hope that it will be useful,
 * but WITHOUT ANY WARRANTY; without even the implied warranty of
 * MERCHANTABILITY or FITNESS FOR A PARTICULAR PURPOSE.  See the
 * GNU General Public License for more details.
 *
 * You should have received a copy of the GNU General Public License
 * along with this program; if not, write to the Free Software
 * Foundation, Inc., 51 Franklin Street, Fifth Floor, Boston, MA  02110-1301, USA.
 *
 */

#include "editor/editorinteractive.h"

#include <memory>
#include <string>
#include <vector>

#include <SDL_keycode.h>
#include <boost/format.hpp>

#include "base/i18n.h"
#include "base/scoped_timer.h"
#include "base/warning.h"
#include "editor/tools/editor_delete_immovable_tool.h"
#include "editor/ui_menus/editor_main_menu.h"
#include "editor/ui_menus/editor_main_menu_load_map.h"
#include "editor/ui_menus/editor_main_menu_save_map.h"
#include "editor/ui_menus/editor_player_menu.h"
#include "editor/ui_menus/editor_tool_menu.h"
#include "editor/ui_menus/editor_toolsize_menu.h"
#include "graphic/graphic.h"
#include "logic/map.h"
#include "logic/map_objects/tribes/tribes.h"
#include "logic/map_objects/world/resource_description.h"
#include "logic/map_objects/world/world.h"
#include "logic/player.h"
#include "map_io/widelands_map_loader.h"
#include "scripting/lua_interface.h"
#include "scripting/lua_table.h"
#include "ui_basic/messagebox.h"
#include "ui_basic/progresswindow.h"
#include "wlapplication.h"
#include "wui/field_overlay_manager.h"
#include "wui/game_tips.h"
#include "wui/interactive_base.h"

namespace {

static char const * const player_pictures[] = {
	"images/players/editor_player_01_starting_pos.png",
	"images/players/editor_player_02_starting_pos.png",
	"images/players/editor_player_03_starting_pos.png",
	"images/players/editor_player_04_starting_pos.png",
	"images/players/editor_player_05_starting_pos.png",
	"images/players/editor_player_06_starting_pos.png",
	"images/players/editor_player_07_starting_pos.png",
	"images/players/editor_player_08_starting_pos.png"
};


using Widelands::Building;

// Load all tribes from disk.
void load_all_tribes(Widelands::EditorGameBase* egbase, UI::ProgressWindow* loader_ui) {
	loader_ui->step(_("Loading tribes"));
	egbase->tribes();
}

// Updates the resources overlays after a field has changed.
void update_resource_overlay(const Widelands::NoteFieldResourceChanged& note,
                             const Widelands::World& world,
                             FieldOverlayManager* field_overlay_manager) {
	//  Ok, we're doing something. First remove the current overlays.
	if (note.old_resource != Widelands::kNoResource) {
		const std::string str =
		   world.get_resource(note.old_resource)->get_editor_pic(note.old_amount);
		const Image* pic = g_gr->images().get(str);
		field_overlay_manager->remove_overlay(note.fc, pic);
	}

	const auto amount = note.fc.field->get_resources_amount();
	const auto resource_type = note.fc.field->get_resources();
	if (amount > 0 && resource_type != Widelands::kNoResource) {
		const std::string str =
		   world.get_resource(note.fc.field->get_resources())->get_editor_pic(amount);
		const Image* pic = g_gr->images().get(str);
		field_overlay_manager->register_overlay(note.fc, pic, 0);
	}
}

}  // namespace

EditorInteractive::EditorInteractive(Widelands::EditorGameBase & e) :
	InteractiveBase(e, g_options.pull_section("global")),
	need_save_(false),
	realtime_(SDL_GetTicks()),
	left_mouse_button_is_down_(false),
	tools_(new Tools()),
	history_(new EditorHistory(undo_, redo_)),

#define INIT_BUTTON(picture, name, tooltip)                         \
	TOOLBAR_BUTTON_COMMON_PARAMETERS(name),                                      \
	g_gr->images().get("images/wui/" picture ".png"),                      \
	tooltip                                                                      \

	toggle_main_menu_
	(INIT_BUTTON
<<<<<<< HEAD
	 ("menus/menu_toggle_menu", "menu", _("Menu"))),
	m_toggle_tool_menu
	(INIT_BUTTON
	 ("editor/editor_menu_toggle_tool_menu", "tools", _("Tools"))),
	m_toggle_toolsize_menu
=======
	 ("menu_toggle_menu", "menu", _("Menu"))),
	toggle_tool_menu_
	(INIT_BUTTON
	 ("editor_menu_toggle_tool_menu", "tools", _("Tools"))),
	toggle_toolsize_menu_
>>>>>>> 4750c32a
	(INIT_BUTTON
	 ("editor/editor_menu_set_toolsize_menu", "toolsize",
	  _("Tool Size"))),
	toggle_minimap_
	(INIT_BUTTON
<<<<<<< HEAD
	 ("menus/menu_toggle_minimap", "minimap", _("Minimap"))),
	m_toggle_buildhelp
	(INIT_BUTTON
	 ("menus/menu_toggle_buildhelp", "buildhelp", _("Show Building Spaces (on/off)"))),
	m_toggle_player_menu
	(INIT_BUTTON
	 ("editor/editor_menu_player_menu", "players", _("Players"))),
	m_undo
	(INIT_BUTTON
	 ("editor/editor_undo", "undo", _("Undo"))),
	m_redo
=======
	 ("menu_toggle_minimap", "minimap", _("Minimap"))),
	toggle_buildhelp_
	(INIT_BUTTON
	 ("menu_toggle_buildhelp", "buildhelp", _("Show Building Spaces (on/off)"))),
	toggle_player_menu_
	(INIT_BUTTON
	 ("editor_menu_player_menu", "players", _("Players"))),
	undo_
	(INIT_BUTTON
	 ("editor_undo", "undo", _("Undo"))),
	redo_
>>>>>>> 4750c32a
	(INIT_BUTTON
	 ("editor/editor_redo", "redo", _("Redo")))
{
	toggle_main_menu_.sigclicked.connect(boost::bind(&EditorInteractive::toggle_mainmenu, this));
	toggle_tool_menu_.sigclicked.connect(boost::bind(&EditorInteractive::tool_menu_btn, this));
	toggle_toolsize_menu_.sigclicked.connect(boost::bind(&EditorInteractive::toolsize_menu_btn, this));
	toggle_minimap_.sigclicked.connect(boost::bind(&EditorInteractive::toggle_minimap, this));
	toggle_buildhelp_.sigclicked.connect(boost::bind(&EditorInteractive::toggle_buildhelp, this));
	toggle_player_menu_.sigclicked.connect(boost::bind(&EditorInteractive::toggle_playermenu, this));
	undo_.sigclicked.connect([this] {history_->undo_action(egbase().world());});
	redo_.sigclicked.connect([this] {history_->redo_action(egbase().world());});

	toolbar_.set_layout_toplevel(true);
	toolbar_.add(&toggle_main_menu_,       UI::Box::AlignLeft);
	toolbar_.add(&toggle_tool_menu_,       UI::Box::AlignLeft);
	toolbar_.add(&toggle_toolsize_menu_,   UI::Box::AlignLeft);
	toolbar_.add(&toggle_minimap_,         UI::Box::AlignLeft);
	toolbar_.add(&toggle_buildhelp_,       UI::Box::AlignLeft);
	toolbar_.add(&toggle_player_menu_,     UI::Box::AlignLeft);
	toolbar_.add(&undo_,                   UI::Box::AlignLeft);
	toolbar_.add(&redo_,                   UI::Box::AlignLeft);
	adjust_toolbar_position();

#ifndef NDEBUG
	set_display_flag(InteractiveBase::dfDebug, true);
#else
	set_display_flag(InteractiveBase::dfDebug, false);
#endif

	fieldclicked.connect(boost::bind(&EditorInteractive::map_clicked, this, false));

	// Subscribe to changes of the resource type on a field..
	field_resource_changed_subscriber_ =
	   Notifications::subscribe<Widelands::NoteFieldResourceChanged>(
	      [this](const Widelands::NoteFieldResourceChanged& note) {
		      update_resource_overlay(note, egbase().world(), mutable_field_overlay_manager());
		   });
}

void EditorInteractive::register_overlays() {
	Widelands::Map & map = egbase().map();

	//  Starting locations
	Widelands::PlayerNumber const nr_players = map.get_nrplayers();
	assert(nr_players <= MAX_PLAYERS);
	iterate_player_numbers(p, nr_players) {
		if (Widelands::Coords const sp = map.get_starting_pos(p)) {
<<<<<<< HEAD
			const Image* player_image = g_gr->images().get(player_pictures[p - 1]);
			assert(player_image);
			map.overlay_manager().register_overlay
					(sp, player_image, 8, Point(player_image->width() / 2, STARTING_POS_HOTSPOT_Y));
=======
			const Image* pic = g_gr->images().get(fname);
			assert(pic);
			mutable_field_overlay_manager()->register_overlay
				(sp, pic, 8, Point(pic->width() / 2, STARTING_POS_HOTSPOT_Y));
>>>>>>> 4750c32a
		}
	}

	//  Resources: we do not calculate default resources, therefore we do not
	//  expect to meet them here.
	Widelands::Extent const extent = map.extent();
	iterate_Map_FCoords(map, extent, fc) {
		if (uint8_t const amount = fc.field->get_resources_amount()) {
			const std::string& immname =
			   egbase().world().get_resource(fc.field->get_resources())->get_editor_pic(amount);
			if (immname.size())
				mutable_field_overlay_manager()->register_overlay(fc, g_gr->images().get(immname), 4);
		}
	}
}


void EditorInteractive::load(const std::string & filename) {
	assert(filename.size());

	Widelands::Map & map = egbase().map();

	// TODO(unknown): get rid of cleanup_for_load, it tends to be very messy
	// Instead, delete and re-create the egbase.
	egbase().cleanup_for_load();

	std::unique_ptr<Widelands::MapLoader> ml(map.get_correct_loader(filename));
	if (!ml.get())
		throw WLWarning
			(_("Unsupported format"),
			 _("Widelands could not load the file \"%s\". The file format seems to be incompatible."),
			 filename.c_str());
	ml->preload_map(true);

	UI::ProgressWindow loader_ui("images/loadscreens/editor.jpg");
	std::vector<std::string> tipstext;
	tipstext.push_back("editor");

	GameTips editortips(loader_ui, tipstext);

	load_all_tribes(&egbase(), &loader_ui);

	// Create the players. TODO(SirVer): this must be managed better
	loader_ui.step(_("Creating players"));
	iterate_player_numbers(p, map.get_nrplayers()) {
		egbase().add_player(p, 0, map.get_scenario_player_tribe(p), map.get_scenario_player_name(p));
	}

	ml->load_map_complete(egbase(), true);
	egbase().load_graphics(loader_ui);
	map_changed(MapWas::kReplaced);
}


/// Called just before the editor starts, after postload, init and gfxload.
void EditorInteractive::start() {
	// Run the editor initialization script, if any
	try {
		egbase().lua().run_script("map:scripting/editor_init.lua");
	} catch (LuaScriptNotExistingError &) {
		// do nothing.
	}
	map_changed(MapWas::kReplaced);
}


/**
 * Called every frame.
 *
 * Advance the timecounter and animate textures.
 */
void EditorInteractive::think() {
	InteractiveBase::think();

	uint32_t lasttime = realtime_;

	realtime_ = SDL_GetTicks();

	egbase().get_gametime_pointer() += realtime_ - lasttime;
}



void EditorInteractive::exit() {
	if (need_save_) {
		if (get_key_state(SDL_SCANCODE_LCTRL) || get_key_state(SDL_SCANCODE_RCTRL)) {
			end_modal<UI::Panel::Returncodes>(UI::Panel::Returncodes::kBack);
		} else {
			UI::WLMessageBox mmb
			(this,
			 _("Unsaved Map"),
			 _("The map has not been saved, do you really want to quit?"),
			 UI::WLMessageBox::MBoxType::kOkCancel);
			if (mmb.run<UI::Panel::Returncodes>() == UI::Panel::Returncodes::kBack)
				return;
		}
	}
	end_modal<UI::Panel::Returncodes>(UI::Panel::Returncodes::kBack);
}

void EditorInteractive::toggle_mainmenu() {
	if (mainmenu_.window)
		delete mainmenu_.window;
	else
		new EditorMainMenu(*this, mainmenu_);
}

void EditorInteractive::map_clicked(bool should_draw) {
	history_->do_action(tools_->current(), tools_->use_tool, egbase().map(), egbase().world(),
	                     get_sel_pos(), *this, should_draw);
	set_need_save(true);
}

bool EditorInteractive::handle_mouserelease(uint8_t btn, int32_t x, int32_t y) {
	if (btn == SDL_BUTTON_LEFT) {
		left_mouse_button_is_down_ = false;
	}
	return InteractiveBase::handle_mouserelease(btn, x, y);
}

bool EditorInteractive::handle_mousepress(uint8_t btn, int32_t x, int32_t y) {
	if (btn == SDL_BUTTON_LEFT) {
		left_mouse_button_is_down_ = true;
	}
	return InteractiveBase::handle_mousepress(btn, x, y);
}

/// Needed to get freehand painting tools (hold down mouse and move to edit).
void EditorInteractive::set_sel_pos(Widelands::NodeAndTriangle<> const sel) {
	bool const target_changed =
	    tools_->current().operates_on_triangles() ?
	    sel.triangle != get_sel_pos().triangle : sel.node != get_sel_pos().node;
	InteractiveBase::set_sel_pos(sel);
	if (target_changed && left_mouse_button_is_down_)
		map_clicked(true);
}

void EditorInteractive::tool_menu_btn() {
	if (toolmenu_.window)
		delete toolmenu_.window;
	else
		new EditorToolMenu(*this, toolmenu_);
}


void EditorInteractive::toggle_playermenu() {
	if (playermenu_.window)
		delete playermenu_.window;
	else {
		select_tool(tools_->set_starting_pos, EditorTool::First);
		new EditorPlayerMenu(*this, playermenu_);
	}

}

void EditorInteractive::toolsize_menu_btn() {
	if (toolsizemenu_.window)
		delete toolsizemenu_.window;
	else
		new EditorToolsizeMenu(*this, toolsizemenu_);
}

void EditorInteractive::set_sel_radius_and_update_menu(uint32_t const val) {
	if (tools_->current().has_size_one()) {
		set_sel_radius(0);
		return;
	}
	if (UI::UniqueWindow * const w = toolsizemenu_.window) {
		dynamic_cast<EditorToolsizeMenu&>(*w).update(val);
	} else {
		set_sel_radius(val);
	}
}


bool EditorInteractive::handle_key(bool const down, SDL_Keysym const code) {
	bool handled = InteractiveBase::handle_key(down, code);

	if (down) {
		// only on down events

		switch (code.sym) {
			// Sel radius
		case SDLK_1:
			set_sel_radius_and_update_menu(0);
			handled = true;
			break;
		case SDLK_2:
			set_sel_radius_and_update_menu(1);
			handled = true;
			break;
		case SDLK_3:
			set_sel_radius_and_update_menu(2);
			handled = true;
			break;
		case SDLK_4:
			set_sel_radius_and_update_menu(3);
			handled = true;
			break;
		case SDLK_5:
			set_sel_radius_and_update_menu(4);
			handled = true;
			break;
		case SDLK_6:
			set_sel_radius_and_update_menu(5);
			handled = true;
			break;
		case SDLK_7:
			set_sel_radius_and_update_menu(6);
			handled = true;
			break;
		case SDLK_8:
			set_sel_radius_and_update_menu(7);
			handled = true;
			break;
		case SDLK_9:
			set_sel_radius_and_update_menu(8);
			handled = true;
			break;
		case SDLK_0:
			set_sel_radius_and_update_menu(9);
			handled = true;
			break;

		case SDLK_LSHIFT:
		case SDLK_RSHIFT:
			if (tools_->use_tool == EditorTool::First)
				select_tool(tools_->current(), EditorTool::Second);
			handled = true;
			break;

		case SDLK_LALT:
		case SDLK_RALT:
		case SDLK_MODE:
			if (tools_->use_tool == EditorTool::First)
				select_tool(tools_->current(), EditorTool::Third);
			handled = true;
			break;

		case SDLK_SPACE:
			toggle_buildhelp();
			handled = true;
			break;

		case SDLK_c:
			set_display_flag
			(InteractiveBase::dfShowCensus,
			 !get_display_flag(InteractiveBase::dfShowCensus));
			handled = true;
			break;

		case SDLK_h:
			toggle_mainmenu();
			handled = true;
			break;

		case SDLK_i:
			select_tool(tools_->info, EditorTool::First);
			handled = true;
			break;

		case SDLK_m:
			toggle_minimap();
			handled = true;
			break;

		case SDLK_l:
			if (code.mod & (KMOD_LCTRL | KMOD_RCTRL))
				new MainMenuLoadMap(*this);
			handled = true;
			break;

		case SDLK_p:
			toggle_playermenu();
			handled = true;
			break;

		case SDLK_s:
			if (code.mod & (KMOD_LCTRL | KMOD_RCTRL))
				new MainMenuSaveMap(*this);
			handled = true;
			break;

		case SDLK_t:
			tool_menu_btn();
			handled = true;
			break;

		case SDLK_z:
			if ((code.mod & (KMOD_LCTRL | KMOD_RCTRL)) && (code.mod & (KMOD_LSHIFT | KMOD_RSHIFT)))
				history_->redo_action(egbase().world());
			else if (code.mod & (KMOD_LCTRL | KMOD_RCTRL))
				history_->undo_action(egbase().world());
			handled = true;
			break;

		case SDLK_y:
			if (code.mod & (KMOD_LCTRL | KMOD_RCTRL))
				history_->redo_action(egbase().world());
			handled = true;
			break;
		default:
			break;
		}
	} else {
		// key up events
		switch (code.sym) {
		case SDLK_LSHIFT:
		case SDLK_RSHIFT:
		case SDLK_LALT:
		case SDLK_RALT:
		case SDLK_MODE:
			if (tools_->use_tool != EditorTool::First)
				select_tool(tools_->current(), EditorTool::First);
			handled = true;
			break;
		default:
			break;
		}
	}
	return handled;
}


void EditorInteractive::select_tool
(EditorTool & primary, EditorTool::ToolIndex const which) {
	if (which == EditorTool::First && & primary != tools_->current_pointer) {
		if (primary.has_size_one()) {
			set_sel_radius(0);
			if (UI::UniqueWindow * const w = toolsizemenu_.window) {
				EditorToolsizeMenu& toolsize_menu = dynamic_cast<EditorToolsizeMenu&>(*w);
				toolsize_menu.set_buttons_enabled(false);
			}
		} else {
			if (UI::UniqueWindow * const w = toolsizemenu_.window) {
				EditorToolsizeMenu& toolsize_menu = dynamic_cast<EditorToolsizeMenu&>(*w);
				toolsize_menu.update(toolsize_menu.value());
			}
		}
		Widelands::Map & map = egbase().map();
		//  A new tool has been selected. Remove all registered overlay callback
		//  functions.
		mutable_field_overlay_manager()->register_overlay_callback_function(nullptr);
		map.recalc_whole_map(egbase().world());
	}
	tools_->current_pointer = &primary;
	tools_->use_tool        = which;

	if (char const * const sel_pic = primary.get_sel(which))
		set_sel_picture(sel_pic);
	else
		unset_sel_picture();
	set_sel_triangles(primary.operates_on_triangles());
}

/**
 * Reference functions
 *
 *  data is a pointer to a tribe (for buildings)
 */
void EditorInteractive::reference_player_tribe
(Widelands::PlayerNumber player, void const * const data) {
	assert(0 < player);
	assert(player <= egbase().map().get_nrplayers());

	PlayerReferences r;
	r.player = player;
	r.object = data;

	player_tribe_references_.push_back(r);
}

/// Unreference !once!, if referenced many times, this will leak a reference.
void EditorInteractive::unreference_player_tribe
(Widelands::PlayerNumber const player, void const * const data) {
	assert(player <= egbase().map().get_nrplayers());
	assert(data);

	std::vector<PlayerReferences> & references = player_tribe_references_;
	std::vector<PlayerReferences>::iterator it = references.begin();
	std::vector<PlayerReferences>::const_iterator references_end =
	    references.end();
	if (player) {
		for (; it < references_end; ++it)
			if (it->player == player && it->object == data) {
				references.erase(it);
				break;
			}
	} else //  Player is invalid. Remove all references from this object.
		while (it < references_end)
			if (it->object == data) {
				it = references.erase(it);
				references_end = references.end();
			} else
				++it;
}

bool EditorInteractive::is_player_tribe_referenced
(Widelands::PlayerNumber const  player) {
	assert(0 < player);
	assert(player <= egbase().map().get_nrplayers());

	for (uint32_t i = 0; i < player_tribe_references_.size(); ++i)
		if (player_tribe_references_[i].player == player)
			return true;

	return false;
}

void EditorInteractive::run_editor(const std::string& filename, const std::string& script_to_run) {
	Widelands::EditorGameBase egbase(nullptr);
	EditorInteractive eia(egbase);
	egbase.set_ibase(&eia); // TODO(unknown): get rid of this
	{
		UI::ProgressWindow loader_ui("images/loadscreens/editor.jpg");
		std::vector<std::string> tipstext;
		tipstext.push_back("editor");
		GameTips editortips(loader_ui, tipstext);

		{
			Widelands::Map & map = *new Widelands::Map;
			egbase.set_map(&map);
			if (filename.empty()) {
				loader_ui.step("Creating empty map...");
				map.create_empty_map(
				   egbase.world(),
				   64,
				   64,
					0,
					/** TRANSLATORS: Default name for new map */
				   _("No Name"),
					g_options.pull_section("global").get_string("realname", pgettext("map_name", "Unknown")));

				load_all_tribes(&egbase, &loader_ui);

				egbase.load_graphics(loader_ui);
				loader_ui.step(std::string());
			} else {
				loader_ui.stepf("Loading map \"%s\"...", filename.c_str());
				eia.load(filename);
			}
		}

		egbase.postload();

		eia.start();

		if (!script_to_run.empty()) {
			eia.egbase().lua().run_script(script_to_run);
		}
	}
	eia.run<UI::Panel::Returncodes>();

	egbase.cleanup_objects();
}

void EditorInteractive::map_changed(const MapWas& action) {
	switch (action) {
		case MapWas::kReplaced:
			history_.reset(new EditorHistory(undo_, redo_));
			undo_.set_enabled(false);
			redo_.set_enabled(false);

			tools_.reset(new Tools());
			select_tool(tools_->increase_height, EditorTool::First);
			set_sel_radius(0);

			set_need_save(false);
			show_buildhelp(true);

			// Close all windows.
			for (Panel* child = get_first_child(); child; child = child->get_next_sibling()) {
				if (is_a(UI::Window, child)) {
					child->die();
				}
			}
			break;

		case MapWas::kGloballyMutated:
			break;
	}

	mutable_field_overlay_manager()->remove_all_overlays();
	register_overlays();
}

EditorInteractive::Tools* EditorInteractive::tools() {
	return tools_.get();
}<|MERGE_RESOLUTION|>--- conflicted
+++ resolved
@@ -113,49 +113,27 @@
 
 	toggle_main_menu_
 	(INIT_BUTTON
-<<<<<<< HEAD
 	 ("menus/menu_toggle_menu", "menu", _("Menu"))),
-	m_toggle_tool_menu
+	toggle_tool_menu_
 	(INIT_BUTTON
 	 ("editor/editor_menu_toggle_tool_menu", "tools", _("Tools"))),
-	m_toggle_toolsize_menu
-=======
-	 ("menu_toggle_menu", "menu", _("Menu"))),
-	toggle_tool_menu_
-	(INIT_BUTTON
-	 ("editor_menu_toggle_tool_menu", "tools", _("Tools"))),
 	toggle_toolsize_menu_
->>>>>>> 4750c32a
 	(INIT_BUTTON
 	 ("editor/editor_menu_set_toolsize_menu", "toolsize",
 	  _("Tool Size"))),
 	toggle_minimap_
 	(INIT_BUTTON
-<<<<<<< HEAD
 	 ("menus/menu_toggle_minimap", "minimap", _("Minimap"))),
-	m_toggle_buildhelp
+	toggle_buildhelp_
 	(INIT_BUTTON
 	 ("menus/menu_toggle_buildhelp", "buildhelp", _("Show Building Spaces (on/off)"))),
-	m_toggle_player_menu
+	toggle_player_menu_
 	(INIT_BUTTON
 	 ("editor/editor_menu_player_menu", "players", _("Players"))),
-	m_undo
+	undo_
 	(INIT_BUTTON
 	 ("editor/editor_undo", "undo", _("Undo"))),
-	m_redo
-=======
-	 ("menu_toggle_minimap", "minimap", _("Minimap"))),
-	toggle_buildhelp_
-	(INIT_BUTTON
-	 ("menu_toggle_buildhelp", "buildhelp", _("Show Building Spaces (on/off)"))),
-	toggle_player_menu_
-	(INIT_BUTTON
-	 ("editor_menu_player_menu", "players", _("Players"))),
-	undo_
-	(INIT_BUTTON
-	 ("editor_undo", "undo", _("Undo"))),
 	redo_
->>>>>>> 4750c32a
 	(INIT_BUTTON
 	 ("editor/editor_redo", "redo", _("Redo")))
 {
@@ -203,17 +181,10 @@
 	assert(nr_players <= MAX_PLAYERS);
 	iterate_player_numbers(p, nr_players) {
 		if (Widelands::Coords const sp = map.get_starting_pos(p)) {
-<<<<<<< HEAD
 			const Image* player_image = g_gr->images().get(player_pictures[p - 1]);
 			assert(player_image);
-			map.overlay_manager().register_overlay
-					(sp, player_image, 8, Point(player_image->width() / 2, STARTING_POS_HOTSPOT_Y));
-=======
-			const Image* pic = g_gr->images().get(fname);
-			assert(pic);
 			mutable_field_overlay_manager()->register_overlay
-				(sp, pic, 8, Point(pic->width() / 2, STARTING_POS_HOTSPOT_Y));
->>>>>>> 4750c32a
+				(sp, player_image, 8, Point(player_image->width() / 2, STARTING_POS_HOTSPOT_Y));
 		}
 	}
 
