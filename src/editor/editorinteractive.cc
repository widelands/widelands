/*
 * Copyright (C) 2002-2003, 2006-2011, 2013, 2015 by the Widelands Development Team
 *
 * This program is free software; you can redistribute it and/or
 * modify it under the terms of the GNU General Public License
 * as published by the Free Software Foundation; either version 2
 * of the License, or (at your option) any later version.
 *
 * This program is distributed in the hope that it will be useful,
 * but WITHOUT ANY WARRANTY; without even the implied warranty of
 * MERCHANTABILITY or FITNESS FOR A PARTICULAR PURPOSE.  See the
 * GNU General Public License for more details.
 *
 * You should have received a copy of the GNU General Public License
 * along with this program; if not, write to the Free Software
 * Foundation, Inc., 51 Franklin Street, Fifth Floor, Boston, MA  02110-1301, USA.
 *
 */

#include "editor/editorinteractive.h"

#include <memory>
#include <string>
#include <vector>

#include <SDL_keycode.h>
#include <boost/format.hpp>

#include "base/i18n.h"
#include "base/scoped_timer.h"
#include "base/warning.h"
#include "editor/tools/editor_delete_immovable_tool.h"
#include "editor/ui_menus/editor_main_menu.h"
#include "editor/ui_menus/editor_main_menu_load_map.h"
#include "editor/ui_menus/editor_main_menu_save_map.h"
#include "editor/ui_menus/editor_player_menu.h"
#include "editor/ui_menus/editor_tool_menu.h"
#include "editor/ui_menus/editor_toolsize_menu.h"
#include "graphic/graphic.h"
#include "logic/map.h"
#include "logic/map_objects/tribes/tribes.h"
#include "logic/map_objects/world/resource_description.h"
#include "logic/map_objects/world/world.h"
#include "logic/player.h"
<<<<<<< HEAD
#include "logic/tribes/tribes.h"
#include "logic/world/resource_description.h"
#include "logic/world/world.h"
=======
>>>>>>> 326c66e9
#include "map_io/widelands_map_loader.h"
#include "scripting/lua_interface.h"
#include "scripting/lua_table.h"
#include "ui_basic/messagebox.h"
#include "ui_basic/progresswindow.h"
#include "wlapplication.h"
#include "wui/field_overlay_manager.h"
#include "wui/game_tips.h"
#include "wui/interactive_base.h"

namespace {

using Widelands::Building;

// Load all tribes from disk.
void load_all_tribes(Widelands::EditorGameBase* egbase, UI::ProgressWindow* loader_ui) {
	loader_ui->step(_("Loading tribes"));
	egbase->tribes();
<<<<<<< HEAD
=======
}

// Updates the resources overlays after a field has changed.
void update_resource_overlay(const Widelands::NoteFieldResourceChanged& note,
                             const Widelands::World& world,
                             FieldOverlayManager* field_overlay_manager) {
	//  Ok, we're doing something. First remove the current overlays.
	if (note.old_resource != Widelands::kNoResource) {
		const std::string str =
		   world.get_resource(note.old_resource)->get_editor_pic(note.old_amount);
		const Image* pic = g_gr->images().get(str);
		field_overlay_manager->remove_overlay(note.fc, pic);
	}

	const auto amount = note.fc.field->get_resources_amount();
	const auto resource_type = note.fc.field->get_resources();
	if (amount > 0 && resource_type != Widelands::kNoResource) {
		const std::string str =
		   world.get_resource(note.fc.field->get_resources())->get_editor_pic(amount);
		const Image* pic = g_gr->images().get(str);
		field_overlay_manager->register_overlay(note.fc, pic, 0);
	}
>>>>>>> 326c66e9
}

}  // namespace

EditorInteractive::EditorInteractive(Widelands::EditorGameBase & e) :
	InteractiveBase(e, g_options.pull_section("global")),
	need_save_(false),
	realtime_(SDL_GetTicks()),
	left_mouse_button_is_down_(false),
	tools_(new Tools()),
	history_(new EditorHistory(undo_, redo_)),

#define INIT_BUTTON(picture, name, tooltip)                         \
	TOOLBAR_BUTTON_COMMON_PARAMETERS(name),                                      \
	g_gr->images().get("pics/" picture ".png"),                      \
	tooltip                                                                      \

	toggle_main_menu_
	(INIT_BUTTON
	 ("menu_toggle_menu", "menu", _("Menu"))),
	toggle_tool_menu_
	(INIT_BUTTON
	 ("editor_menu_toggle_tool_menu", "tools", _("Tools"))),
	toggle_toolsize_menu_
	(INIT_BUTTON
	 ("editor_menu_set_toolsize_menu", "toolsize",
	  _("Tool Size"))),
	toggle_minimap_
	(INIT_BUTTON
	 ("menu_toggle_minimap", "minimap", _("Minimap"))),
	toggle_buildhelp_
	(INIT_BUTTON
	 ("menu_toggle_buildhelp", "buildhelp", _("Show Building Spaces (on/off)"))),
	toggle_player_menu_
	(INIT_BUTTON
	 ("editor_menu_player_menu", "players", _("Players"))),
	undo_
	(INIT_BUTTON
	 ("editor_undo", "undo", _("Undo"))),
	redo_
	(INIT_BUTTON
	 ("editor_redo", "redo", _("Redo")))
{
	toggle_main_menu_.sigclicked.connect(boost::bind(&EditorInteractive::toggle_mainmenu, this));
	toggle_tool_menu_.sigclicked.connect(boost::bind(&EditorInteractive::tool_menu_btn, this));
	toggle_toolsize_menu_.sigclicked.connect(boost::bind(&EditorInteractive::toolsize_menu_btn, this));
	toggle_minimap_.sigclicked.connect(boost::bind(&EditorInteractive::toggle_minimap, this));
	toggle_buildhelp_.sigclicked.connect(boost::bind(&EditorInteractive::toggle_buildhelp, this));
	toggle_player_menu_.sigclicked.connect(boost::bind(&EditorInteractive::toggle_playermenu, this));
	undo_.sigclicked.connect([this] {history_->undo_action(egbase().world());});
	redo_.sigclicked.connect([this] {history_->redo_action(egbase().world());});

	toolbar_.set_layout_toplevel(true);
	toolbar_.add(&toggle_main_menu_,       UI::Box::AlignLeft);
	toolbar_.add(&toggle_tool_menu_,       UI::Box::AlignLeft);
	toolbar_.add(&toggle_toolsize_menu_,   UI::Box::AlignLeft);
	toolbar_.add(&toggle_minimap_,         UI::Box::AlignLeft);
	toolbar_.add(&toggle_buildhelp_,       UI::Box::AlignLeft);
	toolbar_.add(&toggle_player_menu_,     UI::Box::AlignLeft);
	toolbar_.add(&undo_,                   UI::Box::AlignLeft);
	toolbar_.add(&redo_,                   UI::Box::AlignLeft);
	adjust_toolbar_position();

#ifndef NDEBUG
	set_display_flag(InteractiveBase::dfDebug, true);
#else
	set_display_flag(InteractiveBase::dfDebug, false);
#endif

	fieldclicked.connect(boost::bind(&EditorInteractive::map_clicked, this, false));

	// Subscribe to changes of the resource type on a field..
	field_resource_changed_subscriber_ =
	   Notifications::subscribe<Widelands::NoteFieldResourceChanged>(
	      [this](const Widelands::NoteFieldResourceChanged& note) {
		      update_resource_overlay(note, egbase().world(), mutable_field_overlay_manager());
		   });
}

void EditorInteractive::register_overlays() {
	Widelands::Map & map = egbase().map();

	//  Starting locations
	Widelands::PlayerNumber const nr_players = map.get_nrplayers();
	assert(nr_players <= 99); //  2 decimal digits
	char fname[] = "pics/editor_player_00_starting_pos.png";
	iterate_player_numbers(p, nr_players) {
		if (fname[20] == '9') {fname[20] = '0'; ++fname[19];} else ++fname[20];
		if (Widelands::Coords const sp = map.get_starting_pos(p)) {
			const Image* pic = g_gr->images().get(fname);
			assert(pic);
			mutable_field_overlay_manager()->register_overlay
				(sp, pic, 8, Point(pic->width() / 2, STARTING_POS_HOTSPOT_Y));
		}
	}

	//  Resources: we do not calculate default resources, therefore we do not
	//  expect to meet them here.
	Widelands::Extent const extent = map.extent();
	iterate_Map_FCoords(map, extent, fc) {
		if (uint8_t const amount = fc.field->get_resources_amount()) {
			const std::string& immname =
			   egbase().world().get_resource(fc.field->get_resources())->get_editor_pic(amount);
			if (immname.size())
				mutable_field_overlay_manager()->register_overlay(fc, g_gr->images().get(immname), 4);
		}
	}
}


void EditorInteractive::load(const std::string & filename) {
	assert(filename.size());

	Widelands::Map & map = egbase().map();

	// TODO(unknown): get rid of cleanup_for_load, it tends to be very messy
	// Instead, delete and re-create the egbase.
	egbase().cleanup_for_load();

	std::unique_ptr<Widelands::MapLoader> ml(map.get_correct_loader(filename));
	if (!ml.get())
		throw WLWarning
			(_("Unsupported format"),
			 _("Widelands could not load the file \"%s\". The file format seems to be incompatible."),
			 filename.c_str());
	ml->preload_map(true);

	UI::ProgressWindow loader_ui("pics/editor.jpg");
	std::vector<std::string> tipstext;
	tipstext.push_back("editor");

	GameTips editortips(loader_ui, tipstext);

	load_all_tribes(&egbase(), &loader_ui);

	// Create the players. TODO(SirVer): this must be managed better
	loader_ui.step(_("Creating players"));
	iterate_player_numbers(p, map.get_nrplayers()) {
		egbase().add_player(p, 0, map.get_scenario_player_tribe(p), map.get_scenario_player_name(p));
	}

	ml->load_map_complete(egbase(), true);
<<<<<<< HEAD

=======
>>>>>>> 326c66e9
	egbase().load_graphics(loader_ui);
	map_changed(MapWas::kReplaced);
}


/// Called just before the editor starts, after postload, init and gfxload.
void EditorInteractive::start() {
	// Run the editor initialization script, if any
	try {
		egbase().lua().run_script("map:scripting/editor_init.lua");
	} catch (LuaScriptNotExistingError &) {
		// do nothing.
	}
	map_changed(MapWas::kReplaced);
}


/**
 * Called every frame.
 *
 * Advance the timecounter and animate textures.
 */
void EditorInteractive::think() {
	InteractiveBase::think();

	uint32_t lasttime = realtime_;

	realtime_ = SDL_GetTicks();

	egbase().get_gametime_pointer() += realtime_ - lasttime;
}



void EditorInteractive::exit() {
	if (need_save_) {
		if (get_key_state(SDL_SCANCODE_LCTRL) || get_key_state(SDL_SCANCODE_RCTRL)) {
			end_modal<UI::Panel::Returncodes>(UI::Panel::Returncodes::kBack);
		} else {
			UI::WLMessageBox mmb
			(this,
			 _("Unsaved Map"),
			 _("The map has not been saved, do you really want to quit?"),
			 UI::WLMessageBox::MBoxType::kOkCancel);
			if (mmb.run<UI::Panel::Returncodes>() == UI::Panel::Returncodes::kBack)
				return;
		}
	}
	end_modal<UI::Panel::Returncodes>(UI::Panel::Returncodes::kBack);
}

void EditorInteractive::toggle_mainmenu() {
	if (mainmenu_.window)
		delete mainmenu_.window;
	else
		new EditorMainMenu(*this, mainmenu_);
}

void EditorInteractive::map_clicked(bool should_draw) {
	history_->do_action(tools_->current(), tools_->use_tool, egbase().map(), egbase().world(),
	                     get_sel_pos(), *this, should_draw);
	set_need_save(true);
}

bool EditorInteractive::handle_mouserelease(uint8_t btn, int32_t x, int32_t y) {
	if (btn == SDL_BUTTON_LEFT) {
		left_mouse_button_is_down_ = false;
	}
	return InteractiveBase::handle_mouserelease(btn, x, y);
}

bool EditorInteractive::handle_mousepress(uint8_t btn, int32_t x, int32_t y) {
	if (btn == SDL_BUTTON_LEFT) {
		left_mouse_button_is_down_ = true;
	}
	return InteractiveBase::handle_mousepress(btn, x, y);
}

/// Needed to get freehand painting tools (hold down mouse and move to edit).
void EditorInteractive::set_sel_pos(Widelands::NodeAndTriangle<> const sel) {
	bool const target_changed =
	    tools_->current().operates_on_triangles() ?
	    sel.triangle != get_sel_pos().triangle : sel.node != get_sel_pos().node;
	InteractiveBase::set_sel_pos(sel);
	if (target_changed && left_mouse_button_is_down_)
		map_clicked(true);
}

void EditorInteractive::tool_menu_btn() {
	if (toolmenu_.window)
		delete toolmenu_.window;
	else
		new EditorToolMenu(*this, toolmenu_);
}


void EditorInteractive::toggle_playermenu() {
	if (playermenu_.window)
		delete playermenu_.window;
	else {
		select_tool(tools_->set_starting_pos, EditorTool::First);
		new EditorPlayerMenu(*this, playermenu_);
	}

}

void EditorInteractive::toolsize_menu_btn() {
	if (toolsizemenu_.window)
		delete toolsizemenu_.window;
	else
		new EditorToolsizeMenu(*this, toolsizemenu_);
}

void EditorInteractive::set_sel_radius_and_update_menu(uint32_t const val) {
	if (tools_->current().has_size_one()) {
		set_sel_radius(0);
		return;
	}
	if (UI::UniqueWindow * const w = toolsizemenu_.window) {
		dynamic_cast<EditorToolsizeMenu&>(*w).update(val);
	} else {
		set_sel_radius(val);
	}
}


bool EditorInteractive::handle_key(bool const down, SDL_Keysym const code) {
	bool handled = InteractiveBase::handle_key(down, code);

	if (down) {
		// only on down events

		switch (code.sym) {
			// Sel radius
		case SDLK_1:
			set_sel_radius_and_update_menu(0);
			handled = true;
			break;
		case SDLK_2:
			set_sel_radius_and_update_menu(1);
			handled = true;
			break;
		case SDLK_3:
			set_sel_radius_and_update_menu(2);
			handled = true;
			break;
		case SDLK_4:
			set_sel_radius_and_update_menu(3);
			handled = true;
			break;
		case SDLK_5:
			set_sel_radius_and_update_menu(4);
			handled = true;
			break;
		case SDLK_6:
			set_sel_radius_and_update_menu(5);
			handled = true;
			break;
		case SDLK_7:
			set_sel_radius_and_update_menu(6);
			handled = true;
			break;
		case SDLK_8:
			set_sel_radius_and_update_menu(7);
			handled = true;
			break;
		case SDLK_9:
			set_sel_radius_and_update_menu(8);
			handled = true;
			break;
		case SDLK_0:
			set_sel_radius_and_update_menu(9);
			handled = true;
			break;

		case SDLK_LSHIFT:
		case SDLK_RSHIFT:
			if (tools_->use_tool == EditorTool::First)
				select_tool(tools_->current(), EditorTool::Second);
			handled = true;
			break;

		case SDLK_LALT:
		case SDLK_RALT:
		case SDLK_MODE:
			if (tools_->use_tool == EditorTool::First)
				select_tool(tools_->current(), EditorTool::Third);
			handled = true;
			break;

		case SDLK_SPACE:
			toggle_buildhelp();
			handled = true;
			break;

		case SDLK_c:
			set_display_flag
			(InteractiveBase::dfShowCensus,
			 !get_display_flag(InteractiveBase::dfShowCensus));
			handled = true;
			break;

		case SDLK_h:
			toggle_mainmenu();
			handled = true;
			break;

		case SDLK_i:
			select_tool(tools_->info, EditorTool::First);
			handled = true;
			break;

		case SDLK_m:
			toggle_minimap();
			handled = true;
			break;

		case SDLK_l:
			if (code.mod & (KMOD_LCTRL | KMOD_RCTRL))
				new MainMenuLoadMap(*this);
			handled = true;
			break;

		case SDLK_p:
			toggle_playermenu();
			handled = true;
			break;

		case SDLK_s:
			if (code.mod & (KMOD_LCTRL | KMOD_RCTRL))
				new MainMenuSaveMap(*this);
			handled = true;
			break;

		case SDLK_t:
			tool_menu_btn();
			handled = true;
			break;

		case SDLK_z:
			if ((code.mod & (KMOD_LCTRL | KMOD_RCTRL)) && (code.mod & (KMOD_LSHIFT | KMOD_RSHIFT)))
				history_->redo_action(egbase().world());
			else if (code.mod & (KMOD_LCTRL | KMOD_RCTRL))
				history_->undo_action(egbase().world());
			handled = true;
			break;

		case SDLK_y:
			if (code.mod & (KMOD_LCTRL | KMOD_RCTRL))
				history_->redo_action(egbase().world());
			handled = true;
			break;
		default:
			break;
		}
	} else {
		// key up events
		switch (code.sym) {
		case SDLK_LSHIFT:
		case SDLK_RSHIFT:
		case SDLK_LALT:
		case SDLK_RALT:
		case SDLK_MODE:
			if (tools_->use_tool != EditorTool::First)
				select_tool(tools_->current(), EditorTool::First);
			handled = true;
			break;
		default:
			break;
		}
	}
	return handled;
}


void EditorInteractive::select_tool
(EditorTool & primary, EditorTool::ToolIndex const which) {
	if (which == EditorTool::First && & primary != tools_->current_pointer) {
		if (primary.has_size_one()) {
			set_sel_radius(0);
			if (UI::UniqueWindow * const w = toolsizemenu_.window) {
				EditorToolsizeMenu& toolsize_menu = dynamic_cast<EditorToolsizeMenu&>(*w);
				toolsize_menu.set_buttons_enabled(false);
			}
		} else {
			if (UI::UniqueWindow * const w = toolsizemenu_.window) {
				EditorToolsizeMenu& toolsize_menu = dynamic_cast<EditorToolsizeMenu&>(*w);
				toolsize_menu.update(toolsize_menu.value());
			}
		}
		Widelands::Map & map = egbase().map();
		//  A new tool has been selected. Remove all registered overlay callback
		//  functions.
		mutable_field_overlay_manager()->register_overlay_callback_function(nullptr);
		map.recalc_whole_map(egbase().world());
	}
	tools_->current_pointer = &primary;
	tools_->use_tool        = which;

	if (char const * const sel_pic = primary.get_sel(which))
		set_sel_picture(sel_pic);
	else
		unset_sel_picture();
	set_sel_triangles(primary.operates_on_triangles());
}

/**
 * Reference functions
 *
 *  data is a pointer to a tribe (for buildings)
 */
void EditorInteractive::reference_player_tribe
(Widelands::PlayerNumber player, void const * const data) {
	assert(0 < player);
	assert(player <= egbase().map().get_nrplayers());

	PlayerReferences r;
	r.player = player;
	r.object = data;

	player_tribe_references_.push_back(r);
}

/// Unreference !once!, if referenced many times, this will leak a reference.
void EditorInteractive::unreference_player_tribe
(Widelands::PlayerNumber const player, void const * const data) {
	assert(player <= egbase().map().get_nrplayers());
	assert(data);

	std::vector<PlayerReferences> & references = player_tribe_references_;
	std::vector<PlayerReferences>::iterator it = references.begin();
	std::vector<PlayerReferences>::const_iterator references_end =
	    references.end();
	if (player) {
		for (; it < references_end; ++it)
			if (it->player == player && it->object == data) {
				references.erase(it);
				break;
			}
	} else //  Player is invalid. Remove all references from this object.
		while (it < references_end)
			if (it->object == data) {
				it = references.erase(it);
				references_end = references.end();
			} else
				++it;
}

bool EditorInteractive::is_player_tribe_referenced
(Widelands::PlayerNumber const  player) {
	assert(0 < player);
	assert(player <= egbase().map().get_nrplayers());

	for (uint32_t i = 0; i < player_tribe_references_.size(); ++i)
		if (player_tribe_references_[i].player == player)
			return true;

	return false;
}

void EditorInteractive::run_editor(const std::string& filename, const std::string& script_to_run) {
	Widelands::EditorGameBase egbase(nullptr);
	EditorInteractive eia(egbase);
	egbase.set_ibase(&eia); // TODO(unknown): get rid of this
	{
		UI::ProgressWindow loader_ui("pics/editor.jpg");
		std::vector<std::string> tipstext;
		tipstext.push_back("editor");
		GameTips editortips(loader_ui, tipstext);

		{
			Widelands::Map & map = *new Widelands::Map;
			egbase.set_map(&map);
			if (filename.empty()) {
				loader_ui.step("Creating empty map...");
				map.create_empty_map(
				   egbase.world(),
				   64,
				   64,
					0,
					/** TRANSLATORS: Default name for new map */
				   _("No Name"),
					g_options.pull_section("global").get_string("realname", pgettext("map_name", "Unknown")));

				load_all_tribes(&egbase, &loader_ui);

<<<<<<< HEAD
				editor.load_graphics(loader_ui);
=======
				egbase.load_graphics(loader_ui);
>>>>>>> 326c66e9
				loader_ui.step(std::string());
			} else {
				loader_ui.stepf("Loading map \"%s\"...", filename.c_str());
				eia.load(filename);
			}
		}

		egbase.postload();

		eia.start();

		if (!script_to_run.empty()) {
			eia.egbase().lua().run_script(script_to_run);
		}
	}
	eia.run<UI::Panel::Returncodes>();

	egbase.cleanup_objects();
}

void EditorInteractive::map_changed(const MapWas& action) {
	switch (action) {
		case MapWas::kReplaced:
			history_.reset(new EditorHistory(undo_, redo_));
			undo_.set_enabled(false);
			redo_.set_enabled(false);

			tools_.reset(new Tools());
			select_tool(tools_->increase_height, EditorTool::First);
			set_sel_radius(0);

			set_need_save(false);
			show_buildhelp(true);

			// Close all windows.
			for (Panel* child = get_first_child(); child; child = child->get_next_sibling()) {
				if (is_a(UI::Window, child)) {
					child->die();
				}
			}
			break;

		case MapWas::kGloballyMutated:
			break;
	}

	mutable_field_overlay_manager()->remove_all_overlays();
	register_overlays();
}

EditorInteractive::Tools* EditorInteractive::tools() {
	return tools_.get();
}<|MERGE_RESOLUTION|>--- conflicted
+++ resolved
@@ -42,12 +42,6 @@
 #include "logic/map_objects/world/resource_description.h"
 #include "logic/map_objects/world/world.h"
 #include "logic/player.h"
-<<<<<<< HEAD
-#include "logic/tribes/tribes.h"
-#include "logic/world/resource_description.h"
-#include "logic/world/world.h"
-=======
->>>>>>> 326c66e9
 #include "map_io/widelands_map_loader.h"
 #include "scripting/lua_interface.h"
 #include "scripting/lua_table.h"
@@ -66,8 +60,6 @@
 void load_all_tribes(Widelands::EditorGameBase* egbase, UI::ProgressWindow* loader_ui) {
 	loader_ui->step(_("Loading tribes"));
 	egbase->tribes();
-<<<<<<< HEAD
-=======
 }
 
 // Updates the resources overlays after a field has changed.
@@ -90,7 +82,6 @@
 		const Image* pic = g_gr->images().get(str);
 		field_overlay_manager->register_overlay(note.fc, pic, 0);
 	}
->>>>>>> 326c66e9
 }
 
 }  // namespace
@@ -233,10 +224,6 @@
 	}
 
 	ml->load_map_complete(egbase(), true);
-<<<<<<< HEAD
-
-=======
->>>>>>> 326c66e9
 	egbase().load_graphics(loader_ui);
 	map_changed(MapWas::kReplaced);
 }
@@ -623,11 +610,7 @@
 
 				load_all_tribes(&egbase, &loader_ui);
 
-<<<<<<< HEAD
-				editor.load_graphics(loader_ui);
-=======
 				egbase.load_graphics(loader_ui);
->>>>>>> 326c66e9
 				loader_ui.step(std::string());
 			} else {
 				loader_ui.stepf("Loading map \"%s\"...", filename.c_str());
