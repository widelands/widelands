/*
 * Copyright (C) 2002-2003, 2006-2011, 2013, 2015 by the Widelands Development Team
 *
 * This program is free software; you can redistribute it and/or
 * modify it under the terms of the GNU General Public License
 * as published by the Free Software Foundation; either version 2
 * of the License, or (at your option) any later version.
 *
 * This program is distributed in the hope that it will be useful,
 * but WITHOUT ANY WARRANTY; without even the implied warranty of
 * MERCHANTABILITY or FITNESS FOR A PARTICULAR PURPOSE.  See the
 * GNU General Public License for more details.
 *
 * You should have received a copy of the GNU General Public License
 * along with this program; if not, write to the Free Software
 * Foundation, Inc., 51 Franklin Street, Fifth Floor, Boston, MA  02110-1301, USA.
 *
 */

#include "editor/editorinteractive.h"

#include <memory>
#include <string>
#include <vector>

#include <SDL_keycode.h>
#include <boost/format.hpp>

#include "base/i18n.h"
#include "base/scoped_timer.h"
#include "base/warning.h"
#include "editor/tools/editor_delete_immovable_tool.h"
#include "editor/ui_menus/editor_help.h"
#include "editor/ui_menus/editor_main_menu.h"
#include "editor/ui_menus/editor_main_menu_load_map.h"
#include "editor/ui_menus/editor_main_menu_save_map.h"
#include "editor/ui_menus/editor_player_menu.h"
#include "editor/ui_menus/editor_tool_menu.h"
#include "editor/ui_menus/editor_toolsize_menu.h"
#include "graphic/graphic.h"
#include "logic/map.h"
#include "logic/map_objects/tribes/tribes.h"
#include "logic/map_objects/world/resource_description.h"
#include "logic/map_objects/world/world.h"
#include "logic/player.h"
#include "map_io/widelands_map_loader.h"
#include "scripting/lua_interface.h"
#include "scripting/lua_table.h"
#include "ui_basic/messagebox.h"
#include "ui_basic/progresswindow.h"
#include "wlapplication.h"
#include "wui/field_overlay_manager.h"
#include "wui/game_tips.h"
#include "wui/interactive_base.h"

namespace {

using Widelands::Building;

// Load all tribes from disk.
void load_all_tribes(Widelands::EditorGameBase* egbase, UI::ProgressWindow* loader_ui) {
	loader_ui->step(_("Loading tribes"));
	egbase->tribes();
}

// Updates the resources overlays after a field has changed.
void update_resource_overlay(const Widelands::NoteFieldResourceChanged& note,
                             const Widelands::World& world,
                             FieldOverlayManager* field_overlay_manager) {
	//  Ok, we're doing something. First remove the current overlays.
	if (note.old_resource != Widelands::kNoResource) {
		const std::string str =
		   world.get_resource(note.old_resource)->editor_image(note.old_amount);
		const Image* pic = g_gr->images().get(str);
		field_overlay_manager->remove_overlay(note.fc, pic);
	}

	const auto amount = note.fc.field->get_resources_amount();
	const auto resource_type = note.fc.field->get_resources();
	if (amount > 0 && resource_type != Widelands::kNoResource) {
		const std::string str =
		   world.get_resource(note.fc.field->get_resources())->editor_image(amount);
		const Image* pic = g_gr->images().get(str);
		field_overlay_manager->register_overlay(note.fc, pic, 0);
	}
}

}  // namespace

EditorInteractive::EditorInteractive(Widelands::EditorGameBase & e) :
	InteractiveBase(e, g_options.pull_section("global")),
	need_save_(false),
	realtime_(SDL_GetTicks()),
	left_mouse_button_is_down_(false),
	tools_(new Tools()),
	history_(new EditorHistory(undo_, redo_)),

#define INIT_BUTTON(picture, name, tooltip)                         \
	TOOLBAR_BUTTON_COMMON_PARAMETERS(name),                                      \
	g_gr->images().get("pics/" picture ".png"),                      \
	tooltip                                                                      \

	toggle_main_menu_
	(INIT_BUTTON
	 ("menu_toggle_menu", "menu", _("Menu"))),
	toggle_tool_menu_
	(INIT_BUTTON
	 ("editor_menu_toggle_tool_menu", "tools", _("Tools"))),
	toggle_toolsize_menu_
	(INIT_BUTTON
	 ("editor_menu_set_toolsize_menu", "toolsize",
	  _("Tool Size"))),
	toggle_minimap_
	(INIT_BUTTON
	 ("menu_toggle_minimap", "minimap", _("Minimap"))),
	toggle_buildhelp_
	(INIT_BUTTON
	 ("menu_toggle_buildhelp", "buildhelp", _("Show Building Spaces (on/off)"))),
	toggle_player_menu_
	(INIT_BUTTON
	 ("editor_menu_player_menu", "players", _("Players"))),
	undo_
	(INIT_BUTTON
	 ("editor_undo", "undo", _("Undo"))),
	redo_
	(INIT_BUTTON
	 ("editor_redo", "redo", _("Redo"))),
	toggle_help_
	(INIT_BUTTON
	 ("menu_help", "help", _("Help")))
{
	toggle_main_menu_.sigclicked.connect(boost::bind(&EditorInteractive::toggle_mainmenu, this));
	toggle_tool_menu_.sigclicked.connect(boost::bind(&EditorInteractive::tool_menu_btn, this));
	toggle_toolsize_menu_.sigclicked.connect(boost::bind(&EditorInteractive::toolsize_menu_btn, this));
	toggle_minimap_.sigclicked.connect(boost::bind(&EditorInteractive::toggle_minimap, this));
	toggle_buildhelp_.sigclicked.connect(boost::bind(&EditorInteractive::toggle_buildhelp, this));
	toggle_player_menu_.sigclicked.connect(boost::bind(&EditorInteractive::toggle_playermenu, this));
	undo_.sigclicked.connect([this] {history_->undo_action(egbase().world());});
	redo_.sigclicked.connect([this] {history_->redo_action(egbase().world());});
	toggle_help_.sigclicked.connect(boost::bind(&EditorInteractive::toggle_help, this));

	toolbar_.set_layout_toplevel(true);
<<<<<<< HEAD
	toolbar_.add(&toggle_main_menu_,       UI::Box::AlignLeft);
	toolbar_.add(&toggle_tool_menu_,       UI::Box::AlignLeft);
	toolbar_.add(&toggle_toolsize_menu_,   UI::Box::AlignLeft);
	toolbar_.add(&toggle_minimap_,         UI::Box::AlignLeft);
	toolbar_.add(&toggle_buildhelp_,       UI::Box::AlignLeft);
	toolbar_.add(&toggle_player_menu_,     UI::Box::AlignLeft);
	toolbar_.add(&undo_,                   UI::Box::AlignLeft);
	toolbar_.add(&redo_,                   UI::Box::AlignLeft);
	toolbar_.add(&toggle_help_,            UI::Box::AlignLeft);
=======
	toolbar_.add(&toggle_main_menu_,       UI::Align::kLeft);
	toolbar_.add(&toggle_tool_menu_,       UI::Align::kLeft);
	toolbar_.add(&toggle_toolsize_menu_,   UI::Align::kLeft);
	toolbar_.add(&toggle_minimap_,         UI::Align::kLeft);
	toolbar_.add(&toggle_buildhelp_,       UI::Align::kLeft);
	toolbar_.add(&toggle_player_menu_,     UI::Align::kLeft);
	toolbar_.add(&undo_,                   UI::Align::kLeft);
	toolbar_.add(&redo_,                   UI::Align::kLeft);
>>>>>>> ba14f0a3
	adjust_toolbar_position();

#ifndef NDEBUG
	set_display_flag(InteractiveBase::dfDebug, true);
#else
	set_display_flag(InteractiveBase::dfDebug, false);
#endif

	fieldclicked.connect(boost::bind(&EditorInteractive::map_clicked, this, false));

	// Subscribe to changes of the resource type on a field..
	field_resource_changed_subscriber_ =
	   Notifications::subscribe<Widelands::NoteFieldResourceChanged>(
	      [this](const Widelands::NoteFieldResourceChanged& note) {
		      update_resource_overlay(note, egbase().world(), mutable_field_overlay_manager());
		   });
}

void EditorInteractive::register_overlays() {
	Widelands::Map & map = egbase().map();

	//  Starting locations
	Widelands::PlayerNumber const nr_players = map.get_nrplayers();
	assert(nr_players <= 99); //  2 decimal digits
	char fname[] = "pics/editor_player_00_starting_pos.png";
	iterate_player_numbers(p, nr_players) {
		if (fname[20] == '9') {fname[20] = '0'; ++fname[19];} else ++fname[20];
		if (Widelands::Coords const sp = map.get_starting_pos(p)) {
			const Image* pic = g_gr->images().get(fname);
			assert(pic);
			mutable_field_overlay_manager()->register_overlay
				(sp, pic, 8, Point(pic->width() / 2, STARTING_POS_HOTSPOT_Y));
		}
	}

	//  Resources: we do not calculate default resources, therefore we do not
	//  expect to meet them here.
	Widelands::Extent const extent = map.extent();
	iterate_Map_FCoords(map, extent, fc) {
		if (uint8_t const amount = fc.field->get_resources_amount()) {
			const std::string& immname =
			   egbase().world().get_resource(fc.field->get_resources())->editor_image(amount);
			if (immname.size())
				mutable_field_overlay_manager()->register_overlay(fc, g_gr->images().get(immname), 4);
		}
	}
}


void EditorInteractive::load(const std::string & filename) {
	assert(filename.size());

	Widelands::Map & map = egbase().map();

	// TODO(unknown): get rid of cleanup_for_load, it tends to be very messy
	// Instead, delete and re-create the egbase.
	egbase().cleanup_for_load();

	std::unique_ptr<Widelands::MapLoader> ml(map.get_correct_loader(filename));
	if (!ml.get())
		throw WLWarning
			(_("Unsupported format"),
			 _("Widelands could not load the file \"%s\". The file format seems to be incompatible."),
			 filename.c_str());
	ml->preload_map(true);

	UI::ProgressWindow loader_ui("pics/editor.jpg");
	std::vector<std::string> tipstext;
	tipstext.push_back("editor");

	GameTips editortips(loader_ui, tipstext);

	load_all_tribes(&egbase(), &loader_ui);

	// Create the players. TODO(SirVer): this must be managed better
	loader_ui.step(_("Creating players"));
	iterate_player_numbers(p, map.get_nrplayers()) {
		egbase().add_player(p, 0, map.get_scenario_player_tribe(p), map.get_scenario_player_name(p));
	}

	ml->load_map_complete(egbase(), true);
	egbase().load_graphics(loader_ui);
	map_changed(MapWas::kReplaced);
}


/// Called just before the editor starts, after postload, init and gfxload.
void EditorInteractive::start() {
	// Run the editor initialization script, if any
	try {
		egbase().lua().run_script("map:scripting/editor_init.lua");
	} catch (LuaScriptNotExistingError &) {
		// do nothing.
	}
	map_changed(MapWas::kReplaced);
}


/**
 * Called every frame.
 *
 * Advance the timecounter and animate textures.
 */
void EditorInteractive::think() {
	InteractiveBase::think();

	uint32_t lasttime = realtime_;

	realtime_ = SDL_GetTicks();

	egbase().get_gametime_pointer() += realtime_ - lasttime;
}



void EditorInteractive::exit() {
	if (need_save_) {
		if (get_key_state(SDL_SCANCODE_LCTRL) || get_key_state(SDL_SCANCODE_RCTRL)) {
			end_modal<UI::Panel::Returncodes>(UI::Panel::Returncodes::kBack);
		} else {
			UI::WLMessageBox mmb
			(this,
			 _("Unsaved Map"),
			 _("The map has not been saved, do you really want to quit?"),
			 UI::WLMessageBox::MBoxType::kOkCancel);
			if (mmb.run<UI::Panel::Returncodes>() == UI::Panel::Returncodes::kBack)
				return;
		}
	}
	end_modal<UI::Panel::Returncodes>(UI::Panel::Returncodes::kBack);
}

void EditorInteractive::toggle_mainmenu() {
	if (mainmenu_.window)
		delete mainmenu_.window;
	else
		new EditorMainMenu(*this, mainmenu_);
}

void EditorInteractive::map_clicked(bool should_draw) {
	history_->do_action(tools_->current(), tools_->use_tool, egbase().map(), egbase().world(),
	                     get_sel_pos(), *this, should_draw);
	set_need_save(true);
}

bool EditorInteractive::handle_mouserelease(uint8_t btn, int32_t x, int32_t y) {
	if (btn == SDL_BUTTON_LEFT) {
		left_mouse_button_is_down_ = false;
	}
	return InteractiveBase::handle_mouserelease(btn, x, y);
}

bool EditorInteractive::handle_mousepress(uint8_t btn, int32_t x, int32_t y) {
	if (btn == SDL_BUTTON_LEFT) {
		left_mouse_button_is_down_ = true;
	}
	return InteractiveBase::handle_mousepress(btn, x, y);
}

/// Needed to get freehand painting tools (hold down mouse and move to edit).
void EditorInteractive::set_sel_pos(Widelands::NodeAndTriangle<> const sel) {
	bool const target_changed =
	    tools_->current().operates_on_triangles() ?
	    sel.triangle != get_sel_pos().triangle : sel.node != get_sel_pos().node;
	InteractiveBase::set_sel_pos(sel);
	if (target_changed && left_mouse_button_is_down_)
		map_clicked(true);
}

void EditorInteractive::tool_menu_btn() {
	if (toolmenu_.window)
		delete toolmenu_.window;
	else
		new EditorToolMenu(*this, toolmenu_);
}


void EditorInteractive::toggle_playermenu() {
	if (playermenu_.window)
		delete playermenu_.window;
	else {
		select_tool(tools_->set_starting_pos, EditorTool::First);
		new EditorPlayerMenu(*this, playermenu_);
	}

}

void EditorInteractive::toolsize_menu_btn() {
	if (toolsizemenu_.window)
		delete toolsizemenu_.window;
	else
		new EditorToolsizeMenu(*this, toolsizemenu_);
}

void EditorInteractive::set_sel_radius_and_update_menu(uint32_t const val) {
	if (tools_->current().has_size_one()) {
		set_sel_radius(0);
		return;
	}
	if (UI::UniqueWindow * const w = toolsizemenu_.window) {
		dynamic_cast<EditorToolsizeMenu&>(*w).update(val);
	} else {
		set_sel_radius(val);
	}
}

void EditorInteractive::toggle_help() {
	if (helpmenu_.window)
		delete helpmenu_.window;
	else
		new EditorHelp(*this, helpmenu_);
}



bool EditorInteractive::handle_key(bool const down, SDL_Keysym const code) {
	bool handled = InteractiveBase::handle_key(down, code);

	if (down) {
		// only on down events

		switch (code.sym) {
			// Sel radius
		case SDLK_1:
			set_sel_radius_and_update_menu(0);
			handled = true;
			break;
		case SDLK_2:
			set_sel_radius_and_update_menu(1);
			handled = true;
			break;
		case SDLK_3:
			set_sel_radius_and_update_menu(2);
			handled = true;
			break;
		case SDLK_4:
			set_sel_radius_and_update_menu(3);
			handled = true;
			break;
		case SDLK_5:
			set_sel_radius_and_update_menu(4);
			handled = true;
			break;
		case SDLK_6:
			set_sel_radius_and_update_menu(5);
			handled = true;
			break;
		case SDLK_7:
			set_sel_radius_and_update_menu(6);
			handled = true;
			break;
		case SDLK_8:
			set_sel_radius_and_update_menu(7);
			handled = true;
			break;
		case SDLK_9:
			set_sel_radius_and_update_menu(8);
			handled = true;
			break;
		case SDLK_0:
			set_sel_radius_and_update_menu(9);
			handled = true;
			break;

		case SDLK_LSHIFT:
		case SDLK_RSHIFT:
			if (tools_->use_tool == EditorTool::First)
				select_tool(tools_->current(), EditorTool::Second);
			handled = true;
			break;

		case SDLK_LALT:
		case SDLK_RALT:
		case SDLK_MODE:
			if (tools_->use_tool == EditorTool::First)
				select_tool(tools_->current(), EditorTool::Third);
			handled = true;
			break;

		case SDLK_SPACE:
			toggle_buildhelp();
			handled = true;
			break;

		case SDLK_c:
			set_display_flag
			(InteractiveBase::dfShowCensus,
			 !get_display_flag(InteractiveBase::dfShowCensus));
			handled = true;
			break;

		case SDLK_h:
			toggle_mainmenu();
			handled = true;
			break;

		case SDLK_i:
			select_tool(tools_->info, EditorTool::First);
			handled = true;
			break;

		case SDLK_m:
			toggle_minimap();
			handled = true;
			break;

		case SDLK_l:
			if (code.mod & (KMOD_LCTRL | KMOD_RCTRL))
				new MainMenuLoadMap(*this);
			handled = true;
			break;

		case SDLK_p:
			toggle_playermenu();
			handled = true;
			break;

		case SDLK_s:
			if (code.mod & (KMOD_LCTRL | KMOD_RCTRL))
				new MainMenuSaveMap(*this);
			handled = true;
			break;

		case SDLK_t:
			tool_menu_btn();
			handled = true;
			break;

		case SDLK_z:
			if ((code.mod & (KMOD_LCTRL | KMOD_RCTRL)) && (code.mod & (KMOD_LSHIFT | KMOD_RSHIFT)))
				history_->redo_action(egbase().world());
			else if (code.mod & (KMOD_LCTRL | KMOD_RCTRL))
				history_->undo_action(egbase().world());
			handled = true;
			break;

		case SDLK_y:
			if (code.mod & (KMOD_LCTRL | KMOD_RCTRL))
				history_->redo_action(egbase().world());
			handled = true;
			break;

		case SDLK_F1:
			toggle_help();
			handled = true;
			break;

		default:
			break;
		}
	} else {
		// key up events
		switch (code.sym) {
		case SDLK_LSHIFT:
		case SDLK_RSHIFT:
		case SDLK_LALT:
		case SDLK_RALT:
		case SDLK_MODE:
			if (tools_->use_tool != EditorTool::First)
				select_tool(tools_->current(), EditorTool::First);
			handled = true;
			break;
		default:
			break;
		}
	}
	return handled;
}


void EditorInteractive::select_tool
(EditorTool & primary, EditorTool::ToolIndex const which) {
	if (which == EditorTool::First && & primary != tools_->current_pointer) {
		if (primary.has_size_one()) {
			set_sel_radius(0);
			if (UI::UniqueWindow * const w = toolsizemenu_.window) {
				EditorToolsizeMenu& toolsize_menu = dynamic_cast<EditorToolsizeMenu&>(*w);
				toolsize_menu.set_buttons_enabled(false);
			}
		} else {
			if (UI::UniqueWindow * const w = toolsizemenu_.window) {
				EditorToolsizeMenu& toolsize_menu = dynamic_cast<EditorToolsizeMenu&>(*w);
				toolsize_menu.update(toolsize_menu.value());
			}
		}
		Widelands::Map & map = egbase().map();
		//  A new tool has been selected. Remove all registered overlay callback
		//  functions.
		mutable_field_overlay_manager()->register_overlay_callback_function(nullptr);
		map.recalc_whole_map(egbase().world());
	}
	tools_->current_pointer = &primary;
	tools_->use_tool        = which;

	if (char const * const sel_pic = primary.get_sel(which))
		set_sel_picture(sel_pic);
	else
		unset_sel_picture();
	set_sel_triangles(primary.operates_on_triangles());
}

/**
 * Reference functions
 *
 *  data is a pointer to a tribe (for buildings)
 */
void EditorInteractive::reference_player_tribe
(Widelands::PlayerNumber player, void const * const data) {
	assert(0 < player);
	assert(player <= egbase().map().get_nrplayers());

	PlayerReferences r;
	r.player = player;
	r.object = data;

	player_tribe_references_.push_back(r);
}

/// Unreference !once!, if referenced many times, this will leak a reference.
void EditorInteractive::unreference_player_tribe
(Widelands::PlayerNumber const player, void const * const data) {
	assert(player <= egbase().map().get_nrplayers());
	assert(data);

	std::vector<PlayerReferences> & references = player_tribe_references_;
	std::vector<PlayerReferences>::iterator it = references.begin();
	std::vector<PlayerReferences>::const_iterator references_end =
	    references.end();
	if (player) {
		for (; it < references_end; ++it)
			if (it->player == player && it->object == data) {
				references.erase(it);
				break;
			}
	} else //  Player is invalid. Remove all references from this object.
		while (it < references_end)
			if (it->object == data) {
				it = references.erase(it);
				references_end = references.end();
			} else
				++it;
}

bool EditorInteractive::is_player_tribe_referenced
(Widelands::PlayerNumber const  player) {
	assert(0 < player);
	assert(player <= egbase().map().get_nrplayers());

	for (uint32_t i = 0; i < player_tribe_references_.size(); ++i)
		if (player_tribe_references_[i].player == player)
			return true;

	return false;
}

void EditorInteractive::run_editor(const std::string& filename, const std::string& script_to_run) {
	Widelands::EditorGameBase egbase(nullptr);
	EditorInteractive eia(egbase);
	egbase.set_ibase(&eia); // TODO(unknown): get rid of this
	{
		UI::ProgressWindow loader_ui("pics/editor.jpg");
		std::vector<std::string> tipstext;
		tipstext.push_back("editor");
		GameTips editortips(loader_ui, tipstext);

		{
			Widelands::Map & map = *new Widelands::Map;
			egbase.set_map(&map);
			if (filename.empty()) {
				loader_ui.step("Creating empty map...");
				map.create_empty_map(
				   egbase.world(),
				   64,
				   64,
					0,
					/** TRANSLATORS: Default name for new map */
				   _("No Name"),
					g_options.pull_section("global").get_string("realname", pgettext("map_name", "Unknown")));

				load_all_tribes(&egbase, &loader_ui);

				egbase.load_graphics(loader_ui);
				loader_ui.step(std::string());
			} else {
				loader_ui.stepf("Loading map \"%s\"...", filename.c_str());
				eia.load(filename);
			}
		}

		egbase.postload();

		eia.start();

		if (!script_to_run.empty()) {
			eia.egbase().lua().run_script(script_to_run);
		}
	}
	eia.run<UI::Panel::Returncodes>();

	egbase.cleanup_objects();
}

void EditorInteractive::map_changed(const MapWas& action) {
	switch (action) {
		case MapWas::kReplaced:
			history_.reset(new EditorHistory(undo_, redo_));
			undo_.set_enabled(false);
			redo_.set_enabled(false);

			tools_.reset(new Tools());
			select_tool(tools_->increase_height, EditorTool::First);
			set_sel_radius(0);

			set_need_save(false);
			show_buildhelp(true);

			// Close all windows.
			for (Panel* child = get_first_child(); child; child = child->get_next_sibling()) {
				if (is_a(UI::Window, child)) {
					child->die();
				}
			}
			break;

		case MapWas::kGloballyMutated:
			break;
	}

	mutable_field_overlay_manager()->remove_all_overlays();
	register_overlays();
}

EditorInteractive::Tools* EditorInteractive::tools() {
	return tools_.get();
}<|MERGE_RESOLUTION|>--- conflicted
+++ resolved
@@ -140,17 +140,6 @@
 	toggle_help_.sigclicked.connect(boost::bind(&EditorInteractive::toggle_help, this));
 
 	toolbar_.set_layout_toplevel(true);
-<<<<<<< HEAD
-	toolbar_.add(&toggle_main_menu_,       UI::Box::AlignLeft);
-	toolbar_.add(&toggle_tool_menu_,       UI::Box::AlignLeft);
-	toolbar_.add(&toggle_toolsize_menu_,   UI::Box::AlignLeft);
-	toolbar_.add(&toggle_minimap_,         UI::Box::AlignLeft);
-	toolbar_.add(&toggle_buildhelp_,       UI::Box::AlignLeft);
-	toolbar_.add(&toggle_player_menu_,     UI::Box::AlignLeft);
-	toolbar_.add(&undo_,                   UI::Box::AlignLeft);
-	toolbar_.add(&redo_,                   UI::Box::AlignLeft);
-	toolbar_.add(&toggle_help_,            UI::Box::AlignLeft);
-=======
 	toolbar_.add(&toggle_main_menu_,       UI::Align::kLeft);
 	toolbar_.add(&toggle_tool_menu_,       UI::Align::kLeft);
 	toolbar_.add(&toggle_toolsize_menu_,   UI::Align::kLeft);
@@ -159,7 +148,7 @@
 	toolbar_.add(&toggle_player_menu_,     UI::Align::kLeft);
 	toolbar_.add(&undo_,                   UI::Align::kLeft);
 	toolbar_.add(&redo_,                   UI::Align::kLeft);
->>>>>>> ba14f0a3
+	toolbar_.add(&toggle_help_,            UI::Align::kLeft);
 	adjust_toolbar_position();
 
 #ifndef NDEBUG
