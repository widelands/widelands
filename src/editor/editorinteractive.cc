/*
 * Copyright (C) 2002-2019 by the Widelands Development Team
 *
 * This program is free software; you can redistribute it and/or
 * modify it under the terms of the GNU General Public License
 * as published by the Free Software Foundation; either version 2
 * of the License, or (at your option) any later version.
 *
 * This program is distributed in the hope that it will be useful,
 * but WITHOUT ANY WARRANTY; without even the implied warranty of
 * MERCHANTABILITY or FITNESS FOR A PARTICULAR PURPOSE.  See the
 * GNU General Public License for more details.
 *
 * You should have received a copy of the GNU General Public License
 * along with this program; if not, write to the Free Software
 * Foundation, Inc., 51 Franklin Street, Fifth Floor, Boston, MA  02110-1301, USA.
 *
 */

#include "editor/editorinteractive.h"

#include <memory>
#include <string>
#include <vector>

#include <SDL_keycode.h>
#include <boost/format.hpp>

#include "base/i18n.h"
#include "base/scoped_timer.h"
#include "base/warning.h"
#include "editor/tools/decrease_height_tool.h"
#include "editor/tools/decrease_resources_tool.h"
#include "editor/tools/increase_height_tool.h"
#include "editor/tools/increase_resources_tool.h"
#include "editor/tools/noise_height_tool.h"
#include "editor/tools/place_critter_tool.h"
#include "editor/tools/place_immovable_tool.h"
#include "editor/tools/set_port_space_tool.h"
#include "editor/tools/set_terrain_tool.h"
#include "editor/ui_menus/help.h"
#include "editor/ui_menus/main_menu_load_map.h"
#include "editor/ui_menus/main_menu_map_options.h"
#include "editor/ui_menus/main_menu_new_map.h"
#include "editor/ui_menus/main_menu_random_map.h"
#include "editor/ui_menus/main_menu_save_map.h"
#include "editor/ui_menus/player_menu.h"
#include "editor/ui_menus/tool_change_height_options_menu.h"
#include "editor/ui_menus/tool_change_resources_options_menu.h"
#include "editor/ui_menus/tool_noise_height_options_menu.h"
#include "editor/ui_menus/tool_place_critter_options_menu.h"
#include "editor/ui_menus/tool_place_immovable_options_menu.h"
#include "editor/ui_menus/tool_resize_options_menu.h"
#include "editor/ui_menus/tool_set_terrain_options_menu.h"
#include "editor/ui_menus/toolsize_menu.h"
#include "graphic/graphic.h"
#include "graphic/playercolor.h"
#include "logic/map.h"
#include "logic/map_objects/tribes/tribes.h"
#include "logic/map_objects/world/resource_description.h"
#include "logic/map_objects/world/world.h"
#include "logic/maptriangleregion.h"
#include "logic/player.h"
#include "map_io/map_loader.h"
#include "map_io/widelands_map_loader.h"
#include "scripting/lua_interface.h"
#include "scripting/lua_table.h"
#include "sound/sound_handler.h"
#include "ui_basic/messagebox.h"
#include "ui_basic/progresswindow.h"
#include "wlapplication_options.h"
#include "wui/interactive_base.h"

<<<<<<< HEAD
=======
namespace {
using Widelands::Building;

// Load all tribes from disk.
void load_all_tribes(Widelands::EditorGameBase* egbase) {
	assert(egbase->has_loader_ui());
	egbase->step_loader_ui(_("Loading tribes"));
	egbase->tribes();
}

}  // namespace
>>>>>>> b495e88b

EditorInteractive::EditorInteractive(Widelands::EditorGameBase& e)
   : InteractiveBase(e, get_config_section()),
     need_save_(false),
     realtime_(SDL_GetTicks()),
     is_painting_(false),
     mainmenu_(toolbar(),
               "dropdown_menu_main",
               0,
               0,
               34U,
               10,
               34U,
               /** TRANSLATORS: Title for the main menu button in the editor */
               as_tooltip_text_with_hotkey(_("Main Menu"), pgettext("hotkey", "Esc")),
               UI::DropdownType::kPictorialMenu,
               UI::PanelStyle::kWui,
               UI::ButtonStyle::kWuiPrimary),
     toolmenu_(toolbar(),
               "dropdown_menu_tools",
               0,
               0,
               34U,
               12,
               34U,
               /** TRANSLATORS: Title for the tool menu button in the editor */
               as_tooltip_text_with_hotkey(_("Tools"), "T"),
               UI::DropdownType::kPictorialMenu,
               UI::PanelStyle::kWui,
               UI::ButtonStyle::kWuiPrimary),
     showhidemenu_(toolbar(),
                   "dropdown_menu_showhide",
                   0,
                   0,
                   34U,
                   10,
                   34U,
                   /** TRANSLATORS: Title for a menu button in the editor. This menu will show/hide
                      building spaces, animals, immovables, resources */
                   _("Show / Hide"),
                   UI::DropdownType::kPictorialMenu,
                   UI::PanelStyle::kWui,
                   UI::ButtonStyle::kWuiPrimary),
     undo_(nullptr),
     redo_(nullptr),
     tools_(new Tools(e.map())),
     history_(nullptr)  // history needs the undo/redo buttons
{
	add_main_menu();
	add_tool_menu();

	add_toolbar_button(
	   "wui/editor/menus/toolsize", "toolsize", _("Tool size"), &menu_windows_.toolsize, true);
	menu_windows_.toolsize.open_window = [this] {
		new EditorToolsizeMenu(*this, menu_windows_.toolsize);
	};

	toolbar()->add_space(15);

	add_mapview_menu(MiniMapType::kStaticMap);
	add_showhide_menu();

	toolbar()->add_space(15);

	undo_ = add_toolbar_button("wui/editor/menus/undo", "undo", _("Undo"));
	redo_ = add_toolbar_button("wui/editor/menus/redo", "redo", _("Redo"));

	history_.reset(new EditorHistory(*undo_, *redo_));

	undo_->sigclicked.connect([this] { history_->undo_action(); });
	redo_->sigclicked.connect([this] { history_->redo_action(); });

	toolbar()->add_space(15);

	add_toolbar_button("ui_basic/menu_help", "help", _("Help"), &menu_windows_.help, true);
	menu_windows_.help.open_window = [this] {
		new EditorHelp(*this, menu_windows_.help, &egbase().lua());
	};

	finalize_toolbar();

#ifndef NDEBUG
	set_display_flag(InteractiveBase::dfDebug, true);
#else
	set_display_flag(InteractiveBase::dfDebug, false);
#endif

	map_view()->field_clicked.connect([this](const Widelands::NodeAndTriangle<>& node_and_triangle) {
		map_clicked(node_and_triangle, false);
	});
}

void EditorInteractive::add_main_menu() {
	mainmenu_.set_image(g_gr->images().get("images/wui/editor/menus/main_menu.png"));

	menu_windows_.newmap.open_window = [this] { new MainMenuNewMap(*this, menu_windows_.newmap); };
	/** TRANSLATORS: An entry in the editor's main menu */
	mainmenu_.add(_("New Map"), MainMenuEntry::kNewMap,
	              g_gr->images().get("images/wui/editor/menus/new_map.png"));

	menu_windows_.newrandommap.open_window = [this] {
		new MainMenuNewRandomMap(*this, menu_windows_.newrandommap);
	};
	/** TRANSLATORS: An entry in the editor's main menu */
	mainmenu_.add(_("New Random Map"), MainMenuEntry::kNewRandomMap,
	              g_gr->images().get("images/wui/editor/menus/new_random_map.png"));

	menu_windows_.loadmap.open_window = [this] {
		new MainMenuLoadMap(*this, menu_windows_.loadmap);
	};
	/** TRANSLATORS: An entry in the editor's main menu */
	mainmenu_.add(_("Load Map"), MainMenuEntry::kLoadMap,
	              g_gr->images().get("images/wui/editor/menus/load_map.png"), false, "",
	              pgettext("hotkey", "Ctrl+L"));

	menu_windows_.savemap.open_window = [this] {
		new MainMenuSaveMap(*this, menu_windows_.savemap, menu_windows_.mapoptions);
	};
	/** TRANSLATORS: An entry in the editor's main menu */
	mainmenu_.add(_("Save Map"), MainMenuEntry::kSaveMap,
	              g_gr->images().get("images/wui/editor/menus/save_map.png"), false, "",
	              pgettext("hotkey", "Ctrl+S"));

	menu_windows_.mapoptions.open_window = [this] {
		new MainMenuMapOptions(*this, menu_windows_.mapoptions);
	};
	/** TRANSLATORS: An entry in the editor's main menu */
	mainmenu_.add(_("Map Options"), MainMenuEntry::kMapOptions,
	              g_gr->images().get("images/wui/editor/menus/map_options.png"));

	/** TRANSLATORS: An entry in the editor's main menu */
	mainmenu_.add(_("Exit Editor"), MainMenuEntry::kExitEditor,
	              g_gr->images().get("images/wui/menus/exit.png"));
	mainmenu_.selected.connect([this] { main_menu_selected(mainmenu_.get_selected()); });
	toolbar()->add(&mainmenu_);
}

void EditorInteractive::main_menu_selected(MainMenuEntry entry) {
	switch (entry) {
	case MainMenuEntry::kNewMap: {
		menu_windows_.newmap.toggle();
	} break;
	case MainMenuEntry::kNewRandomMap: {
		menu_windows_.newrandommap.toggle();
	} break;
	case MainMenuEntry::kLoadMap: {
		menu_windows_.loadmap.toggle();
	} break;
	case MainMenuEntry::kSaveMap: {
		menu_windows_.savemap.toggle();
	} break;
	case MainMenuEntry::kMapOptions: {
		menu_windows_.mapoptions.toggle();
	} break;
	case MainMenuEntry::kExitEditor: {
		exit();
	}
	}
}

void EditorInteractive::add_tool_menu() {
	toolmenu_.set_image(g_gr->images().get("images/wui/editor/menus/tools.png"));

	tool_windows_.height.open_window = [this] {
		new EditorToolChangeHeightOptionsMenu(*this, tools()->increase_height, tool_windows_.height);
	};
	/** TRANSLATORS: An entry in the editor's tool menu */
	toolmenu_.add(_("Change height"), ToolMenuEntry::kChangeHeight,
	              g_gr->images().get("images/wui/editor/tools/height.png"), false,
	              /** TRANSLATORS: Tooltip for the change height tool in the editor */
	              _("Change the terrain height"));

	tool_windows_.noiseheight.open_window = [this] {
		new EditorToolNoiseHeightOptionsMenu(*this, tools()->noise_height, tool_windows_.noiseheight);
	};
	/** TRANSLATORS: An entry in the editor's tool menu */
	toolmenu_.add(_("Random height"), ToolMenuEntry::kRandomHeight,
	              g_gr->images().get("images/wui/editor/tools/noise_height.png"), false,
	              /** TRANSLATORS: Tooltip for the random height tool in the editor */
	              _("Set the terrain height to random values"));

	tool_windows_.terrain.open_window = [this] {
		new EditorToolSetTerrainOptionsMenu(*this, tools()->set_terrain, tool_windows_.terrain);
	};
	/** TRANSLATORS: An entry in the editor's tool menu */
	toolmenu_.add(_("Terrain"), ToolMenuEntry::kTerrain,
	              g_gr->images().get("images/wui/editor/tools/terrain.png"), false,
	              /** TRANSLATORS: Tooltip for the terrain tool in the editor */
	              _("Change the map’s terrain"));

	tool_windows_.immovables.open_window = [this] {
		new EditorToolPlaceImmovableOptionsMenu(
		   *this, tools()->place_immovable, tool_windows_.immovables);
	};
	/** TRANSLATORS: An entry in the editor's tool menu */
	toolmenu_.add(_("Immovables"), ToolMenuEntry::kImmovables,
	              g_gr->images().get("images/wui/editor/tools/immovables.png"), false,
	              /** TRANSLATORS: Tooltip for the immovables tool in the editor */
	              _("Add or remove immovables"));

	tool_windows_.critters.open_window = [this] {
		new EditorToolPlaceCritterOptionsMenu(*this, tools()->place_critter, tool_windows_.critters);
	};
	/** TRANSLATORS: An entry in the editor's tool menu */
	toolmenu_.add(_("Animals"), ToolMenuEntry::kAnimals,
	              g_gr->images().get("images/wui/editor/tools/critters.png"), false,
	              /** TRANSLATORS: Tooltip for the animals tool in the editor */
	              _("Add or remove animals"));

	tool_windows_.resources.open_window = [this] {
		new EditorToolChangeResourcesOptionsMenu(
		   *this, tools()->increase_resources, tool_windows_.resources);
	};
	/** TRANSLATORS: An entry in the editor's tool menu */
	toolmenu_.add(_("Resources"), ToolMenuEntry::kResources,
	              g_gr->images().get("images/wui/editor/tools/resources.png"), false,
	              /** TRANSLATORS: Tooltip for the resources tool in the editor */
	              _("Set or change resources"));

	/** TRANSLATORS: An entry in the editor's tool menu */
	toolmenu_.add(_("Port spaces"), ToolMenuEntry::kPortSpace,
	              g_gr->images().get("images/wui/editor/tools/port_spaces.png"), false,
	              /** TRANSLATORS: Tooltip for the port spaces tool in the editor */
	              _("Add or remove port spaces"));

	tool_windows_.players.open_window = [this] {
		new EditorPlayerMenu(*this, tools()->set_starting_pos, tool_windows_.players);
	};
	/** TRANSLATORS: An entry in the editor's tool menu */
	toolmenu_.add(_("Players"), ToolMenuEntry::kPlayers,
	              g_gr->images().get("images/wui/editor/tools/players.png"), false,
	              /** TRANSLATORS: Tooltip for the map size tool in the editor */
	              _("Set number of players and their names, tribes and starting positions"), "P");

	/** TRANSLATORS: An entry in the editor's tool menu */
	toolmenu_.add(_("Map origin"), ToolMenuEntry::kMapOrigin,
	              g_gr->images().get("images/wui/editor/tools/map_origin.png"), false,
	              /** TRANSLATORS: Tooltip for the map origin tool in the editor */
	              _("Set the position that will have the coordinates (0, 0). This will be the "
	                "top-left corner of a generated minimap."));

	tool_windows_.resizemap.open_window = [this] {
		new EditorToolResizeOptionsMenu(*this, tools()->resize, tool_windows_.resizemap);
	};
	/** TRANSLATORS: An entry in the editor's tool menu */
	toolmenu_.add(_("Map size"), ToolMenuEntry::kMapSize,
	              g_gr->images().get("images/wui/editor/tools/resize_map.png"), false,
	              /** TRANSLATORS: Tooltip for the map size tool in the editor */
	              _("Change the map’s size"));

	/** TRANSLATORS: An entry in the editor's tool menu */
	toolmenu_.add(_("Information"), ToolMenuEntry::kFieldInfo,
	              g_gr->images().get("images/wui/editor/fsel_editor_info.png"), false,
	              /** TRANSLATORS: Tooltip for the map information tool in the editor */
	              _("Click on a field to show information about it"), "I");
	toolmenu_.selected.connect([this] { tool_menu_selected(toolmenu_.get_selected()); });
	toolbar()->add(&toolmenu_);
}

void EditorInteractive::tool_menu_selected(ToolMenuEntry entry) {
	switch (entry) {
	case ToolMenuEntry::kChangeHeight:
		tool_windows_.height.toggle();
		break;
	case ToolMenuEntry::kRandomHeight:
		tool_windows_.noiseheight.toggle();
		break;
	case ToolMenuEntry::kTerrain:
		tool_windows_.terrain.toggle();
		break;
	case ToolMenuEntry::kImmovables:
		tool_windows_.immovables.toggle();
		break;
	case ToolMenuEntry::kAnimals:
		tool_windows_.critters.toggle();
		break;
	case ToolMenuEntry::kResources:
		tool_windows_.resources.toggle();
		break;
	case ToolMenuEntry::kPortSpace:
		select_tool(tools()->set_port_space, EditorTool::First);
		break;
	case ToolMenuEntry::kPlayers:
		tool_windows_.players.toggle();
		break;
	case ToolMenuEntry::kMapOrigin:
		select_tool(tools()->set_origin, EditorTool::First);
		break;
	case ToolMenuEntry::kMapSize:
		tool_windows_.resizemap.toggle();
		break;
	case ToolMenuEntry::kFieldInfo:
		select_tool(tools()->info, EditorTool::First);
		break;
	}
	toolmenu_.toggle();
}

void EditorInteractive::add_showhide_menu() {
	showhidemenu_.set_image(g_gr->images().get("images/wui/menus/showhide.png"));
	toolbar()->add(&showhidemenu_);

	rebuild_showhide_menu();

	showhidemenu_.selected.connect([this] { showhide_menu_selected(showhidemenu_.get_selected()); });
}

void EditorInteractive::rebuild_showhide_menu() {
	showhidemenu_.clear();

	/** TRANSLATORS: An entry in the editor's show/hide menu to toggle whether building spaces are
	 * shown */
	showhidemenu_.add(buildhelp() ? _("Hide Building Spaces") : _("Show Building Spaces"),
	                  ShowHideEntry::kBuildingSpaces,
	                  g_gr->images().get("images/wui/menus/toggle_buildhelp.png"), false, "",
	                  pgettext("hotkey", "Space"));

	/** TRANSLATORS: An entry in the editor's show/hide menu to toggle whether the map grid is shown
	 */
	showhidemenu_.add(draw_grid_ ? _("Hide Grid") : _("Show Grid"), ShowHideEntry::kGrid,
	                  g_gr->images().get("images/wui/menus/menu_toggle_grid.png"), false, "", "G");

	/** TRANSLATORS: An entry in the editor's show/hide menu to toggle whether immovables (trees,
	 * rocks etc.) are shown */
	showhidemenu_.add(draw_immovables_ ? _("Hide Immovables") : _("Show Immovables"),
	                  ShowHideEntry::kImmovables,
	                  g_gr->images().get("images/wui/menus/toggle_immovables.png"));

	/** TRANSLATORS: An entry in the editor's show/hide menu to toggle whether animals are shown */
	showhidemenu_.add(draw_bobs_ ? _("Hide Animals") : _("Show Animals"), ShowHideEntry::kAnimals,
	                  g_gr->images().get("images/wui/menus/toggle_bobs.png"));

	/** TRANSLATORS: An entry in the editor's show/hide menu to toggle whether resources are shown */
	showhidemenu_.add(draw_resources_ ? _("Hide Resources") : _("Show Resources"),
	                  ShowHideEntry::kResources,
	                  g_gr->images().get("images/wui/menus/toggle_resources.png"));
}

void EditorInteractive::showhide_menu_selected(ShowHideEntry entry) {
	switch (entry) {
	case ShowHideEntry::kBuildingSpaces: {
		toggle_buildhelp();
	} break;
	case ShowHideEntry::kGrid: {
		toggle_grid();
	} break;
	case ShowHideEntry::kImmovables: {
		toggle_immovables();
	} break;
	case ShowHideEntry::kAnimals: {
		toggle_bobs();
	} break;
	case ShowHideEntry::kResources: {
		toggle_resources();
	} break;
	}
	rebuild_showhide_menu();
}

void EditorInteractive::load(const std::string& filename) {
	assert(filename.size());
	assert(egbase().has_loader_ui());

	Widelands::Map* map = egbase().mutable_map();

	cleanup_for_load();

	std::unique_ptr<Widelands::MapLoader> ml(map->get_correct_loader(filename));
	if (!ml.get())
		throw WLWarning(
		   _("Unsupported Format"),
		   _("Widelands could not load the file \"%s\". The file format seems to be incompatible."),
		   filename.c_str());
	ml->preload_map(true);

<<<<<<< HEAD
	// Create the players. TODO(SirVer): this must be managed better
	// TODO(GunChleoc): Ugly - we only need this for the test suite right now
=======
	load_all_tribes(&egbase());

	// Create the players. TODO(SirVer): this must be managed better
	// TODO(GunChleoc): Ugly - we only need this for the test suite right now
	egbase().step_loader_ui(_("Creating players"));
>>>>>>> b495e88b
	iterate_player_numbers(p, map->get_nrplayers()) {
		if (!map->get_scenario_player_tribe(p).empty()) {
			egbase().step_loader_ui(
			   (boost::format(_("Creating player %d")) % static_cast<unsigned int>(p)).str());
			egbase().add_player(
			   p, 0, map->get_scenario_player_tribe(p), map->get_scenario_player_name(p));
		}
	}

	ml->load_map_complete(egbase(), Widelands::MapLoader::LoadType::kEditor);
	egbase().postload();
	map_changed(MapWas::kReplaced);
}

void EditorInteractive::cleanup_for_load() {
	// TODO(unknown): get rid of cleanup_for_load, it tends to be very messy
	// Instead, delete and re-create the egbase.
	egbase().cleanup_for_load();
}

/// Called just before the editor starts, after postload, init and gfxload.
void EditorInteractive::start() {
	// Run the editor initialization script, if any
	try {
		g_sh->change_music("ingame", 1000);
		egbase().lua().run_script("map:scripting/editor_init.lua");
	} catch (LuaScriptNotExistingError&) {
		// do nothing.
	}
	map_changed(MapWas::kReplaced);
}

/**
 * Called every frame.
 *
 * Advance the timecounter and animate textures.
 */
void EditorInteractive::think() {
	InteractiveBase::think();

	uint32_t lasttime = realtime_;

	realtime_ = SDL_GetTicks();

	egbase().get_gametime_pointer() += realtime_ - lasttime;
}

void EditorInteractive::exit() {
	if (need_save_) {
		if (SDL_GetModState() & KMOD_CTRL) {
			end_modal<UI::Panel::Returncodes>(UI::Panel::Returncodes::kBack);
		} else {
			UI::WLMessageBox mmb(this, _("Unsaved Map"),
			                     _("The map has not been saved, do you really want to quit?"),
			                     UI::WLMessageBox::MBoxType::kOkCancel);
			if (mmb.run<UI::Panel::Returncodes>() == UI::Panel::Returncodes::kBack)
				return;
		}
	}
	g_sh->change_music("menu", 200);
	end_modal<UI::Panel::Returncodes>(UI::Panel::Returncodes::kBack);
}

void EditorInteractive::map_clicked(const Widelands::NodeAndTriangle<>& node_and_triangle,
                                    const bool should_draw) {
	history_->do_action(tools_->current(), tools_->use_tool, *egbase().mutable_map(),
	                    node_and_triangle, *this, should_draw);
	set_need_save(true);
}

bool EditorInteractive::handle_mouserelease(uint8_t btn, int32_t x, int32_t y) {
	if (btn == SDL_BUTTON_LEFT) {
		is_painting_ = false;
	}
	return InteractiveBase::handle_mouserelease(btn, x, y);
}

bool EditorInteractive::handle_mousepress(uint8_t btn, int32_t x, int32_t y) {
	if (btn == SDL_BUTTON_LEFT) {
		is_painting_ = true;
	}
	return InteractiveBase::handle_mousepress(btn, x, y);
}

void EditorInteractive::draw(RenderTarget& dst) {
	const auto& ebase = egbase();
	auto* fields_to_draw = map_view()->draw_terrain(ebase, Workareas(), draw_grid_, &dst);

	const float scale = 1.f / map_view()->view().zoom;
	const uint32_t gametime = ebase.get_gametime();

	// The map provides a mapping from player number to Coords, while we require
	// the inverse here. We construct this, but this is done on every frame and
	// therefore potentially expensive - though it never showed up in any of my
	// profiles. We could change the Map should this become a bottleneck, since
	// plrnum -> coords is needed less often.
	const auto& map = ebase.map();
	std::map<Widelands::Coords, int> starting_positions;
	for (int i = 1; i <= map.get_nrplayers(); ++i) {
		starting_positions[map.get_starting_pos(i)] = i;
	}

	// Figure out which fields are currently under the selection.
	std::set<Widelands::Coords> selected_nodes;
	std::set<Widelands::TCoords<>> selected_triangles;
	if (!get_sel_triangles()) {
		Widelands::MapRegion<> mr(map, Widelands::Area<>(get_sel_pos().node, get_sel_radius()));
		do {
			selected_nodes.emplace(mr.location());
		} while (mr.advance(map));
	} else {
		Widelands::MapTriangleRegion<> mr(
		   map, Widelands::Area<Widelands::TCoords<>>(get_sel_pos().triangle, get_sel_radius()));
		do {
			selected_triangles.emplace(mr.location());
		} while (mr.advance(map));
	}

	const auto& world = ebase.world();
	for (size_t idx = 0; idx < fields_to_draw->size(); ++idx) {
		const FieldsToDraw::Field& field = fields_to_draw->at(idx);
		if (draw_immovables_) {
			Widelands::BaseImmovable* const imm = field.fcoords.field->get_immovable();
			if (imm != nullptr && imm->get_positions(ebase).front() == field.fcoords) {
				imm->draw(
				   gametime, InfoToDraw::kNone, field.rendertarget_pixel, field.fcoords, scale, &dst);
			}
		}

		if (draw_bobs_) {
			for (Widelands::Bob* bob = field.fcoords.field->get_first_bob(); bob;
			     bob = bob->get_next_bob()) {
				bob->draw(
				   ebase, InfoToDraw::kNone, field.rendertarget_pixel, field.fcoords, scale, &dst);
			}
		}

		// Draw resource overlay.
		uint8_t const amount = field.fcoords.field->get_resources_amount();
		if (draw_resources_ && amount > 0) {
			const std::string& immname =
			   world.get_resource(field.fcoords.field->get_resources())->editor_image(amount);
			if (!immname.empty()) {
				const auto* pic = g_gr->images().get(immname);
				blit_field_overlay(
				   &dst, field, pic, Vector2i(pic->width() / 2, pic->height() / 2), scale);
			}
		}

		// Draw build help.
		if (buildhelp()) {
			const auto* overlay =
			   get_buildhelp_overlay(tools_->current().nodecaps_for_buildhelp(field.fcoords, ebase));
			if (overlay != nullptr) {
				blit_field_overlay(&dst, field, overlay->pic, overlay->hotspot, scale);
			}
		}

		// Draw the player starting position overlays.
		const auto it = starting_positions.find(field.fcoords);
		if (it != starting_positions.end()) {
			const Image* player_image =
			   playercolor_image(it->second - 1, "images/players/player_position.png");
			assert(player_image != nullptr);
			constexpr int kStartingPosHotspotY = 55;
			blit_field_overlay(&dst, field, player_image,
			                   Vector2i(player_image->width() / 2, kStartingPosHotspotY), scale);
		}

		// Draw selection markers on the field.
		if (selected_nodes.count(field.fcoords) > 0) {
			const Image* pic = get_sel_picture();
			blit_field_overlay(&dst, field, pic, Vector2i(pic->width() / 2, pic->height() / 2), scale);
		}

		// Draw selection markers on the triangles.
		if (field.all_neighbors_valid()) {
			const FieldsToDraw::Field& rn = fields_to_draw->at(field.rn_index);
			const FieldsToDraw::Field& brn = fields_to_draw->at(field.brn_index);
			const FieldsToDraw::Field& bln = fields_to_draw->at(field.bln_index);
			if (selected_triangles.count(
			       Widelands::TCoords<>(field.fcoords, Widelands::TriangleIndex::R))) {
				const Vector2i tripos(
				   (field.rendertarget_pixel.x + rn.rendertarget_pixel.x + brn.rendertarget_pixel.x) /
				      3,
				   (field.rendertarget_pixel.y + rn.rendertarget_pixel.y + brn.rendertarget_pixel.y) /
				      3);
				const Image* pic = get_sel_picture();
				blit_overlay(&dst, tripos, pic, Vector2i(pic->width() / 2, pic->height() / 2), scale);
			}
			if (selected_triangles.count(
			       Widelands::TCoords<>(field.fcoords, Widelands::TriangleIndex::D))) {
				const Vector2i tripos(
				   (field.rendertarget_pixel.x + bln.rendertarget_pixel.x + brn.rendertarget_pixel.x) /
				      3,
				   (field.rendertarget_pixel.y + bln.rendertarget_pixel.y + brn.rendertarget_pixel.y) /
				      3);
				const Image* pic = get_sel_picture();
				blit_overlay(&dst, tripos, pic, Vector2i(pic->width() / 2, pic->height() / 2), scale);
			}
		}
	}
}

/// Needed to get freehand painting tools (hold down mouse and move to edit).
void EditorInteractive::set_sel_pos(Widelands::NodeAndTriangle<> const sel) {
	bool const target_changed = tools_->current().operates_on_triangles() ?
	                               sel.triangle != get_sel_pos().triangle :
	                               sel.node != get_sel_pos().node;
	InteractiveBase::set_sel_pos(sel);
	if (target_changed && is_painting_) {
		map_clicked(sel, true);
	}
}

void EditorInteractive::set_sel_radius_and_update_menu(uint32_t const val) {
	if (tools_->current().has_size_one()) {
		set_sel_radius(0);
		return;
	}
	if (UI::UniqueWindow* const w = menu_windows_.toolsize.window) {
		dynamic_cast<EditorToolsizeMenu&>(*w).update(val);
	} else {
		set_sel_radius(val);
	}
}

void EditorInteractive::stop_painting() {
	is_painting_ = false;
}

bool EditorInteractive::player_hears_field(const Widelands::Coords&) const {
	return true;
}

void EditorInteractive::toggle_resources() {
	draw_resources_ = !draw_resources_;
}

void EditorInteractive::toggle_immovables() {
	draw_immovables_ = !draw_immovables_;
}

void EditorInteractive::toggle_bobs() {
	draw_bobs_ = !draw_bobs_;
}

void EditorInteractive::toggle_grid() {
	draw_grid_ = !draw_grid_;
}

bool EditorInteractive::handle_key(bool const down, SDL_Keysym const code) {
	if (down) {
		switch (code.sym) {
		// Sel radius
		case SDLK_1:
			if (code.mod & (KMOD_CTRL)) {
				toggle_buildhelp();
			} else {
				set_sel_radius_and_update_menu(0);
			}
			return true;
		case SDLK_2:
			if (code.mod & (KMOD_CTRL)) {
				toggle_immovables();
			} else {
				set_sel_radius_and_update_menu(1);
			}
			return true;
		case SDLK_3:
			if (code.mod & (KMOD_CTRL)) {
				toggle_bobs();
			} else {
				set_sel_radius_and_update_menu(2);
			}
			return true;
		case SDLK_4:
			if (code.mod & (KMOD_CTRL)) {
				toggle_resources();
			} else {
				set_sel_radius_and_update_menu(3);
			}
			return true;
		case SDLK_5:
			set_sel_radius_and_update_menu(4);
			return true;
		case SDLK_6:
			set_sel_radius_and_update_menu(5);
			return true;
		case SDLK_7:
			set_sel_radius_and_update_menu(6);
			return true;
		case SDLK_8:
			set_sel_radius_and_update_menu(7);
			return true;
		case SDLK_9:
			set_sel_radius_and_update_menu(8);
			return true;
		case SDLK_0:
			if (!(code.mod & KMOD_CTRL)) {
				set_sel_radius_and_update_menu(9);
				return true;
			}
			break;

		case SDLK_LSHIFT:
		case SDLK_RSHIFT:
			if (tools_->use_tool == EditorTool::First)
				select_tool(tools_->current(), EditorTool::Second);
			return true;

		case SDLK_LCTRL:
		case SDLK_RCTRL:
		// TODO(GunChleoc): Keeping ALT and MODE to make the transition easier. Remove for Build 20.
		case SDLK_LALT:
		case SDLK_RALT:
		case SDLK_MODE:
			if (tools_->use_tool == EditorTool::First)
				select_tool(tools_->current(), EditorTool::Third);
			return true;

		case SDLK_g:
			toggle_grid();
			return true;

		case SDLK_h:
			mainmenu_.toggle();
			return true;

		case SDLK_i:
			select_tool(tools_->info, EditorTool::First);
			return true;

		case SDLK_l:
			if (code.mod & (KMOD_LCTRL | KMOD_RCTRL)) {
				menu_windows_.loadmap.toggle();
			}
			return true;

		case SDLK_p:
			tool_windows_.players.toggle();
			return true;

		case SDLK_s:
			if (code.mod & (KMOD_LCTRL | KMOD_RCTRL)) {
				menu_windows_.savemap.toggle();
			}
			return true;

		case SDLK_t:
			toolmenu_.toggle();
			return true;

		case SDLK_y:
			if (code.mod & (KMOD_LCTRL | KMOD_RCTRL))
				history_->redo_action();
			return true;

		case SDLK_z:
			if ((code.mod & (KMOD_LCTRL | KMOD_RCTRL)) && (code.mod & (KMOD_LSHIFT | KMOD_RSHIFT)))
				history_->redo_action();
			else if (code.mod & (KMOD_LCTRL | KMOD_RCTRL))
				history_->undo_action();
			return true;

		case SDLK_F1:
			menu_windows_.help.toggle();
			return true;
		case SDLK_ESCAPE:
			mainmenu_.toggle();
			return true;
		default:
			break;
		}
	} else {
		// key up events
		switch (code.sym) {
		case SDLK_LSHIFT:
		case SDLK_RSHIFT:
		case SDLK_LCTRL:
		case SDLK_RCTRL:
		// TODO(GunChleoc): Keeping ALT and MODE to make the transition easier. Remove for Build 20.
		case SDLK_LALT:
		case SDLK_RALT:
		case SDLK_MODE:
			if (tools_->use_tool != EditorTool::First)
				select_tool(tools_->current(), EditorTool::First);
			return true;
		default:
			break;
		}
	}
	return InteractiveBase::handle_key(down, code);
}

void EditorInteractive::select_tool(EditorTool& primary, EditorTool::ToolIndex const which) {
	if (which == EditorTool::First && &primary != tools_->current_pointer) {
		if (primary.has_size_one()) {
			set_sel_radius(0);
			if (UI::UniqueWindow* const w = menu_windows_.toolsize.window) {
				EditorToolsizeMenu& toolsize_menu = dynamic_cast<EditorToolsizeMenu&>(*w);
				toolsize_menu.set_buttons_enabled(false);
			}
		} else {
			if (UI::UniqueWindow* const w = menu_windows_.toolsize.window) {
				EditorToolsizeMenu& toolsize_menu = dynamic_cast<EditorToolsizeMenu&>(*w);
				toolsize_menu.update(toolsize_menu.value());
			}
		}
		egbase().mutable_map()->recalc_whole_map(egbase());
	}
	tools_->current_pointer = &primary;
	tools_->use_tool = which;

	if (const Image* sel_pic = primary.get_sel(which)) {
		set_sel_picture(sel_pic);
	} else {
		unset_sel_picture();
	}
	set_sel_triangles(primary.operates_on_triangles());
}

void EditorInteractive::run_editor(const std::string& filename, const std::string& script_to_run) {
	Widelands::EditorGameBase egbase(nullptr);
	EditorInteractive& eia = *new EditorInteractive(egbase);
	egbase.set_ibase(&eia);  // TODO(unknown): get rid of this
	{
		egbase.create_loader_ui({"editor"}, "images/loadscreens/editor.jpg");

		{
			if (filename.empty()) {
				egbase.step_loader_ui(_("Creating empty map…"));
				egbase.mutable_map()->create_empty_map(
				   egbase, 64, 64, 0,
				   /** TRANSLATORS: Default name for new map */
				   _("No Name"),
				   get_config_string("realname",
				                     /** TRANSLATORS: Map author name when it hasn't been set yet */
				                     pgettext("author_name", "Unknown")));

<<<<<<< HEAD
				egbase.step_loader_ui(_("Loading tribes…"));
				egbase.tribes();
=======
				load_all_tribes(&egbase);

				egbase.load_graphics();
				egbase.step_loader_ui(std::string());
>>>>>>> b495e88b
			} else {
				egbase.step_loader_ui((boost::format(_("Loading map “%s”…")) % filename).str());
				eia.load(filename);
			}
		}

		egbase.postload();

		eia.start();

		if (!script_to_run.empty()) {
			eia.egbase().lua().run_script(script_to_run);
		}
	}

	egbase.remove_loader_ui();
	eia.run<UI::Panel::Returncodes>();

	egbase.cleanup_objects();
}

void EditorInteractive::map_changed(const MapWas& action) {
	switch (action) {
	case MapWas::kReplaced:
		history_.reset(new EditorHistory(*undo_, *redo_));
		undo_->set_enabled(false);
		redo_->set_enabled(false);

		tools_.reset(new Tools(egbase().map()));
		select_tool(tools_->info, EditorTool::First);
		set_sel_radius(0);

		set_need_save(false);
		show_buildhelp(true);

		// Close all windows.
		for (Panel* child = get_first_child(); child; child = child->get_next_sibling()) {
			if (is_a(UI::Window, child)) {
				child->die();
			}
		}

		// Make sure that we will start at coordinates (0,0).
		map_view()->set_view(MapView::View{Vector2f::zero(), 1.f}, MapView::Transition::Jump);
		set_sel_pos(Widelands::NodeAndTriangle<>{
		   Widelands::Coords(0, 0),
		   Widelands::TCoords<>(Widelands::Coords(0, 0), Widelands::TriangleIndex::D)});
		break;

	case MapWas::kGloballyMutated:
		break;
	}
}

EditorInteractive::Tools* EditorInteractive::tools() {
	return tools_.get();
}<|MERGE_RESOLUTION|>--- conflicted
+++ resolved
@@ -70,21 +70,6 @@
 #include "ui_basic/progresswindow.h"
 #include "wlapplication_options.h"
 #include "wui/interactive_base.h"
-
-<<<<<<< HEAD
-=======
-namespace {
-using Widelands::Building;
-
-// Load all tribes from disk.
-void load_all_tribes(Widelands::EditorGameBase* egbase) {
-	assert(egbase->has_loader_ui());
-	egbase->step_loader_ui(_("Loading tribes"));
-	egbase->tribes();
-}
-
-}  // namespace
->>>>>>> b495e88b
 
 EditorInteractive::EditorInteractive(Widelands::EditorGameBase& e)
    : InteractiveBase(e, get_config_section()),
@@ -460,16 +445,8 @@
 		   filename.c_str());
 	ml->preload_map(true);
 
-<<<<<<< HEAD
 	// Create the players. TODO(SirVer): this must be managed better
 	// TODO(GunChleoc): Ugly - we only need this for the test suite right now
-=======
-	load_all_tribes(&egbase());
-
-	// Create the players. TODO(SirVer): this must be managed better
-	// TODO(GunChleoc): Ugly - we only need this for the test suite right now
-	egbase().step_loader_ui(_("Creating players"));
->>>>>>> b495e88b
 	iterate_player_numbers(p, map->get_nrplayers()) {
 		if (!map->get_scenario_player_tribe(p).empty()) {
 			egbase().step_loader_ui(
@@ -910,15 +887,8 @@
 				                     /** TRANSLATORS: Map author name when it hasn't been set yet */
 				                     pgettext("author_name", "Unknown")));
 
-<<<<<<< HEAD
 				egbase.step_loader_ui(_("Loading tribes…"));
 				egbase.tribes();
-=======
-				load_all_tribes(&egbase);
-
-				egbase.load_graphics();
-				egbase.step_loader_ui(std::string());
->>>>>>> b495e88b
 			} else {
 				egbase.step_loader_ui((boost::format(_("Loading map “%s”…")) % filename).str());
 				eia.load(filename);
