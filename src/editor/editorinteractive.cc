/*
 * Copyright (C) 2002-2019 by the Widelands Development Team
 *
 * This program is free software; you can redistribute it and/or
 * modify it under the terms of the GNU General Public License
 * as published by the Free Software Foundation; either version 2
 * of the License, or (at your option) any later version.
 *
 * This program is distributed in the hope that it will be useful,
 * but WITHOUT ANY WARRANTY; without even the implied warranty of
 * MERCHANTABILITY or FITNESS FOR A PARTICULAR PURPOSE.  See the
 * GNU General Public License for more details.
 *
 * You should have received a copy of the GNU General Public License
 * along with this program; if not, write to the Free Software
 * Foundation, Inc., 51 Franklin Street, Fifth Floor, Boston, MA  02110-1301, USA.
 *
 */

#include "editor/editorinteractive.h"

#include <memory>
#include <string>
#include <vector>

#include <SDL_keycode.h>
#include <boost/format.hpp>

#include "base/i18n.h"
#include "base/scoped_timer.h"
#include "base/warning.h"
#include "editor/tools/decrease_height_tool.h"
#include "editor/tools/decrease_resources_tool.h"
#include "editor/tools/increase_height_tool.h"
#include "editor/tools/increase_resources_tool.h"
#include "editor/tools/noise_height_tool.h"
#include "editor/tools/place_critter_tool.h"
#include "editor/tools/place_immovable_tool.h"
#include "editor/tools/set_port_space_tool.h"
#include "editor/tools/set_terrain_tool.h"
#include "editor/ui_menus/help.h"
#include "editor/ui_menus/main_menu_load_map.h"
#include "editor/ui_menus/main_menu_map_options.h"
#include "editor/ui_menus/main_menu_new_map.h"
#include "editor/ui_menus/main_menu_random_map.h"
#include "editor/ui_menus/main_menu_save_map.h"
#include "editor/ui_menus/player_menu.h"
#include "editor/ui_menus/tool_change_height_options_menu.h"
#include "editor/ui_menus/tool_change_resources_options_menu.h"
#include "editor/ui_menus/tool_noise_height_options_menu.h"
#include "editor/ui_menus/tool_place_critter_options_menu.h"
#include "editor/ui_menus/tool_place_immovable_options_menu.h"
#include "editor/ui_menus/tool_resize_options_menu.h"
#include "editor/ui_menus/tool_set_terrain_options_menu.h"
#include "editor/ui_menus/toolsize_menu.h"
#include "graphic/graphic.h"
#include "graphic/playercolor.h"
#include "logic/map.h"
#include "logic/map_objects/tribes/tribes.h"
#include "logic/map_objects/world/resource_description.h"
#include "logic/map_objects/world/world.h"
#include "logic/maptriangleregion.h"
#include "logic/player.h"
#include "map_io/map_loader.h"
#include "map_io/widelands_map_loader.h"
#include "scripting/lua_interface.h"
#include "scripting/lua_table.h"
#include "sound/sound_handler.h"
#include "ui_basic/messagebox.h"
#include "ui_basic/progresswindow.h"
#include "wlapplication_options.h"
#include "wui/interactive_base.h"

<<<<<<< HEAD
=======
namespace {
using Widelands::Building;

// Load all tribes from disk.
void load_all_tribes(Widelands::EditorGameBase* egbase) {
	egbase->step_loader_ui(_("Loading tribes"));
	egbase->tribes();
}

}  // namespace

>>>>>>> 4eff9935
EditorInteractive::EditorInteractive(Widelands::EditorGameBase& e)
   : InteractiveBase(e, get_config_section()),
     need_save_(false),
     realtime_(SDL_GetTicks()),
     is_painting_(false),
     mainmenu_(toolbar(),
               "dropdown_menu_main",
               0,
               0,
               34U,
               10,
               34U,
               /** TRANSLATORS: Title for the main menu button in the editor */
               as_tooltip_text_with_hotkey(_("Main Menu"), pgettext("hotkey", "Esc")),
               UI::DropdownType::kPictorialMenu,
               UI::PanelStyle::kWui,
               UI::ButtonStyle::kWuiPrimary),
     toolmenu_(toolbar(),
               "dropdown_menu_tools",
               0,
               0,
               34U,
               12,
               34U,
               /** TRANSLATORS: Title for the tool menu button in the editor */
               as_tooltip_text_with_hotkey(_("Tools"), "T"),
               UI::DropdownType::kPictorialMenu,
               UI::PanelStyle::kWui,
               UI::ButtonStyle::kWuiPrimary),
     showhidemenu_(toolbar(),
                   "dropdown_menu_showhide",
                   0,
                   0,
                   34U,
                   10,
                   34U,
                   /** TRANSLATORS: Title for a menu button in the editor. This menu will show/hide
                      building spaces, animals, immovables, resources */
                   _("Show / Hide"),
                   UI::DropdownType::kPictorialMenu,
                   UI::PanelStyle::kWui,
                   UI::ButtonStyle::kWuiPrimary),
     undo_(nullptr),
     redo_(nullptr),
     tools_(new Tools(e.map())),
     history_(nullptr)  // history needs the undo/redo buttons
{
	add_main_menu();
	add_tool_menu();

	add_toolbar_button(
	   "wui/editor/menus/toolsize", "toolsize", _("Tool size"), &menu_windows_.toolsize, true);
	menu_windows_.toolsize.open_window = [this] {
		new EditorToolsizeMenu(*this, menu_windows_.toolsize);
	};

	toolbar()->add_space(15);

	add_mapview_menu(MiniMapType::kStaticMap);
	add_showhide_menu();

	toolbar()->add_space(15);

	undo_ = add_toolbar_button("wui/editor/menus/undo", "undo", _("Undo"));
	redo_ = add_toolbar_button("wui/editor/menus/redo", "redo", _("Redo"));

	history_.reset(new EditorHistory(*undo_, *redo_));

	undo_->sigclicked.connect([this] { history_->undo_action(); });
	redo_->sigclicked.connect([this] { history_->redo_action(); });

	toolbar()->add_space(15);

	add_toolbar_button("ui_basic/menu_help", "help", _("Help"), &menu_windows_.help, true);
	menu_windows_.help.open_window = [this] {
		new EditorHelp(*this, menu_windows_.help, &egbase().lua());
	};

	finalize_toolbar();

#ifndef NDEBUG
	set_display_flag(InteractiveBase::dfDebug, true);
#else
	set_display_flag(InteractiveBase::dfDebug, false);
#endif

	map_view()->field_clicked.connect([this](const Widelands::NodeAndTriangle<>& node_and_triangle) {
		map_clicked(node_and_triangle, false);
	});
}

void EditorInteractive::add_main_menu() {
	mainmenu_.set_image(g_gr->images().get("images/wui/editor/menus/main_menu.png"));

	menu_windows_.newmap.open_window = [this] { new MainMenuNewMap(*this, menu_windows_.newmap); };
	/** TRANSLATORS: An entry in the editor's main menu */
	mainmenu_.add(_("New Map"), MainMenuEntry::kNewMap,
	              g_gr->images().get("images/wui/editor/menus/new_map.png"));

	menu_windows_.newrandommap.open_window = [this] {
		new MainMenuNewRandomMap(*this, menu_windows_.newrandommap);
	};
	/** TRANSLATORS: An entry in the editor's main menu */
	mainmenu_.add(_("New Random Map"), MainMenuEntry::kNewRandomMap,
	              g_gr->images().get("images/wui/editor/menus/new_random_map.png"));

	menu_windows_.loadmap.open_window = [this] {
		new MainMenuLoadMap(*this, menu_windows_.loadmap);
	};
	/** TRANSLATORS: An entry in the editor's main menu */
	mainmenu_.add(_("Load Map"), MainMenuEntry::kLoadMap,
	              g_gr->images().get("images/wui/editor/menus/load_map.png"), false, "",
	              pgettext("hotkey", "Ctrl+L"));

	menu_windows_.savemap.open_window = [this] {
		new MainMenuSaveMap(*this, menu_windows_.savemap, menu_windows_.mapoptions);
	};
	/** TRANSLATORS: An entry in the editor's main menu */
	mainmenu_.add(_("Save Map"), MainMenuEntry::kSaveMap,
	              g_gr->images().get("images/wui/editor/menus/save_map.png"), false, "",
	              pgettext("hotkey", "Ctrl+S"));

	menu_windows_.mapoptions.open_window = [this] {
		new MainMenuMapOptions(*this, menu_windows_.mapoptions);
	};
	/** TRANSLATORS: An entry in the editor's main menu */
	mainmenu_.add(_("Map Options"), MainMenuEntry::kMapOptions,
	              g_gr->images().get("images/wui/editor/menus/map_options.png"));

	/** TRANSLATORS: An entry in the editor's main menu */
	mainmenu_.add(_("Exit Editor"), MainMenuEntry::kExitEditor,
	              g_gr->images().get("images/wui/menus/exit.png"));
	mainmenu_.selected.connect([this] { main_menu_selected(mainmenu_.get_selected()); });
	toolbar()->add(&mainmenu_);
}

void EditorInteractive::main_menu_selected(MainMenuEntry entry) {
	switch (entry) {
	case MainMenuEntry::kNewMap: {
		menu_windows_.newmap.toggle();
	} break;
	case MainMenuEntry::kNewRandomMap: {
		menu_windows_.newrandommap.toggle();
	} break;
	case MainMenuEntry::kLoadMap: {
		menu_windows_.loadmap.toggle();
	} break;
	case MainMenuEntry::kSaveMap: {
		menu_windows_.savemap.toggle();
	} break;
	case MainMenuEntry::kMapOptions: {
		menu_windows_.mapoptions.toggle();
	} break;
	case MainMenuEntry::kExitEditor: {
		exit();
	}
	}
}

void EditorInteractive::add_tool_menu() {
	toolmenu_.set_image(g_gr->images().get("images/wui/editor/menus/tools.png"));

	tool_windows_.height.open_window = [this] {
		new EditorToolChangeHeightOptionsMenu(*this, tools()->increase_height, tool_windows_.height);
	};
	/** TRANSLATORS: An entry in the editor's tool menu */
	toolmenu_.add(_("Change height"), ToolMenuEntry::kChangeHeight,
	              g_gr->images().get("images/wui/editor/tools/height.png"), false,
	              /** TRANSLATORS: Tooltip for the change height tool in the editor */
	              _("Change the terrain height"));

	tool_windows_.noiseheight.open_window = [this] {
		new EditorToolNoiseHeightOptionsMenu(*this, tools()->noise_height, tool_windows_.noiseheight);
	};
	/** TRANSLATORS: An entry in the editor's tool menu */
	toolmenu_.add(_("Random height"), ToolMenuEntry::kRandomHeight,
	              g_gr->images().get("images/wui/editor/tools/noise_height.png"), false,
	              /** TRANSLATORS: Tooltip for the random height tool in the editor */
	              _("Set the terrain height to random values"));

	tool_windows_.terrain.open_window = [this] {
		new EditorToolSetTerrainOptionsMenu(*this, tools()->set_terrain, tool_windows_.terrain);
	};
	/** TRANSLATORS: An entry in the editor's tool menu */
	toolmenu_.add(_("Terrain"), ToolMenuEntry::kTerrain,
	              g_gr->images().get("images/wui/editor/tools/terrain.png"), false,
	              /** TRANSLATORS: Tooltip for the terrain tool in the editor */
	              _("Change the map’s terrain"));

	tool_windows_.immovables.open_window = [this] {
		new EditorToolPlaceImmovableOptionsMenu(
		   *this, tools()->place_immovable, tool_windows_.immovables);
	};
	/** TRANSLATORS: An entry in the editor's tool menu */
	toolmenu_.add(_("Immovables"), ToolMenuEntry::kImmovables,
	              g_gr->images().get("images/wui/editor/tools/immovables.png"), false,
	              /** TRANSLATORS: Tooltip for the immovables tool in the editor */
	              _("Add or remove immovables"));

	tool_windows_.critters.open_window = [this] {
		new EditorToolPlaceCritterOptionsMenu(*this, tools()->place_critter, tool_windows_.critters);
	};
	/** TRANSLATORS: An entry in the editor's tool menu */
	toolmenu_.add(_("Animals"), ToolMenuEntry::kAnimals,
	              g_gr->images().get("images/wui/editor/tools/critters.png"), false,
	              /** TRANSLATORS: Tooltip for the animals tool in the editor */
	              _("Add or remove animals"));

	tool_windows_.resources.open_window = [this] {
		new EditorToolChangeResourcesOptionsMenu(
		   *this, tools()->increase_resources, tool_windows_.resources);
	};
	/** TRANSLATORS: An entry in the editor's tool menu */
	toolmenu_.add(_("Resources"), ToolMenuEntry::kResources,
	              g_gr->images().get("images/wui/editor/tools/resources.png"), false,
	              /** TRANSLATORS: Tooltip for the resources tool in the editor */
	              _("Set or change resources"));

	/** TRANSLATORS: An entry in the editor's tool menu */
	toolmenu_.add(_("Port spaces"), ToolMenuEntry::kPortSpace,
	              g_gr->images().get("images/wui/editor/tools/port_spaces.png"), false,
	              /** TRANSLATORS: Tooltip for the port spaces tool in the editor */
	              _("Add or remove port spaces"));

	tool_windows_.players.open_window = [this] {
		new EditorPlayerMenu(*this, tools()->set_starting_pos, tool_windows_.players);
	};
	/** TRANSLATORS: An entry in the editor's tool menu */
	toolmenu_.add(_("Players"), ToolMenuEntry::kPlayers,
	              g_gr->images().get("images/wui/editor/tools/players.png"), false,
	              /** TRANSLATORS: Tooltip for the map size tool in the editor */
	              _("Set number of players and their names, tribes and starting positions"), "P");

	/** TRANSLATORS: An entry in the editor's tool menu */
	toolmenu_.add(_("Map origin"), ToolMenuEntry::kMapOrigin,
	              g_gr->images().get("images/wui/editor/tools/map_origin.png"), false,
	              /** TRANSLATORS: Tooltip for the map origin tool in the editor */
	              _("Set the position that will have the coordinates (0, 0). This will be the "
	                "top-left corner of a generated minimap."));

	tool_windows_.resizemap.open_window = [this] {
		new EditorToolResizeOptionsMenu(*this, tools()->resize, tool_windows_.resizemap);
	};
	/** TRANSLATORS: An entry in the editor's tool menu */
	toolmenu_.add(_("Map size"), ToolMenuEntry::kMapSize,
	              g_gr->images().get("images/wui/editor/tools/resize_map.png"), false,
	              /** TRANSLATORS: Tooltip for the map size tool in the editor */
	              _("Change the map’s size"));

	/** TRANSLATORS: An entry in the editor's tool menu */
	toolmenu_.add(_("Information"), ToolMenuEntry::kFieldInfo,
	              g_gr->images().get("images/wui/editor/fsel_editor_info.png"), false,
	              /** TRANSLATORS: Tooltip for the map information tool in the editor */
	              _("Click on a field to show information about it"), "I");
	toolmenu_.selected.connect([this] { tool_menu_selected(toolmenu_.get_selected()); });
	toolbar()->add(&toolmenu_);
}

void EditorInteractive::tool_menu_selected(ToolMenuEntry entry) {
	switch (entry) {
	case ToolMenuEntry::kChangeHeight:
		tool_windows_.height.toggle();
		break;
	case ToolMenuEntry::kRandomHeight:
		tool_windows_.noiseheight.toggle();
		break;
	case ToolMenuEntry::kTerrain:
		tool_windows_.terrain.toggle();
		break;
	case ToolMenuEntry::kImmovables:
		tool_windows_.immovables.toggle();
		break;
	case ToolMenuEntry::kAnimals:
		tool_windows_.critters.toggle();
		break;
	case ToolMenuEntry::kResources:
		tool_windows_.resources.toggle();
		break;
	case ToolMenuEntry::kPortSpace:
		select_tool(tools()->set_port_space, EditorTool::First);
		break;
	case ToolMenuEntry::kPlayers:
		tool_windows_.players.toggle();
		break;
	case ToolMenuEntry::kMapOrigin:
		select_tool(tools()->set_origin, EditorTool::First);
		break;
	case ToolMenuEntry::kMapSize:
		tool_windows_.resizemap.toggle();
		break;
	case ToolMenuEntry::kFieldInfo:
		select_tool(tools()->info, EditorTool::First);
		break;
	}
	toolmenu_.toggle();
}

void EditorInteractive::add_showhide_menu() {
	showhidemenu_.set_image(g_gr->images().get("images/wui/menus/showhide.png"));
	toolbar()->add(&showhidemenu_);

	rebuild_showhide_menu();

	showhidemenu_.selected.connect([this] { showhide_menu_selected(showhidemenu_.get_selected()); });
}

void EditorInteractive::rebuild_showhide_menu() {
	showhidemenu_.clear();

	/** TRANSLATORS: An entry in the editor's show/hide menu to toggle whether building spaces are
	 * shown */
	showhidemenu_.add(buildhelp() ? _("Hide Building Spaces") : _("Show Building Spaces"),
	                  ShowHideEntry::kBuildingSpaces,
	                  g_gr->images().get("images/wui/menus/toggle_buildhelp.png"), false, "",
	                  pgettext("hotkey", "Space"));

	/** TRANSLATORS: An entry in the editor's show/hide menu to toggle whether the map grid is shown
	 */
	showhidemenu_.add(draw_grid_ ? _("Hide Grid") : _("Show Grid"), ShowHideEntry::kGrid,
	                  g_gr->images().get("images/wui/menus/menu_toggle_grid.png"), false, "", "G");

	/** TRANSLATORS: An entry in the editor's show/hide menu to toggle whether immovables (trees,
	 * rocks etc.) are shown */
	showhidemenu_.add(draw_immovables_ ? _("Hide Immovables") : _("Show Immovables"),
	                  ShowHideEntry::kImmovables,
	                  g_gr->images().get("images/wui/menus/toggle_immovables.png"));

	/** TRANSLATORS: An entry in the editor's show/hide menu to toggle whether animals are shown */
	showhidemenu_.add(draw_bobs_ ? _("Hide Animals") : _("Show Animals"), ShowHideEntry::kAnimals,
	                  g_gr->images().get("images/wui/menus/toggle_bobs.png"));

	/** TRANSLATORS: An entry in the editor's show/hide menu to toggle whether resources are shown */
	showhidemenu_.add(draw_resources_ ? _("Hide Resources") : _("Show Resources"),
	                  ShowHideEntry::kResources,
	                  g_gr->images().get("images/wui/menus/toggle_resources.png"));
}

void EditorInteractive::showhide_menu_selected(ShowHideEntry entry) {
	switch (entry) {
	case ShowHideEntry::kBuildingSpaces: {
		toggle_buildhelp();
	} break;
	case ShowHideEntry::kGrid: {
		toggle_grid();
	} break;
	case ShowHideEntry::kImmovables: {
		toggle_immovables();
	} break;
	case ShowHideEntry::kAnimals: {
		toggle_bobs();
	} break;
	case ShowHideEntry::kResources: {
		toggle_resources();
	} break;
	}
	rebuild_showhide_menu();
}

void EditorInteractive::load(const std::string& filename, UI::ProgressWindow& loader_ui) {
	assert(filename.size());

	Widelands::Map* map = egbase().mutable_map();

	cleanup_for_load();

	std::unique_ptr<Widelands::MapLoader> ml(map->get_correct_loader(filename));
	if (!ml.get())
		throw WLWarning(
		   _("Unsupported Format"),
		   _("Widelands could not load the file \"%s\". The file format seems to be incompatible."),
		   filename.c_str());
	ml->preload_map(true);

<<<<<<< HEAD
	GameTips editortips(loader_ui, {"editor"});

	// Create the players. TODO(SirVer): this must be managed better
	// TODO(GunChleoc): Ugly - we only need this for the test suite right now. We can also get rid of
	// loading the tribes when we get rid of this.
	loader_ui.step(_("Creating players"));
=======
	load_all_tribes(&egbase());

	// Create the players. TODO(SirVer): this must be managed better
	// TODO(GunChleoc): Ugly - we only need this for the test suite right now
	egbase().step_loader_ui(_("Creating players"));
>>>>>>> 4eff9935
	iterate_player_numbers(p, map->get_nrplayers()) {
		if (!map->get_scenario_player_tribe(p).empty()) {
			loader_ui.step(
			   (boost::format(_("Creating player %d")) % static_cast<unsigned int>(p)).str());
			egbase().add_player(
			   p, 0, map->get_scenario_player_tribe(p), map->get_scenario_player_name(p));
		}
	}

	ml->load_map_complete(egbase(), Widelands::MapLoader::LoadType::kEditor);
	egbase().postload();
	map_changed(MapWas::kReplaced);
}

void EditorInteractive::cleanup_for_load() {
	// TODO(unknown): get rid of cleanup_for_load, it tends to be very messy
	// Instead, delete and re-create the egbase.
	egbase().cleanup_for_load();
}

/// Called just before the editor starts, after postload, init and gfxload.
void EditorInteractive::start() {
	// Run the editor initialization script, if any
	try {
		g_sh->change_music("ingame", 1000);
		egbase().lua().run_script("map:scripting/editor_init.lua");
	} catch (LuaScriptNotExistingError&) {
		// do nothing.
	}
	map_changed(MapWas::kReplaced);
}

/**
 * Called every frame.
 *
 * Advance the timecounter and animate textures.
 */
void EditorInteractive::think() {
	InteractiveBase::think();

	uint32_t lasttime = realtime_;

	realtime_ = SDL_GetTicks();

	egbase().get_gametime_pointer() += realtime_ - lasttime;
}

void EditorInteractive::exit() {
	if (need_save_) {
		if (SDL_GetModState() & KMOD_CTRL) {
			end_modal<UI::Panel::Returncodes>(UI::Panel::Returncodes::kBack);
		} else {
			UI::WLMessageBox mmb(this, _("Unsaved Map"),
			                     _("The map has not been saved, do you really want to quit?"),
			                     UI::WLMessageBox::MBoxType::kOkCancel);
			if (mmb.run<UI::Panel::Returncodes>() == UI::Panel::Returncodes::kBack)
				return;
		}
	}
	g_sh->change_music("menu", 200);
	end_modal<UI::Panel::Returncodes>(UI::Panel::Returncodes::kBack);
}

void EditorInteractive::map_clicked(const Widelands::NodeAndTriangle<>& node_and_triangle,
                                    const bool should_draw) {
	history_->do_action(tools_->current(), tools_->use_tool, *egbase().mutable_map(),
	                    node_and_triangle, *this, should_draw);
	set_need_save(true);
}

bool EditorInteractive::handle_mouserelease(uint8_t btn, int32_t x, int32_t y) {
	if (btn == SDL_BUTTON_LEFT) {
		is_painting_ = false;
	}
	return InteractiveBase::handle_mouserelease(btn, x, y);
}

bool EditorInteractive::handle_mousepress(uint8_t btn, int32_t x, int32_t y) {
	if (btn == SDL_BUTTON_LEFT) {
		is_painting_ = true;
	}
	return InteractiveBase::handle_mousepress(btn, x, y);
}

void EditorInteractive::draw(RenderTarget& dst) {
	const auto& ebase = egbase();
	auto* fields_to_draw = map_view()->draw_terrain(ebase, Workareas(), draw_grid_, &dst);

	const float scale = 1.f / map_view()->view().zoom;
	const uint32_t gametime = ebase.get_gametime();

	// The map provides a mapping from player number to Coords, while we require
	// the inverse here. We construct this, but this is done on every frame and
	// therefore potentially expensive - though it never showed up in any of my
	// profiles. We could change the Map should this become a bottleneck, since
	// plrnum -> coords is needed less often.
	const auto& map = ebase.map();
	std::map<Widelands::Coords, int> starting_positions;
	for (int i = 1; i <= map.get_nrplayers(); ++i) {
		starting_positions[map.get_starting_pos(i)] = i;
	}

	// Figure out which fields are currently under the selection.
	std::set<Widelands::Coords> selected_nodes;
	std::set<Widelands::TCoords<>> selected_triangles;
	if (!get_sel_triangles()) {
		Widelands::MapRegion<> mr(map, Widelands::Area<>(get_sel_pos().node, get_sel_radius()));
		do {
			selected_nodes.emplace(mr.location());
		} while (mr.advance(map));
	} else {
		Widelands::MapTriangleRegion<> mr(
		   map, Widelands::Area<Widelands::TCoords<>>(get_sel_pos().triangle, get_sel_radius()));
		do {
			selected_triangles.emplace(mr.location());
		} while (mr.advance(map));
	}

	const auto& world = ebase.world();
	for (size_t idx = 0; idx < fields_to_draw->size(); ++idx) {
		const FieldsToDraw::Field& field = fields_to_draw->at(idx);
		if (draw_immovables_) {
			Widelands::BaseImmovable* const imm = field.fcoords.field->get_immovable();
			if (imm != nullptr && imm->get_positions(ebase).front() == field.fcoords) {
				imm->draw(
				   gametime, InfoToDraw::kNone, field.rendertarget_pixel, field.fcoords, scale, &dst);
			}
		}

		if (draw_bobs_) {
			for (Widelands::Bob* bob = field.fcoords.field->get_first_bob(); bob;
			     bob = bob->get_next_bob()) {
				bob->draw(
				   ebase, InfoToDraw::kNone, field.rendertarget_pixel, field.fcoords, scale, &dst);
			}
		}

		// Draw resource overlay.
		uint8_t const amount = field.fcoords.field->get_resources_amount();
		if (draw_resources_ && amount > 0) {
			const std::string& immname =
			   world.get_resource(field.fcoords.field->get_resources())->editor_image(amount);
			if (!immname.empty()) {
				const auto* pic = g_gr->images().get(immname);
				blit_field_overlay(
				   &dst, field, pic, Vector2i(pic->width() / 2, pic->height() / 2), scale);
			}
		}

		// Draw build help.
		if (buildhelp()) {
			const auto* overlay =
			   get_buildhelp_overlay(tools_->current().nodecaps_for_buildhelp(field.fcoords, ebase));
			if (overlay != nullptr) {
				blit_field_overlay(&dst, field, overlay->pic, overlay->hotspot, scale);
			}
		}

		// Draw the player starting position overlays.
		const auto it = starting_positions.find(field.fcoords);
		if (it != starting_positions.end()) {
			const Image* player_image =
			   playercolor_image(it->second - 1, "images/players/player_position.png");
			assert(player_image != nullptr);
			constexpr int kStartingPosHotspotY = 55;
			blit_field_overlay(&dst, field, player_image,
			                   Vector2i(player_image->width() / 2, kStartingPosHotspotY), scale);
		}

		// Draw selection markers on the field.
		if (selected_nodes.count(field.fcoords) > 0) {
			const Image* pic = get_sel_picture();
			blit_field_overlay(&dst, field, pic, Vector2i(pic->width() / 2, pic->height() / 2), scale);
		}

		// Draw selection markers on the triangles.
		if (field.all_neighbors_valid()) {
			const FieldsToDraw::Field& rn = fields_to_draw->at(field.rn_index);
			const FieldsToDraw::Field& brn = fields_to_draw->at(field.brn_index);
			const FieldsToDraw::Field& bln = fields_to_draw->at(field.bln_index);
			if (selected_triangles.count(
			       Widelands::TCoords<>(field.fcoords, Widelands::TriangleIndex::R))) {
				const Vector2i tripos(
				   (field.rendertarget_pixel.x + rn.rendertarget_pixel.x + brn.rendertarget_pixel.x) /
				      3,
				   (field.rendertarget_pixel.y + rn.rendertarget_pixel.y + brn.rendertarget_pixel.y) /
				      3);
				const Image* pic = get_sel_picture();
				blit_overlay(&dst, tripos, pic, Vector2i(pic->width() / 2, pic->height() / 2), scale);
			}
			if (selected_triangles.count(
			       Widelands::TCoords<>(field.fcoords, Widelands::TriangleIndex::D))) {
				const Vector2i tripos(
				   (field.rendertarget_pixel.x + bln.rendertarget_pixel.x + brn.rendertarget_pixel.x) /
				      3,
				   (field.rendertarget_pixel.y + bln.rendertarget_pixel.y + brn.rendertarget_pixel.y) /
				      3);
				const Image* pic = get_sel_picture();
				blit_overlay(&dst, tripos, pic, Vector2i(pic->width() / 2, pic->height() / 2), scale);
			}
		}
	}
}

/// Needed to get freehand painting tools (hold down mouse and move to edit).
void EditorInteractive::set_sel_pos(Widelands::NodeAndTriangle<> const sel) {
	bool const target_changed = tools_->current().operates_on_triangles() ?
	                               sel.triangle != get_sel_pos().triangle :
	                               sel.node != get_sel_pos().node;
	InteractiveBase::set_sel_pos(sel);
	if (target_changed && is_painting_) {
		map_clicked(sel, true);
	}
}

void EditorInteractive::set_sel_radius_and_update_menu(uint32_t const val) {
	if (tools_->current().has_size_one()) {
		set_sel_radius(0);
		return;
	}
	if (UI::UniqueWindow* const w = menu_windows_.toolsize.window) {
		dynamic_cast<EditorToolsizeMenu&>(*w).update(val);
	} else {
		set_sel_radius(val);
	}
}

void EditorInteractive::stop_painting() {
	is_painting_ = false;
}

bool EditorInteractive::player_hears_field(const Widelands::Coords&) const {
	return true;
}

void EditorInteractive::toggle_resources() {
	draw_resources_ = !draw_resources_;
}

void EditorInteractive::toggle_immovables() {
	draw_immovables_ = !draw_immovables_;
}

void EditorInteractive::toggle_bobs() {
	draw_bobs_ = !draw_bobs_;
}

void EditorInteractive::toggle_grid() {
	draw_grid_ = !draw_grid_;
}

bool EditorInteractive::handle_key(bool const down, SDL_Keysym const code) {
	if (down) {
		switch (code.sym) {
		// Sel radius
		case SDLK_1:
			if (code.mod & (KMOD_CTRL)) {
				toggle_buildhelp();
			} else {
				set_sel_radius_and_update_menu(0);
			}
			return true;
		case SDLK_2:
			if (code.mod & (KMOD_CTRL)) {
				toggle_immovables();
			} else {
				set_sel_radius_and_update_menu(1);
			}
			return true;
		case SDLK_3:
			if (code.mod & (KMOD_CTRL)) {
				toggle_bobs();
			} else {
				set_sel_radius_and_update_menu(2);
			}
			return true;
		case SDLK_4:
			if (code.mod & (KMOD_CTRL)) {
				toggle_resources();
			} else {
				set_sel_radius_and_update_menu(3);
			}
			return true;
		case SDLK_5:
			set_sel_radius_and_update_menu(4);
			return true;
		case SDLK_6:
			set_sel_radius_and_update_menu(5);
			return true;
		case SDLK_7:
			set_sel_radius_and_update_menu(6);
			return true;
		case SDLK_8:
			set_sel_radius_and_update_menu(7);
			return true;
		case SDLK_9:
			set_sel_radius_and_update_menu(8);
			return true;
		case SDLK_0:
			if (!(code.mod & KMOD_CTRL)) {
				set_sel_radius_and_update_menu(9);
				return true;
			}
			break;

		case SDLK_LSHIFT:
		case SDLK_RSHIFT:
			if (tools_->use_tool == EditorTool::First)
				select_tool(tools_->current(), EditorTool::Second);
			return true;

		case SDLK_LCTRL:
		case SDLK_RCTRL:
		// TODO(GunChleoc): Keeping ALT and MODE to make the transition easier. Remove for Build 20.
		case SDLK_LALT:
		case SDLK_RALT:
		case SDLK_MODE:
			if (tools_->use_tool == EditorTool::First)
				select_tool(tools_->current(), EditorTool::Third);
			return true;

		case SDLK_g:
			toggle_grid();
			return true;

		case SDLK_h:
			mainmenu_.toggle();
			return true;

		case SDLK_i:
			select_tool(tools_->info, EditorTool::First);
			return true;

		case SDLK_l:
			if (code.mod & (KMOD_LCTRL | KMOD_RCTRL)) {
				menu_windows_.loadmap.toggle();
			}
			return true;

		case SDLK_p:
			tool_windows_.players.toggle();
			return true;

		case SDLK_s:
			if (code.mod & (KMOD_LCTRL | KMOD_RCTRL)) {
				menu_windows_.savemap.toggle();
			}
			return true;

		case SDLK_t:
			toolmenu_.toggle();
			return true;

		case SDLK_y:
			if (code.mod & (KMOD_LCTRL | KMOD_RCTRL))
				history_->redo_action();
			return true;

		case SDLK_z:
			if ((code.mod & (KMOD_LCTRL | KMOD_RCTRL)) && (code.mod & (KMOD_LSHIFT | KMOD_RSHIFT)))
				history_->redo_action();
			else if (code.mod & (KMOD_LCTRL | KMOD_RCTRL))
				history_->undo_action();
			return true;

		case SDLK_F1:
			menu_windows_.help.toggle();
			return true;
		case SDLK_ESCAPE:
			mainmenu_.toggle();
			return true;
		default:
			break;
		}
	} else {
		// key up events
		switch (code.sym) {
		case SDLK_LSHIFT:
		case SDLK_RSHIFT:
		case SDLK_LCTRL:
		case SDLK_RCTRL:
		// TODO(GunChleoc): Keeping ALT and MODE to make the transition easier. Remove for Build 20.
		case SDLK_LALT:
		case SDLK_RALT:
		case SDLK_MODE:
			if (tools_->use_tool != EditorTool::First)
				select_tool(tools_->current(), EditorTool::First);
			return true;
		default:
			break;
		}
	}
	return InteractiveBase::handle_key(down, code);
}

void EditorInteractive::select_tool(EditorTool& primary, EditorTool::ToolIndex const which) {
	if (which == EditorTool::First && &primary != tools_->current_pointer) {
		if (primary.has_size_one()) {
			set_sel_radius(0);
			if (UI::UniqueWindow* const w = menu_windows_.toolsize.window) {
				EditorToolsizeMenu& toolsize_menu = dynamic_cast<EditorToolsizeMenu&>(*w);
				toolsize_menu.set_buttons_enabled(false);
			}
		} else {
			if (UI::UniqueWindow* const w = menu_windows_.toolsize.window) {
				EditorToolsizeMenu& toolsize_menu = dynamic_cast<EditorToolsizeMenu&>(*w);
				toolsize_menu.update(toolsize_menu.value());
			}
		}
		egbase().mutable_map()->recalc_whole_map(egbase());
	}
	tools_->current_pointer = &primary;
	tools_->use_tool = which;

	if (const Image* sel_pic = primary.get_sel(which)) {
		set_sel_picture(sel_pic);
	} else {
		unset_sel_picture();
	}
	set_sel_triangles(primary.operates_on_triangles());
}

void EditorInteractive::run_editor(const std::string& filename, const std::string& script_to_run) {
	Widelands::EditorGameBase egbase(nullptr);
	EditorInteractive& eia = *new EditorInteractive(egbase);
	egbase.set_ibase(&eia);  // TODO(unknown): get rid of this
	{
<<<<<<< HEAD
        UI::ProgressWindow& loader_ui = egbase.create_loader_ui("images/loadscreens/editor.jpg");
		GameTips editortips(loader_ui, {"editor"});
=======
		egbase.create_loader_ui({"editor"}, "images/loadscreens/editor.jpg");
>>>>>>> 4eff9935

		{
			if (filename.empty()) {
				egbase.step_loader_ui(_("Creating empty map…"));
				egbase.mutable_map()->create_empty_map(
				   egbase, 64, 64, 0,
				   /** TRANSLATORS: Default name for new map */
				   _("No Name"),
				   get_config_string("realname",
				                     /** TRANSLATORS: Map author name when it hasn't been set yet */
				                     pgettext("author_name", "Unknown")));

<<<<<<< HEAD
				loader_ui.step(_("Loading tribes"));
				egbase.tribes();
				loader_ui.step(std::string());
			} else {
				loader_ui.step((boost::format(_("Loading map “%s”…")) % filename).str());
				eia.load(filename, loader_ui);
=======
				load_all_tribes(&egbase);

				egbase.load_graphics();
				egbase.step_loader_ui(std::string());
			} else {
				egbase.step_loader_ui((boost::format(_("Loading map “%s”…")) % filename).str());
				eia.load(filename);
>>>>>>> 4eff9935
			}
		}

		egbase.postload();

		eia.start();

		if (!script_to_run.empty()) {
			eia.egbase().lua().run_script(script_to_run);
		}
	}
	eia.run<UI::Panel::Returncodes>();

	egbase.cleanup_objects();
}

void EditorInteractive::map_changed(const MapWas& action) {
	switch (action) {
	case MapWas::kReplaced:
		history_.reset(new EditorHistory(*undo_, *redo_));
		undo_->set_enabled(false);
		redo_->set_enabled(false);

		tools_.reset(new Tools(egbase().map()));
		select_tool(tools_->info, EditorTool::First);
		set_sel_radius(0);

		set_need_save(false);
		show_buildhelp(true);

		// Close all windows.
		for (Panel* child = get_first_child(); child; child = child->get_next_sibling()) {
			if (is_a(UI::Window, child)) {
				child->die();
			}
		}

		// Make sure that we will start at coordinates (0,0).
		map_view()->set_view(MapView::View{Vector2f::zero(), 1.f}, MapView::Transition::Jump);
		set_sel_pos(Widelands::NodeAndTriangle<>{
		   Widelands::Coords(0, 0),
		   Widelands::TCoords<>(Widelands::Coords(0, 0), Widelands::TriangleIndex::D)});
		break;

	case MapWas::kGloballyMutated:
		break;
	}
}

EditorInteractive::Tools* EditorInteractive::tools() {
	return tools_.get();
}<|MERGE_RESOLUTION|>--- conflicted
+++ resolved
@@ -71,20 +71,7 @@
 #include "wlapplication_options.h"
 #include "wui/interactive_base.h"
 
-<<<<<<< HEAD
-=======
-namespace {
-using Widelands::Building;
-
-// Load all tribes from disk.
-void load_all_tribes(Widelands::EditorGameBase* egbase) {
-	egbase->step_loader_ui(_("Loading tribes"));
-	egbase->tribes();
-}
-
-}  // namespace
-
->>>>>>> 4eff9935
+
 EditorInteractive::EditorInteractive(Widelands::EditorGameBase& e)
    : InteractiveBase(e, get_config_section()),
      need_save_(false),
@@ -443,7 +430,7 @@
 	rebuild_showhide_menu();
 }
 
-void EditorInteractive::load(const std::string& filename, UI::ProgressWindow& loader_ui) {
+void EditorInteractive::load(const std::string& filename) {
 	assert(filename.size());
 
 	Widelands::Map* map = egbase().mutable_map();
@@ -458,23 +445,11 @@
 		   filename.c_str());
 	ml->preload_map(true);
 
-<<<<<<< HEAD
-	GameTips editortips(loader_ui, {"editor"});
-
-	// Create the players. TODO(SirVer): this must be managed better
-	// TODO(GunChleoc): Ugly - we only need this for the test suite right now. We can also get rid of
-	// loading the tribes when we get rid of this.
-	loader_ui.step(_("Creating players"));
-=======
-	load_all_tribes(&egbase());
-
 	// Create the players. TODO(SirVer): this must be managed better
 	// TODO(GunChleoc): Ugly - we only need this for the test suite right now
-	egbase().step_loader_ui(_("Creating players"));
->>>>>>> 4eff9935
 	iterate_player_numbers(p, map->get_nrplayers()) {
 		if (!map->get_scenario_player_tribe(p).empty()) {
-			loader_ui.step(
+			egbase().step_loader_ui(
 			   (boost::format(_("Creating player %d")) % static_cast<unsigned int>(p)).str());
 			egbase().add_player(
 			   p, 0, map->get_scenario_player_tribe(p), map->get_scenario_player_name(p));
@@ -899,12 +874,7 @@
 	EditorInteractive& eia = *new EditorInteractive(egbase);
 	egbase.set_ibase(&eia);  // TODO(unknown): get rid of this
 	{
-<<<<<<< HEAD
-        UI::ProgressWindow& loader_ui = egbase.create_loader_ui("images/loadscreens/editor.jpg");
-		GameTips editortips(loader_ui, {"editor"});
-=======
 		egbase.create_loader_ui({"editor"}, "images/loadscreens/editor.jpg");
->>>>>>> 4eff9935
 
 		{
 			if (filename.empty()) {
@@ -917,22 +887,11 @@
 				                     /** TRANSLATORS: Map author name when it hasn't been set yet */
 				                     pgettext("author_name", "Unknown")));
 
-<<<<<<< HEAD
-				loader_ui.step(_("Loading tribes"));
+				egbase.step_loader_ui(_("Loading tribes"));
 				egbase.tribes();
-				loader_ui.step(std::string());
-			} else {
-				loader_ui.step((boost::format(_("Loading map “%s”…")) % filename).str());
-				eia.load(filename, loader_ui);
-=======
-				load_all_tribes(&egbase);
-
-				egbase.load_graphics();
-				egbase.step_loader_ui(std::string());
 			} else {
 				egbase.step_loader_ui((boost::format(_("Loading map “%s”…")) % filename).str());
 				eia.load(filename);
->>>>>>> 4eff9935
 			}
 		}
 
