/*
 * Copyright (C) 2002-2019 by the Widelands Development Team
 *
 * This program is free software; you can redistribute it and/or
 * modify it under the terms of the GNU General Public License
 * as published by the Free Software Foundation; either version 2
 * of the License, or (at your option) any later version.
 *
 * This program is distributed in the hope that it will be useful,
 * but WITHOUT ANY WARRANTY; without even the implied warranty of
 * MERCHANTABILITY or FITNESS FOR A PARTICULAR PURPOSE.  See the
 * GNU General Public License for more details.
 *
 * You should have received a copy of the GNU General Public License
 * along with this program; if not, write to the Free Software
 * Foundation, Inc., 51 Franklin Street, Fifth Floor, Boston, MA  02110-1301, USA.
 *
 */

#include "editor/editorinteractive.h"

#include <memory>
#include <string>
#include <vector>

#include <SDL_keycode.h>
#include <boost/format.hpp>

#include "base/i18n.h"
#include "base/scoped_timer.h"
#include "base/warning.h"
#include "editor/tools/delete_immovable_tool.h"
#include "editor/ui_menus/help.h"
#include "editor/ui_menus/main_menu.h"
#include "editor/ui_menus/main_menu_load_map.h"
#include "editor/ui_menus/main_menu_save_map.h"
#include "editor/ui_menus/player_menu.h"
#include "editor/ui_menus/tool_menu.h"
#include "editor/ui_menus/toolsize_menu.h"
#include "graphic/graphic.h"
#include "graphic/playercolor.h"
#include "logic/map.h"
#include "logic/map_objects/tribes/tribes.h"
#include "logic/map_objects/world/resource_description.h"
#include "logic/map_objects/world/world.h"
#include "logic/maptriangleregion.h"
#include "logic/player.h"
#include "map_io/map_loader.h"
#include "map_io/widelands_map_loader.h"
#include "scripting/lua_interface.h"
#include "scripting/lua_table.h"
#include "ui_basic/messagebox.h"
#include "ui_basic/progresswindow.h"
#include "wui/game_tips.h"
#include "wui/interactive_base.h"

namespace {
using Widelands::Building;

// Load all tribes from disk.
void load_all_tribes(Widelands::EditorGameBase* egbase, UI::ProgressWindow* loader_ui) {
	loader_ui->step(_("Loading tribes"));
	egbase->tribes();
}

}  // namespace

EditorInteractive::EditorInteractive(Widelands::EditorGameBase& e)
   : InteractiveBase(e, g_options.pull_section("global")),
     need_save_(false),
     realtime_(SDL_GetTicks()),
     is_painting_(false),
     undo_(nullptr),
     redo_(nullptr),
     tools_(new Tools(e.map())),
     history_(nullptr)  // history needs the undo/redo buttons
{
	add_toolbar_button("wui/menus/menu_toggle_menu", "menu", _("Main menu"), &mainmenu_, true);
	mainmenu_.open_window = [this] { new EditorMainMenu(*this, mainmenu_); };

	add_toolbar_button(
	   "wui/editor/editor_menu_toggle_tool_menu", "tools", _("Tools"), &toolmenu_, true);
	toolmenu_.open_window = [this] { new EditorToolMenu(*this, toolmenu_); };

	add_toolbar_button(
	   "wui/editor/editor_menu_set_toolsize_menu", "toolsize", _("Tool size"), &toolsizemenu_, true);
	toolsizemenu_.open_window = [this] { new EditorToolsizeMenu(*this, toolsizemenu_); };

	add_toolbar_button(
	   "wui/editor/editor_menu_player_menu", "players", _("Players"), &playermenu_, true);
	playermenu_.open_window = [this] {
		select_tool(tools_->set_starting_pos, EditorTool::First);
		new EditorPlayerMenu(*this, playermenu_);
	};

	toolbar()->add_space(15);

	toggle_buildhelp_ = add_toolbar_button(
	   "wui/menus/menu_toggle_buildhelp", "buildhelp", _("Show building spaces (on/off)"));
	toggle_buildhelp_->sigclicked.connect(boost::bind(&EditorInteractive::toggle_buildhelp, this));
	toggle_grid_ = add_toolbar_button("wui/menus/menu_toggle_grid", "grid", _("Show grid (on/off)"));
	toggle_grid_->set_perm_pressed(true);
	toggle_grid_->sigclicked.connect([this]() { toggle_grid(); });
	toggle_immovables_ = add_toolbar_button(
	   "wui/menus/menu_toggle_immovables", "immovables", _("Show immovables (on/off)"));
	toggle_immovables_->set_perm_pressed(true);
	toggle_immovables_->sigclicked.connect([this]() { toggle_immovables(); });
	toggle_bobs_ =
	   add_toolbar_button("wui/menus/menu_toggle_bobs", "animals", _("Show animals (on/off)"));
	toggle_bobs_->set_perm_pressed(true);
	toggle_bobs_->sigclicked.connect([this]() { toggle_bobs(); });
	toggle_resources_ = add_toolbar_button(
	   "wui/menus/menu_toggle_resources", "resources", _("Show resources (on/off)"));
	toggle_resources_->set_perm_pressed(true);
	toggle_resources_->sigclicked.connect([this]() { toggle_resources(); });

	toolbar()->add_space(15);

	add_toolbar_button(
	   "wui/menus/menu_toggle_minimap", "minimap", _("Minimap"), &minimap_registry(), true);
	minimap_registry().open_window = [this] { toggle_minimap(); };

	auto zoom = add_toolbar_button("wui/menus/menu_reset_zoom", "reset_zoom", _("Reset zoom"));
	zoom->sigclicked.connect([this] {
		map_view()->zoom_around(
		   1.f, Vector2f(get_w() / 2.f, get_h() / 2.f), MapView::Transition::Smooth);
	});

	toolbar()->add_space(15);

	undo_ = add_toolbar_button("wui/editor/editor_undo", "undo", _("Undo"));
	redo_ = add_toolbar_button("wui/editor/editor_redo", "redo", _("Redo"));

	history_.reset(new EditorHistory(*undo_, *redo_));

	undo_->sigclicked.connect([this] { history_->undo_action(egbase().world()); });
	redo_->sigclicked.connect([this] { history_->redo_action(egbase().world()); });

	toolbar()->add_space(15);

	add_toolbar_button("ui_basic/menu_help", "help", _("Help"), &helpmenu_, true);
	helpmenu_.open_window = [this] { new EditorHelp(*this, helpmenu_, &egbase().lua()); };

	adjust_toolbar_position();

#ifndef NDEBUG
	set_display_flag(InteractiveBase::dfDebug, true);
#else
	set_display_flag(InteractiveBase::dfDebug, false);
#endif

	map_view()->field_clicked.connect([this](const Widelands::NodeAndTriangle<>& node_and_triangle) {
		map_clicked(node_and_triangle, false);
	});

	minimap_registry().minimap_type = MiniMapType::kStaticMap;
}

void EditorInteractive::load(const std::string& filename) {
	assert(filename.size());

	Widelands::Map* map = egbase().mutable_map();

	cleanup_for_load();

	std::unique_ptr<Widelands::MapLoader> ml(map->get_correct_loader(filename));
	if (!ml.get())
		throw WLWarning(
		   _("Unsupported Format"),
		   _("Widelands could not load the file \"%s\". The file format seems to be incompatible."),
		   filename.c_str());
	ml->preload_map(true);

	UI::ProgressWindow loader_ui("images/loadscreens/editor.jpg");
	std::vector<std::string> tipstext;
	tipstext.push_back("editor");

	GameTips editortips(loader_ui, tipstext);

	load_all_tribes(&egbase(), &loader_ui);

	// Create the players. TODO(SirVer): this must be managed better
	// TODO(GunChleoc): Ugly - we only need this for the test suite right now
	loader_ui.step(_("Creating players"));
	iterate_player_numbers(p, map->get_nrplayers()) {
		if (!map->get_scenario_player_tribe(p).empty()) {
			egbase().add_player(
			   p, 0, map->get_scenario_player_tribe(p), map->get_scenario_player_name(p));
		}
	}

	ml->load_map_complete(egbase(), Widelands::MapLoader::LoadType::kEditor);
	egbase().postload();
	egbase().load_graphics(loader_ui);
	map_changed(MapWas::kReplaced);
}

void EditorInteractive::cleanup_for_load() {
	// TODO(unknown): get rid of cleanup_for_load, it tends to be very messy
	// Instead, delete and re-create the egbase.
	egbase().cleanup_for_load();
}

/// Called just before the editor starts, after postload, init and gfxload.
void EditorInteractive::start() {
	// Run the editor initialization script, if any
	try {
		egbase().lua().run_script("map:scripting/editor_init.lua");
	} catch (LuaScriptNotExistingError&) {
		// do nothing.
	}
	map_changed(MapWas::kReplaced);
}

/**
 * Called every frame.
 *
 * Advance the timecounter and animate textures.
 */
void EditorInteractive::think() {
	InteractiveBase::think();

	uint32_t lasttime = realtime_;

	realtime_ = SDL_GetTicks();

	egbase().get_gametime_pointer() += realtime_ - lasttime;
}

void EditorInteractive::exit() {
	if (need_save_) {
		if (SDL_GetModState() & KMOD_CTRL) {
			end_modal<UI::Panel::Returncodes>(UI::Panel::Returncodes::kBack);
		} else {
			UI::WLMessageBox mmb(this, _("Unsaved Map"),
			                     _("The map has not been saved, do you really want to quit?"),
			                     UI::WLMessageBox::MBoxType::kOkCancel);
			if (mmb.run<UI::Panel::Returncodes>() == UI::Panel::Returncodes::kBack)
				return;
		}
	}
	end_modal<UI::Panel::Returncodes>(UI::Panel::Returncodes::kBack);
}

void EditorInteractive::map_clicked(const Widelands::NodeAndTriangle<>& node_and_triangle,
                                    const bool should_draw) {
	history_->do_action(tools_->current(), tools_->use_tool, *egbase().mutable_map(),
	                    egbase().world(), node_and_triangle, *this, should_draw);
	set_need_save(true);
}

bool EditorInteractive::handle_mouserelease(uint8_t btn, int32_t x, int32_t y) {
	if (btn == SDL_BUTTON_LEFT) {
		is_painting_ = false;
	}
	return InteractiveBase::handle_mouserelease(btn, x, y);
}

bool EditorInteractive::handle_mousepress(uint8_t btn, int32_t x, int32_t y) {
	if (btn == SDL_BUTTON_LEFT) {
		is_painting_ = true;
	}
	return InteractiveBase::handle_mousepress(btn, x, y);
}

void EditorInteractive::draw(RenderTarget& dst) {
	const auto& ebase = egbase();
	auto* fields_to_draw = map_view()->draw_terrain(ebase, Workareas(), draw_grid_, &dst);

	const float scale = 1.f / map_view()->view().zoom;
	const uint32_t gametime = ebase.get_gametime();

	// The map provides a mapping from player number to Coords, while we require
	// the inverse here. We construct this, but this is done on every frame and
	// therefore potentially expensive - though it never showed up in any of my
	// profiles. We could change the Map should this become a bottleneck, since
	// plrnum -> coords is needed less often.
	const auto& map = ebase.map();
	std::map<Widelands::Coords, int> starting_positions;
	for (int i = 1; i <= map.get_nrplayers(); ++i) {
		starting_positions[map.get_starting_pos(i)] = i;
	}

	// Figure out which fields are currently under the selection.
	std::set<Widelands::Coords> selected_nodes;
	std::set<Widelands::TCoords<>> selected_triangles;
	if (!get_sel_triangles()) {
		Widelands::MapRegion<> mr(map, Widelands::Area<>(get_sel_pos().node, get_sel_radius()));
		do {
			selected_nodes.emplace(mr.location());
		} while (mr.advance(map));
	} else {
		Widelands::MapTriangleRegion<> mr(
		   map, Widelands::Area<Widelands::TCoords<>>(get_sel_pos().triangle, get_sel_radius()));
		do {
			selected_triangles.emplace(mr.location());
		} while (mr.advance(map));
	}

	const auto& world = ebase.world();
	for (size_t idx = 0; idx < fields_to_draw->size(); ++idx) {
		const FieldsToDraw::Field& field = fields_to_draw->at(idx);
		if (draw_immovables_) {
			Widelands::BaseImmovable* const imm = field.fcoords.field->get_immovable();
			if (imm != nullptr && imm->get_positions(ebase).front() == field.fcoords) {
<<<<<<< HEAD
				imm->draw(gametime, TextToDraw::kNone, field.rendertarget_pixel, field.fcoords, scale, &dst);
=======
				imm->draw(
				   gametime, TextToDraw::kNone, field.rendertarget_pixel, field.fcoords, scale, &dst);
>>>>>>> 22e40e0f
			}
		}

		if (draw_bobs_) {
			for (Widelands::Bob* bob = field.fcoords.field->get_first_bob(); bob;
			     bob = bob->get_next_bob()) {
<<<<<<< HEAD
				bob->draw(ebase, TextToDraw::kNone, field.rendertarget_pixel, field.fcoords, scale, &dst);
=======
				bob->draw(
				   ebase, TextToDraw::kNone, field.rendertarget_pixel, field.fcoords, scale, &dst);
>>>>>>> 22e40e0f
			}
		}

		// Draw resource overlay.
		uint8_t const amount = field.fcoords.field->get_resources_amount();
		if (draw_resources_ && amount > 0) {
			const std::string& immname =
			   world.get_resource(field.fcoords.field->get_resources())->editor_image(amount);
			if (!immname.empty()) {
				const auto* pic = g_gr->images().get(immname);
				blit_field_overlay(
				   &dst, field, pic, Vector2i(pic->width() / 2, pic->height() / 2), scale);
			}
		}

		// Draw build help.
		if (buildhelp()) {
			const auto* overlay =
			   get_buildhelp_overlay(tools_->current().nodecaps_for_buildhelp(field.fcoords, ebase));
			if (overlay != nullptr) {
				blit_field_overlay(&dst, field, overlay->pic, overlay->hotspot, scale);
			}
		}

		// Draw the player starting position overlays.
		const auto it = starting_positions.find(field.fcoords);
		if (it != starting_positions.end()) {
			const Image* player_image =
			   playercolor_image(it->second - 1, "images/players/player_position.png");
			assert(player_image != nullptr);
			constexpr int kStartingPosHotspotY = 55;
			blit_field_overlay(&dst, field, player_image,
			                   Vector2i(player_image->width() / 2, kStartingPosHotspotY), scale);
		}

		// Draw selection markers on the field.
		if (selected_nodes.count(field.fcoords) > 0) {
			const Image* pic = get_sel_picture();
			blit_field_overlay(&dst, field, pic, Vector2i(pic->width() / 2, pic->height() / 2), scale);
		}

		// Draw selection markers on the triangles.
		if (field.all_neighbors_valid()) {
			const FieldsToDraw::Field& rn = fields_to_draw->at(field.rn_index);
			const FieldsToDraw::Field& brn = fields_to_draw->at(field.brn_index);
			const FieldsToDraw::Field& bln = fields_to_draw->at(field.bln_index);
			if (selected_triangles.count(
			       Widelands::TCoords<>(field.fcoords, Widelands::TriangleIndex::R))) {
				const Vector2i tripos(
				   (field.rendertarget_pixel.x + rn.rendertarget_pixel.x + brn.rendertarget_pixel.x) /
				      3,
				   (field.rendertarget_pixel.y + rn.rendertarget_pixel.y + brn.rendertarget_pixel.y) /
				      3);
				const Image* pic = get_sel_picture();
				blit_overlay(&dst, tripos, pic, Vector2i(pic->width() / 2, pic->height() / 2), scale);
			}
			if (selected_triangles.count(
			       Widelands::TCoords<>(field.fcoords, Widelands::TriangleIndex::D))) {
				const Vector2i tripos(
				   (field.rendertarget_pixel.x + bln.rendertarget_pixel.x + brn.rendertarget_pixel.x) /
				      3,
				   (field.rendertarget_pixel.y + bln.rendertarget_pixel.y + brn.rendertarget_pixel.y) /
				      3);
				const Image* pic = get_sel_picture();
				blit_overlay(&dst, tripos, pic, Vector2i(pic->width() / 2, pic->height() / 2), scale);
			}
		}
	}
}

/// Needed to get freehand painting tools (hold down mouse and move to edit).
void EditorInteractive::set_sel_pos(Widelands::NodeAndTriangle<> const sel) {
	bool const target_changed = tools_->current().operates_on_triangles() ?
	                               sel.triangle != get_sel_pos().triangle :
	                               sel.node != get_sel_pos().node;
	InteractiveBase::set_sel_pos(sel);
	if (target_changed && is_painting_) {
		map_clicked(sel, true);
	}
}

void EditorInteractive::set_sel_radius_and_update_menu(uint32_t const val) {
	if (tools_->current().has_size_one()) {
		set_sel_radius(0);
		return;
	}
	if (UI::UniqueWindow* const w = toolsizemenu_.window) {
		dynamic_cast<EditorToolsizeMenu&>(*w).update(val);
	} else {
		set_sel_radius(val);
	}
}

void EditorInteractive::stop_painting() {
	is_painting_ = false;
}

bool EditorInteractive::player_hears_field(const Widelands::Coords&) const {
	return true;
}

void EditorInteractive::on_buildhelp_changed(const bool value) {
	toggle_buildhelp_->set_perm_pressed(value);
}

void EditorInteractive::toggle_resources() {
	draw_resources_ = !draw_resources_;
	toggle_resources_->set_perm_pressed(draw_resources_);
}

void EditorInteractive::toggle_immovables() {
	draw_immovables_ = !draw_immovables_;
	toggle_immovables_->set_perm_pressed(draw_immovables_);
}

void EditorInteractive::toggle_bobs() {
	draw_bobs_ = !draw_bobs_;
	toggle_bobs_->set_perm_pressed(draw_bobs_);
}

void EditorInteractive::toggle_grid() {
	draw_grid_ = !draw_grid_;
	toggle_grid_->set_perm_pressed(draw_grid_);
}

bool EditorInteractive::handle_key(bool const down, SDL_Keysym const code) {
	if (down) {
		switch (code.sym) {
		// Sel radius
		case SDLK_1:
			if (code.mod & (KMOD_CTRL)) {
				toggle_buildhelp();
			} else {
				set_sel_radius_and_update_menu(0);
			}
			return true;
		case SDLK_2:
			if (code.mod & (KMOD_CTRL)) {
				toggle_immovables();
			} else {
				set_sel_radius_and_update_menu(1);
			}
			return true;
		case SDLK_3:
			if (code.mod & (KMOD_CTRL)) {
				toggle_bobs();
			} else {
				set_sel_radius_and_update_menu(2);
			}
			return true;
		case SDLK_4:
			if (code.mod & (KMOD_CTRL)) {
				toggle_resources();
			} else {
				set_sel_radius_and_update_menu(3);
			}
			return true;
		case SDLK_5:
			set_sel_radius_and_update_menu(4);
			return true;
		case SDLK_6:
			set_sel_radius_and_update_menu(5);
			return true;
		case SDLK_7:
			set_sel_radius_and_update_menu(6);
			return true;
		case SDLK_8:
			set_sel_radius_and_update_menu(7);
			return true;
		case SDLK_9:
			set_sel_radius_and_update_menu(8);
			return true;
		case SDLK_0:
			if (!(code.mod & KMOD_CTRL)) {
				set_sel_radius_and_update_menu(9);
				return true;
			}
			break;

		case SDLK_LSHIFT:
		case SDLK_RSHIFT:
			if (tools_->use_tool == EditorTool::First)
				select_tool(tools_->current(), EditorTool::Second);
			return true;

		case SDLK_LCTRL:
		case SDLK_RCTRL:
		// TODO(GunChleoc): Keeping ALT and MODE to make the transition easier. Remove for Build 20.
		case SDLK_LALT:
		case SDLK_RALT:
		case SDLK_MODE:
			if (tools_->use_tool == EditorTool::First)
				select_tool(tools_->current(), EditorTool::Third);
			return true;

		case SDLK_SPACE:
			toggle_buildhelp();
			return true;

		case SDLK_g:
			toggle_grid();
			return true;

		case SDLK_c:
			set_display_flag(
			   InteractiveBase::dfShowCensus, !get_display_flag(InteractiveBase::dfShowCensus));
			return true;

		case SDLK_h:
			mainmenu_.toggle();
			return true;

		case SDLK_i:
			select_tool(tools_->info, EditorTool::First);
			return true;

		case SDLK_l:
			if (code.mod & (KMOD_LCTRL | KMOD_RCTRL))
				new MainMenuLoadMap(*this);
			return true;

		case SDLK_m:
			minimap_registry().toggle();
			return true;

		case SDLK_p:
			playermenu_.toggle();
			return true;

		case SDLK_s:
			if (code.mod & (KMOD_LCTRL | KMOD_RCTRL))
				new MainMenuSaveMap(*this);
			return true;

		case SDLK_t:
			toolmenu_.toggle();
			return true;

		case SDLK_y:
			if (code.mod & (KMOD_LCTRL | KMOD_RCTRL))
				history_->redo_action(egbase().world());
			return true;

		case SDLK_z:
			if ((code.mod & (KMOD_LCTRL | KMOD_RCTRL)) && (code.mod & (KMOD_LSHIFT | KMOD_RSHIFT)))
				history_->redo_action(egbase().world());
			else if (code.mod & (KMOD_LCTRL | KMOD_RCTRL))
				history_->undo_action(egbase().world());
			return true;

		case SDLK_F1:
			helpmenu_.toggle();
			return true;

		default:
			break;
		}
	} else {
		// key up events
		switch (code.sym) {
		case SDLK_LSHIFT:
		case SDLK_RSHIFT:
		case SDLK_LCTRL:
		case SDLK_RCTRL:
		// TODO(GunChleoc): Keeping ALT and MODE to make the transition easier. Remove for Build 20.
		case SDLK_LALT:
		case SDLK_RALT:
		case SDLK_MODE:
			if (tools_->use_tool != EditorTool::First)
				select_tool(tools_->current(), EditorTool::First);
			return true;
		default:
			break;
		}
	}
	return InteractiveBase::handle_key(down, code);
}

void EditorInteractive::select_tool(EditorTool& primary, EditorTool::ToolIndex const which) {
	if (which == EditorTool::First && &primary != tools_->current_pointer) {
		if (primary.has_size_one()) {
			set_sel_radius(0);
			if (UI::UniqueWindow* const w = toolsizemenu_.window) {
				EditorToolsizeMenu& toolsize_menu = dynamic_cast<EditorToolsizeMenu&>(*w);
				toolsize_menu.set_buttons_enabled(false);
			}
		} else {
			if (UI::UniqueWindow* const w = toolsizemenu_.window) {
				EditorToolsizeMenu& toolsize_menu = dynamic_cast<EditorToolsizeMenu&>(*w);
				toolsize_menu.update(toolsize_menu.value());
			}
		}
		egbase().mutable_map()->recalc_whole_map(egbase().world());
	}
	tools_->current_pointer = &primary;
	tools_->use_tool = which;

	if (const Image* sel_pic = primary.get_sel(which)) {
		set_sel_picture(sel_pic);
	} else {
		unset_sel_picture();
	}
	set_sel_triangles(primary.operates_on_triangles());
}

void EditorInteractive::run_editor(const std::string& filename, const std::string& script_to_run) {
	Widelands::EditorGameBase egbase(nullptr);
	EditorInteractive& eia = *new EditorInteractive(egbase);
	egbase.set_ibase(&eia);  // TODO(unknown): get rid of this
	{
		UI::ProgressWindow loader_ui("images/loadscreens/editor.jpg");
		std::vector<std::string> tipstext;
		tipstext.push_back("editor");
		GameTips editortips(loader_ui, tipstext);

		{
			if (filename.empty()) {
				loader_ui.step(_("Creating empty map…"));
				egbase.mutable_map()->create_empty_map(
				   egbase.world(), 64, 64, 0,
				   /** TRANSLATORS: Default name for new map */
				   _("No Name"),
				   g_options.pull_section("global").get_string(
				      "realname",
				      /** TRANSLATORS: Map author name when it hasn't been set yet */
				      pgettext("author_name", "Unknown")));

				load_all_tribes(&egbase, &loader_ui);

				egbase.load_graphics(loader_ui);
				loader_ui.step(std::string());
			} else {
				loader_ui.step((boost::format(_("Loading map “%s”…")) % filename).str());
				eia.load(filename);
			}
		}

		egbase.postload();

		eia.start();

		if (!script_to_run.empty()) {
			eia.egbase().lua().run_script(script_to_run);
		}
	}
	eia.run<UI::Panel::Returncodes>();

	egbase.cleanup_objects();
}

void EditorInteractive::map_changed(const MapWas& action) {
	switch (action) {
	case MapWas::kReplaced:
		history_.reset(new EditorHistory(*undo_, *redo_));
		undo_->set_enabled(false);
		redo_->set_enabled(false);

		tools_.reset(new Tools(egbase().map()));
		select_tool(tools_->info, EditorTool::First);
		set_sel_radius(0);

		set_need_save(false);
		show_buildhelp(true);

		// Close all windows.
		for (Panel* child = get_first_child(); child; child = child->get_next_sibling()) {
			if (is_a(UI::Window, child)) {
				child->die();
			}
		}

		// Make sure that we will start at coordinates (0,0).
		map_view()->set_view(MapView::View{Vector2f::zero(), 1.f}, MapView::Transition::Jump);
		set_sel_pos(Widelands::NodeAndTriangle<>{
		   Widelands::Coords(0, 0),
		   Widelands::TCoords<>(Widelands::Coords(0, 0), Widelands::TriangleIndex::D)});
		break;

	case MapWas::kGloballyMutated:
		break;
	}
}

EditorInteractive::Tools* EditorInteractive::tools() {
	return tools_.get();
}<|MERGE_RESOLUTION|>--- conflicted
+++ resolved
@@ -303,24 +303,16 @@
 		if (draw_immovables_) {
 			Widelands::BaseImmovable* const imm = field.fcoords.field->get_immovable();
 			if (imm != nullptr && imm->get_positions(ebase).front() == field.fcoords) {
-<<<<<<< HEAD
-				imm->draw(gametime, TextToDraw::kNone, field.rendertarget_pixel, field.fcoords, scale, &dst);
-=======
 				imm->draw(
 				   gametime, TextToDraw::kNone, field.rendertarget_pixel, field.fcoords, scale, &dst);
->>>>>>> 22e40e0f
 			}
 		}
 
 		if (draw_bobs_) {
 			for (Widelands::Bob* bob = field.fcoords.field->get_first_bob(); bob;
 			     bob = bob->get_next_bob()) {
-<<<<<<< HEAD
-				bob->draw(ebase, TextToDraw::kNone, field.rendertarget_pixel, field.fcoords, scale, &dst);
-=======
 				bob->draw(
 				   ebase, TextToDraw::kNone, field.rendertarget_pixel, field.fcoords, scale, &dst);
->>>>>>> 22e40e0f
 			}
 		}
 
