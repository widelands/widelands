--- conflicted
+++ resolved
@@ -739,7 +739,6 @@
 
 void EditorInteractive::draw(RenderTarget& dst) {
 	const auto& ebase = egbase();
-<<<<<<< HEAD
 	const auto& map = ebase.map();
 	const unsigned nrplayers = map.get_nrplayers();
 	if (get_display_flag(dfShowOwnership)) {
@@ -782,12 +781,9 @@
 	} else {
 		ownership_layer_cache_.clear();
 	}
-	auto* fields_to_draw = map_view()->draw_terrain(ebase, ownership_layer_cache_, draw_grid_, &dst);
+	auto* fields_to_draw = map_view()->draw_terrain(ebase, nullptr, ownership_layer_cache_, draw_grid_, &dst);
 	const auto road_building_s = road_building_steepness_overlays();
 	const auto info_to_draw = get_info_to_draw(!map_view()->is_animating());
-=======
-	auto* fields_to_draw = map_view()->draw_terrain(ebase, nullptr, Workareas(), draw_grid_, &dst);
->>>>>>> 6b58ed38
 
 	const float scale = 1.f / map_view()->view().zoom;
 	const uint32_t gametime = ebase.get_gametime();
