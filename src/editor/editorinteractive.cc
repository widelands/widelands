--- conflicted
+++ resolved
@@ -1000,15 +1000,8 @@
 		}
 
 		for (int i = 0; i < 10; ++i) {
-<<<<<<< HEAD
-			if (matches_shortcut(static_cast<KeyboardShortcut>(
-			                        static_cast<uint16_t>(KeyboardShortcut::kEditorToolsize1) + i),
-			                     code)) {
+			if (matches_shortcut(KeyboardShortcut::kEditorToolsize1 + i, code)) {
 				set_sel_radius_and_update_menu(i, get_sel_gap_percent());
-=======
-			if (matches_shortcut(KeyboardShortcut::kEditorToolsize1 + i, code)) {
-				set_sel_radius_and_update_menu(i);
->>>>>>> 2d94dd6c
 				return true;
 			}
 		}
