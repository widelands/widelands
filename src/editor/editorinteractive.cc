--- conflicted
+++ resolved
@@ -610,11 +610,7 @@
 		eia.start();
 
 		if (!script_to_run.empty()) {
-<<<<<<< HEAD
-			eia.egbase().lua().run_script(*g_fs, script_to_run);
-=======
 			eia.egbase().lua().run_script(script_to_run);
->>>>>>> 1f833edf
 		}
 	}
 	eia.run();
