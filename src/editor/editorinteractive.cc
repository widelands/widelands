--- conflicted
+++ resolved
@@ -150,13 +150,8 @@
 
 	history_.reset(new EditorHistory(*undo_, *redo_));
 
-<<<<<<< HEAD
-	undo_->sigclicked.connect([this] { history_->undo_action(egbase()); });
-	redo_->sigclicked.connect([this] { history_->redo_action(egbase()); });
-=======
 	undo_->sigclicked.connect([this] { history_->undo_action(); });
 	redo_->sigclicked.connect([this] { history_->redo_action(); });
->>>>>>> 33c5056a
 
 	toolbar()->add_space(15);
 
@@ -534,11 +529,7 @@
 void EditorInteractive::map_clicked(const Widelands::NodeAndTriangle<>& node_and_triangle,
                                     const bool should_draw) {
 	history_->do_action(tools_->current(), tools_->use_tool, *egbase().mutable_map(),
-<<<<<<< HEAD
-	                    egbase(), node_and_triangle, *this, should_draw);
-=======
 	                    node_and_triangle, *this, should_draw);
->>>>>>> 33c5056a
 	set_need_save(true);
 }
 
@@ -836,24 +827,14 @@
 
 		case SDLK_y:
 			if (code.mod & (KMOD_LCTRL | KMOD_RCTRL))
-<<<<<<< HEAD
-				history_->redo_action(egbase());
-=======
 				history_->redo_action();
->>>>>>> 33c5056a
 			return true;
 
 		case SDLK_z:
 			if ((code.mod & (KMOD_LCTRL | KMOD_RCTRL)) && (code.mod & (KMOD_LSHIFT | KMOD_RSHIFT)))
-<<<<<<< HEAD
-				history_->redo_action(egbase());
-			else if (code.mod & (KMOD_LCTRL | KMOD_RCTRL))
-				history_->undo_action(egbase());
-=======
 				history_->redo_action();
 			else if (code.mod & (KMOD_LCTRL | KMOD_RCTRL))
 				history_->undo_action();
->>>>>>> 33c5056a
 			return true;
 
 		case SDLK_F1:
