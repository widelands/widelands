/*
 * Copyright (C) 2002-2022 by the Widelands Development Team
 *
 * This program is free software; you can redistribute it and/or
 * modify it under the terms of the GNU General Public License
 * as published by the Free Software Foundation; either version 2
 * of the License, or (at your option) any later version.
 *
 * This program is distributed in the hope that it will be useful,
 * but WITHOUT ANY WARRANTY; without even the implied warranty of
 * MERCHANTABILITY or FITNESS FOR A PARTICULAR PURPOSE.  See the
 * GNU General Public License for more details.
 *
 * You should have received a copy of the GNU General Public License
 * along with this program; if not, see <https://www.gnu.org/licenses/>.
 *
 */

#include "editor/editorinteractive.h"

#include <memory>

#include <SDL_keycode.h>
#include <SDL_mouse.h>
#include <SDL_timer.h>

#include "base/i18n.h"
#include "base/log.h"
#include "base/scoped_timer.h"
#include "base/warning.h"
#include "build_info.h"
#include "editor/tools/decrease_resources_tool.h"
#include "editor/tools/increase_resources_tool.h"
#include "editor/tools/set_port_space_tool.h"
#include "editor/tools/set_terrain_tool.h"
#include "editor/tools/tool_conf.h"
#include "editor/ui_menus/help.h"
#include "editor/ui_menus/main_menu_load_map.h"
#include "editor/ui_menus/main_menu_map_options.h"
#include "editor/ui_menus/main_menu_new_map.h"
#include "editor/ui_menus/main_menu_random_map.h"
#include "editor/ui_menus/main_menu_save_map.h"
#include "editor/ui_menus/player_menu.h"
#include "editor/ui_menus/tool_change_height_options_menu.h"
#include "editor/ui_menus/tool_change_resources_options_menu.h"
#include "editor/ui_menus/tool_noise_height_options_menu.h"
#include "editor/ui_menus/tool_place_critter_options_menu.h"
#include "editor/ui_menus/tool_place_immovable_options_menu.h"
#include "editor/ui_menus/tool_resize_options_menu.h"
#include "editor/ui_menus/tool_set_terrain_options_menu.h"
#include "editor/ui_menus/tool_toolhistory_options_menu.h"
#include "editor/ui_menus/toolsize_menu.h"
#include "graphic/mouse_cursor.h"
#include "graphic/playercolor.h"
#include "graphic/style_manager.h"
#include "graphic/text_layout.h"
#include "logic/addons.h"
#include "logic/map.h"
#include "logic/map_objects/descriptions.h"
#include "logic/map_objects/map_object_type.h"
#include "logic/map_objects/world/resource_description.h"
#include "logic/mapregion.h"
#include "logic/maptriangleregion.h"
#include "logic/player.h"
#include "map_io/map_loader.h"
#include "map_io/widelands_map_loader.h"
#include "scripting/lua_interface.h"
#include "scripting/lua_table.h"
#include "sound/sound_handler.h"
#include "ui_basic/messagebox.h"
#include "ui_basic/progresswindow.h"
#include "wlapplication_mousewheel_options.h"
#include "wlapplication_options.h"
#include "wui/interactive_base.h"
#include "wui/toolbar.h"

std::string editor_splash_image() {
	return template_dir() + "loadscreens/editor.jpg";
}

EditorInteractive::EditorInteractive(Widelands::EditorGameBase& e)
   : InteractiveBase(e, get_config_section(), nullptr),
     need_save_(false),
     realtime_(SDL_GetTicks()),
     is_painting_(false),
     mainmenu_(toolbar(),
	       "dropdown_menu_main",
	       0,
	       0,
	       MainToolbar::kButtonSize,
	       10,
	       MainToolbar::kButtonSize,
	       as_tooltip_text_with_hotkey(
		  /** TRANSLATORS: Title for the main menu button in the editor */
		  _("Main Menu"),
		  shortcut_string_for(KeyboardShortcut::kEditorMenu),
		  UI::PanelStyle::kWui),
	       UI::DropdownType::kPictorialMenu,
	       UI::PanelStyle::kWui,
	       UI::ButtonStyle::kWuiPrimary),
     toolmenu_(toolbar(),
	       "dropdown_menu_tools",
	       0,
	       0,
	       MainToolbar::kButtonSize,
	       12,
	       MainToolbar::kButtonSize,
	       as_tooltip_text_with_hotkey(
		  /** TRANSLATORS: Title for the tool menu button in the editor */
		  _("Tools"),
		  shortcut_string_for(KeyboardShortcut::kEditorTools),
		  UI::PanelStyle::kWui),
	       UI::DropdownType::kPictorialMenu,
	       UI::PanelStyle::kWui,
	       UI::ButtonStyle::kWuiPrimary,
	       [this](ToolMenuEntry t) { tool_menu_selected(t); }),
     showhidemenu_(toolbar(),
		   "dropdown_menu_showhide",
		   0,
		   0,
		   MainToolbar::kButtonSize,
		   10,
		   MainToolbar::kButtonSize,
		   /** TRANSLATORS: Title for a menu button in the editor. This menu will show/hide
		      building spaces, animals, immovables, resources */
		   _("Show / Hide"),
		   UI::DropdownType::kPictorialMenu,
		   UI::PanelStyle::kWui,
		   UI::ButtonStyle::kWuiPrimary,
		   [this](ShowHideEntry t) { showhide_menu_selected(t); }),
     undo_(nullptr),
     redo_(nullptr),
     tools_(new Tools(*this, e.map())),
     history_(nullptr)  // history needs the undo/redo buttons
{
	add_main_menu();
	add_tool_menu();

	add_toolbar_button(
	   "wui/editor/menus/toolsize", "toolsize", _("Tool size"), &menu_windows_.toolsize, true);
	menu_windows_.toolsize.open_window = [this] {
		new EditorToolsizeMenu(*this, menu_windows_.toolsize);
	};

	toolbar()->add_space(15);

	add_mapview_menu(MiniMapType::kStaticMap);
	add_showhide_menu();

	toolbar()->add_space(15);

	undo_ = add_toolbar_button(
	   "wui/editor/menus/undo", "undo",
	   as_tooltip_text_with_hotkey(
	      _("Undo"), shortcut_string_for(KeyboardShortcut::kEditorUndo), UI::PanelStyle::kWui));
	redo_ = add_toolbar_button(
	   "wui/editor/menus/redo", "redo",
	   as_tooltip_text_with_hotkey(
	      _("Redo"), shortcut_string_for(KeyboardShortcut::kEditorRedo), UI::PanelStyle::kWui));

	history_.reset(new EditorHistory(*this, *undo_, *redo_));

	undo_->sigclicked.connect([this] { history_->undo_action(); });
	redo_->sigclicked.connect([this] { history_->redo_action(); });

	toolbar()->add_space(15);

	add_toolbar_button("ui_basic/menu_help", "help",
			   as_tooltip_text_with_hotkey(
			      _("Help"), shortcut_string_for(KeyboardShortcut::kCommonEncyclopedia),
			      UI::PanelStyle::kWui),
			   &menu_windows_.help, true);
	menu_windows_.help.open_window = [this] {
		new EditorHelp(*this, menu_windows_.help, &egbase().lua());
	};

	finalize_toolbar();

	set_display_flags(EditorInteractive::dfShowResources | EditorInteractive::dfShowImmovables |
			  EditorInteractive::dfShowBobs | EditorInteractive::dfShowGrid);
#ifndef NDEBUG
	set_display_flag(InteractiveBase::dfDebug, true);
#else
	set_display_flag(InteractiveBase::dfDebug, false);
#endif

	map_view()->field_clicked.connect([this](const Widelands::NodeAndTriangle<>& node_and_triangle) {
		map_clicked(node_and_triangle, false);
	});

	initialization_complete();
}

void EditorInteractive::add_main_menu() {
	mainmenu_.set_image(g_image_cache->get("images/wui/editor/menus/main_menu.png"));

	menu_windows_.newmap.open_window = [this] { new MainMenuNewMap(*this, menu_windows_.newmap); };
	/** TRANSLATORS: An entry in the editor's main menu */
	mainmenu_.add(_("New Map"), MainMenuEntry::kNewMap,
		      g_image_cache->get("images/wui/editor/menus/new_map.png"));

	menu_windows_.newrandommap.open_window = [this] {
		new MainMenuNewRandomMap(*this, menu_windows_.newrandommap, egbase().map().get_width(),
					 egbase().map().get_height());
	};
	/** TRANSLATORS: An entry in the editor's main menu */
	mainmenu_.add(_("New Random Map"), MainMenuEntry::kNewRandomMap,
		      g_image_cache->get("images/wui/editor/menus/new_random_map.png"));

	menu_windows_.loadmap.open_window = [this] {
		new MainMenuLoadMap(*this, menu_windows_.loadmap);
	};
	/** TRANSLATORS: An entry in the editor's main menu */
	mainmenu_.add(_("Load Map"), MainMenuEntry::kLoadMap,
		      g_image_cache->get("images/wui/editor/menus/load_map.png"), false, "",
		      shortcut_string_for(KeyboardShortcut::kEditorLoad));

	menu_windows_.savemap.open_window = [this] {
		new MainMenuSaveMap(*this, menu_windows_.savemap, menu_windows_.mapoptions);
	};
	/** TRANSLATORS: An entry in the editor's main menu */
	mainmenu_.add(_("Save Map"), MainMenuEntry::kSaveMap,
		      g_image_cache->get("images/wui/editor/menus/save_map.png"), false, "",
		      shortcut_string_for(KeyboardShortcut::kEditorSave));

	menu_windows_.mapoptions.open_window = [this] {
		new MainMenuMapOptions(*this, menu_windows_.mapoptions);
	};
	/** TRANSLATORS: An entry in the editor's main menu */
	mainmenu_.add(_("Map Options"), MainMenuEntry::kMapOptions,
		      g_image_cache->get("images/wui/editor/menus/map_options.png"));

	/** TRANSLATORS: An entry in the editor's main menu */
	mainmenu_.add(_("Exit Editor"), MainMenuEntry::kExitEditor,
		      g_image_cache->get("images/wui/menus/exit.png"));
	mainmenu_.selected.connect([this] { main_menu_selected(mainmenu_.get_selected()); });
	toolbar()->add(&mainmenu_);
}

void EditorInteractive::main_menu_selected(MainMenuEntry entry) {
	switch (entry) {
	case MainMenuEntry::kNewMap: {
		menu_windows_.newmap.toggle();
	} break;
	case MainMenuEntry::kNewRandomMap: {
		menu_windows_.newrandommap.toggle();
	} break;
	case MainMenuEntry::kLoadMap: {
		menu_windows_.loadmap.toggle();
	} break;
	case MainMenuEntry::kSaveMap: {
		menu_windows_.savemap.toggle();
	} break;
	case MainMenuEntry::kMapOptions: {
		menu_windows_.mapoptions.toggle();
	} break;
	case MainMenuEntry::kExitEditor: {
		exit();
	}
	}
}

void EditorInteractive::add_tool_menu() {
	toolmenu_.set_image(g_image_cache->get("images/wui/editor/menus/tools.png"));

	tool_windows_.height.open_window = [this] {
		new EditorToolChangeHeightOptionsMenu(*this, tools()->increase_height, tool_windows_.height);
	};
	/** TRANSLATORS: An entry in the editor's tool menu */
	toolmenu_.add(_("Change height"), ToolMenuEntry::kChangeHeight,
		      g_image_cache->get("images/wui/editor/tools/height.png"), false,
		      /** TRANSLATORS: Tooltip for the change height tool in the editor */
		      _("Change the terrain height"));

	tool_windows_.noiseheight.open_window = [this] {
		new EditorToolNoiseHeightOptionsMenu(*this, tools()->noise_height, tool_windows_.noiseheight);
	};
	/** TRANSLATORS: An entry in the editor's tool menu */
	toolmenu_.add(_("Random height"), ToolMenuEntry::kRandomHeight,
		      g_image_cache->get("images/wui/editor/tools/noise_height.png"), false,
		      /** TRANSLATORS: Tooltip for the random height tool in the editor */
		      _("Set the terrain height to random values"));

	tool_windows_.terrain.open_window = [this] {
		new EditorToolSetTerrainOptionsMenu(*this, tools()->set_terrain, tool_windows_.terrain);
	};
	/** TRANSLATORS: An entry in the editor's tool menu */
	toolmenu_.add(_("Terrain"), ToolMenuEntry::kTerrain,
		      g_image_cache->get("images/wui/editor/tools/terrain.png"), false,
		      /** TRANSLATORS: Tooltip for the terrain tool in the editor */
		      _("Change the map’s terrain"));

	tool_windows_.immovables.open_window = [this] {
		new EditorToolPlaceImmovableOptionsMenu(
		   *this, tools()->place_immovable, tool_windows_.immovables);
	};
	/** TRANSLATORS: An entry in the editor's tool menu */
	toolmenu_.add(_("Immovables"), ToolMenuEntry::kImmovables,
		      g_image_cache->get("images/wui/editor/tools/immovables.png"), false,
		      /** TRANSLATORS: Tooltip for the immovables tool in the editor */
		      _("Add or remove immovables"));

	tool_windows_.critters.open_window = [this] {
		new EditorToolPlaceCritterOptionsMenu(*this, tools()->place_critter, tool_windows_.critters);
	};
	/** TRANSLATORS: An entry in the editor's tool menu */
	toolmenu_.add(_("Animals"), ToolMenuEntry::kAnimals,
		      g_image_cache->get("images/wui/editor/tools/critters.png"), false,
		      /** TRANSLATORS: Tooltip for the animals tool in the editor */
		      _("Add or remove animals"));

	tool_windows_.resources.open_window = [this] {
		new EditorToolChangeResourcesOptionsMenu(
		   *this, tools()->increase_resources, tool_windows_.resources);
	};
	/** TRANSLATORS: An entry in the editor's tool menu */
	toolmenu_.add(_("Resources"), ToolMenuEntry::kResources,
		      g_image_cache->get("images/wui/editor/tools/resources.png"), false,
		      /** TRANSLATORS: Tooltip for the resources tool in the editor */
		      _("Set or change resources"));

	/** TRANSLATORS: An entry in the editor's tool menu */
	toolmenu_.add(_("Port spaces"), ToolMenuEntry::kPortSpace,
		      g_image_cache->get("images/wui/editor/tools/port_spaces.png"), false,
		      /** TRANSLATORS: Tooltip for the port spaces tool in the editor */
		      _("Add or remove port spaces"));

	tool_windows_.players.open_window = [this] {
		new EditorPlayerMenu(*this, tools()->set_starting_pos, tool_windows_.players);
	};

	/** TRANSLATORS: An entry in the editor's tool menu */
	toolmenu_.add(_("Players"), ToolMenuEntry::kPlayers,
		      g_image_cache->get("images/wui/editor/tools/players.png"), false,
		      /** TRANSLATORS: Tooltip for the map size tool in the editor */
		      _("Set number of players and their names, tribes and starting positions"),
		      shortcut_string_for(KeyboardShortcut::kEditorPlayers));

	/** TRANSLATORS: An entry in the editor's tool menu */
	toolmenu_.add(_("Map origin"), ToolMenuEntry::kMapOrigin,
		      g_image_cache->get("images/wui/editor/tools/map_origin.png"), false,
		      /** TRANSLATORS: Tooltip for the map origin tool in the editor */
		      _("Set the position that will have the coordinates (0, 0). This will be the "
			"top-left corner of a generated minimap."));

	tool_windows_.resizemap.open_window = [this] {
		new EditorToolResizeOptionsMenu(*this, tools()->resize, tool_windows_.resizemap);
	};
	/** TRANSLATORS: An entry in the editor's tool menu */
	toolmenu_.add(_("Map size"), ToolMenuEntry::kMapSize,
		      g_image_cache->get("images/wui/editor/tools/resize_map.png"), false,
		      /** TRANSLATORS: Tooltip for the map size tool in the editor */
		      _("Change the map’s size"));

	/** TRANSLATORS: An entry in the editor's tool menu */
	toolmenu_.add(_("Information"), ToolMenuEntry::kFieldInfo,
<<<<<<< HEAD
		      g_image_cache->get("images/wui/editor/fsel_editor_info.png"), false,
		      /** TRANSLATORS: Tooltip for the map information tool in the editor */
		      _("Click on a field to show information about it"),
		      shortcut_string_for(KeyboardShortcut::kEditorInfo));

	/** TRANSLATORS: An entry in the editor's tool menu */
	toolmenu_.add(_("Tool History"), ToolMenuEntry::kToolHistory,
		      g_image_cache->get("images/wui/editor/fsel_editor_toolhistory.png"), false,
		      /** TRANSLATORS: Tooltip for the tool history tool in the editor */
		      _("Restore previous tool settings"),
		      shortcut_string_for(KeyboardShortcut::kEditorToolHistory));
=======
	              g_image_cache->get("images/wui/editor/fsel_editor_info.png"), false,
	              /** TRANSLATORS: Tooltip for the map information tool in the editor */
	              _("Click on a field to show information about it"),
	              shortcut_string_for(KeyboardShortcut::kEditorInfo));

	/** TRANSLATORS: An entry in the editor's tool menu */
	toolmenu_.add(_("Tool History"), ToolMenuEntry::kToolHistory,
	              g_image_cache->get("images/wui/editor/fsel_editor_toolhistory.png"), false,
	              /** TRANSLATORS: Tooltip for the tool history tool in the editor */
	              _("Restore previous tool settings"),
	              shortcut_string_for(KeyboardShortcut::kEditorToolHistory));
>>>>>>> 22a4f0f1
	tool_windows_.toolhistory.open_window = [this] {
		new EditorToolhistoryOptionsMenu(*this, tools()->tool_history, tool_windows_.toolhistory);
	};

<<<<<<< HEAD

=======
>>>>>>> 22a4f0f1
	toolmenu_.selected.connect([this] { tool_menu_selected(toolmenu_.get_selected()); });
	toolbar()->add(&toolmenu_);
}



void EditorInteractive::tool_menu_selected(ToolMenuEntry entry) {
	switch (entry) {
<<<<<<< HEAD
		case ToolMenuEntry::kChangeHeight:
			tool_windows_.height.toggle();
			break;
		case ToolMenuEntry::kRandomHeight:
			tool_windows_.noiseheight.toggle();
			break;
		case ToolMenuEntry::kTerrain:
			tool_windows_.terrain.toggle();
			break;
		case ToolMenuEntry::kImmovables:
			tool_windows_.immovables.toggle();
			break;
		case ToolMenuEntry::kAnimals:
			tool_windows_.critters.toggle();
			break;
		case ToolMenuEntry::kResources:
			tool_windows_.resources.toggle();
			break;
		case ToolMenuEntry::kPortSpace:
			select_tool(tools()->set_port_space, EditorTool::First);
			break;
		case ToolMenuEntry::kPlayers:
			tool_windows_.players.toggle();
			break;
		case ToolMenuEntry::kMapOrigin:
			select_tool(tools()->set_origin, EditorTool::First);
			break;
		case ToolMenuEntry::kMapSize:
			tool_windows_.resizemap.toggle();
			break;
		case ToolMenuEntry::kFieldInfo:
			select_tool(tools()->info, EditorTool::First);
			break;
		case ToolMenuEntry::kToolHistory:
			tool_windows_.toolhistory.toggle();
			break;
=======
	case ToolMenuEntry::kChangeHeight:
		tool_windows_.height.toggle();
		break;
	case ToolMenuEntry::kRandomHeight:
		tool_windows_.noiseheight.toggle();
		break;
	case ToolMenuEntry::kTerrain:
		tool_windows_.terrain.toggle();
		break;
	case ToolMenuEntry::kImmovables:
		tool_windows_.immovables.toggle();
		break;
	case ToolMenuEntry::kAnimals:
		tool_windows_.critters.toggle();
		break;
	case ToolMenuEntry::kResources:
		tool_windows_.resources.toggle();
		break;
	case ToolMenuEntry::kPortSpace:
		select_tool(tools()->set_port_space, EditorTool::First);
		break;
	case ToolMenuEntry::kPlayers:
		tool_windows_.players.toggle();
		break;
	case ToolMenuEntry::kMapOrigin:
		select_tool(tools()->set_origin, EditorTool::First);
		break;
	case ToolMenuEntry::kMapSize:
		tool_windows_.resizemap.toggle();
		break;
	case ToolMenuEntry::kFieldInfo:
		select_tool(tools()->info, EditorTool::First);
		break;
	case ToolMenuEntry::kToolHistory:
		tool_windows_.toolhistory.toggle();
		break;
>>>>>>> 22a4f0f1
	}
	toolmenu_.toggle();
}

void EditorInteractive::add_showhide_menu() {
	showhidemenu_.set_image(g_image_cache->get("images/wui/menus/showhide.png"));
	toolbar()->add(&showhidemenu_);

	rebuild_showhide_menu();

	showhidemenu_.selected.connect([this] { showhide_menu_selected(showhidemenu_.get_selected()); });
}

void EditorInteractive::rebuild_showhide_menu() {
	const ShowHideEntry last_selection =
	   showhidemenu_.has_selection() ? showhidemenu_.get_selected() : ShowHideEntry::kBuildingSpaces;

	showhidemenu_.clear();

	/** TRANSLATORS: An entry in the editor's show/hide menu to toggle whether building spaces are
	 * shown */
	showhidemenu_.add(buildhelp() ? _("Hide Building Spaces") : _("Show Building Spaces"),
			  ShowHideEntry::kBuildingSpaces,
			  g_image_cache->get("images/wui/menus/toggle_buildhelp.png"), false, "",
			  shortcut_string_for(KeyboardShortcut::kCommonBuildhelp));

	/** TRANSLATORS: An entry in the editor's show/hide menu to toggle whether to show maximum
	 * building spaces that will be available if all immovables (trees, rocks, etc.) are removed */
	showhidemenu_.add(get_display_flag(dfShowMaximumBuildhelp) ? _("Hide Maximum Building Spaces") :
								_("Show Maximum Building Spaces"),
			  ShowHideEntry::kMaximumBuildingSpaces,
			  g_image_cache->get("images/wui/menus/toggle_maxbuild.png"), false,
			  _("Toggle whether to show maximum building spaces that will be available if "
			    "all immovables (trees, rocks, etc.) are removed"),
			  shortcut_string_for(KeyboardShortcut::kEditorShowhideMaximumBuildhelp));

	/** TRANSLATORS: An entry in the editor's show/hide menu to toggle whether the map grid is shown
	 */
	showhidemenu_.add(get_display_flag(dfShowGrid) ? _("Hide Grid") : _("Show Grid"),
			  ShowHideEntry::kGrid,
			  g_image_cache->get("images/wui/menus/menu_toggle_grid.png"), false, "",
			  shortcut_string_for(KeyboardShortcut::kEditorShowhideGrid));

	showhidemenu_.add(
	   /** TRANSLATORS: An entry in the editor's show/hide menu to toggle whether immovables
	    *  (trees, rocks etc.) are shown */
	   get_display_flag(dfShowImmovables) ? _("Hide Immovables") : _("Show Immovables"),
	   ShowHideEntry::kImmovables, g_image_cache->get("images/wui/menus/toggle_immovables.png"),
	   false, "", shortcut_string_for(KeyboardShortcut::kEditorShowhideImmovables));

	/** TRANSLATORS: An entry in the editor's show/hide menu to toggle whether animals are shown */
	showhidemenu_.add(get_display_flag(dfShowBobs) ? _("Hide Animals") : _("Show Animals"),
			  ShowHideEntry::kAnimals,
			  g_image_cache->get("images/wui/menus/toggle_bobs.png"), false, "",
			  shortcut_string_for(KeyboardShortcut::kEditorShowhideCritters));

	/** TRANSLATORS: An entry in the editor's show/hide menu to toggle whether resources are shown */
	showhidemenu_.add(get_display_flag(dfShowResources) ? _("Hide Resources") : _("Show Resources"),
			  ShowHideEntry::kResources,
			  g_image_cache->get("images/wui/menus/toggle_resources.png"), false, "",
			  shortcut_string_for(KeyboardShortcut::kEditorShowhideResources));

	showhidemenu_.select(last_selection);
}

void EditorInteractive::showhide_menu_selected(ShowHideEntry entry) {
	switch (entry) {
	case ShowHideEntry::kBuildingSpaces: {
		toggle_buildhelp();
	} break;
	case ShowHideEntry::kMaximumBuildingSpaces: {
		toggle_maximum_buildhelp();
	} break;
	case ShowHideEntry::kGrid: {
		toggle_grid();
	} break;
	case ShowHideEntry::kImmovables: {
		toggle_immovables();
	} break;
	case ShowHideEntry::kAnimals: {
		toggle_bobs();
	} break;
	case ShowHideEntry::kResources: {
		toggle_resources();
	} break;
	}
	showhidemenu_.toggle();
}

void EditorInteractive::load(const std::string& filename) {
	assert(!filename.empty());
	assert(egbase().has_loader_ui());

	Widelands::Map* map = egbase().mutable_map();

	cleanup_for_load();

	std::unique_ptr<Widelands::MapLoader> ml(map->get_correct_loader(filename));
	if (!ml) {
		throw WLWarning(
		   _("Unsupported Format"),
		   _("Widelands could not load the file \"%s\". The file format seems to be incompatible."),
		   filename.c_str());
	}
	ml->preload_map(true, &egbase().enabled_addons());

	EditorInteractive::load_world_units(this, egbase());

	// Create the players. TODO(SirVer): this must be managed better
	// TODO(GunChleoc): Ugly - we only need this for the test suite right now
	iterate_player_numbers(p, map->get_nrplayers()) {
		if (!map->get_scenario_player_tribe(p).empty()) {
			egbase().add_player(p, 0, kPlayerColors[p - 1], map->get_scenario_player_tribe(p),
					    map->get_scenario_player_name(p));
		}
	}

	ml->load_map_complete(egbase(), Widelands::MapLoader::LoadType::kEditor);
	egbase().create_tempfile_and_save_mapdata(FileSystem::ZIP);
	map_changed(MapWas::kReplaced);
}

void EditorInteractive::cleanup_for_load() {
	if (cleaning_up_) {
		return;
	}
	cleaning_up_ = true;

	// TODO(unknown): get rid of cleanup_for_load, it tends to be very messy
	// Instead, delete and re-create the egbase.
	// TODO(Nordfriese): …and then we can get rid of delete_world_and_tribes() as well
	egbase().cleanup_for_load();
	// This is needed so add-ons are configured correctly if current
	// and previous map had different world add-on settings
	egbase().delete_world_and_tribes();

	cleaning_up_ = false;
}

/// Called just before the editor starts, after postload, init and gfxload.
void EditorInteractive::start() {
	// Run the editor initialization script, if any
	try {
		g_sh->change_music(Songset::kIngame, 1000);
		egbase().lua().run_script("map:scripting/editor_init.lua");
	} catch (LuaScriptNotExistingError&) {
		// do nothing.
	}
	map_changed(MapWas::kReplaced);
	if (registry_to_open_ != nullptr) {
		registry_to_open_->create();
		registry_to_open_ = nullptr;
	}
}

/**
 * Called every frame.
 *
 * Advance the timecounter and animate textures.
 */
void EditorInteractive::think() {
	InteractiveBase::think();

	uint32_t lasttime = realtime_;

	realtime_ = SDL_GetTicks();

	egbase().get_gametime_pointer().increment(Duration(realtime_ - lasttime));
}

void EditorInteractive::exit() {
	if (need_save_) {
		if ((SDL_GetModState() & KMOD_CTRL) != 0) {
			end_modal<UI::Panel::Returncodes>(UI::Panel::Returncodes::kBack);
		} else {
			UI::WLMessageBox mmb(this, UI::WindowStyle::kWui, _("Unsaved Map"),
					     _("The map has not been saved, do you really want to quit?"),
					     UI::WLMessageBox::MBoxType::kOkCancel);
			if (mmb.run<UI::Panel::Returncodes>() == UI::Panel::Returncodes::kBack) {
				return;
			}
		}
	}
	g_sh->change_music(Songset::kMenu, 200);
	end_modal<UI::Panel::Returncodes>(UI::Panel::Returncodes::kBack);
}

void EditorInteractive::map_clicked(const Widelands::NodeAndTriangle<>& node_and_triangle,
<<<<<<< HEAD
				    const bool should_draw) {
=======
                                    const bool should_draw) {
>>>>>>> 22a4f0f1

	EditorTool& current_tool = tools_->current();
	EditorTool::ToolIndex subtool_idx = tools_->use_tool;

<<<<<<< HEAD
	history_->do_action(current_tool, subtool_idx, *egbase().mutable_map(),
			    node_and_triangle, should_draw);

=======
	history_->do_action(
	   current_tool, subtool_idx, *egbase().mutable_map(), node_and_triangle, should_draw);
>>>>>>> 22a4f0f1

	set_need_save(true);

	if (!tool_settings_changed_) {
		return;
	}

	ToolConf conf;
	if (current_tool.save_configuration(conf)) {
		if (tools()->tool_history.add_configuration(conf)) {
			update_tool_history_window();
		}
	}

	tool_settings_changed_ = false;
}

void EditorInteractive::update_tool_history_window() {
	UI::UniqueWindow* window = get_open_tool_window(WindowID::ToolHistory);
	if (window == nullptr) {
		return;
	}

	EditorToolhistoryOptionsMenu* toolhistory_window =
<<<<<<< HEAD
		dynamic_cast<EditorToolhistoryOptionsMenu*>(window);
=======
	   dynamic_cast<EditorToolhistoryOptionsMenu*>(window);
>>>>>>> 22a4f0f1

	toolhistory_window->update();
}

bool EditorInteractive::handle_mouserelease(uint8_t btn, int32_t x, int32_t y) {
	if (btn == SDL_BUTTON_LEFT) {
		is_painting_ = false;
	}
	return InteractiveBase::handle_mouserelease(btn, x, y);
}

bool EditorInteractive::handle_mousepress(uint8_t btn, int32_t x, int32_t y) {
	if (btn == SDL_BUTTON_LEFT) {
		is_painting_ = true;
	}
	return InteractiveBase::handle_mousepress(btn, x, y);
}

void EditorInteractive::draw(RenderTarget& dst) {
	const auto& ebase = egbase();
	auto* fields_to_draw =
	   map_view()->draw_terrain(ebase, nullptr, Workareas(), get_display_flag(dfShowGrid), &dst);

	const float scale = 1.f / map_view()->view().zoom;
	const Time& gametime = ebase.get_gametime();

	// The map provides a mapping from player number to Coords, while we require
	// the inverse here. We construct this, but this is done on every frame and
	// therefore potentially expensive - though it never showed up in any of my
	// profiles. We could change the Map should this become a bottleneck, since
	// plrnum -> coords is needed less often.
	const auto& map = ebase.map();
	std::map<Widelands::Coords, int> starting_positions;
	for (int i = 1; i <= map.get_nrplayers(); ++i) {
		starting_positions[map.get_starting_pos(i)] = i;
	}

	// Figure out which fields are currently under the selection.
	std::set<Widelands::Coords> selected_nodes;
	std::set<Widelands::TCoords<>> selected_triangles;
	if (g_mouse_cursor->is_visible()) {
		if (!get_sel_triangles()) {
			Widelands::MapRegion<> mr(map, Widelands::Area<>(get_sel_pos().node, get_sel_radius()));
			do {
				selected_nodes.emplace(mr.location());
			} while (mr.advance(map));
		} else {
			Widelands::MapTriangleRegion<> mr(
			   map, Widelands::Area<Widelands::TCoords<>>(get_sel_pos().triangle, get_sel_radius()));
			do {
				selected_triangles.emplace(mr.location());
			} while (mr.advance(map));
		}
	}

	for (size_t idx = 0; idx < fields_to_draw->size(); ++idx) {
		const FieldsToDraw::Field& field = fields_to_draw->at(idx);
		if (get_display_flag(dfShowImmovables)) {
			Widelands::BaseImmovable* const imm = field.fcoords.field->get_immovable();
			if (imm != nullptr && imm->get_positions(ebase).front() == field.fcoords) {
				imm->draw(
				   gametime, InfoToDraw::kNone, field.rendertarget_pixel, field.fcoords, scale, &dst);
			}
		}

		if (get_display_flag(dfShowBobs)) {
			for (Widelands::Bob* bob = field.fcoords.field->get_first_bob(); bob != nullptr;
			     bob = bob->get_next_bob()) {
				bob->draw(
				   ebase, InfoToDraw::kNone, field.rendertarget_pixel, field.fcoords, scale, &dst);
			}
		}

		// Draw resource overlay.
		uint8_t const amount = field.fcoords.field->get_resources_amount();
		if (get_display_flag(dfShowResources) && amount > 0) {
			const std::string& immname = ebase.descriptions()
							.get_resource_descr(field.fcoords.field->get_resources())
							->editor_image(amount);
			if (!immname.empty()) {
				const auto* pic = g_image_cache->get(immname);
				blit_field_overlay(
				   &dst, field, pic, Vector2i(pic->width() / 2, pic->height() / 2), scale);
			}
		}

		const Widelands::NodeCaps nodecaps =
		   tools_->current().nodecaps_for_buildhelp(field.fcoords, ebase);
		const Widelands::NodeCaps maxcaps =
		   tools_->current().maxcaps_for_buildhelp(field.fcoords, ebase);
		// Draw build help for maximum building spaces.
		bool buildhelp_drawn = false;
		if (get_display_flag(dfShowMaximumBuildhelp)) {
			const auto* overlay = get_buildhelp_overlay(maxcaps);
			if (overlay != nullptr) {
				float opacity = 1.0f;
				if (nodecaps != maxcaps) {
					opacity = 0.6f;
				} else {
					buildhelp_drawn = true;
				}
				blit_field_overlay(&dst, field, overlay->pic, overlay->hotspot, scale, opacity);
			}
		}

		// Draw build help for actual building spaces.
		if (buildhelp() && !buildhelp_drawn) {
			const auto* overlay = get_buildhelp_overlay(nodecaps);
			if (overlay != nullptr) {
				// If maximum cap buildhelp is also on and is different,
				// and current space is medium (ie. maximum is big or port),
				// then scale down a bit to make the maximum more visible.
				const float scaling =
				   get_display_flag(dfShowMaximumBuildhelp) &&
					 ((nodecaps & Widelands::BUILDCAPS_SIZEMASK) == Widelands::BUILDCAPS_MEDIUM) ?
		  0.9f :
		  1.0f;
				blit_field_overlay(&dst, field, overlay->pic, overlay->hotspot, scale * scaling);
			}
		}

		// Draw the player starting position overlays.
		const auto it = starting_positions.find(field.fcoords);
		if (it != starting_positions.end()) {
			const Image* player_image =
			   playercolor_image(it->second - 1, "images/players/player_position.png");
			assert(player_image != nullptr);
			constexpr int kStartingPosHotspotY = 55;
			blit_field_overlay(&dst, field, player_image,
					   Vector2i(player_image->width() / 2, kStartingPosHotspotY), scale);
		}

		if (g_mouse_cursor->is_visible()) {
			// Draw selection markers on the field.
			if (selected_nodes.count(field.fcoords) > 0) {
				const Image* pic = get_sel_picture();
				blit_field_overlay(
				   &dst, field, pic, Vector2i(pic->width() / 2, pic->height() / 2), scale);
			}

			// Draw selection markers on the triangles.
			if (field.all_neighbors_valid()) {
				const FieldsToDraw::Field& rn = fields_to_draw->at(field.rn_index);
				const FieldsToDraw::Field& brn = fields_to_draw->at(field.brn_index);
				const FieldsToDraw::Field& bln = fields_to_draw->at(field.bln_index);
				if (selected_triangles.count(
				       Widelands::TCoords<>(field.fcoords, Widelands::TriangleIndex::R)) != 0u) {
					const Vector2i tripos((field.rendertarget_pixel.x + rn.rendertarget_pixel.x +
							       brn.rendertarget_pixel.x) /
								 3,
							      (field.rendertarget_pixel.y + rn.rendertarget_pixel.y +
							       brn.rendertarget_pixel.y) /
								 3);
					const Image* pic = get_sel_picture();
					blit_overlay(
					   &dst, tripos, pic, Vector2i(pic->width() / 2, pic->height() / 2), scale, 1.f);
				}
				if (selected_triangles.count(
				       Widelands::TCoords<>(field.fcoords, Widelands::TriangleIndex::D)) != 0u) {
					const Vector2i tripos((field.rendertarget_pixel.x + bln.rendertarget_pixel.x +
							       brn.rendertarget_pixel.x) /
								 3,
							      (field.rendertarget_pixel.y + bln.rendertarget_pixel.y +
							       brn.rendertarget_pixel.y) /
								 3);
					const Image* pic = get_sel_picture();
					blit_overlay(
					   &dst, tripos, pic, Vector2i(pic->width() / 2, pic->height() / 2), scale, 1.f);
				}
			}
		}
	}
}

/// Needed to get freehand painting tools (hold down mouse and move to edit).
void EditorInteractive::set_sel_pos(Widelands::NodeAndTriangle<> const sel) {
	bool const target_changed = tools_->current().operates_on_triangles() ?
				  sel.triangle != get_sel_pos().triangle :
				  sel.node != get_sel_pos().node;
	InteractiveBase::set_sel_pos(sel);
	if (target_changed && is_painting_) {
		map_clicked(sel, true);
	}
}

void EditorInteractive::set_sel_radius_and_update_menu(uint32_t const val) {
	if (tools_->current().has_size_one()) {
		set_sel_radius(0);
		return;
	}
	if (UI::UniqueWindow* const w = menu_windows_.toolsize.window) {
		dynamic_cast<EditorToolsizeMenu&>(*w).update(val);
	} else {
		set_sel_radius(val);
	}
}

void EditorInteractive::stop_painting() {
	is_painting_ = false;
}

bool EditorInteractive::player_hears_field(const Widelands::Coords& /*coords*/) const {
	return true;
}

void EditorInteractive::toggle_resources() {
	set_display_flag(
	   EditorInteractive::dfShowResources, !get_display_flag(EditorInteractive::dfShowResources));
}

void EditorInteractive::toggle_immovables() {
	set_display_flag(
	   EditorInteractive::dfShowImmovables, !get_display_flag(EditorInteractive::dfShowImmovables));
}

void EditorInteractive::toggle_bobs() {
	set_display_flag(
	   EditorInteractive::dfShowBobs, !get_display_flag(EditorInteractive::dfShowBobs));
}

void EditorInteractive::toggle_grid() {
	set_display_flag(
	   EditorInteractive::dfShowGrid, !get_display_flag(EditorInteractive::dfShowGrid));
}

void EditorInteractive::toggle_maximum_buildhelp() {
	set_display_flag(EditorInteractive::dfShowMaximumBuildhelp,
			 !get_display_flag(EditorInteractive::dfShowMaximumBuildhelp));
}

bool EditorInteractive::handle_key(bool const down, SDL_Keysym const code) {
	if (down) {
		if (matches_shortcut(KeyboardShortcut::kCommonEncyclopedia, code)) {
			menu_windows_.help.toggle();
			return true;
		}
		if (matches_shortcut(KeyboardShortcut::kEditorMenu, code)) {
			mainmenu_.toggle();
			return true;
		}
		if (matches_shortcut(KeyboardShortcut::kEditorSave, code)) {
			menu_windows_.savemap.toggle();
			return true;
		}
		if (matches_shortcut(KeyboardShortcut::kEditorLoad, code)) {
			menu_windows_.loadmap.toggle();
			return true;
		}
		if (matches_shortcut(KeyboardShortcut::kEditorTools, code)) {
			toolmenu_.toggle();
			return true;
		}
		if (matches_shortcut(KeyboardShortcut::kEditorInfo, code)) {
			select_tool(tools_->info, EditorTool::First);
			return true;
		}
		if (matches_shortcut(KeyboardShortcut::kEditorPlayers, code)) {
			tool_windows_.players.toggle();
			return true;
		}
		if (matches_shortcut(KeyboardShortcut::kEditorShowhideGrid, code)) {
			toggle_grid();
			return true;
		}
		if (matches_shortcut(KeyboardShortcut::kEditorShowhideCritters, code)) {
			toggle_bobs();
			return true;
		}
		if (matches_shortcut(KeyboardShortcut::kEditorShowhideImmovables, code)) {
			toggle_immovables();
			return true;
		}
		if (matches_shortcut(KeyboardShortcut::kEditorShowhideResources, code)) {
			toggle_resources();
			return true;
		}
		if (matches_shortcut(KeyboardShortcut::kEditorShowhideMaximumBuildhelp, code)) {
			toggle_maximum_buildhelp();
			return true;
		}
		if (matches_shortcut(KeyboardShortcut::kEditorUndo, code)) {
			history_->undo_action();
			return true;
		}
		if (matches_shortcut(KeyboardShortcut::kEditorRedo, code)) {
			history_->redo_action();
			return true;
		}
		if (matches_shortcut(KeyboardShortcut::kEditorToolHistory, code)) {
			tool_windows_.toolhistory.toggle();
			return true;
		}

		for (int i = 0; i < 10; ++i) {
			if (matches_shortcut(static_cast<KeyboardShortcut>(
						static_cast<uint16_t>(KeyboardShortcut::kEditorToolsize1) + i),
					     code)) {
				set_sel_radius_and_update_menu(i);
				return true;
			}
		}

		switch (code.sym) {
		case SDLK_LSHIFT:
		case SDLK_RSHIFT:
			if (tools_->use_tool == EditorTool::First) {
				select_tool(tools_->current(), EditorTool::Second);
			}
			return true;

		case SDLK_LCTRL:
		case SDLK_RCTRL:
		// TODO(GunChleoc): Keeping ALT and MODE to make the transition easier. Remove for Build 20.
		case SDLK_LALT:
		case SDLK_RALT:
		case SDLK_MODE:
			if (tools_->use_tool == EditorTool::First) {
				select_tool(tools_->current(), EditorTool::Third);
			}
			return true;

		case SDLK_ESCAPE:
			mainmenu_.toggle();
			return true;
		default:
			break;
		}
	} else {
		// key up events
		switch (code.sym) {
		case SDLK_LSHIFT:
		case SDLK_RSHIFT:
		case SDLK_LCTRL:
		case SDLK_RCTRL:
		// TODO(GunChleoc): Keeping ALT and MODE to make the transition easier. Remove for Build 20.
		case SDLK_LALT:
		case SDLK_RALT:
		case SDLK_MODE:
			if (tools_->use_tool != EditorTool::First) {
				select_tool(tools_->current(), EditorTool::First);
			}
			return true;
		default:
			break;
		}
	}

	return InteractiveBase::handle_key(down, code);
}

bool EditorInteractive::handle_mousewheel(int32_t x, int32_t y, uint16_t modstate) {
	int32_t change =
	   get_mousewheel_change(MousewheelHandlerConfigID::kEditorToolsize, x, y, modstate);
	if (change == 0) {
		return false;
	}
	set_sel_radius_and_update_menu(
	   std::max(0, std::min(static_cast<int32_t>(get_sel_radius()) + change, MAX_TOOL_AREA)));
	return true;
}

void EditorInteractive::select_tool(EditorTool& primary, EditorTool::ToolIndex const which) {
	if (which == EditorTool::First && &primary != tools_->current_pointer) {
		if (primary.has_size_one()) {
			set_sel_radius(0);
			if (UI::UniqueWindow* const w = menu_windows_.toolsize.window) {
				EditorToolsizeMenu& toolsize_menu = dynamic_cast<EditorToolsizeMenu&>(*w);
				toolsize_menu.set_buttons_enabled(false);
			}
		} else {
			if (UI::UniqueWindow* const w = menu_windows_.toolsize.window) {
				EditorToolsizeMenu& toolsize_menu = dynamic_cast<EditorToolsizeMenu&>(*w);
				toolsize_menu.update(toolsize_menu.value());
			}
		}
		egbase().mutable_map()->recalc_whole_map(egbase());
	}
	tools_->current_pointer = &primary;
	tools_->use_tool = which;

	if (const Image* sel_pic = primary.get_sel(which)) {
		set_sel_picture(sel_pic);
	} else {
		unset_sel_picture();
	}
	set_sel_triangles(primary.operates_on_triangles());
	tool_settings_changed_ = true;
}

void EditorInteractive::run_editor(UI::Panel* error_message_parent,
				   const EditorInteractive::Init init,
				   const std::string& filename,
				   const std::string& script_to_run) {
	try {
		EditorInteractive::do_run_editor(init, filename, script_to_run);
	} catch (const std::exception& e) {
		log_err("##############################\n"
			"  FATAL EXCEPTION in editor: %s\n"
			"##############################\n",
			e.what());
		if (error_message_parent == nullptr) {
			return;
		}
		// Note: We don't necessarily want a bug report here, but the wording must
		// be EXACTLY LIKE THIS in v1.0 to avoid adding a new translatable string
		// during winter time freeze. We can consider rephrasing it after v1.0.
		UI::WLMessageBox m(
		   error_message_parent, UI::WindowStyle::kFsMenu, _("Error"),
		   format(
		      _("An error has occured. The error message is:\n\n%1$s\n\nPlease report "
		        "this problem to help us improve Widelands. You will find related messages in the "
		        "standard output (stdout.txt on Windows). You are using version %2$s.\n"
		        "Please add this information to your report."),
		      e.what(), build_ver_details()),
		   UI::WLMessageBox::MBoxType::kOk);
		m.run<UI::Panel::Returncodes>();
	}
}

void EditorInteractive::do_run_editor(const EditorInteractive::Init init,
				      const std::string& filename,
				      const std::string& script_to_run) {
	Widelands::EditorGameBase egbase(nullptr);
	EditorInteractive& eia = *new EditorInteractive(egbase);
	egbase.set_ibase(&eia);  // TODO(unknown): get rid of this

	// We need to disable non-world add-ons in the editor
	for (auto it = egbase.enabled_addons().begin(); it != egbase.enabled_addons().end();) {
		if ((*it)->category != AddOns::AddOnCategory::kWorld) {
			it = egbase.enabled_addons().erase(it);
		} else {
			++it;
		}
	}

	egbase.create_loader_ui({"editor"}, true, "", editor_splash_image());
	EditorInteractive::load_world_units(&eia, egbase);

	if (init == EditorInteractive::Init::kLoadMapDirectly) {
		if (filename.empty()) {
			throw wexception("EditorInteractive::run_editor: Empty map file name");
		}

		Notifications::publish(UI::NoteLoadingMessage(format(_("Loading map “%s”…"), filename)));
		eia.load(filename);

		egbase.postload_addons(true);
		egbase.postload();
		eia.start();
		if (!script_to_run.empty()) {
			eia.egbase().lua().run_script(script_to_run);
		}
	} else {
		if (!filename.empty()) {
			throw wexception(
			   "EditorInteractive::run_editor: Map file name given when none was expected");
		}
		if (!script_to_run.empty()) {
			throw wexception("EditorInteractive::run_editor: Script given when none was expected");
		}

		egbase.postload_addons(true);
		egbase.postload();

		egbase.mutable_map()->create_empty_map(
		   egbase, 64, 64, 0,
		   /** TRANSLATORS: Default name for new map */
		   _("No Name"),
		   get_config_string("realname",
				     /** TRANSLATORS: Map author name when it hasn't been set yet */
				     pgettext("author_name", "Unknown")));

		switch (init) {
		case EditorInteractive::Init::kNew:
			eia.registry_to_open_ = &eia.menu_windows_.newmap;
			break;
		case EditorInteractive::Init::kRandom:
			eia.registry_to_open_ = &eia.menu_windows_.newrandommap;
			break;
		case EditorInteractive::Init::kLoad:
			eia.registry_to_open_ = &eia.menu_windows_.loadmap;
			break;
		default:
			break;
		}
	}

	egbase.remove_loader_ui();
	eia.run<UI::Panel::Returncodes>();
	egbase.cleanup_objects();
}

void EditorInteractive::load_world_units(EditorInteractive* eia,
					 Widelands::EditorGameBase& egbase) {
	Notifications::publish(UI::NoteLoadingMessage(_("Loading world…")));
	Widelands::Descriptions* descriptions = egbase.mutable_descriptions();

	verb_log_info("┏━ Loading world\n");
	ScopedTimer timer("┗━ took %ums", true);

	if (eia != nullptr) {
		// In order to ensure that items created by add-ons are properly
		// removed from the editor's object selection menus, we clear
		// and repopulate these menus every time the world is reloaded.
		eia->editor_categories_.clear();
	}

	std::unique_ptr<LuaTable> table(egbase.lua().run_script("world/init.lua"));

	auto load_category = [eia, descriptions](const LuaTable& t, const std::string& key,
						 Widelands::MapObjectType type) {
		for (const auto& category_table :
		     t.get_table(key)->array_entries<std::unique_ptr<LuaTable>>()) {
			// Even if we do not have an EditorInteractive, we still need to create the
			// Category because it will load all the map objects we are interested in
			std::unique_ptr<EditorCategory> c(
			   new EditorCategory(*category_table, type, *descriptions));
			if (eia != nullptr) {
				eia->editor_categories_[type].push_back(std::move(c));
			}
		}
	};
	auto load_resources = [](const LuaTable& t) {
		for (const std::string& item : t.get_table("resources")->array_entries<std::string>()) {
			Notifications::publish(Widelands::NoteMapObjectDescription(
			   item, Widelands::NoteMapObjectDescription::LoadType::kObject));
		}
	};

	verb_log_info("┃    Critters");
	load_category(*table, "critters", Widelands::MapObjectType::CRITTER);

	verb_log_info("┃    Immovables");
	load_category(*table, "immovables", Widelands::MapObjectType::IMMOVABLE);

	verb_log_info("┃    Terrains");
	load_category(*table, "terrains", Widelands::MapObjectType::TERRAIN);

	verb_log_info("┃    Resources");
	load_resources(*table);

	for (const auto& info : egbase.enabled_addons()) {
		if (info->category == AddOns::AddOnCategory::kWorld) {
			verb_log_info("┃    Add-On ‘%s’", info->internal_name.c_str());
			table = egbase.lua().run_script(kAddOnDir + '/' + info->internal_name + "/editor.lua");
			load_category(*table, "critters", Widelands::MapObjectType::CRITTER);
			load_category(*table, "immovables", Widelands::MapObjectType::IMMOVABLE);
			load_category(*table, "terrains", Widelands::MapObjectType::TERRAIN);
			load_resources(*table);
		}
	}
}

void EditorInteractive::map_changed(const MapWas& action) {
	switch (action) {
	case MapWas::kReplaced:
		history_.reset(new EditorHistory(*this, *undo_, *redo_));
		undo_->set_enabled(false);
		redo_->set_enabled(false);

		tools_.reset(new Tools(*this, egbase().map()));
		select_tool(tools_->info, EditorTool::First);
		set_sel_radius(0);

		set_need_save(false);
		show_buildhelp(true);

		// Close all windows.
		for (Panel* child = get_first_child(); child != nullptr; child = child->get_next_sibling()) {
			if (dynamic_cast<UI::Window*>(child) != nullptr) {
				child->die();
			}
		}

		// Make sure that we will start at coordinates (0,0).
		map_view()->set_view(MapView::View{Vector2f::zero(), 1.f}, MapView::Transition::Jump);
		set_sel_pos(Widelands::NodeAndTriangle<>{
		   Widelands::Coords(0, 0),
		   Widelands::TCoords<>(Widelands::Coords(0, 0), Widelands::TriangleIndex::D)});
		resize_minimap();
		break;

	case MapWas::kGloballyMutated:
		break;

	case MapWas::kResized:
		resize_minimap();
		break;
	}
}

EditorInteractive::Tools* EditorInteractive::tools() {
	return tools_.get();
}

const std::vector<std::unique_ptr<EditorCategory>>&
EditorInteractive::editor_categories(Widelands::MapObjectType type) const {
	assert(editor_categories_.count(type) == 1);
	return editor_categories_.at(type);
}

EditorHistory& EditorInteractive::history() {
	return *history_;
}

<<<<<<< HEAD

/**
 * Restores tool settings in a tool's window from a configuration.
 * Opens the window, if it's not already open.
=======
/**
 *
>>>>>>> 22a4f0f1
 **/
void EditorInteractive::restore_tool_configuration(const ToolConf& conf) {
	assert(conf.primary != nullptr);

	EditorTool& primary = *conf.primary;
	primary.load_configuration(conf);
	select_tool(primary, EditorTool::First);

	UI::UniqueWindow* window = get_open_tool_window(primary.get_window_id());
	if (window == nullptr) {
<<<<<<< HEAD
                UI::UniqueWindow::Registry& registry = get_registry_for_window(primary.get_window_id());
                registry.create();

                window = get_open_tool_window(primary.get_window_id());
        }

	if (window != nullptr) {
		dynamic_cast<EditorToolOptionsMenu*>(window)->update_window();
                window->focus();
	}
}


=======
		UI::UniqueWindow::Registry& registry = get_registry_for_window(primary.get_window_id());
		registry.create();

		window = get_open_tool_window(primary.get_window_id());
	}

	if (window != nullptr) {
		dynamic_cast<EditorToolOptionsMenu*>(window)->update_window();
		window->focus();
	}
}

>>>>>>> 22a4f0f1
/**
 * Returns open window for the given window id, if the window is open.
 * Otherwise returns nullptr.
 **/
<<<<<<< HEAD
UI::UniqueWindow*
EditorInteractive::get_open_tool_window(WindowID window_id) {
=======
UI::UniqueWindow* EditorInteractive::get_open_tool_window(WindowID window_id) {
>>>>>>> 22a4f0f1
	const UI::UniqueWindow::Registry& window_registry = get_registry_for_window(window_id);

	return window_registry.window;
}

/**
 * Returns window registry for window id.
 **/
<<<<<<< HEAD
UI::UniqueWindow::Registry&
EditorInteractive::get_registry_for_window(WindowID window_id) {
=======
UI::UniqueWindow::Registry& EditorInteractive::get_registry_for_window(WindowID window_id) {
>>>>>>> 22a4f0f1

	switch (window_id) {
	case WindowID::ToolHistory:
		return tool_windows_.toolhistory;
	case WindowID::ChangeHeight:
		return tool_windows_.height;
	case WindowID::NoiseHeight:
		return tool_windows_.noiseheight;
	case WindowID::Terrain:
		return tool_windows_.terrain;
	case WindowID::Immovables:
		return tool_windows_.immovables;
	case WindowID::Critters:
		return tool_windows_.critters;
	case WindowID::ChangeResources:
		return tool_windows_.resources;
	case WindowID::Resize:
		return tool_windows_.resizemap;
	case WindowID::Unset:
		break;
	}

	NEVER_HERE();
}

<<<<<<< HEAD

=======
>>>>>>> 22a4f0f1
void EditorInteractive::set_sel_radius(const uint32_t n) {
	InteractiveBase::set_sel_radius(n);
	tool_settings_changed_ = true;
}<|MERGE_RESOLUTION|>--- conflicted
+++ resolved
@@ -84,50 +84,50 @@
      realtime_(SDL_GetTicks()),
      is_painting_(false),
      mainmenu_(toolbar(),
-	       "dropdown_menu_main",
-	       0,
-	       0,
-	       MainToolbar::kButtonSize,
-	       10,
-	       MainToolbar::kButtonSize,
-	       as_tooltip_text_with_hotkey(
-		  /** TRANSLATORS: Title for the main menu button in the editor */
-		  _("Main Menu"),
-		  shortcut_string_for(KeyboardShortcut::kEditorMenu),
-		  UI::PanelStyle::kWui),
-	       UI::DropdownType::kPictorialMenu,
-	       UI::PanelStyle::kWui,
-	       UI::ButtonStyle::kWuiPrimary),
+               "dropdown_menu_main",
+               0,
+               0,
+               MainToolbar::kButtonSize,
+               10,
+               MainToolbar::kButtonSize,
+               as_tooltip_text_with_hotkey(
+                  /** TRANSLATORS: Title for the main menu button in the editor */
+                  _("Main Menu"),
+                  shortcut_string_for(KeyboardShortcut::kEditorMenu),
+                  UI::PanelStyle::kWui),
+               UI::DropdownType::kPictorialMenu,
+               UI::PanelStyle::kWui,
+               UI::ButtonStyle::kWuiPrimary),
      toolmenu_(toolbar(),
-	       "dropdown_menu_tools",
-	       0,
-	       0,
-	       MainToolbar::kButtonSize,
-	       12,
-	       MainToolbar::kButtonSize,
-	       as_tooltip_text_with_hotkey(
-		  /** TRANSLATORS: Title for the tool menu button in the editor */
-		  _("Tools"),
-		  shortcut_string_for(KeyboardShortcut::kEditorTools),
-		  UI::PanelStyle::kWui),
-	       UI::DropdownType::kPictorialMenu,
-	       UI::PanelStyle::kWui,
-	       UI::ButtonStyle::kWuiPrimary,
-	       [this](ToolMenuEntry t) { tool_menu_selected(t); }),
+               "dropdown_menu_tools",
+               0,
+               0,
+               MainToolbar::kButtonSize,
+               12,
+               MainToolbar::kButtonSize,
+               as_tooltip_text_with_hotkey(
+                  /** TRANSLATORS: Title for the tool menu button in the editor */
+                  _("Tools"),
+                  shortcut_string_for(KeyboardShortcut::kEditorTools),
+                  UI::PanelStyle::kWui),
+               UI::DropdownType::kPictorialMenu,
+               UI::PanelStyle::kWui,
+               UI::ButtonStyle::kWuiPrimary,
+               [this](ToolMenuEntry t) { tool_menu_selected(t); }),
      showhidemenu_(toolbar(),
-		   "dropdown_menu_showhide",
-		   0,
-		   0,
-		   MainToolbar::kButtonSize,
-		   10,
-		   MainToolbar::kButtonSize,
-		   /** TRANSLATORS: Title for a menu button in the editor. This menu will show/hide
-		      building spaces, animals, immovables, resources */
-		   _("Show / Hide"),
-		   UI::DropdownType::kPictorialMenu,
-		   UI::PanelStyle::kWui,
-		   UI::ButtonStyle::kWuiPrimary,
-		   [this](ShowHideEntry t) { showhide_menu_selected(t); }),
+                   "dropdown_menu_showhide",
+                   0,
+                   0,
+                   MainToolbar::kButtonSize,
+                   10,
+                   MainToolbar::kButtonSize,
+                   /** TRANSLATORS: Title for a menu button in the editor. This menu will show/hide
+                      building spaces, animals, immovables, resources */
+                   _("Show / Hide"),
+                   UI::DropdownType::kPictorialMenu,
+                   UI::PanelStyle::kWui,
+                   UI::ButtonStyle::kWuiPrimary,
+                   [this](ShowHideEntry t) { showhide_menu_selected(t); }),
      undo_(nullptr),
      redo_(nullptr),
      tools_(new Tools(*this, e.map())),
@@ -166,10 +166,10 @@
 	toolbar()->add_space(15);
 
 	add_toolbar_button("ui_basic/menu_help", "help",
-			   as_tooltip_text_with_hotkey(
-			      _("Help"), shortcut_string_for(KeyboardShortcut::kCommonEncyclopedia),
-			      UI::PanelStyle::kWui),
-			   &menu_windows_.help, true);
+	                   as_tooltip_text_with_hotkey(
+	                      _("Help"), shortcut_string_for(KeyboardShortcut::kCommonEncyclopedia),
+	                      UI::PanelStyle::kWui),
+	                   &menu_windows_.help, true);
 	menu_windows_.help.open_window = [this] {
 		new EditorHelp(*this, menu_windows_.help, &egbase().lua());
 	};
@@ -177,7 +177,7 @@
 	finalize_toolbar();
 
 	set_display_flags(EditorInteractive::dfShowResources | EditorInteractive::dfShowImmovables |
-			  EditorInteractive::dfShowBobs | EditorInteractive::dfShowGrid);
+	                  EditorInteractive::dfShowBobs | EditorInteractive::dfShowGrid);
 #ifndef NDEBUG
 	set_display_flag(InteractiveBase::dfDebug, true);
 #else
@@ -197,42 +197,42 @@
 	menu_windows_.newmap.open_window = [this] { new MainMenuNewMap(*this, menu_windows_.newmap); };
 	/** TRANSLATORS: An entry in the editor's main menu */
 	mainmenu_.add(_("New Map"), MainMenuEntry::kNewMap,
-		      g_image_cache->get("images/wui/editor/menus/new_map.png"));
+	              g_image_cache->get("images/wui/editor/menus/new_map.png"));
 
 	menu_windows_.newrandommap.open_window = [this] {
 		new MainMenuNewRandomMap(*this, menu_windows_.newrandommap, egbase().map().get_width(),
-					 egbase().map().get_height());
+		                         egbase().map().get_height());
 	};
 	/** TRANSLATORS: An entry in the editor's main menu */
 	mainmenu_.add(_("New Random Map"), MainMenuEntry::kNewRandomMap,
-		      g_image_cache->get("images/wui/editor/menus/new_random_map.png"));
+	              g_image_cache->get("images/wui/editor/menus/new_random_map.png"));
 
 	menu_windows_.loadmap.open_window = [this] {
 		new MainMenuLoadMap(*this, menu_windows_.loadmap);
 	};
 	/** TRANSLATORS: An entry in the editor's main menu */
 	mainmenu_.add(_("Load Map"), MainMenuEntry::kLoadMap,
-		      g_image_cache->get("images/wui/editor/menus/load_map.png"), false, "",
-		      shortcut_string_for(KeyboardShortcut::kEditorLoad));
+	              g_image_cache->get("images/wui/editor/menus/load_map.png"), false, "",
+	              shortcut_string_for(KeyboardShortcut::kEditorLoad));
 
 	menu_windows_.savemap.open_window = [this] {
 		new MainMenuSaveMap(*this, menu_windows_.savemap, menu_windows_.mapoptions);
 	};
 	/** TRANSLATORS: An entry in the editor's main menu */
 	mainmenu_.add(_("Save Map"), MainMenuEntry::kSaveMap,
-		      g_image_cache->get("images/wui/editor/menus/save_map.png"), false, "",
-		      shortcut_string_for(KeyboardShortcut::kEditorSave));
+	              g_image_cache->get("images/wui/editor/menus/save_map.png"), false, "",
+	              shortcut_string_for(KeyboardShortcut::kEditorSave));
 
 	menu_windows_.mapoptions.open_window = [this] {
 		new MainMenuMapOptions(*this, menu_windows_.mapoptions);
 	};
 	/** TRANSLATORS: An entry in the editor's main menu */
 	mainmenu_.add(_("Map Options"), MainMenuEntry::kMapOptions,
-		      g_image_cache->get("images/wui/editor/menus/map_options.png"));
+	              g_image_cache->get("images/wui/editor/menus/map_options.png"));
 
 	/** TRANSLATORS: An entry in the editor's main menu */
 	mainmenu_.add(_("Exit Editor"), MainMenuEntry::kExitEditor,
-		      g_image_cache->get("images/wui/menus/exit.png"));
+	              g_image_cache->get("images/wui/menus/exit.png"));
 	mainmenu_.selected.connect([this] { main_menu_selected(mainmenu_.get_selected()); });
 	toolbar()->add(&mainmenu_);
 }
@@ -268,27 +268,27 @@
 	};
 	/** TRANSLATORS: An entry in the editor's tool menu */
 	toolmenu_.add(_("Change height"), ToolMenuEntry::kChangeHeight,
-		      g_image_cache->get("images/wui/editor/tools/height.png"), false,
-		      /** TRANSLATORS: Tooltip for the change height tool in the editor */
-		      _("Change the terrain height"));
+	              g_image_cache->get("images/wui/editor/tools/height.png"), false,
+	              /** TRANSLATORS: Tooltip for the change height tool in the editor */
+	              _("Change the terrain height"));
 
 	tool_windows_.noiseheight.open_window = [this] {
 		new EditorToolNoiseHeightOptionsMenu(*this, tools()->noise_height, tool_windows_.noiseheight);
 	};
 	/** TRANSLATORS: An entry in the editor's tool menu */
 	toolmenu_.add(_("Random height"), ToolMenuEntry::kRandomHeight,
-		      g_image_cache->get("images/wui/editor/tools/noise_height.png"), false,
-		      /** TRANSLATORS: Tooltip for the random height tool in the editor */
-		      _("Set the terrain height to random values"));
+	              g_image_cache->get("images/wui/editor/tools/noise_height.png"), false,
+	              /** TRANSLATORS: Tooltip for the random height tool in the editor */
+	              _("Set the terrain height to random values"));
 
 	tool_windows_.terrain.open_window = [this] {
 		new EditorToolSetTerrainOptionsMenu(*this, tools()->set_terrain, tool_windows_.terrain);
 	};
 	/** TRANSLATORS: An entry in the editor's tool menu */
 	toolmenu_.add(_("Terrain"), ToolMenuEntry::kTerrain,
-		      g_image_cache->get("images/wui/editor/tools/terrain.png"), false,
-		      /** TRANSLATORS: Tooltip for the terrain tool in the editor */
-		      _("Change the map’s terrain"));
+	              g_image_cache->get("images/wui/editor/tools/terrain.png"), false,
+	              /** TRANSLATORS: Tooltip for the terrain tool in the editor */
+	              _("Change the map’s terrain"));
 
 	tool_windows_.immovables.open_window = [this] {
 		new EditorToolPlaceImmovableOptionsMenu(
@@ -296,18 +296,18 @@
 	};
 	/** TRANSLATORS: An entry in the editor's tool menu */
 	toolmenu_.add(_("Immovables"), ToolMenuEntry::kImmovables,
-		      g_image_cache->get("images/wui/editor/tools/immovables.png"), false,
-		      /** TRANSLATORS: Tooltip for the immovables tool in the editor */
-		      _("Add or remove immovables"));
+	              g_image_cache->get("images/wui/editor/tools/immovables.png"), false,
+	              /** TRANSLATORS: Tooltip for the immovables tool in the editor */
+	              _("Add or remove immovables"));
 
 	tool_windows_.critters.open_window = [this] {
 		new EditorToolPlaceCritterOptionsMenu(*this, tools()->place_critter, tool_windows_.critters);
 	};
 	/** TRANSLATORS: An entry in the editor's tool menu */
 	toolmenu_.add(_("Animals"), ToolMenuEntry::kAnimals,
-		      g_image_cache->get("images/wui/editor/tools/critters.png"), false,
-		      /** TRANSLATORS: Tooltip for the animals tool in the editor */
-		      _("Add or remove animals"));
+	              g_image_cache->get("images/wui/editor/tools/critters.png"), false,
+	              /** TRANSLATORS: Tooltip for the animals tool in the editor */
+	              _("Add or remove animals"));
 
 	tool_windows_.resources.open_window = [this] {
 		new EditorToolChangeResourcesOptionsMenu(
@@ -315,15 +315,15 @@
 	};
 	/** TRANSLATORS: An entry in the editor's tool menu */
 	toolmenu_.add(_("Resources"), ToolMenuEntry::kResources,
-		      g_image_cache->get("images/wui/editor/tools/resources.png"), false,
-		      /** TRANSLATORS: Tooltip for the resources tool in the editor */
-		      _("Set or change resources"));
+	              g_image_cache->get("images/wui/editor/tools/resources.png"), false,
+	              /** TRANSLATORS: Tooltip for the resources tool in the editor */
+	              _("Set or change resources"));
 
 	/** TRANSLATORS: An entry in the editor's tool menu */
 	toolmenu_.add(_("Port spaces"), ToolMenuEntry::kPortSpace,
-		      g_image_cache->get("images/wui/editor/tools/port_spaces.png"), false,
-		      /** TRANSLATORS: Tooltip for the port spaces tool in the editor */
-		      _("Add or remove port spaces"));
+	              g_image_cache->get("images/wui/editor/tools/port_spaces.png"), false,
+	              /** TRANSLATORS: Tooltip for the port spaces tool in the editor */
+	              _("Add or remove port spaces"));
 
 	tool_windows_.players.open_window = [this] {
 		new EditorPlayerMenu(*this, tools()->set_starting_pos, tool_windows_.players);
@@ -331,42 +331,29 @@
 
 	/** TRANSLATORS: An entry in the editor's tool menu */
 	toolmenu_.add(_("Players"), ToolMenuEntry::kPlayers,
-		      g_image_cache->get("images/wui/editor/tools/players.png"), false,
-		      /** TRANSLATORS: Tooltip for the map size tool in the editor */
-		      _("Set number of players and their names, tribes and starting positions"),
-		      shortcut_string_for(KeyboardShortcut::kEditorPlayers));
+	              g_image_cache->get("images/wui/editor/tools/players.png"), false,
+	              /** TRANSLATORS: Tooltip for the map size tool in the editor */
+	              _("Set number of players and their names, tribes and starting positions"),
+	              shortcut_string_for(KeyboardShortcut::kEditorPlayers));
 
 	/** TRANSLATORS: An entry in the editor's tool menu */
 	toolmenu_.add(_("Map origin"), ToolMenuEntry::kMapOrigin,
-		      g_image_cache->get("images/wui/editor/tools/map_origin.png"), false,
-		      /** TRANSLATORS: Tooltip for the map origin tool in the editor */
-		      _("Set the position that will have the coordinates (0, 0). This will be the "
-			"top-left corner of a generated minimap."));
+	              g_image_cache->get("images/wui/editor/tools/map_origin.png"), false,
+	              /** TRANSLATORS: Tooltip for the map origin tool in the editor */
+	              _("Set the position that will have the coordinates (0, 0). This will be the "
+	                "top-left corner of a generated minimap."));
 
 	tool_windows_.resizemap.open_window = [this] {
 		new EditorToolResizeOptionsMenu(*this, tools()->resize, tool_windows_.resizemap);
 	};
 	/** TRANSLATORS: An entry in the editor's tool menu */
 	toolmenu_.add(_("Map size"), ToolMenuEntry::kMapSize,
-		      g_image_cache->get("images/wui/editor/tools/resize_map.png"), false,
-		      /** TRANSLATORS: Tooltip for the map size tool in the editor */
-		      _("Change the map’s size"));
+	              g_image_cache->get("images/wui/editor/tools/resize_map.png"), false,
+	              /** TRANSLATORS: Tooltip for the map size tool in the editor */
+	              _("Change the map’s size"));
 
 	/** TRANSLATORS: An entry in the editor's tool menu */
 	toolmenu_.add(_("Information"), ToolMenuEntry::kFieldInfo,
-<<<<<<< HEAD
-		      g_image_cache->get("images/wui/editor/fsel_editor_info.png"), false,
-		      /** TRANSLATORS: Tooltip for the map information tool in the editor */
-		      _("Click on a field to show information about it"),
-		      shortcut_string_for(KeyboardShortcut::kEditorInfo));
-
-	/** TRANSLATORS: An entry in the editor's tool menu */
-	toolmenu_.add(_("Tool History"), ToolMenuEntry::kToolHistory,
-		      g_image_cache->get("images/wui/editor/fsel_editor_toolhistory.png"), false,
-		      /** TRANSLATORS: Tooltip for the tool history tool in the editor */
-		      _("Restore previous tool settings"),
-		      shortcut_string_for(KeyboardShortcut::kEditorToolHistory));
-=======
 	              g_image_cache->get("images/wui/editor/fsel_editor_info.png"), false,
 	              /** TRANSLATORS: Tooltip for the map information tool in the editor */
 	              _("Click on a field to show information about it"),
@@ -378,61 +365,16 @@
 	              /** TRANSLATORS: Tooltip for the tool history tool in the editor */
 	              _("Restore previous tool settings"),
 	              shortcut_string_for(KeyboardShortcut::kEditorToolHistory));
->>>>>>> 22a4f0f1
 	tool_windows_.toolhistory.open_window = [this] {
 		new EditorToolhistoryOptionsMenu(*this, tools()->tool_history, tool_windows_.toolhistory);
 	};
 
-<<<<<<< HEAD
-
-=======
->>>>>>> 22a4f0f1
 	toolmenu_.selected.connect([this] { tool_menu_selected(toolmenu_.get_selected()); });
 	toolbar()->add(&toolmenu_);
 }
 
-
-
 void EditorInteractive::tool_menu_selected(ToolMenuEntry entry) {
 	switch (entry) {
-<<<<<<< HEAD
-		case ToolMenuEntry::kChangeHeight:
-			tool_windows_.height.toggle();
-			break;
-		case ToolMenuEntry::kRandomHeight:
-			tool_windows_.noiseheight.toggle();
-			break;
-		case ToolMenuEntry::kTerrain:
-			tool_windows_.terrain.toggle();
-			break;
-		case ToolMenuEntry::kImmovables:
-			tool_windows_.immovables.toggle();
-			break;
-		case ToolMenuEntry::kAnimals:
-			tool_windows_.critters.toggle();
-			break;
-		case ToolMenuEntry::kResources:
-			tool_windows_.resources.toggle();
-			break;
-		case ToolMenuEntry::kPortSpace:
-			select_tool(tools()->set_port_space, EditorTool::First);
-			break;
-		case ToolMenuEntry::kPlayers:
-			tool_windows_.players.toggle();
-			break;
-		case ToolMenuEntry::kMapOrigin:
-			select_tool(tools()->set_origin, EditorTool::First);
-			break;
-		case ToolMenuEntry::kMapSize:
-			tool_windows_.resizemap.toggle();
-			break;
-		case ToolMenuEntry::kFieldInfo:
-			select_tool(tools()->info, EditorTool::First);
-			break;
-		case ToolMenuEntry::kToolHistory:
-			tool_windows_.toolhistory.toggle();
-			break;
-=======
 	case ToolMenuEntry::kChangeHeight:
 		tool_windows_.height.toggle();
 		break;
@@ -469,7 +411,6 @@
 	case ToolMenuEntry::kToolHistory:
 		tool_windows_.toolhistory.toggle();
 		break;
->>>>>>> 22a4f0f1
 	}
 	toolmenu_.toggle();
 }
@@ -492,26 +433,26 @@
 	/** TRANSLATORS: An entry in the editor's show/hide menu to toggle whether building spaces are
 	 * shown */
 	showhidemenu_.add(buildhelp() ? _("Hide Building Spaces") : _("Show Building Spaces"),
-			  ShowHideEntry::kBuildingSpaces,
-			  g_image_cache->get("images/wui/menus/toggle_buildhelp.png"), false, "",
-			  shortcut_string_for(KeyboardShortcut::kCommonBuildhelp));
+	                  ShowHideEntry::kBuildingSpaces,
+	                  g_image_cache->get("images/wui/menus/toggle_buildhelp.png"), false, "",
+	                  shortcut_string_for(KeyboardShortcut::kCommonBuildhelp));
 
 	/** TRANSLATORS: An entry in the editor's show/hide menu to toggle whether to show maximum
 	 * building spaces that will be available if all immovables (trees, rocks, etc.) are removed */
 	showhidemenu_.add(get_display_flag(dfShowMaximumBuildhelp) ? _("Hide Maximum Building Spaces") :
-								_("Show Maximum Building Spaces"),
-			  ShowHideEntry::kMaximumBuildingSpaces,
-			  g_image_cache->get("images/wui/menus/toggle_maxbuild.png"), false,
-			  _("Toggle whether to show maximum building spaces that will be available if "
-			    "all immovables (trees, rocks, etc.) are removed"),
-			  shortcut_string_for(KeyboardShortcut::kEditorShowhideMaximumBuildhelp));
+                                                                _("Show Maximum Building Spaces"),
+	                  ShowHideEntry::kMaximumBuildingSpaces,
+	                  g_image_cache->get("images/wui/menus/toggle_maxbuild.png"), false,
+	                  _("Toggle whether to show maximum building spaces that will be available if "
+	                    "all immovables (trees, rocks, etc.) are removed"),
+	                  shortcut_string_for(KeyboardShortcut::kEditorShowhideMaximumBuildhelp));
 
 	/** TRANSLATORS: An entry in the editor's show/hide menu to toggle whether the map grid is shown
 	 */
 	showhidemenu_.add(get_display_flag(dfShowGrid) ? _("Hide Grid") : _("Show Grid"),
-			  ShowHideEntry::kGrid,
-			  g_image_cache->get("images/wui/menus/menu_toggle_grid.png"), false, "",
-			  shortcut_string_for(KeyboardShortcut::kEditorShowhideGrid));
+	                  ShowHideEntry::kGrid,
+	                  g_image_cache->get("images/wui/menus/menu_toggle_grid.png"), false, "",
+	                  shortcut_string_for(KeyboardShortcut::kEditorShowhideGrid));
 
 	showhidemenu_.add(
 	   /** TRANSLATORS: An entry in the editor's show/hide menu to toggle whether immovables
@@ -522,15 +463,15 @@
 
 	/** TRANSLATORS: An entry in the editor's show/hide menu to toggle whether animals are shown */
 	showhidemenu_.add(get_display_flag(dfShowBobs) ? _("Hide Animals") : _("Show Animals"),
-			  ShowHideEntry::kAnimals,
-			  g_image_cache->get("images/wui/menus/toggle_bobs.png"), false, "",
-			  shortcut_string_for(KeyboardShortcut::kEditorShowhideCritters));
+	                  ShowHideEntry::kAnimals,
+	                  g_image_cache->get("images/wui/menus/toggle_bobs.png"), false, "",
+	                  shortcut_string_for(KeyboardShortcut::kEditorShowhideCritters));
 
 	/** TRANSLATORS: An entry in the editor's show/hide menu to toggle whether resources are shown */
 	showhidemenu_.add(get_display_flag(dfShowResources) ? _("Hide Resources") : _("Show Resources"),
-			  ShowHideEntry::kResources,
-			  g_image_cache->get("images/wui/menus/toggle_resources.png"), false, "",
-			  shortcut_string_for(KeyboardShortcut::kEditorShowhideResources));
+	                  ShowHideEntry::kResources,
+	                  g_image_cache->get("images/wui/menus/toggle_resources.png"), false, "",
+	                  shortcut_string_for(KeyboardShortcut::kEditorShowhideResources));
 
 	showhidemenu_.select(last_selection);
 }
@@ -583,7 +524,7 @@
 	iterate_player_numbers(p, map->get_nrplayers()) {
 		if (!map->get_scenario_player_tribe(p).empty()) {
 			egbase().add_player(p, 0, kPlayerColors[p - 1], map->get_scenario_player_tribe(p),
-					    map->get_scenario_player_name(p));
+			                    map->get_scenario_player_name(p));
 		}
 	}
 
@@ -646,8 +587,8 @@
 			end_modal<UI::Panel::Returncodes>(UI::Panel::Returncodes::kBack);
 		} else {
 			UI::WLMessageBox mmb(this, UI::WindowStyle::kWui, _("Unsaved Map"),
-					     _("The map has not been saved, do you really want to quit?"),
-					     UI::WLMessageBox::MBoxType::kOkCancel);
+			                     _("The map has not been saved, do you really want to quit?"),
+			                     UI::WLMessageBox::MBoxType::kOkCancel);
 			if (mmb.run<UI::Panel::Returncodes>() == UI::Panel::Returncodes::kBack) {
 				return;
 			}
@@ -658,23 +599,13 @@
 }
 
 void EditorInteractive::map_clicked(const Widelands::NodeAndTriangle<>& node_and_triangle,
-<<<<<<< HEAD
-				    const bool should_draw) {
-=======
                                     const bool should_draw) {
->>>>>>> 22a4f0f1
 
 	EditorTool& current_tool = tools_->current();
 	EditorTool::ToolIndex subtool_idx = tools_->use_tool;
 
-<<<<<<< HEAD
-	history_->do_action(current_tool, subtool_idx, *egbase().mutable_map(),
-			    node_and_triangle, should_draw);
-
-=======
 	history_->do_action(
 	   current_tool, subtool_idx, *egbase().mutable_map(), node_and_triangle, should_draw);
->>>>>>> 22a4f0f1
 
 	set_need_save(true);
 
@@ -699,11 +630,7 @@
 	}
 
 	EditorToolhistoryOptionsMenu* toolhistory_window =
-<<<<<<< HEAD
-		dynamic_cast<EditorToolhistoryOptionsMenu*>(window);
-=======
 	   dynamic_cast<EditorToolhistoryOptionsMenu*>(window);
->>>>>>> 22a4f0f1
 
 	toolhistory_window->update();
 }
@@ -781,8 +708,8 @@
 		uint8_t const amount = field.fcoords.field->get_resources_amount();
 		if (get_display_flag(dfShowResources) && amount > 0) {
 			const std::string& immname = ebase.descriptions()
-							.get_resource_descr(field.fcoords.field->get_resources())
-							->editor_image(amount);
+			                                .get_resource_descr(field.fcoords.field->get_resources())
+			                                ->editor_image(amount);
 			if (!immname.empty()) {
 				const auto* pic = g_image_cache->get(immname);
 				blit_field_overlay(
@@ -818,9 +745,9 @@
 				// then scale down a bit to make the maximum more visible.
 				const float scaling =
 				   get_display_flag(dfShowMaximumBuildhelp) &&
-					 ((nodecaps & Widelands::BUILDCAPS_SIZEMASK) == Widelands::BUILDCAPS_MEDIUM) ?
-		  0.9f :
-		  1.0f;
+				         ((nodecaps & Widelands::BUILDCAPS_SIZEMASK) == Widelands::BUILDCAPS_MEDIUM) ?
+                  0.9f :
+                  1.0f;
 				blit_field_overlay(&dst, field, overlay->pic, overlay->hotspot, scale * scaling);
 			}
 		}
@@ -833,7 +760,7 @@
 			assert(player_image != nullptr);
 			constexpr int kStartingPosHotspotY = 55;
 			blit_field_overlay(&dst, field, player_image,
-					   Vector2i(player_image->width() / 2, kStartingPosHotspotY), scale);
+			                   Vector2i(player_image->width() / 2, kStartingPosHotspotY), scale);
 		}
 
 		if (g_mouse_cursor->is_visible()) {
@@ -852,11 +779,11 @@
 				if (selected_triangles.count(
 				       Widelands::TCoords<>(field.fcoords, Widelands::TriangleIndex::R)) != 0u) {
 					const Vector2i tripos((field.rendertarget_pixel.x + rn.rendertarget_pixel.x +
-							       brn.rendertarget_pixel.x) /
-								 3,
-							      (field.rendertarget_pixel.y + rn.rendertarget_pixel.y +
-							       brn.rendertarget_pixel.y) /
-								 3);
+					                       brn.rendertarget_pixel.x) /
+					                         3,
+					                      (field.rendertarget_pixel.y + rn.rendertarget_pixel.y +
+					                       brn.rendertarget_pixel.y) /
+					                         3);
 					const Image* pic = get_sel_picture();
 					blit_overlay(
 					   &dst, tripos, pic, Vector2i(pic->width() / 2, pic->height() / 2), scale, 1.f);
@@ -864,11 +791,11 @@
 				if (selected_triangles.count(
 				       Widelands::TCoords<>(field.fcoords, Widelands::TriangleIndex::D)) != 0u) {
 					const Vector2i tripos((field.rendertarget_pixel.x + bln.rendertarget_pixel.x +
-							       brn.rendertarget_pixel.x) /
-								 3,
-							      (field.rendertarget_pixel.y + bln.rendertarget_pixel.y +
-							       brn.rendertarget_pixel.y) /
-								 3);
+					                       brn.rendertarget_pixel.x) /
+					                         3,
+					                      (field.rendertarget_pixel.y + bln.rendertarget_pixel.y +
+					                       brn.rendertarget_pixel.y) /
+					                         3);
 					const Image* pic = get_sel_picture();
 					blit_overlay(
 					   &dst, tripos, pic, Vector2i(pic->width() / 2, pic->height() / 2), scale, 1.f);
@@ -881,8 +808,8 @@
 /// Needed to get freehand painting tools (hold down mouse and move to edit).
 void EditorInteractive::set_sel_pos(Widelands::NodeAndTriangle<> const sel) {
 	bool const target_changed = tools_->current().operates_on_triangles() ?
-				  sel.triangle != get_sel_pos().triangle :
-				  sel.node != get_sel_pos().node;
+                                  sel.triangle != get_sel_pos().triangle :
+                                  sel.node != get_sel_pos().node;
 	InteractiveBase::set_sel_pos(sel);
 	if (target_changed && is_painting_) {
 		map_clicked(sel, true);
@@ -931,7 +858,7 @@
 
 void EditorInteractive::toggle_maximum_buildhelp() {
 	set_display_flag(EditorInteractive::dfShowMaximumBuildhelp,
-			 !get_display_flag(EditorInteractive::dfShowMaximumBuildhelp));
+	                 !get_display_flag(EditorInteractive::dfShowMaximumBuildhelp));
 }
 
 bool EditorInteractive::handle_key(bool const down, SDL_Keysym const code) {
@@ -999,8 +926,8 @@
 
 		for (int i = 0; i < 10; ++i) {
 			if (matches_shortcut(static_cast<KeyboardShortcut>(
-						static_cast<uint16_t>(KeyboardShortcut::kEditorToolsize1) + i),
-					     code)) {
+			                        static_cast<uint16_t>(KeyboardShortcut::kEditorToolsize1) + i),
+			                     code)) {
 				set_sel_radius_and_update_menu(i);
 				return true;
 			}
@@ -1094,16 +1021,16 @@
 }
 
 void EditorInteractive::run_editor(UI::Panel* error_message_parent,
-				   const EditorInteractive::Init init,
-				   const std::string& filename,
-				   const std::string& script_to_run) {
+                                   const EditorInteractive::Init init,
+                                   const std::string& filename,
+                                   const std::string& script_to_run) {
 	try {
 		EditorInteractive::do_run_editor(init, filename, script_to_run);
 	} catch (const std::exception& e) {
 		log_err("##############################\n"
-			"  FATAL EXCEPTION in editor: %s\n"
-			"##############################\n",
-			e.what());
+		        "  FATAL EXCEPTION in editor: %s\n"
+		        "##############################\n",
+		        e.what());
 		if (error_message_parent == nullptr) {
 			return;
 		}
@@ -1124,8 +1051,8 @@
 }
 
 void EditorInteractive::do_run_editor(const EditorInteractive::Init init,
-				      const std::string& filename,
-				      const std::string& script_to_run) {
+                                      const std::string& filename,
+                                      const std::string& script_to_run) {
 	Widelands::EditorGameBase egbase(nullptr);
 	EditorInteractive& eia = *new EditorInteractive(egbase);
 	egbase.set_ibase(&eia);  // TODO(unknown): get rid of this
@@ -1173,8 +1100,8 @@
 		   /** TRANSLATORS: Default name for new map */
 		   _("No Name"),
 		   get_config_string("realname",
-				     /** TRANSLATORS: Map author name when it hasn't been set yet */
-				     pgettext("author_name", "Unknown")));
+		                     /** TRANSLATORS: Map author name when it hasn't been set yet */
+		                     pgettext("author_name", "Unknown")));
 
 		switch (init) {
 		case EditorInteractive::Init::kNew:
@@ -1197,7 +1124,7 @@
 }
 
 void EditorInteractive::load_world_units(EditorInteractive* eia,
-					 Widelands::EditorGameBase& egbase) {
+                                         Widelands::EditorGameBase& egbase) {
 	Notifications::publish(UI::NoteLoadingMessage(_("Loading world…")));
 	Widelands::Descriptions* descriptions = egbase.mutable_descriptions();
 
@@ -1214,7 +1141,7 @@
 	std::unique_ptr<LuaTable> table(egbase.lua().run_script("world/init.lua"));
 
 	auto load_category = [eia, descriptions](const LuaTable& t, const std::string& key,
-						 Widelands::MapObjectType type) {
+	                                         Widelands::MapObjectType type) {
 		for (const auto& category_table :
 		     t.get_table(key)->array_entries<std::unique_ptr<LuaTable>>()) {
 			// Even if we do not have an EditorInteractive, we still need to create the
@@ -1309,15 +1236,9 @@
 	return *history_;
 }
 
-<<<<<<< HEAD
-
 /**
  * Restores tool settings in a tool's window from a configuration.
  * Opens the window, if it's not already open.
-=======
-/**
- *
->>>>>>> 22a4f0f1
  **/
 void EditorInteractive::restore_tool_configuration(const ToolConf& conf) {
 	assert(conf.primary != nullptr);
@@ -1328,21 +1249,6 @@
 
 	UI::UniqueWindow* window = get_open_tool_window(primary.get_window_id());
 	if (window == nullptr) {
-<<<<<<< HEAD
-                UI::UniqueWindow::Registry& registry = get_registry_for_window(primary.get_window_id());
-                registry.create();
-
-                window = get_open_tool_window(primary.get_window_id());
-        }
-
-	if (window != nullptr) {
-		dynamic_cast<EditorToolOptionsMenu*>(window)->update_window();
-                window->focus();
-	}
-}
-
-
-=======
 		UI::UniqueWindow::Registry& registry = get_registry_for_window(primary.get_window_id());
 		registry.create();
 
@@ -1355,17 +1261,11 @@
 	}
 }
 
->>>>>>> 22a4f0f1
 /**
  * Returns open window for the given window id, if the window is open.
  * Otherwise returns nullptr.
  **/
-<<<<<<< HEAD
-UI::UniqueWindow*
-EditorInteractive::get_open_tool_window(WindowID window_id) {
-=======
 UI::UniqueWindow* EditorInteractive::get_open_tool_window(WindowID window_id) {
->>>>>>> 22a4f0f1
 	const UI::UniqueWindow::Registry& window_registry = get_registry_for_window(window_id);
 
 	return window_registry.window;
@@ -1374,12 +1274,7 @@
 /**
  * Returns window registry for window id.
  **/
-<<<<<<< HEAD
-UI::UniqueWindow::Registry&
-EditorInteractive::get_registry_for_window(WindowID window_id) {
-=======
 UI::UniqueWindow::Registry& EditorInteractive::get_registry_for_window(WindowID window_id) {
->>>>>>> 22a4f0f1
 
 	switch (window_id) {
 	case WindowID::ToolHistory:
@@ -1405,10 +1300,6 @@
 	NEVER_HERE();
 }
 
-<<<<<<< HEAD
-
-=======
->>>>>>> 22a4f0f1
 void EditorInteractive::set_sel_radius(const uint32_t n) {
 	InteractiveBase::set_sel_radius(n);
 	tool_settings_changed_ = true;
