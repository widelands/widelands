/*
 * Copyright (C) 2002-2020 by the Widelands Development Team
 *
 * This program is free software; you can redistribute it and/or
 * modify it under the terms of the GNU General Public License
 * as published by the Free Software Foundation; either version 2
 * of the License, or (at your option) any later version.
 *
 * This program is distributed in the hope that it will be useful,
 * but WITHOUT ANY WARRANTY; without even the implied warranty of
 * MERCHANTABILITY or FITNESS FOR A PARTICULAR PURPOSE.  See the
 * GNU General Public License for more details.
 *
 * You should have received a copy of the GNU General Public License
 * along with this program; if not, write to the Free Software
 * Foundation, Inc., 51 Franklin Street, Fifth Floor, Boston, MA  02110-1301, USA.
 *
 */

#include "editor/editorinteractive.h"

#include <memory>

#include <SDL_keycode.h>
#include <SDL_mouse.h>
#include <SDL_timer.h>

#include "base/i18n.h"
#include "base/log.h"
#include "base/scoped_timer.h"
#include "base/warning.h"
#include "editor/tools/decrease_resources_tool.h"
#include "editor/tools/increase_resources_tool.h"
#include "editor/tools/set_port_space_tool.h"
#include "editor/tools/set_terrain_tool.h"
#include "editor/ui_menus/help.h"
#include "editor/ui_menus/main_menu_load_map.h"
#include "editor/ui_menus/main_menu_map_options.h"
#include "editor/ui_menus/main_menu_new_map.h"
#include "editor/ui_menus/main_menu_random_map.h"
#include "editor/ui_menus/main_menu_save_map.h"
#include "editor/ui_menus/player_menu.h"
#include "editor/ui_menus/tool_change_height_options_menu.h"
#include "editor/ui_menus/tool_change_resources_options_menu.h"
#include "editor/ui_menus/tool_noise_height_options_menu.h"
#include "editor/ui_menus/tool_place_critter_options_menu.h"
#include "editor/ui_menus/tool_place_immovable_options_menu.h"
#include "editor/ui_menus/tool_resize_options_menu.h"
#include "editor/ui_menus/tool_set_terrain_options_menu.h"
#include "editor/ui_menus/toolsize_menu.h"
#include "graphic/mouse_cursor.h"
#include "graphic/playercolor.h"
#include "graphic/text_layout.h"
#include "logic/map.h"
#include "logic/map_objects/descriptions.h"
#include "logic/map_objects/map_object_type.h"
#include "logic/map_objects/world/resource_description.h"
#include "logic/mapregion.h"
#include "logic/maptriangleregion.h"
#include "logic/player.h"
#include "map_io/map_loader.h"
#include "map_io/widelands_map_loader.h"
#include "scripting/lua_interface.h"
#include "scripting/lua_table.h"
#include "sound/sound_handler.h"
#include "ui_basic/messagebox.h"
#include "ui_basic/progresswindow.h"
#include "wlapplication_options.h"
#include "wui/interactive_base.h"

EditorInteractive::EditorInteractive(Widelands::EditorGameBase& e)
   : InteractiveBase(e, get_config_section()),
     need_save_(false),
     realtime_(SDL_GetTicks()),
     is_painting_(false),
     mainmenu_(toolbar(),
               "dropdown_menu_main",
               0,
               0,
               34U,
               10,
               34U,
               /** TRANSLATORS: Title for the main menu button in the editor */
               as_tooltip_text_with_hotkey(_("Main Menu"), pgettext("hotkey", "Esc")),
               UI::DropdownType::kPictorialMenu,
               UI::PanelStyle::kWui,
               UI::ButtonStyle::kWuiPrimary),
     toolmenu_(toolbar(),
               "dropdown_menu_tools",
               0,
               0,
               34U,
               12,
               34U,
               /** TRANSLATORS: Title for the tool menu button in the editor */
               as_tooltip_text_with_hotkey(_("Tools"), "T"),
               UI::DropdownType::kPictorialMenu,
               UI::PanelStyle::kWui,
               UI::ButtonStyle::kWuiPrimary),
     showhidemenu_(toolbar(),
                   "dropdown_menu_showhide",
                   0,
                   0,
                   34U,
                   10,
                   34U,
                   /** TRANSLATORS: Title for a menu button in the editor. This menu will show/hide
                      building spaces, animals, immovables, resources */
                   _("Show / Hide"),
                   UI::DropdownType::kPictorialMenu,
                   UI::PanelStyle::kWui,
                   UI::ButtonStyle::kWuiPrimary),
     undo_(nullptr),
     redo_(nullptr),
     tools_(new Tools(e.map())),
     history_(nullptr)  // history needs the undo/redo buttons
{
	add_main_menu();
	add_tool_menu();

	add_toolbar_button(
	   "wui/editor/menus/toolsize", "toolsize", _("Tool size"), &menu_windows_.toolsize, true);
	menu_windows_.toolsize.open_window = [this] {
		new EditorToolsizeMenu(*this, menu_windows_.toolsize);
	};

	toolbar()->add_space(15);

	add_mapview_menu(MiniMapType::kStaticMap);
	add_showhide_menu();

	toolbar()->add_space(15);

	undo_ = add_toolbar_button("wui/editor/menus/undo", "undo", _("Undo"));
	redo_ = add_toolbar_button("wui/editor/menus/redo", "redo", _("Redo"));

	history_.reset(new EditorHistory(*undo_, *redo_));

	undo_->sigclicked.connect([this] { history_->undo_action(); });
	redo_->sigclicked.connect([this] { history_->redo_action(); });

	toolbar()->add_space(15);

	add_toolbar_button("ui_basic/menu_help", "help", _("Help"), &menu_windows_.help, true);
	menu_windows_.help.open_window = [this] {
		new EditorHelp(*this, menu_windows_.help, &egbase().lua());
	};

	finalize_toolbar();

#ifndef NDEBUG
	set_display_flag(InteractiveBase::dfDebug, true);
#else
	set_display_flag(InteractiveBase::dfDebug, false);
#endif

	map_view()->field_clicked.connect([this](const Widelands::NodeAndTriangle<>& node_and_triangle) {
		map_clicked(node_and_triangle, false);
	});
}

void EditorInteractive::add_main_menu() {
	mainmenu_.set_image(g_image_cache->get("images/wui/editor/menus/main_menu.png"));

	menu_windows_.newmap.open_window = [this] { new MainMenuNewMap(*this, menu_windows_.newmap); };
	/** TRANSLATORS: An entry in the editor's main menu */
	mainmenu_.add(_("New Map"), MainMenuEntry::kNewMap,
	              g_image_cache->get("images/wui/editor/menus/new_map.png"));

	menu_windows_.newrandommap.open_window = [this] {
		MainMenuNewRandomMap m(*this, menu_windows_.newrandommap, egbase().map().get_width(),
		                       egbase().map().get_height());
		if (m.run<UI::Panel::Returncodes>() == UI::Panel::Returncodes::kOk) {
			m.do_generate_map(egbase(), this, nullptr);
		}
	};
	/** TRANSLATORS: An entry in the editor's main menu */
	mainmenu_.add(_("New Random Map"), MainMenuEntry::kNewRandomMap,
	              g_image_cache->get("images/wui/editor/menus/new_random_map.png"));

	menu_windows_.loadmap.open_window = [this] {
		new MainMenuLoadMap(*this, menu_windows_.loadmap);
	};
	/** TRANSLATORS: An entry in the editor's main menu */
	mainmenu_.add(_("Load Map"), MainMenuEntry::kLoadMap,
	              g_image_cache->get("images/wui/editor/menus/load_map.png"), false, "",
	              pgettext("hotkey", "Ctrl+L"));

	menu_windows_.savemap.open_window = [this] {
		new MainMenuSaveMap(*this, menu_windows_.savemap, menu_windows_.mapoptions);
	};
	/** TRANSLATORS: An entry in the editor's main menu */
	mainmenu_.add(_("Save Map"), MainMenuEntry::kSaveMap,
	              g_image_cache->get("images/wui/editor/menus/save_map.png"), false, "",
	              pgettext("hotkey", "Ctrl+S"));

	menu_windows_.mapoptions.open_window = [this] {
		new MainMenuMapOptions(*this, menu_windows_.mapoptions);
	};
	/** TRANSLATORS: An entry in the editor's main menu */
	mainmenu_.add(_("Map Options"), MainMenuEntry::kMapOptions,
	              g_image_cache->get("images/wui/editor/menus/map_options.png"));

	/** TRANSLATORS: An entry in the editor's main menu */
	mainmenu_.add(_("Exit Editor"), MainMenuEntry::kExitEditor,
	              g_image_cache->get("images/wui/menus/exit.png"));
	mainmenu_.selected.connect([this] { main_menu_selected(mainmenu_.get_selected()); });
	toolbar()->add(&mainmenu_);
}

void EditorInteractive::main_menu_selected(MainMenuEntry entry) {
	switch (entry) {
	case MainMenuEntry::kNewMap: {
		menu_windows_.newmap.toggle();
	} break;
	case MainMenuEntry::kNewRandomMap: {
		menu_windows_.newrandommap.toggle();
	} break;
	case MainMenuEntry::kLoadMap: {
		menu_windows_.loadmap.toggle();
	} break;
	case MainMenuEntry::kSaveMap: {
		menu_windows_.savemap.toggle();
	} break;
	case MainMenuEntry::kMapOptions: {
		menu_windows_.mapoptions.toggle();
	} break;
	case MainMenuEntry::kExitEditor: {
		exit();
	}
	}
}

void EditorInteractive::add_tool_menu() {
	toolmenu_.set_image(g_image_cache->get("images/wui/editor/menus/tools.png"));

	tool_windows_.height.open_window = [this] {
		new EditorToolChangeHeightOptionsMenu(*this, tools()->increase_height, tool_windows_.height);
	};
	/** TRANSLATORS: An entry in the editor's tool menu */
	toolmenu_.add(_("Change height"), ToolMenuEntry::kChangeHeight,
	              g_image_cache->get("images/wui/editor/tools/height.png"), false,
	              /** TRANSLATORS: Tooltip for the change height tool in the editor */
	              _("Change the terrain height"));

	tool_windows_.noiseheight.open_window = [this] {
		new EditorToolNoiseHeightOptionsMenu(*this, tools()->noise_height, tool_windows_.noiseheight);
	};
	/** TRANSLATORS: An entry in the editor's tool menu */
	toolmenu_.add(_("Random height"), ToolMenuEntry::kRandomHeight,
	              g_image_cache->get("images/wui/editor/tools/noise_height.png"), false,
	              /** TRANSLATORS: Tooltip for the random height tool in the editor */
	              _("Set the terrain height to random values"));

	tool_windows_.terrain.open_window = [this] {
		new EditorToolSetTerrainOptionsMenu(*this, tools()->set_terrain, tool_windows_.terrain);
	};
	/** TRANSLATORS: An entry in the editor's tool menu */
	toolmenu_.add(_("Terrain"), ToolMenuEntry::kTerrain,
	              g_image_cache->get("images/wui/editor/tools/terrain.png"), false,
	              /** TRANSLATORS: Tooltip for the terrain tool in the editor */
	              _("Change the map’s terrain"));

	tool_windows_.immovables.open_window = [this] {
		new EditorToolPlaceImmovableOptionsMenu(
		   *this, tools()->place_immovable, tool_windows_.immovables);
	};
	/** TRANSLATORS: An entry in the editor's tool menu */
	toolmenu_.add(_("Immovables"), ToolMenuEntry::kImmovables,
	              g_image_cache->get("images/wui/editor/tools/immovables.png"), false,
	              /** TRANSLATORS: Tooltip for the immovables tool in the editor */
	              _("Add or remove immovables"));

	tool_windows_.critters.open_window = [this] {
		new EditorToolPlaceCritterOptionsMenu(*this, tools()->place_critter, tool_windows_.critters);
	};
	/** TRANSLATORS: An entry in the editor's tool menu */
	toolmenu_.add(_("Animals"), ToolMenuEntry::kAnimals,
	              g_image_cache->get("images/wui/editor/tools/critters.png"), false,
	              /** TRANSLATORS: Tooltip for the animals tool in the editor */
	              _("Add or remove animals"));

	tool_windows_.resources.open_window = [this] {
		new EditorToolChangeResourcesOptionsMenu(
		   *this, tools()->increase_resources, tool_windows_.resources);
	};
	/** TRANSLATORS: An entry in the editor's tool menu */
	toolmenu_.add(_("Resources"), ToolMenuEntry::kResources,
	              g_image_cache->get("images/wui/editor/tools/resources.png"), false,
	              /** TRANSLATORS: Tooltip for the resources tool in the editor */
	              _("Set or change resources"));

	/** TRANSLATORS: An entry in the editor's tool menu */
	toolmenu_.add(_("Port spaces"), ToolMenuEntry::kPortSpace,
	              g_image_cache->get("images/wui/editor/tools/port_spaces.png"), false,
	              /** TRANSLATORS: Tooltip for the port spaces tool in the editor */
	              _("Add or remove port spaces"));

	tool_windows_.players.open_window = [this] {
		new EditorPlayerMenu(*this, tools()->set_starting_pos, tool_windows_.players);
	};
	/** TRANSLATORS: An entry in the editor's tool menu */
	toolmenu_.add(_("Players"), ToolMenuEntry::kPlayers,
	              g_image_cache->get("images/wui/editor/tools/players.png"), false,
	              /** TRANSLATORS: Tooltip for the map size tool in the editor */
	              _("Set number of players and their names, tribes and starting positions"), "P");

	/** TRANSLATORS: An entry in the editor's tool menu */
	toolmenu_.add(_("Map origin"), ToolMenuEntry::kMapOrigin,
	              g_image_cache->get("images/wui/editor/tools/map_origin.png"), false,
	              /** TRANSLATORS: Tooltip for the map origin tool in the editor */
	              _("Set the position that will have the coordinates (0, 0). This will be the "
	                "top-left corner of a generated minimap."));

	tool_windows_.resizemap.open_window = [this] {
		new EditorToolResizeOptionsMenu(*this, tools()->resize, tool_windows_.resizemap);
	};
	/** TRANSLATORS: An entry in the editor's tool menu */
	toolmenu_.add(_("Map size"), ToolMenuEntry::kMapSize,
	              g_image_cache->get("images/wui/editor/tools/resize_map.png"), false,
	              /** TRANSLATORS: Tooltip for the map size tool in the editor */
	              _("Change the map’s size"));

	/** TRANSLATORS: An entry in the editor's tool menu */
	toolmenu_.add(_("Information"), ToolMenuEntry::kFieldInfo,
	              g_image_cache->get("images/wui/editor/fsel_editor_info.png"), false,
	              /** TRANSLATORS: Tooltip for the map information tool in the editor */
	              _("Click on a field to show information about it"), "I");
	toolmenu_.selected.connect([this] { tool_menu_selected(toolmenu_.get_selected()); });
	toolbar()->add(&toolmenu_);
}

void EditorInteractive::tool_menu_selected(ToolMenuEntry entry) {
	switch (entry) {
	case ToolMenuEntry::kChangeHeight:
		tool_windows_.height.toggle();
		break;
	case ToolMenuEntry::kRandomHeight:
		tool_windows_.noiseheight.toggle();
		break;
	case ToolMenuEntry::kTerrain:
		tool_windows_.terrain.toggle();
		break;
	case ToolMenuEntry::kImmovables:
		tool_windows_.immovables.toggle();
		break;
	case ToolMenuEntry::kAnimals:
		tool_windows_.critters.toggle();
		break;
	case ToolMenuEntry::kResources:
		tool_windows_.resources.toggle();
		break;
	case ToolMenuEntry::kPortSpace:
		select_tool(tools()->set_port_space, EditorTool::First);
		break;
	case ToolMenuEntry::kPlayers:
		tool_windows_.players.toggle();
		break;
	case ToolMenuEntry::kMapOrigin:
		select_tool(tools()->set_origin, EditorTool::First);
		break;
	case ToolMenuEntry::kMapSize:
		tool_windows_.resizemap.toggle();
		break;
	case ToolMenuEntry::kFieldInfo:
		select_tool(tools()->info, EditorTool::First);
		break;
	}
	toolmenu_.toggle();
}

void EditorInteractive::add_showhide_menu() {
	showhidemenu_.set_image(g_image_cache->get("images/wui/menus/showhide.png"));
	toolbar()->add(&showhidemenu_);

	rebuild_showhide_menu();

	showhidemenu_.selected.connect([this] { showhide_menu_selected(showhidemenu_.get_selected()); });
}

void EditorInteractive::rebuild_showhide_menu() {
	const ShowHideEntry last_selection =
	   showhidemenu_.has_selection() ? showhidemenu_.get_selected() : ShowHideEntry::kBuildingSpaces;

	showhidemenu_.clear();

	/** TRANSLATORS: An entry in the editor's show/hide menu to toggle whether building spaces are
	 * shown */
	showhidemenu_.add(buildhelp() ? _("Hide Building Spaces") : _("Show Building Spaces"),
	                  ShowHideEntry::kBuildingSpaces,
	                  g_image_cache->get("images/wui/menus/toggle_buildhelp.png"), false, "",
	                  pgettext("hotkey", "Space"));

	/** TRANSLATORS: An entry in the editor's show/hide menu to toggle whether the map grid is shown
	 */
	showhidemenu_.add(draw_grid_ ? _("Hide Grid") : _("Show Grid"), ShowHideEntry::kGrid,
	                  g_image_cache->get("images/wui/menus/menu_toggle_grid.png"), false, "", "G");

	/** TRANSLATORS: An entry in the editor's show/hide menu to toggle whether immovables (trees,
	 * rocks etc.) are shown */
	showhidemenu_.add(draw_immovables_ ? _("Hide Immovables") : _("Show Immovables"),
	                  ShowHideEntry::kImmovables,
	                  g_image_cache->get("images/wui/menus/toggle_immovables.png"));

	/** TRANSLATORS: An entry in the editor's show/hide menu to toggle whether animals are shown */
	showhidemenu_.add(draw_bobs_ ? _("Hide Animals") : _("Show Animals"), ShowHideEntry::kAnimals,
	                  g_image_cache->get("images/wui/menus/toggle_bobs.png"));

	/** TRANSLATORS: An entry in the editor's show/hide menu to toggle whether resources are shown */
	showhidemenu_.add(draw_resources_ ? _("Hide Resources") : _("Show Resources"),
	                  ShowHideEntry::kResources,
	                  g_image_cache->get("images/wui/menus/toggle_resources.png"));

	showhidemenu_.select(last_selection);
}

void EditorInteractive::showhide_menu_selected(ShowHideEntry entry) {
	switch (entry) {
	case ShowHideEntry::kBuildingSpaces: {
		toggle_buildhelp();
	} break;
	case ShowHideEntry::kGrid: {
		toggle_grid();
	} break;
	case ShowHideEntry::kImmovables: {
		toggle_immovables();
	} break;
	case ShowHideEntry::kAnimals: {
		toggle_bobs();
	} break;
	case ShowHideEntry::kResources: {
		toggle_resources();
	} break;
	}
	showhidemenu_.toggle();
}

void EditorInteractive::load(const std::string& filename) {
	assert(filename.size());
	assert(egbase().has_loader_ui());

	Widelands::Map* map = egbase().mutable_map();

	cleanup_for_load();

	std::unique_ptr<Widelands::MapLoader> ml(map->get_correct_loader(filename));
	if (!ml.get()) {
		throw WLWarning(
		   _("Unsupported Format"),
		   _("Widelands could not load the file \"%s\". The file format seems to be incompatible."),
		   filename.c_str());
	}
	ml->preload_map(true);

	// Create the players. TODO(SirVer): this must be managed better
	// TODO(GunChleoc): Ugly - we only need this for the test suite right now
	iterate_player_numbers(p, map->get_nrplayers()) {
		if (!map->get_scenario_player_tribe(p).empty()) {
			egbase().add_player(
			   p, 0, map->get_scenario_player_tribe(p), map->get_scenario_player_name(p));
		}
	}

	ml->load_map_complete(egbase(), Widelands::MapLoader::LoadType::kEditor);
	egbase().create_tempfile_and_save_mapdata(FileSystem::ZIP);
	map_changed(MapWas::kReplaced);
}

void EditorInteractive::cleanup_for_load() {
	// TODO(unknown): get rid of cleanup_for_load, it tends to be very messy
	// Instead, delete and re-create the egbase.
	egbase().cleanup_for_load();
}

/// Called just before the editor starts, after postload, init and gfxload.
void EditorInteractive::start() {
	// Run the editor initialization script, if any
	try {
		g_sh->change_music("ingame", 1000);
		egbase().lua().run_script("map:scripting/editor_init.lua");
	} catch (LuaScriptNotExistingError&) {
		// do nothing.
	}
	map_changed(MapWas::kReplaced);
	if (registry_to_open_) {
		registry_to_open_->create();
		registry_to_open_ = nullptr;
	}
}

/**
 * Called every frame.
 *
 * Advance the timecounter and animate textures.
 */
void EditorInteractive::think() {
	InteractiveBase::think();

	uint32_t lasttime = realtime_;

	realtime_ = SDL_GetTicks();

	egbase().get_gametime_pointer().increment(Duration(realtime_ - lasttime));
}

void EditorInteractive::exit() {
	if (need_save_) {
		if (SDL_GetModState() & KMOD_CTRL) {
			end_modal<UI::Panel::Returncodes>(UI::Panel::Returncodes::kBack);
		} else {
			UI::WLMessageBox mmb(this, _("Unsaved Map"),
			                     _("The map has not been saved, do you really want to quit?"),
			                     UI::WLMessageBox::MBoxType::kOkCancel);
			if (mmb.run<UI::Panel::Returncodes>() == UI::Panel::Returncodes::kBack) {
				return;
			}
		}
	}
	g_sh->change_music("menu", 200);
	end_modal<UI::Panel::Returncodes>(UI::Panel::Returncodes::kBack);
}

void EditorInteractive::map_clicked(const Widelands::NodeAndTriangle<>& node_and_triangle,
                                    const bool should_draw) {
	history_->do_action(tools_->current(), tools_->use_tool, *egbase().mutable_map(),
	                    node_and_triangle, *this, should_draw);
	set_need_save(true);
}

bool EditorInteractive::handle_mouserelease(uint8_t btn, int32_t x, int32_t y) {
	if (btn == SDL_BUTTON_LEFT) {
		is_painting_ = false;
	}
	return InteractiveBase::handle_mouserelease(btn, x, y);
}

bool EditorInteractive::handle_mousepress(uint8_t btn, int32_t x, int32_t y) {
	if (btn == SDL_BUTTON_LEFT) {
		is_painting_ = true;
	}
	return InteractiveBase::handle_mousepress(btn, x, y);
}

void EditorInteractive::draw(RenderTarget& dst) {
	const auto& ebase = egbase();
	auto* fields_to_draw = map_view()->draw_terrain(ebase, nullptr, Workareas(), draw_grid_, &dst);

	const float scale = 1.f / map_view()->view().zoom;
	const Time& gametime = ebase.get_gametime();

	// The map provides a mapping from player number to Coords, while we require
	// the inverse here. We construct this, but this is done on every frame and
	// therefore potentially expensive - though it never showed up in any of my
	// profiles. We could change the Map should this become a bottleneck, since
	// plrnum -> coords is needed less often.
	const auto& map = ebase.map();
	std::map<Widelands::Coords, int> starting_positions;
	for (int i = 1; i <= map.get_nrplayers(); ++i) {
		starting_positions[map.get_starting_pos(i)] = i;
	}

	// Figure out which fields are currently under the selection.
	std::set<Widelands::Coords> selected_nodes;
	std::set<Widelands::TCoords<>> selected_triangles;
	if (g_mouse_cursor->is_visible()) {
		if (!get_sel_triangles()) {
			Widelands::MapRegion<> mr(map, Widelands::Area<>(get_sel_pos().node, get_sel_radius()));
			do {
				selected_nodes.emplace(mr.location());
			} while (mr.advance(map));
		} else {
			Widelands::MapTriangleRegion<> mr(
			   map, Widelands::Area<Widelands::TCoords<>>(get_sel_pos().triangle, get_sel_radius()));
			do {
				selected_triangles.emplace(mr.location());
			} while (mr.advance(map));
		}
	}

	for (size_t idx = 0; idx < fields_to_draw->size(); ++idx) {
		const FieldsToDraw::Field& field = fields_to_draw->at(idx);
		if (draw_immovables_) {
			Widelands::BaseImmovable* const imm = field.fcoords.field->get_immovable();
			if (imm != nullptr && imm->get_positions(ebase).front() == field.fcoords) {
				imm->draw(
				   gametime, InfoToDraw::kNone, field.rendertarget_pixel, field.fcoords, scale, &dst);
			}
		}

		if (draw_bobs_) {
			for (Widelands::Bob* bob = field.fcoords.field->get_first_bob(); bob;
			     bob = bob->get_next_bob()) {
				bob->draw(
				   ebase, InfoToDraw::kNone, field.rendertarget_pixel, field.fcoords, scale, &dst);
			}
		}

		// Draw resource overlay.
		uint8_t const amount = field.fcoords.field->get_resources_amount();
		if (draw_resources_ && amount > 0) {
			const std::string& immname = ebase.descriptions()
			                                .get_resource_descr(field.fcoords.field->get_resources())
			                                ->editor_image(amount);
			if (!immname.empty()) {
				const auto* pic = g_image_cache->get(immname);
				blit_field_overlay(
				   &dst, field, pic, Vector2i(pic->width() / 2, pic->height() / 2), scale);
			}
		}

		// Draw build help.
		if (buildhelp()) {
			const auto* overlay =
			   get_buildhelp_overlay(tools_->current().nodecaps_for_buildhelp(field.fcoords, ebase));
			if (overlay != nullptr) {
				blit_field_overlay(&dst, field, overlay->pic, overlay->hotspot, scale);
			}
		}

		// Draw the player starting position overlays.
		const auto it = starting_positions.find(field.fcoords);
		if (it != starting_positions.end()) {
			const Image* player_image =
			   playercolor_image(it->second - 1, "images/players/player_position.png");
			assert(player_image != nullptr);
			constexpr int kStartingPosHotspotY = 55;
			blit_field_overlay(&dst, field, player_image,
			                   Vector2i(player_image->width() / 2, kStartingPosHotspotY), scale);
		}

		if (g_mouse_cursor->is_visible()) {
			// Draw selection markers on the field.
			if (selected_nodes.count(field.fcoords) > 0) {
				const Image* pic = get_sel_picture();
				blit_field_overlay(
				   &dst, field, pic, Vector2i(pic->width() / 2, pic->height() / 2), scale);
			}

			// Draw selection markers on the triangles.
			if (field.all_neighbors_valid()) {
				const FieldsToDraw::Field& rn = fields_to_draw->at(field.rn_index);
				const FieldsToDraw::Field& brn = fields_to_draw->at(field.brn_index);
				const FieldsToDraw::Field& bln = fields_to_draw->at(field.bln_index);
				if (selected_triangles.count(
				       Widelands::TCoords<>(field.fcoords, Widelands::TriangleIndex::R))) {
					const Vector2i tripos((field.rendertarget_pixel.x + rn.rendertarget_pixel.x +
					                       brn.rendertarget_pixel.x) /
					                         3,
					                      (field.rendertarget_pixel.y + rn.rendertarget_pixel.y +
					                       brn.rendertarget_pixel.y) /
					                         3);
					const Image* pic = get_sel_picture();
					blit_overlay(
					   &dst, tripos, pic, Vector2i(pic->width() / 2, pic->height() / 2), scale, 1.f);
				}
				if (selected_triangles.count(
				       Widelands::TCoords<>(field.fcoords, Widelands::TriangleIndex::D))) {
					const Vector2i tripos((field.rendertarget_pixel.x + bln.rendertarget_pixel.x +
					                       brn.rendertarget_pixel.x) /
					                         3,
					                      (field.rendertarget_pixel.y + bln.rendertarget_pixel.y +
					                       brn.rendertarget_pixel.y) /
					                         3);
					const Image* pic = get_sel_picture();
					blit_overlay(
					   &dst, tripos, pic, Vector2i(pic->width() / 2, pic->height() / 2), scale, 1.f);
				}
			}
		}
	}
}

/// Needed to get freehand painting tools (hold down mouse and move to edit).
void EditorInteractive::set_sel_pos(Widelands::NodeAndTriangle<> const sel) {
	bool const target_changed = tools_->current().operates_on_triangles() ?
	                               sel.triangle != get_sel_pos().triangle :
	                               sel.node != get_sel_pos().node;
	InteractiveBase::set_sel_pos(sel);
	if (target_changed && is_painting_) {
		map_clicked(sel, true);
	}
}

void EditorInteractive::set_sel_radius_and_update_menu(uint32_t const val) {
	if (tools_->current().has_size_one()) {
		set_sel_radius(0);
		return;
	}
	if (UI::UniqueWindow* const w = menu_windows_.toolsize.window) {
		dynamic_cast<EditorToolsizeMenu&>(*w).update(val);
	} else {
		set_sel_radius(val);
	}
}

void EditorInteractive::stop_painting() {
	is_painting_ = false;
}

bool EditorInteractive::player_hears_field(const Widelands::Coords&) const {
	return true;
}

void EditorInteractive::toggle_resources() {
	draw_resources_ = !draw_resources_;
	rebuild_showhide_menu();
}

void EditorInteractive::toggle_immovables() {
	draw_immovables_ = !draw_immovables_;
	rebuild_showhide_menu();
}

void EditorInteractive::toggle_bobs() {
	draw_bobs_ = !draw_bobs_;
	rebuild_showhide_menu();
}

void EditorInteractive::toggle_grid() {
	draw_grid_ = !draw_grid_;
	rebuild_showhide_menu();
}

bool EditorInteractive::handle_key(bool const down, SDL_Keysym const code) {
	if (down) {
		switch (code.sym) {
		// Sel radius
		case SDLK_KP_1:
			if (!(code.mod & KMOD_NUM)) {
				break;
			}
			FALLS_THROUGH;
		case SDLK_1:
			if (code.mod & (KMOD_CTRL)) {
				toggle_buildhelp();
			} else {
				set_sel_radius_and_update_menu(0);
			}
			return true;

		case SDLK_KP_2:
			if (!(code.mod & KMOD_NUM)) {
				break;
			}
			FALLS_THROUGH;
		case SDLK_2:
			if (code.mod & (KMOD_CTRL)) {
				toggle_immovables();
			} else {
				set_sel_radius_and_update_menu(1);
			}
			return true;

		case SDLK_KP_3:
			if (!(code.mod & KMOD_NUM)) {
				break;
			}
			FALLS_THROUGH;
		case SDLK_3:
			if (code.mod & (KMOD_CTRL)) {
				toggle_bobs();
			} else {
				set_sel_radius_and_update_menu(2);
			}
			return true;

		case SDLK_KP_4:
			if (!(code.mod & KMOD_NUM)) {
				break;
			}
			FALLS_THROUGH;
		case SDLK_4:
			if (code.mod & (KMOD_CTRL)) {
				toggle_resources();
			} else {
				set_sel_radius_and_update_menu(3);
			}
			return true;

		case SDLK_KP_5:
			if (!(code.mod & KMOD_NUM)) {
				break;
			}
			FALLS_THROUGH;
		case SDLK_5:
			set_sel_radius_and_update_menu(4);
			return true;

		case SDLK_KP_6:
			if (!(code.mod & KMOD_NUM)) {
				break;
			}
			FALLS_THROUGH;
		case SDLK_6:
			set_sel_radius_and_update_menu(5);
			return true;

		case SDLK_KP_7:
			if (!(code.mod & KMOD_NUM)) {
				break;
			}
			FALLS_THROUGH;
		case SDLK_7:
			set_sel_radius_and_update_menu(6);
			return true;

		case SDLK_KP_8:
			if (!(code.mod & KMOD_NUM)) {
				break;
			}
			FALLS_THROUGH;
		case SDLK_8:
			set_sel_radius_and_update_menu(7);
			return true;

		case SDLK_KP_9:
			if (!(code.mod & KMOD_NUM)) {
				break;
			}
			FALLS_THROUGH;
		case SDLK_9:
			set_sel_radius_and_update_menu(8);
			return true;

		case SDLK_KP_0:
			if (!(code.mod & KMOD_NUM)) {
				break;
			}
			FALLS_THROUGH;
		case SDLK_0:
			if (!(code.mod & KMOD_CTRL)) {
				set_sel_radius_and_update_menu(9);
				return true;
			}
			break;

		case SDLK_LSHIFT:
		case SDLK_RSHIFT:
			if (tools_->use_tool == EditorTool::First) {
				select_tool(tools_->current(), EditorTool::Second);
			}
			return true;

		case SDLK_LCTRL:
		case SDLK_RCTRL:
		// TODO(GunChleoc): Keeping ALT and MODE to make the transition easier. Remove for Build 20.
		case SDLK_LALT:
		case SDLK_RALT:
		case SDLK_MODE:
			if (tools_->use_tool == EditorTool::First) {
				select_tool(tools_->current(), EditorTool::Third);
			}
			return true;

		case SDLK_g:
			toggle_grid();
			return true;

		case SDLK_h:
			mainmenu_.toggle();
			return true;

		case SDLK_i:
			select_tool(tools_->info, EditorTool::First);
			return true;

		case SDLK_l:
			if (code.mod & (KMOD_LCTRL | KMOD_RCTRL)) {
				menu_windows_.loadmap.toggle();
			}
			return true;

		case SDLK_p:
			tool_windows_.players.toggle();
			return true;

		case SDLK_s:
			if (code.mod & (KMOD_LCTRL | KMOD_RCTRL)) {
				menu_windows_.savemap.toggle();
			}
			return true;

		case SDLK_t:
			toolmenu_.toggle();
			return true;

		case SDLK_y:
			if (code.mod & (KMOD_LCTRL | KMOD_RCTRL)) {
				history_->redo_action();
			}
			return true;

		case SDLK_z:
			if ((code.mod & (KMOD_LCTRL | KMOD_RCTRL)) && (code.mod & (KMOD_LSHIFT | KMOD_RSHIFT))) {
				history_->redo_action();
			} else if (code.mod & (KMOD_LCTRL | KMOD_RCTRL)) {
				history_->undo_action();
			}
			return true;

		case SDLK_F1:
			menu_windows_.help.toggle();
			return true;
		case SDLK_ESCAPE:
			mainmenu_.toggle();
			return true;
		default:
			break;
		}
	} else {
		// key up events
		switch (code.sym) {
		case SDLK_LSHIFT:
		case SDLK_RSHIFT:
		case SDLK_LCTRL:
		case SDLK_RCTRL:
		// TODO(GunChleoc): Keeping ALT and MODE to make the transition easier. Remove for Build 20.
		case SDLK_LALT:
		case SDLK_RALT:
		case SDLK_MODE:
			if (tools_->use_tool != EditorTool::First) {
				select_tool(tools_->current(), EditorTool::First);
			}
			return true;
		default:
			break;
		}
	}
	return InteractiveBase::handle_key(down, code);
}

void EditorInteractive::select_tool(EditorTool& primary, EditorTool::ToolIndex const which) {
	if (which == EditorTool::First && &primary != tools_->current_pointer) {
		if (primary.has_size_one()) {
			set_sel_radius(0);
			if (UI::UniqueWindow* const w = menu_windows_.toolsize.window) {
				EditorToolsizeMenu& toolsize_menu = dynamic_cast<EditorToolsizeMenu&>(*w);
				toolsize_menu.set_buttons_enabled(false);
			}
		} else {
			if (UI::UniqueWindow* const w = menu_windows_.toolsize.window) {
				EditorToolsizeMenu& toolsize_menu = dynamic_cast<EditorToolsizeMenu&>(*w);
				toolsize_menu.update(toolsize_menu.value());
			}
		}
		egbase().mutable_map()->recalc_whole_map(egbase());
	}
	tools_->current_pointer = &primary;
	tools_->use_tool = which;

	if (const Image* sel_pic = primary.get_sel(which)) {
		set_sel_picture(sel_pic);
	} else {
		unset_sel_picture();
	}
	set_sel_triangles(primary.operates_on_triangles());
}

void EditorInteractive::run_editor(const EditorInteractive::Init init,
                                   const std::string& filename,
                                   const std::string& script_to_run) {
	Widelands::EditorGameBase egbase(nullptr);
	EditorInteractive& eia = *new EditorInteractive(egbase);
	egbase.set_ibase(&eia);  // TODO(unknown): get rid of this
<<<<<<< HEAD
	{
		egbase.create_loader_ui({"editor"}, true, "", kEditorSplashImage);
		eia.load_world_units();

		{
			if (filename.empty()) {
				Notifications::publish(UI::NoteLoadingMessage(_("Creating empty map…")));
				egbase.mutable_map()->create_empty_map(
				   egbase, 64, 64, 0,
				   /** TRANSLATORS: Default name for new map */
				   _("No Name"),
				   get_config_string("realname",
				                     /** TRANSLATORS: Map author name when it hasn't been set yet */
				                     pgettext("author_name", "Unknown")));
			} else {
				Notifications::publish(
				   UI::NoteLoadingMessage((boost::format(_("Loading map “%s”…")) % filename).str()));
				eia.load(filename);
			}
=======
	egbase.create_loader_ui({"editor"}, true, "", kEditorSplashImage);
	eia.load_world_units(&eia, egbase);
	egbase.tribes();

	if (init == EditorInteractive::Init::kLoadMapDirectly) {
		if (filename.empty()) {
			throw wexception("EditorInteractive::run_editor: Empty map file name");
>>>>>>> 9f6338eb
		}

		Notifications::publish(
		   UI::NoteLoadingMessage((boost::format(_("Loading map “%s”…")) % filename).str()));
		eia.load(filename);

		egbase.postload();
		eia.start();
		if (!script_to_run.empty()) {
			eia.egbase().lua().run_script(script_to_run);
		}
	} else {
		if (!filename.empty()) {
			throw wexception(
			   "EditorInteractive::run_editor: Map file name given when none was expected");
		}
		if (!script_to_run.empty()) {
			throw wexception("EditorInteractive::run_editor: Script given when none was expected");
		}

		Notifications::publish(UI::NoteLoadingMessage(_("Postloading editor…")));
		egbase.postload();

		egbase.mutable_map()->create_empty_map(
		   egbase, 64, 64, 0,
		   /** TRANSLATORS: Default name for new map */
		   _("No Name"),
		   get_config_string("realname",
		                     /** TRANSLATORS: Map author name when it hasn't been set yet */
		                     pgettext("author_name", "Unknown")));

		switch (init) {
		case EditorInteractive::Init::kNew:
			eia.registry_to_open_ = &eia.menu_windows_.newmap;
			break;
		case EditorInteractive::Init::kRandom:
			eia.registry_to_open_ = &eia.menu_windows_.newrandommap;
			break;
		case EditorInteractive::Init::kLoad:
			eia.registry_to_open_ = &eia.menu_windows_.loadmap;
			break;
		default:
			break;
		}
	}

	egbase.remove_loader_ui();
	eia.run<UI::Panel::Returncodes>();
	egbase.cleanup_objects();
}

void EditorInteractive::load_world_units(EditorInteractive* eia,
                                         Widelands::EditorGameBase& egbase) {
	Notifications::publish(UI::NoteLoadingMessage(_("Loading world…")));
<<<<<<< HEAD
	Widelands::Descriptions* descriptions = egbase().mutable_descriptions();
=======
	Widelands::World* world = egbase.mutable_world();
>>>>>>> 9f6338eb

	log_info("┏━ Loading world\n");
	ScopedTimer timer("┗━ took %ums");

	std::unique_ptr<LuaTable> table(egbase.lua().run_script("world/init.lua"));

<<<<<<< HEAD
	auto load_category = [this, descriptions](const LuaTable& t, const std::string& key,
	                                          Widelands::MapObjectType type) {
		for (const auto& category_table :
		     t.get_table(key)->array_entries<std::unique_ptr<LuaTable>>()) {
			editor_categories_[type].push_back(std::unique_ptr<EditorCategory>(
			   new EditorCategory(*category_table, type, *descriptions)));
=======
	auto load_category = [eia, world](const LuaTable& t, const std::string& key,
	                                  Widelands::MapObjectType type) {
		for (const auto& category_table :
		     t.get_table(key)->array_entries<std::unique_ptr<LuaTable>>()) {
			// Even if we do not have an EditorInteractive, we still need to create the
			// Category because it will load all the map objects we are interested in
			std::unique_ptr<EditorCategory> c(new EditorCategory(*category_table, type, *world));
			if (eia) {
				eia->editor_categories_[type].push_back(std::move(c));
			}
>>>>>>> 9f6338eb
		}
	};

	log_info("┃    Critters");
	load_category(*table, "critters", Widelands::MapObjectType::CRITTER);

	log_info("┃    Immovables");
	load_category(*table, "immovables", Widelands::MapObjectType::IMMOVABLE);

	log_info("┃    Terrains");
	load_category(*table, "terrains", Widelands::MapObjectType::TERRAIN);

	log_info("┃    Resources");
	for (const std::string& item : table->get_table("resources")->array_entries<std::string>()) {
		Notifications::publish(Widelands::NoteMapObjectDescription(
		   item, Widelands::NoteMapObjectDescription::LoadType::kObject));
	}
}

void EditorInteractive::map_changed(const MapWas& action) {
	switch (action) {
	case MapWas::kReplaced:
		history_.reset(new EditorHistory(*undo_, *redo_));
		undo_->set_enabled(false);
		redo_->set_enabled(false);

		tools_.reset(new Tools(egbase().map()));
		select_tool(tools_->info, EditorTool::First);
		set_sel_radius(0);

		set_need_save(false);
		show_buildhelp(true);

		// Close all windows.
		for (Panel* child = get_first_child(); child; child = child->get_next_sibling()) {
			if (dynamic_cast<UI::Window*>(child) != nullptr) {
				child->die();
			}
		}

		// Make sure that we will start at coordinates (0,0).
		map_view()->set_view(MapView::View{Vector2f::zero(), 1.f}, MapView::Transition::Jump);
		set_sel_pos(Widelands::NodeAndTriangle<>{
		   Widelands::Coords(0, 0),
		   Widelands::TCoords<>(Widelands::Coords(0, 0), Widelands::TriangleIndex::D)});
		break;

	case MapWas::kGloballyMutated:
		break;
	}
}

EditorInteractive::Tools* EditorInteractive::tools() {
	return tools_.get();
}

const std::vector<std::unique_ptr<EditorCategory>>&
EditorInteractive::editor_categories(Widelands::MapObjectType type) const {
	assert(editor_categories_.count(type) == 1);
	return editor_categories_.at(type);
}<|MERGE_RESOLUTION|>--- conflicted
+++ resolved
@@ -962,35 +962,12 @@
 	Widelands::EditorGameBase egbase(nullptr);
 	EditorInteractive& eia = *new EditorInteractive(egbase);
 	egbase.set_ibase(&eia);  // TODO(unknown): get rid of this
-<<<<<<< HEAD
-	{
-		egbase.create_loader_ui({"editor"}, true, "", kEditorSplashImage);
-		eia.load_world_units();
-
-		{
-			if (filename.empty()) {
-				Notifications::publish(UI::NoteLoadingMessage(_("Creating empty map…")));
-				egbase.mutable_map()->create_empty_map(
-				   egbase, 64, 64, 0,
-				   /** TRANSLATORS: Default name for new map */
-				   _("No Name"),
-				   get_config_string("realname",
-				                     /** TRANSLATORS: Map author name when it hasn't been set yet */
-				                     pgettext("author_name", "Unknown")));
-			} else {
-				Notifications::publish(
-				   UI::NoteLoadingMessage((boost::format(_("Loading map “%s”…")) % filename).str()));
-				eia.load(filename);
-			}
-=======
 	egbase.create_loader_ui({"editor"}, true, "", kEditorSplashImage);
 	eia.load_world_units(&eia, egbase);
-	egbase.tribes();
 
 	if (init == EditorInteractive::Init::kLoadMapDirectly) {
 		if (filename.empty()) {
 			throw wexception("EditorInteractive::run_editor: Empty map file name");
->>>>>>> 9f6338eb
 		}
 
 		Notifications::publish(
@@ -1045,36 +1022,23 @@
 void EditorInteractive::load_world_units(EditorInteractive* eia,
                                          Widelands::EditorGameBase& egbase) {
 	Notifications::publish(UI::NoteLoadingMessage(_("Loading world…")));
-<<<<<<< HEAD
-	Widelands::Descriptions* descriptions = egbase().mutable_descriptions();
-=======
-	Widelands::World* world = egbase.mutable_world();
->>>>>>> 9f6338eb
+	Widelands::Descriptions* descriptions = egbase.mutable_descriptions();
 
 	log_info("┏━ Loading world\n");
 	ScopedTimer timer("┗━ took %ums");
 
 	std::unique_ptr<LuaTable> table(egbase.lua().run_script("world/init.lua"));
 
-<<<<<<< HEAD
-	auto load_category = [this, descriptions](const LuaTable& t, const std::string& key,
+	auto load_category = [eia, descriptions](const LuaTable& t, const std::string& key,
 	                                          Widelands::MapObjectType type) {
-		for (const auto& category_table :
-		     t.get_table(key)->array_entries<std::unique_ptr<LuaTable>>()) {
-			editor_categories_[type].push_back(std::unique_ptr<EditorCategory>(
-			   new EditorCategory(*category_table, type, *descriptions)));
-=======
-	auto load_category = [eia, world](const LuaTable& t, const std::string& key,
-	                                  Widelands::MapObjectType type) {
 		for (const auto& category_table :
 		     t.get_table(key)->array_entries<std::unique_ptr<LuaTable>>()) {
 			// Even if we do not have an EditorInteractive, we still need to create the
 			// Category because it will load all the map objects we are interested in
-			std::unique_ptr<EditorCategory> c(new EditorCategory(*category_table, type, *world));
+			std::unique_ptr<EditorCategory> c(new EditorCategory(*category_table, type, *descriptions));
 			if (eia) {
 				eia->editor_categories_[type].push_back(std::move(c));
 			}
->>>>>>> 9f6338eb
 		}
 	};
 
