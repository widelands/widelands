--- conflicted
+++ resolved
@@ -48,11 +48,7 @@
 MainMenuSaveMap::MainMenuSaveMap(EditorInteractive& parent,
                                  UI::UniqueWindow::Registry& registry,
                                  Registry& map_options_registry)
-<<<<<<< HEAD
-   : MainMenuLoadOrSaveMap(parent, registry, "save_map_menu", _("Save Map"), false, "maps/My_Maps"),
-=======
-   : MainMenuLoadOrSaveMap(parent, registry, "save_map_menu", _("Save Map"), true, "maps/My_Maps"),
->>>>>>> 0107ae78
+   : MainMenuLoadOrSaveMap(parent, registry, "save_map_menu", _("Save Map"), false, true, "maps/My_Maps"),
      map_options_registry_(map_options_registry),
      edit_options_(&map_details_box_,
                    "edit_options",
