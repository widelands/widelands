/*
 * Copyright (C) 2002-2017 by the Widelands Development Team
 *
 * This program is free software; you can redistribute it and/or
 * modify it under the terms of the GNU General Public License
 * as published by the Free Software Foundation; either version 2
 * of the License, or (at your option) any later version.
 *
 * This program is distributed in the hope that it will be useful,
 * but WITHOUT ANY WARRANTY; without even the implied warranty of
 * MERCHANTABILITY or FITNESS FOR A PARTICULAR PURPOSE.  See the
 * GNU General Public License for more details.
 *
 * You should have received a copy of the GNU General Public License
 * along with this program; if not, write to the Free Software
 * Foundation, Inc., 51 Franklin Street, Fifth Floor, Boston, MA  02110-1301, USA.
 *
 */

#include "editor/ui_menus/main_menu_save_map.h"

#include <cstdio>
#include <cstring>
#include <memory>
#include <string>

#include <boost/algorithm/string.hpp>
#include <boost/format.hpp>

#include "base/i18n.h"
#include "base/macros.h"
#include "base/wexception.h"
#include "editor/editorinteractive.h"
#include "editor/ui_menus/main_menu_map_options.h"
#include "editor/ui_menus/main_menu_save_map_make_directory.h"
#include "graphic/graphic.h"
#include "io/filesystem/filesystem.h"
#include "io/filesystem/layered_filesystem.h"
#include "io/filesystem/zip_filesystem.h"
#include "map_io/map_saver.h"
#include "map_io/widelands_map_loader.h"
#include "ui_basic/messagebox.h"
#include "wui/mapdetails.h"
#include "wui/maptable.h"

inline EditorInteractive& MainMenuSaveMap::eia() {
	return dynamic_cast<EditorInteractive&>(*get_parent());
}

// TODO(GunChleoc): Arabic: Make directory dialog: buttons need more height for Arabic.
MainMenuSaveMap::MainMenuSaveMap(EditorInteractive& parent)
   : MainMenuLoadOrSaveMap(parent, 3, "save_map_menu", _("Save Map"), "maps/My_Maps"),

     make_directory_(this,
                     "make_directory",
                     right_column_x_,
                     tabley_ + tableh_ + 3 * padding_ - 1,
                     get_inner_w() - right_column_x_ - padding_,
                     buth_,
                     g_gr->images().get("images/ui_basic/but1.png"),
                     _("Make Directory")),
     edit_options_(this,
                   "edit_options",
                   right_column_x_,
                   tabley_ + tableh_ - buth_,
                   get_inner_w() - right_column_x_ - padding_,
                   buth_,
                   g_gr->images().get("images/ui_basic/but5.png"),
                   _("Map Options")),
     editbox_label_(
        this, padding_, tabley_ + tableh_ + 3 * padding_, butw_, buth_, _("Filename:")) {
	set_current_directory(curdir_);

	// Make room for edit_options_ button
	map_details_.set_size(map_details_.get_w(), map_details_.get_h() - buth_ - padding_);

	table_.selected.connect(boost::bind(&MainMenuSaveMap::clicked_item, boost::ref(*this)));
	table_.double_clicked.connect(
	   boost::bind(&MainMenuSaveMap::double_clicked_item, boost::ref(*this)));

	editbox_ =
	   new UI::EditBox(this, editbox_label_.get_x() + editbox_label_.get_w() + padding_,
	                   editbox_label_.get_y(), tablew_ - editbox_label_.get_w() - padding_ + 1,
	                   buth_, 2, g_gr->images().get("images/ui_basic/but1.png"));

	editbox_->set_text(parent.egbase().map().get_name());
	editbox_->changed.connect(boost::bind(&MainMenuSaveMap::edit_box_changed, this));
	edit_box_changed();

	ok_.sigclicked.connect(boost::bind(&MainMenuSaveMap::clicked_ok, boost::ref(*this)));
	cancel_.sigclicked.connect(boost::bind(&MainMenuSaveMap::die, boost::ref(*this)));
	make_directory_.sigclicked.connect(
	   boost::bind(&MainMenuSaveMap::clicked_make_directory, boost::ref(*this)));
	edit_options_.sigclicked.connect(
	   boost::bind(&MainMenuSaveMap::clicked_edit_options, boost::ref(*this)));

	// We always want the current map's data here
	const Widelands::Map& map = parent.egbase().map();
	MapData::MapType maptype;

	if (map.scenario_types() & Widelands::Map::MP_SCENARIO ||
	    map.scenario_types() & Widelands::Map::SP_SCENARIO) {
		maptype = MapData::MapType::kScenario;
	} else {
		maptype = MapData::MapType::kNormal;
	}

	MapData mapdata(map, "", maptype, MapData::DisplayType::kMapnames);

	map_details_.update(mapdata, false);
}

/**
 * Called when the ok button was pressed or a file in list was double clicked.
 */
void MainMenuSaveMap::clicked_ok() {
	assert(ok_.enabled());
	std::string filename = editbox_->text();
	std::string complete_filename;

	if (filename == "" && table_.has_selection()) {  //  Maybe a directory is selected.
		complete_filename = filename = maps_data_[table_.get_selected()].filename;
	} else {
		complete_filename = curdir_ + g_fs->file_separator() + filename;
	}

	if (g_fs->is_directory(complete_filename.c_str()) &&
	    !Widelands::WidelandsMapLoader::is_widelands_map(complete_filename)) {
		set_current_directory(complete_filename);
		fill_table();
	} else {  //  Ok, save this map
		Widelands::Map* map = eia().egbase().mutable_map();
		if (map->get_name() == _("No Name")) {
			std::string::size_type const filename_size = filename.size();
			map->set_name(4 <= filename_size && boost::iends_with(filename, WLMF_SUFFIX) ?
			                 filename.substr(0, filename_size - 4) :
			                 filename);
		}
		if (save_map(filename, !g_options.pull_section("global").get_bool("nozip", false))) {
			die();
		}
	}
}

/**
 * Called, when the make directory button was clicked.
 */
void MainMenuSaveMap::clicked_make_directory() {
	/** TRANSLATORS: A folder that hasn't been given a name yet */
	MainMenuSaveMapMakeDirectory md(this, _("unnamed"));
	if (md.run<UI::Panel::Returncodes>() == UI::Panel::Returncodes::kOk) {
		g_fs->ensure_directory_exists(curdir_);
		//  Create directory.
		std::string fullname = curdir_ + g_fs->file_separator() + md.get_dirname();
		// Trim it for preceding/trailing whitespaces in user input
		boost::trim(fullname);
		g_fs->make_directory(fullname);
		fill_table();
	}
}

void MainMenuSaveMap::clicked_edit_options() {
	MainMenuMapOptions mo(eia(), true);
	if (mo.run<UI::Panel::Returncodes>() == UI::Panel::Returncodes::kOk) {
		const Widelands::Map& map = eia().egbase().map();
		MapData::MapType maptype;

		if (map.scenario_types() & Widelands::Map::MP_SCENARIO ||
		    map.scenario_types() & Widelands::Map::SP_SCENARIO) {
			maptype = MapData::MapType::kScenario;
		} else {
			maptype = MapData::MapType::kNormal;
		}

		MapData mapdata(map, editbox_->text(), maptype, MapData::DisplayType::kMapnames);

		map_details_.update(mapdata, false);
	}
}

/**
 * called when an item was selected
 */
void MainMenuSaveMap::clicked_item() {
	// Only change editbox contents
	if (table_.has_selection()) {
		const MapData& mapdata = maps_data_[table_.get_selected()];
		if (mapdata.maptype != MapData::MapType::kDirectory) {
			editbox_->set_text(
			   FileSystem::fs_filename(maps_data_[table_.get_selected()].filename.c_str()));
			edit_box_changed();
		}
	}
}

/**
 * An Item has been doubleclicked
 */
void MainMenuSaveMap::double_clicked_item() {
	assert(table_.has_selection());
	const MapData& mapdata = maps_data_[table_.get_selected()];
	if (mapdata.maptype == MapData::MapType::kDirectory) {
		set_current_directory(mapdata.filename);
		fill_table();
	} else {
		clicked_ok();
	}
	edit_box_changed();
}

/**
 * The editbox was changed. Enable ok button
 */
void MainMenuSaveMap::edit_box_changed() {
	// Prevent the user from creating nonsense file names, like e.g. ".." or "...".
	ok_.set_enabled(LayeredFileSystem::is_legal_filename(editbox_->text()));
}

void MainMenuSaveMap::set_current_directory(const std::string& filename) {
	curdir_ = filename;
	/** TRANSLATORS: The folder that a file will be saved to. */
	directory_info_.set_text(
	   (boost::format(_("Current Directory: %s")) % (_("My Maps") + curdir_.substr(basedir_.size())))
	      .str());
}

/**
 * Save the map in the current directory with
 * the current filename
 *
 * returns true if dialog should close, false if it
 * should stay open
 */
bool MainMenuSaveMap::save_map(std::string filename, bool binary) {
	//  Make sure that the current directory exists and is writeable.
	g_fs->ensure_directory_exists(curdir_);

	// Trim it for preceding/trailing whitespaces in user input
	boost::trim(filename);

	//  OK, first check if the extension matches (ignoring case).
	if (!boost::iends_with(filename, WLMF_SUFFIX))
		filename += WLMF_SUFFIX;

	//  Append directory name.
	const std::string complete_filename = curdir_ + g_fs->file_separator() + filename;

	//  Check if file exists. If so, show a warning.
	if (g_fs->file_exists(complete_filename)) {
		const std::string s =
		   (boost::format(_("A file with the name ‘%s’ already exists. Overwrite?")) %
		    FileSystem::fs_filename(filename.c_str()))
		      .str();
		UI::WLMessageBox mbox(
		   &eia(), _("Error Saving Map!"), s, UI::WLMessageBox::MBoxType::kOkCancel);
		if (mbox.run<UI::Panel::Returncodes>() == UI::Panel::Returncodes::kBack)
			return false;
	}

	// save to a tmp file/dir first, rename later
	// (important to keep script files in the script directory)
	const std::string tmp_name = complete_filename + ".tmp";
	if (g_fs->file_exists(tmp_name)) {
		const std::string s =
		   (boost::format(
		       _("A file with the name ‘%s.tmp’ already exists. You have to remove it manually.")) %
		    FileSystem::fs_filename(filename.c_str()))
		      .str();
		UI::WLMessageBox mbox(&eia(), _("Error Saving Map!"), s, UI::WLMessageBox::MBoxType::kOk);
		mbox.run<UI::Panel::Returncodes>();
		return false;
	}

	Widelands::EditorGameBase& egbase = eia().egbase();
	Widelands::Map* map = egbase.mutable_map();

	{  // fs scope
		std::unique_ptr<FileSystem> fs(
		   g_fs->create_sub_file_system(tmp_name, binary ? FileSystem::ZIP : FileSystem::DIR));

		// Recompute seafaring tag
<<<<<<< HEAD
		if (map.allows_seafaring(egbase)) {
			map.add_tag("seafaring");
=======
		if (map->allows_seafaring()) {
			map->add_tag("seafaring");
>>>>>>> 9eb72b73
		} else {
			map->delete_tag("seafaring");
		}

		if (map->has_artifacts()) {
			map->add_tag("artifacts");
		} else {
			map->delete_tag("artifacts");
		}

		try {
			Widelands::MapSaver* wms = new Widelands::MapSaver(*fs, egbase);
			wms->save();
			delete wms;
			// Reset filesystem to avoid file locks on saves
			fs.reset();
			map->reset_filesystem();
			eia().set_need_save(false);
			g_fs->fs_unlink(complete_filename);
			g_fs->fs_rename(tmp_name, complete_filename);
			// Also change fs, as we assign it to the map below
			fs.reset(g_fs->make_sub_file_system(complete_filename));
			// Set the filesystem of the map to the current save file / directory
			map->swap_filesystem(fs);
			// DONT use fs as of here, its garbage now!

		} catch (const std::exception& e) {
			std::string s = _("Error Saving Map!\nSaved map file may be corrupt!\n\nReason "
			                  "given:\n");
			s += e.what();
			UI::WLMessageBox mbox(&eia(), _("Error Saving Map!"), s, UI::WLMessageBox::MBoxType::kOk);
			mbox.run<UI::Panel::Returncodes>();

			// cleanup tmp file if it was created
			g_fs->fs_unlink(tmp_name);
		}
	}  // end fs scope, dont use it

	die();
	return true;
}<|MERGE_RESOLUTION|>--- conflicted
+++ resolved
@@ -279,13 +279,8 @@
 		   g_fs->create_sub_file_system(tmp_name, binary ? FileSystem::ZIP : FileSystem::DIR));
 
 		// Recompute seafaring tag
-<<<<<<< HEAD
-		if (map.allows_seafaring(egbase)) {
-			map.add_tag("seafaring");
-=======
-		if (map->allows_seafaring()) {
+		if (map->allows_seafaring(egbase)) {
 			map->add_tag("seafaring");
->>>>>>> 9eb72b73
 		} else {
 			map->delete_tag("seafaring");
 		}
