/*
 * Copyright (C) 2002-2019 by the Widelands Development Team
 *
 * This program is free software; you can redistribute it and/or
 * modify it under the terms of the GNU General Public License
 * as published by the Free Software Foundation; either version 2
 * of the License, or (at your option) any later version.
 *
 * This program is distributed in the hope that it will be useful,
 * but WITHOUT ANY WARRANTY; without even the implied warranty of
 * MERCHANTABILITY or FITNESS FOR A PARTICULAR PURPOSE.  See the
 * GNU General Public License for more details.
 *
 * You should have received a copy of the GNU General Public License
 * along with this program; if not, write to the Free Software
 * Foundation, Inc., 51 Franklin Street, Fifth Floor, Boston, MA  02110-1301, USA.
 *
 */

#include "editor/ui_menus/main_menu_save_map.h"

#include <cstdio>
#include <cstring>
#include <memory>
#include <string>

#include <boost/algorithm/string.hpp>
#include <boost/format.hpp>

#include "base/i18n.h"
#include "base/macros.h"
#include "base/wexception.h"
#include "editor/editorinteractive.h"
#include "editor/ui_menus/main_menu_save_map_make_directory.h"
#include "io/filesystem/filesystem.h"
#include "io/filesystem/layered_filesystem.h"
#include "io/filesystem/zip_filesystem.h"
#include "logic/filesystem_constants.h"
#include "logic/generic_save_handler.h"
#include "map_io/map_saver.h"
#include "map_io/widelands_map_loader.h"
#include "ui_basic/messagebox.h"
#include "ui_basic/progresswindow.h"
#include "wlapplication_options.h"
#include "wui/mapdetails.h"
#include "wui/maptable.h"

inline EditorInteractive& MainMenuSaveMap::eia() {
	return dynamic_cast<EditorInteractive&>(*get_parent());
}

// TODO(GunChleoc): Arabic: Make directory dialog: buttons need more height for Arabic.
MainMenuSaveMap::MainMenuSaveMap(EditorInteractive& parent,
                                 UI::UniqueWindow::Registry& registry,
                                 Registry& map_options_registry)
   : MainMenuLoadOrSaveMap(parent, registry, "save_map_menu", _("Save Map"), "maps/My_Maps"),
     map_options_registry_(map_options_registry),
     edit_options_(&map_details_box_,
                   "edit_options",
                   0,
                   0,
                   0,
                   0,
                   UI::ButtonStyle::kWuiPrimary,
                   _("Map Options")),
     editbox_label_(&table_footer_box_, 0, 0, 0, 0, _("Filename:")),
     editbox_(&table_footer_box_, 0, 0, 0, UI::PanelStyle::kWui),
     make_directory_(&table_footer_box_,
                     "make_directory",
                     0,
                     0,
                     0,
                     0,
                     UI::ButtonStyle::kWuiSecondary,
                     _("Make Directory")),
     illegal_filename_tooltip_(FileSystem::illegal_filename_tooltip()) {
	set_current_directory(curdir_);

	map_details_box_.add(&edit_options_, UI::Box::Resizing::kFullSize);
	table_footer_box_.add(&editbox_label_);
	table_footer_box_.add(&editbox_, UI::Box::Resizing::kExpandBoth);
	table_footer_box_.add_space(0);
	table_footer_box_.add(&make_directory_);

	table_.selected.connect(boost::bind(&MainMenuSaveMap::clicked_item, boost::ref(*this)));
	table_.double_clicked.connect(
	   boost::bind(&MainMenuSaveMap::double_clicked_item, boost::ref(*this)));
	table_.cancel.connect(boost::bind(&MainMenuSaveMap::die, this));
	table_.set_can_focus(true);

	editbox_.set_text(parent.egbase().map().get_name());

	editbox_.changed.connect(boost::bind(&MainMenuSaveMap::edit_box_changed, this));
	edit_box_changed();
	editbox_.ok.connect(boost::bind(&MainMenuSaveMap::clicked_ok, boost::ref(*this)));
	editbox_.cancel.connect(boost::bind(
	   &MainMenuSaveMap::reset_editbox_or_die, boost::ref(*this), parent.egbase().map().get_name()));

	ok_.sigclicked.connect(boost::bind(&MainMenuSaveMap::clicked_ok, boost::ref(*this)));
	cancel_.sigclicked.connect(boost::bind(&MainMenuSaveMap::die, boost::ref(*this)));

	make_directory_.sigclicked.connect(
	   boost::bind(&MainMenuSaveMap::clicked_make_directory, boost::ref(*this)));
	edit_options_.sigclicked.connect(
	   boost::bind(&MainMenuSaveMap::clicked_edit_options, boost::ref(*this)));

	// We always want the current map's data here
	const Widelands::Map& map = parent.egbase().map();
	MapData::MapType maptype;

	if (map.scenario_types() & Widelands::Map::MP_SCENARIO ||
	    map.scenario_types() & Widelands::Map::SP_SCENARIO) {
		maptype = MapData::MapType::kScenario;
	} else {
		maptype = MapData::MapType::kNormal;
	}

	MapData mapdata(map, "", maptype, MapData::DisplayType::kMapnames);

	map_details_.update(mapdata, false);

	subscriber_ = Notifications::subscribe<NoteMapOptions>(
	   [this](const NoteMapOptions&) { update_map_options(); });

	layout();
}

/**
 * Called when the ok button was pressed or a file in list was double clicked.
 */
void MainMenuSaveMap::clicked_ok() {
	if (!ok_.enabled()) {
		return;
	}
	std::string filename = editbox_.text();
	std::string complete_filename;

	if (filename == "" && table_.has_selection()) {  //  Maybe a directory is selected.
		complete_filename = filename = maps_data_[table_.get_selected()].filename;
	} else {
		complete_filename = curdir_ + g_fs->file_separator() + filename;
	}

	if (g_fs->is_directory(complete_filename.c_str()) &&
	    !Widelands::WidelandsMapLoader::is_widelands_map(complete_filename)) {
		set_current_directory(complete_filename);
		fill_table();
	} else {  //  Ok, save this map
		Widelands::Map* map = eia().egbase().mutable_map();
		if (map->get_name() == _("No Name")) {
			std::string::size_type const filename_size = filename.size();
			map->set_name(4 <= filename_size && boost::iends_with(filename, kWidelandsMapExtension) ?
			                 filename.substr(0, filename_size - 4) :
			                 filename);
		}
		if (save_map(filename, !get_config_bool("nozip", false))) {
			die();
		} else {
			table_.focus();
		}
	}
}

/**
 * Called, when the make directory button was clicked.
 */
void MainMenuSaveMap::clicked_make_directory() {
	/** TRANSLATORS: A folder that hasn't been given a name yet */
	MainMenuSaveMapMakeDirectory md(this, _("unnamed"));
	bool open_dialogue = true;
	while (open_dialogue) {
		open_dialogue = false;
		if (md.run<UI::Panel::Returncodes>() == UI::Panel::Returncodes::kOk) {
			std::string fullname = curdir_ + g_fs->file_separator() + md.get_dirname();
			// Trim it for preceding/trailing whitespaces in user input
			boost::trim(fullname);
			if (g_fs->file_exists(fullname)) {
				const std::string s = _("A file or directory with that name already exists.");
				UI::WLMessageBox mbox(
				   this, _("Error Creating Directory!"), s, UI::WLMessageBox::MBoxType::kOk);
				mbox.run<UI::Panel::Returncodes>();
				open_dialogue = true;
			} else {
				try {
					g_fs->ensure_directory_exists(curdir_);
					//  Create directory.
					g_fs->make_directory(fullname);
				} catch (const FileError& e) {
					log("directory creation failed in MainMenuSaveMap::"
					    "clicked_make_directory: %s\n",
					    e.what());
					const std::string s =
					   (boost::format(_("Error while creating directory ‘%s’.")) % fullname).str();
					UI::WLMessageBox mbox(
					   this, _("Error Creating Directory!"), s, UI::WLMessageBox::MBoxType::kOk);
					mbox.run<UI::Panel::Returncodes>();
				}
				fill_table();
			}
		}
	}
	table_.focus();
	// TODO(Arty): In case of successful dir creation we should select the
	// new dir in the table.
}

void MainMenuSaveMap::clicked_edit_options() {
	map_options_registry_.create();
}

void MainMenuSaveMap::update_map_options() {
	const Widelands::Map& map = eia().egbase().map();
	MapData::MapType maptype;

	const std::string old_name = map_details_.name();

	if (map.scenario_types() & Widelands::Map::MP_SCENARIO ||
	    map.scenario_types() & Widelands::Map::SP_SCENARIO) {
		maptype = MapData::MapType::kScenario;
	} else {
		maptype = MapData::MapType::kNormal;
	}

	MapData mapdata(map, editbox_.text(), maptype, MapData::DisplayType::kMapnames);

	map_details_.update(mapdata, false);
	if (old_name == editbox_.text()) {
		editbox_.set_text(map_details_.name());
		edit_box_changed();
	}
}
/**
 * called when an item was selected
 */
void MainMenuSaveMap::clicked_item() {
	// Only change editbox contents
	if (table_.has_selection()) {
		const MapData& mapdata = maps_data_[table_.get_selected()];
		if (mapdata.maptype != MapData::MapType::kDirectory) {
			editbox_.set_text(
			   FileSystem::fs_filename(maps_data_[table_.get_selected()].filename.c_str()));
			edit_box_changed();
		}
	}
}

/**
 * An Item has been doubleclicked
 */
void MainMenuSaveMap::double_clicked_item() {
	assert(table_.has_selection());
	const MapData& mapdata = maps_data_[table_.get_selected()];
	if (mapdata.maptype == MapData::MapType::kDirectory) {
		set_current_directory(mapdata.filename);
		fill_table();
	} else {
		clicked_ok();
	}
	edit_box_changed();
}

/**
 * The editbox was changed. Enable ok button
 */
void MainMenuSaveMap::edit_box_changed() {
	// Prevent the user from creating nonsense file names, like e.g. ".." or "...".
	const bool is_legal_filename = FileSystem::is_legal_filename(editbox_.text());
	ok_.set_enabled(is_legal_filename);
	editbox_.set_tooltip(is_legal_filename ? "" : illegal_filename_tooltip_);
}

void MainMenuSaveMap::reset_editbox_or_die(const std::string& current_filename) {
	if (editbox_.text() == current_filename) {
		die();
	} else {
		editbox_.set_text(current_filename);
	}
}

void MainMenuSaveMap::set_current_directory(const std::string& filename) {
	curdir_ = filename;
	directory_info_.set_text(
	   /** TRANSLATORS: The folder that a file will be saved to. */
	   (boost::format(_("Current directory: %s")) % (_("My Maps") + curdir_.substr(basedir_.size())))
	      .str());
}

void MainMenuSaveMap::layout() {
	MainMenuLoadOrSaveMap::layout();
	make_directory_.set_desired_size(edit_options_.get_w(), edit_options_.get_h());
}

/**
 * Save the map in the current directory with
 * the given filename
 *
 * returns true if dialog should close, false if it
 * should stay open
 */
bool MainMenuSaveMap::save_map(std::string filename, bool binary) {
	// Trim it for preceding/trailing whitespaces in user input
	boost::trim(filename);

	//  OK, first check if the extension matches (ignoring case).
	if (!boost::iends_with(filename, kWidelandsMapExtension)) {
		filename += kWidelandsMapExtension;
	}

	//  Append directory name.
	const std::string complete_filename = curdir_ + g_fs->file_separator() + filename;

	//  Check if file exists. If so, show a warning.
	if (g_fs->file_exists(complete_filename)) {
		const std::string s =
		   (boost::format(_("A file with the name ‘%s’ already exists. Overwrite?")) %
		    FileSystem::fs_filename(filename.c_str()))
		      .str();
		UI::WLMessageBox mbox(this, _("Error Saving Map!"), s, UI::WLMessageBox::MBoxType::kOkCancel);
		if (mbox.run<UI::Panel::Returncodes>() == UI::Panel::Returncodes::kBack) {
			return false;
		}
	}

	Widelands::EditorGameBase& egbase = eia().egbase();
	Widelands::Map* map = egbase.mutable_map();

	// Recompute seafaring tag
	map->cleanup_port_spaces(egbase);
	if (map->allows_seafaring()) {
		map->add_tag("seafaring");
	} else {
		map->delete_tag("seafaring");
	}
	if (map->get_waterway_max_length() >= 2) {
		map->add_tag("ferries");
	} else {
		map->delete_tag("ferries");
	}

	if (map->has_artifacts()) {
		map->add_tag("artifacts");
	} else {
		map->delete_tag("artifacts");
	}

	egbase.create_loader_ui({"editor"}, "images/loadscreens/editor.jpg");
	egbase.step_loader_ui("Saving the map…");

	// Try saving the map.
	GenericSaveHandler gsh(
	   [&egbase](FileSystem& fs) {
		   Widelands::MapSaver wms(fs, egbase);
		   wms.save();
		},
	   complete_filename, binary ? FileSystem::ZIP : FileSystem::DIR);
	GenericSaveHandler::Error error = gsh.save();

<<<<<<< HEAD
=======
	egbase.remove_loader_ui();

>>>>>>> b495e88b
	// If only the temporary backup couldn't be deleted, we still treat it as
	// success. Automatic cleanup will deal with later. No need to bother the
	// player with it.
	if (error == GenericSaveHandler::Error::kSuccess ||
	    error == GenericSaveHandler::Error::kDeletingBackupFailed) {
		egbase.get_ibase()->log_message(_("Map saved"));
		eia().set_need_save(false);
		return true;
	}

	std::string msg = gsh.localized_formatted_result_message();
	UI::WLMessageBox mbox(this, _("Error Saving Map!"), msg, UI::WLMessageBox::MBoxType::kOk);
	mbox.run<UI::Panel::Returncodes>();

	// If only the backup failed (likely just because of a file lock),
	// then leave the dialog open for the player to try with a new filename.
	if (error == GenericSaveHandler::Error::kBackupFailed) {
		return false;
	}

	// In the other error cases close the dialog.
	return true;
}<|MERGE_RESOLUTION|>--- conflicted
+++ resolved
@@ -355,11 +355,8 @@
 	   complete_filename, binary ? FileSystem::ZIP : FileSystem::DIR);
 	GenericSaveHandler::Error error = gsh.save();
 
-<<<<<<< HEAD
-=======
 	egbase.remove_loader_ui();
 
->>>>>>> b495e88b
 	// If only the temporary backup couldn't be deleted, we still treat it as
 	// success. Automatic cleanup will deal with later. No need to bother the
 	// player with it.
