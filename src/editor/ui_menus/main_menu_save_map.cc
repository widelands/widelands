/*
 * Copyright (C) 2002-2018 by the Widelands Development Team
 *
 * This program is free software; you can redistribute it and/or
 * modify it under the terms of the GNU General Public License
 * as published by the Free Software Foundation; either version 2
 * of the License, or (at your option) any later version.
 *
 * This program is distributed in the hope that it will be useful,
 * but WITHOUT ANY WARRANTY; without even the implied warranty of
 * MERCHANTABILITY or FITNESS FOR A PARTICULAR PURPOSE.  See the
 * GNU General Public License for more details.
 *
 * You should have received a copy of the GNU General Public License
 * along with this program; if not, write to the Free Software
 * Foundation, Inc., 51 Franklin Street, Fifth Floor, Boston, MA  02110-1301, USA.
 *
 */

#include "editor/ui_menus/main_menu_save_map.h"

#include <cstdio>
#include <cstring>
#include <memory>
#include <string>

#include <boost/algorithm/string.hpp>
#include <boost/format.hpp>

#include "base/i18n.h"
#include "base/macros.h"
#include "base/wexception.h"
#include "editor/editorinteractive.h"
#include "editor/ui_menus/main_menu_map_options.h"
#include "editor/ui_menus/main_menu_save_map_make_directory.h"
#include "io/filesystem/filesystem.h"
#include "io/filesystem/layered_filesystem.h"
#include "io/filesystem/zip_filesystem.h"
#include "logic/filesystem_constants.h"
#include "map_io/map_saver.h"
#include "map_io/widelands_map_loader.h"
#include "ui_basic/messagebox.h"
#include "wui/mapdetails.h"
#include "wui/maptable.h"

inline EditorInteractive& MainMenuSaveMap::eia() {
	return dynamic_cast<EditorInteractive&>(*get_parent());
}

// TODO(GunChleoc): Arabic: Make directory dialog: buttons need more height for Arabic.
MainMenuSaveMap::MainMenuSaveMap(EditorInteractive& parent)
   : MainMenuLoadOrSaveMap(parent, 3, "save_map_menu", _("Save Map"), "maps/My_Maps"),

     make_directory_(this,
                     "make_directory",
                     right_column_x_,
                     tabley_ + tableh_ + 3 * padding_ - 1,
                     get_inner_w() - right_column_x_ - padding_,
                     buth_,
                     UI::ButtonStyle::kWuiSecondary,
                     _("Make Directory")),
     edit_options_(this,
                   "edit_options",
                   right_column_x_,
                   tabley_ + tableh_ - buth_,
                   get_inner_w() - right_column_x_ - padding_,
                   buth_,
                   UI::ButtonStyle::kWuiPrimary,
                   _("Map Options")),
     editbox_label_(this, padding_, tabley_ + tableh_ + 3 * padding_, butw_, buth_, _("Filename:")),
     illegal_filename_tooltip_(FileSystem::illegal_filename_tooltip()) {
	set_current_directory(curdir_);

	// Make room for edit_options_ button
	map_details_.set_size(map_details_.get_w(), map_details_.get_h() - buth_ - padding_);

	table_.selected.connect(boost::bind(&MainMenuSaveMap::clicked_item, boost::ref(*this)));
	table_.double_clicked.connect(
	   boost::bind(&MainMenuSaveMap::double_clicked_item, boost::ref(*this)));
	table_.cancel.connect(boost::bind(&MainMenuSaveMap::die, this));
	table_.set_can_focus(true);

	editbox_ = new UI::EditBox(
	   this, editbox_label_.get_x() + editbox_label_.get_w() + padding_, editbox_label_.get_y(),
	   tablew_ - editbox_label_.get_w() - padding_ + 1, buth_, 2, UI::PanelStyle::kWui);
	editbox_->set_text(parent.egbase().map().get_name());

	editbox_->changed.connect(boost::bind(&MainMenuSaveMap::edit_box_changed, this));
	edit_box_changed();
	editbox_->ok.connect(boost::bind(&MainMenuSaveMap::clicked_ok, boost::ref(*this)));
	editbox_->cancel.connect(boost::bind(
	   &MainMenuSaveMap::reset_editbox_or_die, boost::ref(*this), parent.egbase().map().get_name()));

	ok_.sigclicked.connect(boost::bind(&MainMenuSaveMap::clicked_ok, boost::ref(*this)));
	cancel_.sigclicked.connect(boost::bind(&MainMenuSaveMap::die, boost::ref(*this)));

	make_directory_.sigclicked.connect(
	   boost::bind(&MainMenuSaveMap::clicked_make_directory, boost::ref(*this)));
	edit_options_.sigclicked.connect(
	   boost::bind(&MainMenuSaveMap::clicked_edit_options, boost::ref(*this)));

	// We always want the current map's data here
	const Widelands::Map& map = parent.egbase().map();
	MapData::MapType maptype;

	if (map.scenario_types() & Widelands::Map::MP_SCENARIO ||
	    map.scenario_types() & Widelands::Map::SP_SCENARIO) {
		maptype = MapData::MapType::kScenario;
	} else {
		maptype = MapData::MapType::kNormal;
	}

	MapData mapdata(map, "", maptype, MapData::DisplayType::kMapnames);

	map_details_.update(mapdata, false);
}

/**
 * Called when the ok button was pressed or a file in list was double clicked.
 */
void MainMenuSaveMap::clicked_ok() {
	assert(ok_.enabled());
	std::string filename = editbox_->text();
	std::string complete_filename;

	if (filename == "" && table_.has_selection()) {  //  Maybe a directory is selected.
		complete_filename = filename = maps_data_[table_.get_selected()].filename;
	} else {
		complete_filename = curdir_ + g_fs->file_separator() + filename;
	}

	if (g_fs->is_directory(complete_filename.c_str()) &&
	    !Widelands::WidelandsMapLoader::is_widelands_map(complete_filename)) {
		set_current_directory(complete_filename);
		fill_table();
	} else {  //  Ok, save this map
		Widelands::Map* map = eia().egbase().mutable_map();
		if (map->get_name() == _("No Name")) {
			std::string::size_type const filename_size = filename.size();
			map->set_name(4 <= filename_size && boost::iends_with(filename, kWidelandsMapExtension) ?
			                 filename.substr(0, filename_size - 4) :
			                 filename);
		}
		if (save_map(filename, !g_options.pull_section("global").get_bool("nozip", false))) {
			die();
		} else {
			table_.focus();
		}
	}
}

/**
 * Called, when the make directory button was clicked.
 */
void MainMenuSaveMap::clicked_make_directory() {
	/** TRANSLATORS: A folder that hasn't been given a name yet */
	MainMenuSaveMapMakeDirectory md(this, _("unnamed"));
	if (md.run<UI::Panel::Returncodes>() == UI::Panel::Returncodes::kOk) {
		g_fs->ensure_directory_exists(curdir_);
		//  Create directory.
		std::string fullname = curdir_ + g_fs->file_separator() + md.get_dirname();
		// Trim it for preceding/trailing whitespaces in user input
		boost::trim(fullname);
		g_fs->make_directory(fullname);
		fill_table();
	}
}

void MainMenuSaveMap::clicked_edit_options() {
	MainMenuMapOptions mo(eia(), true);
	if (mo.run<UI::Panel::Returncodes>() == UI::Panel::Returncodes::kOk) {
		const Widelands::Map& map = eia().egbase().map();
		MapData::MapType maptype;

		if (map.scenario_types() & Widelands::Map::MP_SCENARIO ||
		    map.scenario_types() & Widelands::Map::SP_SCENARIO) {
			maptype = MapData::MapType::kScenario;
		} else {
			maptype = MapData::MapType::kNormal;
		}

		MapData mapdata(map, editbox_->text(), maptype, MapData::DisplayType::kMapnames);

		map_details_.update(mapdata, false);
	}
}

/**
 * called when an item was selected
 */
void MainMenuSaveMap::clicked_item() {
	// Only change editbox contents
	if (table_.has_selection()) {
		const MapData& mapdata = maps_data_[table_.get_selected()];
		if (mapdata.maptype != MapData::MapType::kDirectory) {
			editbox_->set_text(
			   FileSystem::fs_filename(maps_data_[table_.get_selected()].filename.c_str()));
			edit_box_changed();
		}
	}
}

/**
 * An Item has been doubleclicked
 */
void MainMenuSaveMap::double_clicked_item() {
	assert(table_.has_selection());
	const MapData& mapdata = maps_data_[table_.get_selected()];
	if (mapdata.maptype == MapData::MapType::kDirectory) {
		set_current_directory(mapdata.filename);
		fill_table();
	} else {
		clicked_ok();
	}
	edit_box_changed();
}

/**
 * The editbox was changed. Enable ok button
 */
void MainMenuSaveMap::edit_box_changed() {
	// Prevent the user from creating nonsense file names, like e.g. ".." or "...".
	const bool is_legal_filename = FileSystem::is_legal_filename(editbox_->text());
	ok_.set_enabled(is_legal_filename);
	editbox_->set_tooltip(is_legal_filename ? "" : illegal_filename_tooltip_);
}

void MainMenuSaveMap::reset_editbox_or_die(const std::string& current_filename) {
	if (editbox_->text() == current_filename) {
		die();
	} else {
		editbox_->set_text(current_filename);
	}
}

void MainMenuSaveMap::set_current_directory(const std::string& filename) {
	curdir_ = filename;
	directory_info_.set_text(
	   /** TRANSLATORS: The folder that a file will be saved to. */
	   (boost::format(_("Current directory: %s")) % (_("My Maps") + curdir_.substr(basedir_.size())))
	      .str());
}

/**
 * Save the map in the current directory with
 * the current filename
 *
 * returns true if dialog should close, false if it
 * should stay open
 */
bool MainMenuSaveMap::save_map(std::string filename, bool binary) {
	//  Make sure that the current directory exists and is writeable.
	g_fs->ensure_directory_exists(curdir_);

	// Trim it for preceding/trailing whitespaces in user input
	boost::trim(filename);

	//  OK, first check if the extension matches (ignoring case).
	if (!boost::iends_with(filename, kWidelandsMapExtension))
		filename += kWidelandsMapExtension;

	//  Append directory name.
	const std::string complete_filename = curdir_ + g_fs->file_separator() + filename;

	//  Check if file exists. If so, show a warning.
	if (g_fs->file_exists(complete_filename)) {
		const std::string s =
		   (boost::format(_("A file with the name ‘%s’ already exists. Overwrite?")) %
		    FileSystem::fs_filename(filename.c_str()))
		      .str();
		UI::WLMessageBox mbox(this, _("Error Saving Map!"), s, UI::WLMessageBox::MBoxType::kOkCancel);
		if (mbox.run<UI::Panel::Returncodes>() == UI::Panel::Returncodes::kBack)
			return false;
	}

<<<<<<< HEAD
	//  Try deleting file (if it exists). If it fails, give a message and let the player choose a new name.
	try {
		g_fs->fs_unlink(complete_filename);
	} catch (const std::exception& e) {
		const std::string s =
		   (boost::format(_("File ‘%s.tmp’ could not be deleted.")) % FileSystem::fs_filename(filename.c_str())).str()
		   + " " + _("Try saving under a different name!");
=======
	//  Try deleting file (if it exists). If it fails, give a message and let the player choose a new
	//  name.
	try {
		g_fs->fs_unlink(complete_filename);
	} catch (const std::exception& e) {
		log("Unable to delete old map file %s while saving map: %s\n", complete_filename.c_str(),
		    e.what());
		const std::string s = (boost::format(_("File ‘%’ could not be deleted.")) %
		                       FileSystem::fs_filename(filename.c_str()))
		                         .str() +
		                      " " + _("Try saving under a different name!");
>>>>>>> f01a72d7
		UI::WLMessageBox mbox(&eia(), _("Error Saving Map!"), s, UI::WLMessageBox::MBoxType::kOk);
		mbox.run<UI::Panel::Returncodes>();
		return false;
	}

	Widelands::EditorGameBase& egbase = eia().egbase();
	Widelands::Map* map = egbase.mutable_map();

	// Recompute seafaring tag
	map->cleanup_port_spaces(egbase.world());
	if (map->allows_seafaring()) {
		map->add_tag("seafaring");
	} else {
		map->delete_tag("seafaring");
	}

	if (map->has_artifacts()) {
		map->add_tag("artifacts");
	} else {
		map->delete_tag("artifacts");
	}

	//  Try saving.
	try {
<<<<<<< HEAD
		std::unique_ptr<FileSystem> fs(
		   g_fs->create_sub_file_system(complete_filename, binary ? FileSystem::ZIP : FileSystem::DIR));
		Widelands::MapSaver* wms = new Widelands::MapSaver(*fs, egbase);
		wms->save();
		delete wms;
=======
		std::unique_ptr<FileSystem> fs(g_fs->create_sub_file_system(
		   complete_filename, binary ? FileSystem::ZIP : FileSystem::DIR));
		std::unique_ptr<Widelands::MapSaver> wms(new Widelands::MapSaver(*fs, egbase));
		wms->save();
>>>>>>> f01a72d7
		fs.reset();
	} catch (const std::exception& e) {
		std::string s = _("Error Saving Map!\nSaved map file may be corrupt!\n\nReason "
		                  "given:\n");
		s += e.what();
		UI::WLMessageBox mbox(&eia(), _("Error Saving Map!"), s, UI::WLMessageBox::MBoxType::kOk);
		mbox.run<UI::Panel::Returncodes>();
	}

	die();
	return true;
}<|MERGE_RESOLUTION|>--- conflicted
+++ resolved
@@ -273,15 +273,6 @@
 			return false;
 	}
 
-<<<<<<< HEAD
-	//  Try deleting file (if it exists). If it fails, give a message and let the player choose a new name.
-	try {
-		g_fs->fs_unlink(complete_filename);
-	} catch (const std::exception& e) {
-		const std::string s =
-		   (boost::format(_("File ‘%s.tmp’ could not be deleted.")) % FileSystem::fs_filename(filename.c_str())).str()
-		   + " " + _("Try saving under a different name!");
-=======
 	//  Try deleting file (if it exists). If it fails, give a message and let the player choose a new
 	//  name.
 	try {
@@ -293,7 +284,6 @@
 		                       FileSystem::fs_filename(filename.c_str()))
 		                         .str() +
 		                      " " + _("Try saving under a different name!");
->>>>>>> f01a72d7
 		UI::WLMessageBox mbox(&eia(), _("Error Saving Map!"), s, UI::WLMessageBox::MBoxType::kOk);
 		mbox.run<UI::Panel::Returncodes>();
 		return false;
@@ -318,18 +308,10 @@
 
 	//  Try saving.
 	try {
-<<<<<<< HEAD
-		std::unique_ptr<FileSystem> fs(
-		   g_fs->create_sub_file_system(complete_filename, binary ? FileSystem::ZIP : FileSystem::DIR));
-		Widelands::MapSaver* wms = new Widelands::MapSaver(*fs, egbase);
-		wms->save();
-		delete wms;
-=======
 		std::unique_ptr<FileSystem> fs(g_fs->create_sub_file_system(
 		   complete_filename, binary ? FileSystem::ZIP : FileSystem::DIR));
 		std::unique_ptr<Widelands::MapSaver> wms(new Widelands::MapSaver(*fs, egbase));
 		wms->save();
->>>>>>> f01a72d7
 		fs.reset();
 	} catch (const std::exception& e) {
 		std::string s = _("Error Saving Map!\nSaved map file may be corrupt!\n\nReason "
