/*
 * Copyright (C) 2002-2018 by the Widelands Development Team
 *
 * This program is free software; you can redistribute it and/or
 * modify it under the terms of the GNU General Public License
 * as published by the Free Software Foundation; either version 2
 * of the License, or (at your option) any later version.
 *
 * This program is distributed in the hope that it will be useful,
 * but WITHOUT ANY WARRANTY; without even the implied warranty of
 * MERCHANTABILITY or FITNESS FOR A PARTICULAR PURPOSE.  See the
 * GNU General Public License for more details.
 *
 * You should have received a copy of the GNU General Public License
 * along with this program; if not, write to the Free Software
 * Foundation, Inc., 51 Franklin Street, Fifth Floor, Boston, MA  02110-1301, USA.
 *
 */

#include "editor/ui_menus/main_menu_save_map.h"

#include <cstdio>
#include <cstring>
#include <memory>
#include <string>

#include <boost/algorithm/string.hpp>
#include <boost/format.hpp>

#include "base/i18n.h"
#include "base/macros.h"
#include "base/wexception.h"
#include "editor/editorinteractive.h"
#include "editor/ui_menus/main_menu_map_options.h"
#include "editor/ui_menus/main_menu_save_map_make_directory.h"
#include "io/filesystem/filesystem.h"
#include "io/filesystem/layered_filesystem.h"
#include "io/filesystem/zip_filesystem.h"
#include "logic/filesystem_constants.h"
#include "logic/generic_save_handler.h"
#include "map_io/map_saver.h"
#include "map_io/widelands_map_loader.h"
#include "ui_basic/messagebox.h"
#include "wui/mapdetails.h"
#include "wui/maptable.h"

inline EditorInteractive& MainMenuSaveMap::eia() {
	return dynamic_cast<EditorInteractive&>(*get_parent());
}

// TODO(GunChleoc): Arabic: Make directory dialog: buttons need more height for Arabic.
MainMenuSaveMap::MainMenuSaveMap(EditorInteractive& parent)
   : MainMenuLoadOrSaveMap(parent, 3, "save_map_menu", _("Save Map"), "maps/My_Maps"),

     make_directory_(this,
                     "make_directory",
                     right_column_x_,
                     tabley_ + tableh_ + 3 * padding_ - 1,
                     get_inner_w() - right_column_x_ - padding_,
                     buth_,
                     UI::ButtonStyle::kWuiSecondary,
                     _("Make Directory")),
     edit_options_(this,
                   "edit_options",
                   right_column_x_,
                   tabley_ + tableh_ - buth_,
                   get_inner_w() - right_column_x_ - padding_,
                   buth_,
                   UI::ButtonStyle::kWuiPrimary,
                   _("Map Options")),
     editbox_label_(this, padding_, tabley_ + tableh_ + 3 * padding_, butw_, buth_, _("Filename:")),
     illegal_filename_tooltip_(FileSystem::illegal_filename_tooltip()) {
	set_current_directory(curdir_);

	// Make room for edit_options_ button
	map_details_.set_size(map_details_.get_w(), map_details_.get_h() - buth_ - padding_);

	table_.selected.connect(boost::bind(&MainMenuSaveMap::clicked_item, boost::ref(*this)));
	table_.double_clicked.connect(
	   boost::bind(&MainMenuSaveMap::double_clicked_item, boost::ref(*this)));
	table_.cancel.connect(boost::bind(&MainMenuSaveMap::die, this));
	table_.set_can_focus(true);

	editbox_ = new UI::EditBox(
	   this, editbox_label_.get_x() + editbox_label_.get_w() + padding_, editbox_label_.get_y(),
	   tablew_ - editbox_label_.get_w() - padding_ + 1, buth_, 2, UI::PanelStyle::kWui);
	editbox_->set_text(parent.egbase().map().get_name());

	editbox_->changed.connect(boost::bind(&MainMenuSaveMap::edit_box_changed, this));
	edit_box_changed();
	editbox_->ok.connect(boost::bind(&MainMenuSaveMap::clicked_ok, boost::ref(*this)));
	editbox_->cancel.connect(boost::bind(
	   &MainMenuSaveMap::reset_editbox_or_die, boost::ref(*this), parent.egbase().map().get_name()));

	ok_.sigclicked.connect(boost::bind(&MainMenuSaveMap::clicked_ok, boost::ref(*this)));
	cancel_.sigclicked.connect(boost::bind(&MainMenuSaveMap::die, boost::ref(*this)));

	make_directory_.sigclicked.connect(
	   boost::bind(&MainMenuSaveMap::clicked_make_directory, boost::ref(*this)));
	edit_options_.sigclicked.connect(
	   boost::bind(&MainMenuSaveMap::clicked_edit_options, boost::ref(*this)));

	// We always want the current map's data here
	const Widelands::Map& map = parent.egbase().map();
	MapData::MapType maptype;

	if (map.scenario_types() & Widelands::Map::MP_SCENARIO ||
	    map.scenario_types() & Widelands::Map::SP_SCENARIO) {
		maptype = MapData::MapType::kScenario;
	} else {
		maptype = MapData::MapType::kNormal;
	}

	MapData mapdata(map, "", maptype, MapData::DisplayType::kMapnames);

	map_details_.update(mapdata, false);
}

/**
 * Called when the ok button was pressed or a file in list was double clicked.
 */
void MainMenuSaveMap::clicked_ok() {
	if (!ok_.enabled()) {
		return;
	}
	std::string filename = editbox_->text();
	std::string complete_filename;

	if (filename == "" && table_.has_selection()) {  //  Maybe a directory is selected.
		complete_filename = filename = maps_data_[table_.get_selected()].filename;
	} else {
		complete_filename = curdir_ + g_fs->file_separator() + filename;
	}

	if (g_fs->is_directory(complete_filename.c_str()) &&
	    !Widelands::WidelandsMapLoader::is_widelands_map(complete_filename)) {
		set_current_directory(complete_filename);
		fill_table();
	} else {  //  Ok, save this map
		Widelands::Map* map = eia().egbase().mutable_map();
		if (map->get_name() == _("No Name")) {
			std::string::size_type const filename_size = filename.size();
			map->set_name(4 <= filename_size && boost::iends_with(filename, kWidelandsMapExtension) ?
			                 filename.substr(0, filename_size - 4) :
			                 filename);
		}
		if (save_map(filename, !g_options.pull_section("global").get_bool("nozip", false))) {
			die();
		} else {
			table_.focus();
		}
	}
}

/**
 * Called, when the make directory button was clicked.
 */
void MainMenuSaveMap::clicked_make_directory() {
	/** TRANSLATORS: A folder that hasn't been given a name yet */
	MainMenuSaveMapMakeDirectory md(this, _("unnamed"));
	if (md.run<UI::Panel::Returncodes>() == UI::Panel::Returncodes::kOk) {
		g_fs->ensure_directory_exists(curdir_);
		//  Create directory.
		std::string fullname = curdir_ + g_fs->file_separator() + md.get_dirname();
		// Trim it for preceding/trailing whitespaces in user input
		boost::trim(fullname);
		g_fs->make_directory(fullname);
		fill_table();
	}
}

void MainMenuSaveMap::clicked_edit_options() {
	MainMenuMapOptions mo(eia(), true);
	if (mo.run<UI::Panel::Returncodes>() == UI::Panel::Returncodes::kOk) {
		const Widelands::Map& map = eia().egbase().map();
		MapData::MapType maptype;

		if (map.scenario_types() & Widelands::Map::MP_SCENARIO ||
		    map.scenario_types() & Widelands::Map::SP_SCENARIO) {
			maptype = MapData::MapType::kScenario;
		} else {
			maptype = MapData::MapType::kNormal;
		}

		MapData mapdata(map, editbox_->text(), maptype, MapData::DisplayType::kMapnames);

		map_details_.update(mapdata, false);
	}
}

/**
 * called when an item was selected
 */
void MainMenuSaveMap::clicked_item() {
	// Only change editbox contents
	if (table_.has_selection()) {
		const MapData& mapdata = maps_data_[table_.get_selected()];
		if (mapdata.maptype != MapData::MapType::kDirectory) {
			editbox_->set_text(
			   FileSystem::fs_filename(maps_data_[table_.get_selected()].filename.c_str()));
			edit_box_changed();
		}
	}
}

/**
 * An Item has been doubleclicked
 */
void MainMenuSaveMap::double_clicked_item() {
	assert(table_.has_selection());
	const MapData& mapdata = maps_data_[table_.get_selected()];
	if (mapdata.maptype == MapData::MapType::kDirectory) {
		set_current_directory(mapdata.filename);
		fill_table();
	} else {
		clicked_ok();
	}
	edit_box_changed();
}

/**
 * The editbox was changed. Enable ok button
 */
void MainMenuSaveMap::edit_box_changed() {
	// Prevent the user from creating nonsense file names, like e.g. ".." or "...".
	const bool is_legal_filename = FileSystem::is_legal_filename(editbox_->text());
	ok_.set_enabled(is_legal_filename);
	editbox_->set_tooltip(is_legal_filename ? "" : illegal_filename_tooltip_);
}

void MainMenuSaveMap::reset_editbox_or_die(const std::string& current_filename) {
	if (editbox_->text() == current_filename) {
		die();
	} else {
		editbox_->set_text(current_filename);
	}
}

void MainMenuSaveMap::set_current_directory(const std::string& filename) {
	curdir_ = filename;
	directory_info_.set_text(
	   /** TRANSLATORS: The folder that a file will be saved to. */
	   (boost::format(_("Current directory: %s")) % (_("My Maps") + curdir_.substr(basedir_.size())))
	      .str());
}

/**
 * Save the map in the current directory with
 * the given filename
 *
 * returns true if dialog should close, false if it
 * should stay open
 */
bool MainMenuSaveMap::save_map(std::string filename, bool binary) {
	// Trim it for preceding/trailing whitespaces in user input
	boost::trim(filename);

	//  OK, first check if the extension matches (ignoring case).
	if (!boost::iends_with(filename, kWidelandsMapExtension))
		filename += kWidelandsMapExtension;

	//  Append directory name.
	const std::string complete_filename = curdir_ + g_fs->file_separator() + filename;

	//  Check if file exists. If so, show a warning.
	if (g_fs->file_exists(complete_filename)) {
		const std::string s =
		   (boost::format(_("A file with the name ‘%s’ already exists. Overwrite?")) %
		    FileSystem::fs_filename(filename.c_str()))
		      .str();
		UI::WLMessageBox mbox(this, _("Error Saving Map!"), s, UI::WLMessageBox::MBoxType::kOkCancel);
		if (mbox.run<UI::Panel::Returncodes>() == UI::Panel::Returncodes::kBack)
			return false;
	}

<<<<<<< HEAD
=======
	//  Try deleting file (if it exists). If it fails, give a message and let the player choose a new
	//  name.
	try {
		g_fs->fs_unlink(complete_filename);
	} catch (const std::exception& e) {
		log("Unable to delete old map file %s while saving map: %s\n", complete_filename.c_str(),
		    e.what());
		const std::string s = (boost::format(_("File ‘%’ could not be deleted.")) %
		                       FileSystem::fs_filename(filename.c_str()))
		                         .str() +
		                      " " + _("Try saving under a different name!");
		UI::WLMessageBox mbox(&eia(), _("Error Saving Map!"), s, UI::WLMessageBox::MBoxType::kOk);
		mbox.run<UI::Panel::Returncodes>();
		return false;
	}

>>>>>>> d263afbc
	Widelands::EditorGameBase& egbase = eia().egbase();
	Widelands::Map* map = egbase.mutable_map();

	// Recompute seafaring tag
	map->cleanup_port_spaces(egbase.world());
	if (map->allows_seafaring()) {
		map->add_tag("seafaring");
	} else {
		map->delete_tag("seafaring");
	}

	if (map->has_artifacts()) {
		map->add_tag("artifacts");
	} else {
		map->delete_tag("artifacts");
	}

<<<<<<< HEAD
	// Try saving the map.
	GenericSaveHandler gsh(
		[&egbase](FileSystem& fs) {
			Widelands::MapSaver wms(fs, egbase);
			wms.save();
		},
		complete_filename,
		binary ? FileSystem::ZIP : FileSystem::DIR
	);
	uint32_t error = gsh.save();
	if (error == GenericSaveHandler::kSuccess ||
	    error == GenericSaveHandler::kDeletingBackupFailed) {
			// No need to bother the player if only the temporary backup couldn't
			// be deleted. Automatic cleanup will try to deal with it later.
		egbase.get_ibase()->log_message(_("Map saved"));
		return true;
	}

	std::string msg = gsh.localized_formatted_result_message();
	UI::WLMessageBox mbox(
	   this, _("Error Saving Map!"), msg, UI::WLMessageBox::MBoxType::kOk);
	mbox.run<UI::Panel::Returncodes>();

	// If only the backup failed (likely just because of a file lock),
	// then leave the dialog open for the player to try with a new filename.
	if (error == GenericSaveHandler::kBackupFailed) {
	  return false;
=======
	//  Try saving.
	try {
		std::unique_ptr<FileSystem> fs(g_fs->create_sub_file_system(
		   complete_filename, binary ? FileSystem::ZIP : FileSystem::DIR));
		std::unique_ptr<Widelands::MapSaver> wms(new Widelands::MapSaver(*fs, egbase));
		wms->save();
		fs.reset();
	} catch (const std::exception& e) {
		std::string s = _("Error Saving Map!\nSaved map file may be corrupt!\n\nReason "
		                  "given:\n");
		s += e.what();
		UI::WLMessageBox mbox(&eia(), _("Error Saving Map!"), s, UI::WLMessageBox::MBoxType::kOk);
		mbox.run<UI::Panel::Returncodes>();
>>>>>>> d263afbc
	}

	// In the other error cases close the dialog.
	return true;
}<|MERGE_RESOLUTION|>--- conflicted
+++ resolved
@@ -273,25 +273,6 @@
 			return false;
 	}
 
-<<<<<<< HEAD
-=======
-	//  Try deleting file (if it exists). If it fails, give a message and let the player choose a new
-	//  name.
-	try {
-		g_fs->fs_unlink(complete_filename);
-	} catch (const std::exception& e) {
-		log("Unable to delete old map file %s while saving map: %s\n", complete_filename.c_str(),
-		    e.what());
-		const std::string s = (boost::format(_("File ‘%’ could not be deleted.")) %
-		                       FileSystem::fs_filename(filename.c_str()))
-		                         .str() +
-		                      " " + _("Try saving under a different name!");
-		UI::WLMessageBox mbox(&eia(), _("Error Saving Map!"), s, UI::WLMessageBox::MBoxType::kOk);
-		mbox.run<UI::Panel::Returncodes>();
-		return false;
-	}
-
->>>>>>> d263afbc
 	Widelands::EditorGameBase& egbase = eia().egbase();
 	Widelands::Map* map = egbase.mutable_map();
 
@@ -309,7 +290,6 @@
 		map->delete_tag("artifacts");
 	}
 
-<<<<<<< HEAD
 	// Try saving the map.
 	GenericSaveHandler gsh(
 		[&egbase](FileSystem& fs) {
@@ -320,10 +300,12 @@
 		binary ? FileSystem::ZIP : FileSystem::DIR
 	);
 	uint32_t error = gsh.save();
+
+	// If only the temporary backup couldn't be deleted, we still treat it as
+	// success. Automatic cleanup will deal with later. No need to bother the
+	// player with it.
 	if (error == GenericSaveHandler::kSuccess ||
 	    error == GenericSaveHandler::kDeletingBackupFailed) {
-			// No need to bother the player if only the temporary backup couldn't
-			// be deleted. Automatic cleanup will try to deal with it later.
 		egbase.get_ibase()->log_message(_("Map saved"));
 		return true;
 	}
@@ -337,21 +319,6 @@
 	// then leave the dialog open for the player to try with a new filename.
 	if (error == GenericSaveHandler::kBackupFailed) {
 	  return false;
-=======
-	//  Try saving.
-	try {
-		std::unique_ptr<FileSystem> fs(g_fs->create_sub_file_system(
-		   complete_filename, binary ? FileSystem::ZIP : FileSystem::DIR));
-		std::unique_ptr<Widelands::MapSaver> wms(new Widelands::MapSaver(*fs, egbase));
-		wms->save();
-		fs.reset();
-	} catch (const std::exception& e) {
-		std::string s = _("Error Saving Map!\nSaved map file may be corrupt!\n\nReason "
-		                  "given:\n");
-		s += e.what();
-		UI::WLMessageBox mbox(&eia(), _("Error Saving Map!"), s, UI::WLMessageBox::MBoxType::kOk);
-		mbox.run<UI::Panel::Returncodes>();
->>>>>>> d263afbc
 	}
 
 	// In the other error cases close the dialog.
