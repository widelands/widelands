--- conflicted
+++ resolved
@@ -43,83 +43,43 @@
 EditorMainMenu::EditorMainMenu
 	(EditorInteractive & parent, UI::UniqueWindow::Registry & registry)
 :
-<<<<<<< HEAD
-	UI::UniqueWindow
-		(&parent, "main_menu", &registry, 2 * hmargin + width,
-		 260, _("Main Menu")),
-	m_button_new_map
-		(this, "new_map",
-		 hmargin, vmargin + 0 * (height + vspacing), width, height,
-		 g_gr->images().get("images/ui_basic/but1.png"),
-		 _("New Map")),
-	m_button_new_random_map
-		(this, "new_random_map",
-		 hmargin, vmargin + 1 * (height + vspacing), width, height,
-		 g_gr->images().get("images/ui_basic/but1.png"),
-		 _("New Random Map")),
-	m_button_load_map
-		(this, "load_map",
-		 hmargin, vmargin + 2 * (height + vspacing), width, height,
-		 g_gr->images().get("images/ui_basic/but1.png"),
-		 _("Load Map")),
-	m_button_save_map
-		(this, "save_map",
-		 hmargin, vmargin + 3 * (height + vspacing), width, height,
-		 g_gr->images().get("images/ui_basic/but1.png"),
-		 _("Save Map")),
-	m_button_map_options
-		(this, "map_options",
-		 hmargin, vmargin + 4 * (height + vspacing), width, height,
-		 g_gr->images().get("images/ui_basic/but1.png"),
-		 _("Map Options")),
-	m_button_view_readme
-		(this, "readme",
-		 hmargin, vmargin + 5 * (height + vspacing), width, height,
-		 g_gr->images().get("images/ui_basic/but1.png"),
-		 _("View Readme")),
-	m_button_exit_editor
-		(this, "exit",
-		 hmargin, vmargin + 6 * (height + vspacing), width, height,
-		 g_gr->images().get("images/ui_basic/but5.png"),
-=======
 	UI::UniqueWindow(&parent, "main_menu", &registry, 2 * margin + width, 0, _("Main Menu")),
 	box_(this, margin, margin, UI::Box::Vertical,
 		  width, get_h() - 2 * margin, vspacing),
 	button_new_map_
 		(&box_, "new_map",
 		 0, 0, width, 0,
-		 g_gr->images().get("pics/but1.png"),
+		 g_gr->images().get("images/ui_basic/but1.png"),
 		 _("New Map")),
 	button_new_random_map_
 		(&box_, "new_random_map",
 		 0, 0, width, 0,
-		 g_gr->images().get("pics/but1.png"),
+		 g_gr->images().get("images/ui_basic/but1.png"),
 		 _("New Random Map")),
 	button_load_map_
 		(&box_, "load_map",
 		 0, 0, width, 0,
-		 g_gr->images().get("pics/but1.png"),
+		 g_gr->images().get("images/ui_basic/but1.png"),
 		 _("Load Map")),
 	button_save_map_
 		(&box_, "save_map",
 		 0, 0, width, 0,
-		 g_gr->images().get("pics/but1.png"),
+		 g_gr->images().get("images/ui_basic/but1.png"),
 		 _("Save Map")),
 	button_map_options_
 		(&box_, "map_options",
 		 0, 0, width, 0,
-		 g_gr->images().get("pics/but1.png"),
+		 g_gr->images().get("images/ui_basic/but1.png"),
 		 _("Map Options")),
 	button_view_readme_
 		(&box_, "readme",
 		 0, 0, width, 0,
-		 g_gr->images().get("pics/but1.png"),
+		 g_gr->images().get("images/ui_basic/but1.png"),
 		 _("View Readme")),
 	button_exit_editor_
 		(&box_, "exit",
 		 0, 0, width, 0,
-		 g_gr->images().get("pics/but5.png"),
->>>>>>> 4750c32a
+		 g_gr->images().get("images/ui_basic/but5.png"),
 		 _("Exit Editor"))
 {
 	box_.add(&button_new_map_, UI::Box::AlignCenter);
