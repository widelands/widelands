/*
 * Copyright (C) 2002-2022 by the Widelands Development Team
 *
 * This program is free software; you can redistribute it and/or
 * modify it under the terms of the GNU General Public License
 * as published by the Free Software Foundation; either version 2
 * of the License, or (at your option) any later version.
 *
 * This program is distributed in the hope that it will be useful,
 * but WITHOUT ANY WARRANTY; without even the implied warranty of
 * MERCHANTABILITY or FITNESS FOR A PARTICULAR PURPOSE.  See the
 * GNU General Public License for more details.
 *
 * You should have received a copy of the GNU General Public License
 * along with this program; if not, see <https://www.gnu.org/licenses/>.
 *
 */

#ifndef WL_EDITOR_UI_MENUS_TOOL_PLACE_IMMOVABLE_OPTIONS_MENU_H
#define WL_EDITOR_UI_MENUS_TOOL_PLACE_IMMOVABLE_OPTIONS_MENU_H

#include <memory>

#include "editor/tools/place_immovable_tool.h"
#include "editor/ui_menus/categorized_item_selection_menu.h"
#include "editor/ui_menus/tool_options_menu.h"

class EditorInteractive;

struct EditorToolPlaceImmovableOptionsMenu : public EditorToolOptionsMenu {
	EditorToolPlaceImmovableOptionsMenu(EditorInteractive&,
	                                    EditorPlaceImmovableTool&,
	                                    UI::UniqueWindow::Registry&);
	~EditorToolPlaceImmovableOptionsMenu() override = default;

<<<<<<< HEAD
        void update_window() override;
=======
	void update_window() override;
>>>>>>> 22a4f0f1

private:
	std::unique_ptr<
	   CategorizedItemSelectionMenu<Widelands::ImmovableDescr, EditorPlaceImmovableTool>>
	   multi_select_menu_;
};

#endif  // end of include guard: WL_EDITOR_UI_MENUS_TOOL_PLACE_IMMOVABLE_OPTIONS_MENU_H<|MERGE_RESOLUTION|>--- conflicted
+++ resolved
@@ -33,11 +33,7 @@
 	                                    UI::UniqueWindow::Registry&);
 	~EditorToolPlaceImmovableOptionsMenu() override = default;
 
-<<<<<<< HEAD
-        void update_window() override;
-=======
 	void update_window() override;
->>>>>>> 22a4f0f1
 
 private:
 	std::unique_ptr<
