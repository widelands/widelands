--- conflicted
+++ resolved
@@ -54,10 +54,6 @@
 	void clicked_cancel();
 	void add_tag_checkbox(UI::Box* parent, const std::string& tag);
 
-<<<<<<< HEAD
-	const unsigned int padding_{4}, separator_{8}, indent_{10}, labelh_, checkbox_space_{25}, butw_,
-	   max_w_;
-=======
 	static constexpr unsigned padding_{4U};
 	static constexpr unsigned separator_{8U};
 	static constexpr unsigned indent_{10U};
@@ -65,7 +61,6 @@
 	const unsigned labelh_;
 	const unsigned butw_;
 	const unsigned max_w_;
->>>>>>> a9549ba2
 
 	UI::Box tab_box_, buttons_box_;
 
