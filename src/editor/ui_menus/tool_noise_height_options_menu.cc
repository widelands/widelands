--- conflicted
+++ resolved
@@ -46,12 +46,8 @@
             noise_tool_.get_interval().min,
             1,
             MAX_FIELD_HEIGHT,
-<<<<<<< HEAD
             UI::PanelStyle::kWui,
-            _("Minimum Height:"),
-=======
             _("Minimum height:"),
->>>>>>> 3a1a61eb
             UI::SpinBox::Units::kNone,
             UI::SpinBox::Type::kSmall),
      upper_(&box_,
@@ -62,12 +58,8 @@
             noise_tool_.get_interval().max,
             0,
             MAX_FIELD_HEIGHT,
-<<<<<<< HEAD
             UI::PanelStyle::kWui,
-            _("Maximum Height:"),
-=======
             _("Maximum height:"),
->>>>>>> 3a1a61eb
             UI::SpinBox::Units::kNone,
             UI::SpinBox::Type::kSmall),
      set_to_(&box_,
@@ -78,12 +70,8 @@
              noise_tool_.set_tool().get_interval().min,
              0,
              MAX_FIELD_HEIGHT,
-<<<<<<< HEAD
              UI::PanelStyle::kWui,
-             _("Set Value:"),
-=======
              _("Set height to:"),
->>>>>>> 3a1a61eb
              UI::SpinBox::Units::kNone,
              UI::SpinBox::Type::kSmall) {
 	lower_.set_tooltip(
