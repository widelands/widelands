/*
 * Copyright (C) 2002-2021 by the Widelands Development Team
 *
 * This program is free software; you can redistribute it and/or
 * modify it under the terms of the GNU General Public License
 * as published by the Free Software Foundation; either version 2
 * of the License, or (at your option) any later version.
 *
 * This program is distributed in the hope that it will be useful,
 * but WITHOUT ANY WARRANTY; without even the implied warranty of
 * MERCHANTABILITY or FITNESS FOR A PARTICULAR PURPOSE.  See the
 * GNU General Public License for more details.
 *
 * You should have received a copy of the GNU General Public License
 * along with this program; if not, write to the Free Software
 * Foundation, Inc., 51 Franklin Street, Fifth Floor, Boston, MA  02110-1301, USA.
 *
 */

#include "editor/ui_menus/main_menu_load_map.h"

#include "base/i18n.h"
#include "base/string.h"
#include "editor/editorinteractive.h"
#include "io/filesystem/layered_filesystem.h"
#include "map_io/widelands_map_loader.h"
#include "wui/mapdetails.h"
#include "wui/maptable.h"

/**
 * Create all the buttons etc...
 */
MainMenuLoadMap::MainMenuLoadMap(EditorInteractive& parent, UI::UniqueWindow::Registry& registry)
   : MainMenuLoadOrSaveMap(parent, registry, "load_map_menu", _("Load Map"), true) {
	set_current_directory(curdir_);

	table_.selected.connect([this](unsigned) { entry_selected(); });
	table_.double_clicked.connect([this](unsigned) { clicked_ok(); });

	ok_.sigclicked.connect([this]() { clicked_ok(); });
	cancel_.sigclicked.connect([this]() { die(); });

	fill_table();
	layout();

	initialization_complete();
}

void MainMenuLoadMap::clicked_ok() {
	if (!ok_.enabled() || !table_.has_selection()) {
		return;
	}
	const MapData& mapdata = maps_data_[table_.get_selected()];
	if (g_fs->is_directory(mapdata.filename) &&
	    !Widelands::WidelandsMapLoader::is_widelands_map(mapdata.filename)) {
		set_current_directory(mapdata.filename);
		fill_table();
	} else {
		// Prevent description notes from reaching a subscriber
		// other than the one they're meant for
		egbase_.delete_world_and_tribes();

		EditorInteractive& eia = dynamic_cast<EditorInteractive&>(*get_parent());
		eia.egbase().create_loader_ui({"editor"}, true, "", editor_splash_image());
		eia.load(mapdata.filename);
		// load() will delete us.
		eia.egbase().remove_loader_ui();
	}
}

void MainMenuLoadMap::set_current_directory(const std::string& filename) {
	curdir_ = filename;

	std::string display_dir = curdir_.substr(basedir_.size());
	if (starts_with(display_dir, "/")) {
		display_dir = display_dir.substr(1);
	}
<<<<<<< HEAD
	if (boost::starts_with(display_dir, "My_Maps")) {
		boost::replace_first(display_dir, "My_Maps", _("My Maps"));
	} else if (boost::starts_with(display_dir, "MP_Scenarios")) {
		boost::replace_first(display_dir, "MP_Scenarios", _("Multiplayer Scenarios"));
	} else if (boost::starts_with(display_dir, "SP_Scenarios")) {
		boost::replace_first(display_dir, "SP_Scenarios", _("Singleplayer Scenarios"));
	} else if (boost::starts_with(display_dir, "Downloaded")) {
		boost::replace_first(display_dir, "Downloaded", _("Downloaded Maps"));
=======
	if (starts_with(display_dir, "My_Maps")) {
		replace_first(display_dir, "My_Maps", _("My Maps"));
	} else if (starts_with(display_dir, "MP_Scenarios")) {
		replace_first(display_dir, "MP_Scenarios", _("Multiplayer Scenarios"));
	} else if (starts_with(display_dir, "Downloaded")) {
		replace_first(display_dir, "Downloaded", _("Downloaded Maps"));
>>>>>>> a1a3d4ed
	}
	/** TRANSLATORS: The folder that a file will be saved to. */
	directory_info_.set_text((boost::format(_("Current directory: %s")) % display_dir).str());
}

/**
 * Called when a entry is selected
 */
void MainMenuLoadMap::entry_selected() {
	bool has_selection = table_.has_selection();
	if (!has_selection) {
		ok_.set_enabled(false);
		map_details_.clear();
	} else {
		ok_.set_enabled(map_details_.update(
		   maps_data_[table_.get_selected()],
		   display_mode_.get_selected() == MapData::DisplayType::kMapnamesLocalized, true));
	}
}<|MERGE_RESOLUTION|>--- conflicted
+++ resolved
@@ -75,23 +75,14 @@
 	if (starts_with(display_dir, "/")) {
 		display_dir = display_dir.substr(1);
 	}
-<<<<<<< HEAD
-	if (boost::starts_with(display_dir, "My_Maps")) {
-		boost::replace_first(display_dir, "My_Maps", _("My Maps"));
-	} else if (boost::starts_with(display_dir, "MP_Scenarios")) {
-		boost::replace_first(display_dir, "MP_Scenarios", _("Multiplayer Scenarios"));
-	} else if (boost::starts_with(display_dir, "SP_Scenarios")) {
-		boost::replace_first(display_dir, "SP_Scenarios", _("Singleplayer Scenarios"));
-	} else if (boost::starts_with(display_dir, "Downloaded")) {
-		boost::replace_first(display_dir, "Downloaded", _("Downloaded Maps"));
-=======
 	if (starts_with(display_dir, "My_Maps")) {
 		replace_first(display_dir, "My_Maps", _("My Maps"));
 	} else if (starts_with(display_dir, "MP_Scenarios")) {
 		replace_first(display_dir, "MP_Scenarios", _("Multiplayer Scenarios"));
+	} else if (starts_with(display_dir, "SP_Scenarios")) {
+		replace_first(display_dir, "MP_Scenarios", _("Singleplayer Scenarios"));
 	} else if (starts_with(display_dir, "Downloaded")) {
 		replace_first(display_dir, "Downloaded", _("Downloaded Maps"));
->>>>>>> a1a3d4ed
 	}
 	/** TRANSLATORS: The folder that a file will be saved to. */
 	directory_info_.set_text((boost::format(_("Current directory: %s")) % display_dir).str());
