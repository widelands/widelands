/*
 * Copyright (C) 2002-2019 by the Widelands Development Team
 *
 * This program is free software; you can redistribute it and/or
 * modify it under the terms of the GNU General Public License
 * as published by the Free Software Foundation; either version 2
 * of the License, or (at your option) any later version.
 *
 * This program is distributed in the hope that it will be useful,
 * but WITHOUT ANY WARRANTY; without even the implied warranty of
 * MERCHANTABILITY or FITNESS FOR A PARTICULAR PURPOSE.  See the
 * GNU General Public License for more details.
 *
 * You should have received a copy of the GNU General Public License
 * along with this program; if not, write to the Free Software
 * Foundation, Inc., 51 Franklin Street, Fifth Floor, Boston, MA  02110-1301, USA.
 *
 */

#include "editor/ui_menus/main_menu_load_map.h"

#include <boost/algorithm/string.hpp>
#include <boost/format.hpp>

#include "base/i18n.h"
#include "editor/editorinteractive.h"
#include "io/filesystem/layered_filesystem.h"
#include "map_io/widelands_map_loader.h"
#include "wui/mapdetails.h"
#include "wui/maptable.h"

/**
 * Create all the buttons etc...
 */
MainMenuLoadMap::MainMenuLoadMap(EditorInteractive& parent, UI::UniqueWindow::Registry& registry)
   : MainMenuLoadOrSaveMap(parent, registry, "load_map_menu", _("Load Map")) {
	set_current_directory(curdir_);

	table_.selected.connect(boost::bind(&MainMenuLoadMap::entry_selected, this));
	table_.double_clicked.connect(boost::bind(&MainMenuLoadMap::clicked_ok, boost::ref(*this)));

	ok_.sigclicked.connect(boost::bind(&MainMenuLoadMap::clicked_ok, this));
	cancel_.sigclicked.connect(boost::bind(&MainMenuLoadMap::die, this));
}

void MainMenuLoadMap::clicked_ok() {
	assert(ok_.enabled());
	assert(table_.has_selection());
	const MapData& mapdata = maps_data_[table_.get_selected()];
	if (g_fs->is_directory(mapdata.filename) &&
	    !Widelands::WidelandsMapLoader::is_widelands_map(mapdata.filename)) {
		set_current_directory(mapdata.filename);
		fill_table();
	} else {
		EditorInteractive& eia = dynamic_cast<EditorInteractive&>(*get_parent());
<<<<<<< HEAD
        UI::ProgressWindow& loader_ui = eia.egbase().create_loader_ui("images/loadscreens/editor.jpg");
		eia.load(mapdata.filename, loader_ui);
=======
		eia.egbase().create_loader_ui({"editor"}, "images/loadscreens/editor.jpg");
		eia.load(mapdata.filename);
>>>>>>> 4eff9935
		// load() will delete us.
	}
}

void MainMenuLoadMap::set_current_directory(const std::string& filename) {
	curdir_ = filename;

	std::string display_dir = curdir_.substr(basedir_.size());
	if (boost::starts_with(display_dir, "/")) {
		display_dir = display_dir.substr(1);
	}
	if (boost::starts_with(display_dir, "My_Maps")) {
		boost::replace_first(display_dir, "My_Maps", _("My Maps"));
	} else if (boost::starts_with(display_dir, "MP_Scenarios")) {
		boost::replace_first(display_dir, "MP_Scenarios", _("Multiplayer Scenarios"));
	}
	/** TRANSLATORS: The folder that a file will be saved to. */
	directory_info_.set_text((boost::format(_("Current directory: %s")) % display_dir).str());
}

/**
 * Called when a entry is selected
 */
void MainMenuLoadMap::entry_selected() {
	bool has_selection = table_.has_selection();
	ok_.set_enabled(has_selection);
	if (!has_selection) {
		map_details_.clear();
	} else {
		map_details_.update(
		   maps_data_[table_.get_selected()], !cb_dont_localize_mapnames_->get_state());
	}
}<|MERGE_RESOLUTION|>--- conflicted
+++ resolved
@@ -53,13 +53,8 @@
 		fill_table();
 	} else {
 		EditorInteractive& eia = dynamic_cast<EditorInteractive&>(*get_parent());
-<<<<<<< HEAD
-        UI::ProgressWindow& loader_ui = eia.egbase().create_loader_ui("images/loadscreens/editor.jpg");
-		eia.load(mapdata.filename, loader_ui);
-=======
 		eia.egbase().create_loader_ui({"editor"}, "images/loadscreens/editor.jpg");
 		eia.load(mapdata.filename);
->>>>>>> 4eff9935
 		// load() will delete us.
 	}
 }
