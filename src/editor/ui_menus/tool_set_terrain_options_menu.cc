--- conflicted
+++ resolved
@@ -89,22 +89,13 @@
 EditorToolSetTerrainOptionsMenu::EditorToolSetTerrainOptionsMenu(
    EditorInteractive& parent, EditorSetTerrainTool& tool, UI::UniqueWindow::Registry& registry)
    : EditorToolOptionsMenu(parent, registry, 0, 0, _("Terrain"), tool) {
-<<<<<<< HEAD
 	const Widelands::Descriptions& descriptions = parent.egbase().descriptions();
+	LuaInterface* lua = &parent.egbase().lua();
 	multi_select_menu_.reset(
 	   new CategorizedItemSelectionMenu<Widelands::TerrainDescription, EditorSetTerrainTool>(
 	      this, parent.editor_categories(Widelands::MapObjectType::TERRAIN), descriptions.terrains(),
-	      [this](UI::Panel* cb_parent, const Widelands::TerrainDescription& terrain_descr) {
-		      return create_terrain_checkbox(cb_parent, terrain_descr, &offscreen_images_);
-=======
-	const Widelands::World& world = parent.egbase().world();
-	LuaInterface* lua = &parent.egbase().lua();
-	multi_select_menu_.reset(
-	   new CategorizedItemSelectionMenu<Widelands::TerrainDescription, EditorSetTerrainTool>(
-	      this, parent.editor_categories(Widelands::MapObjectType::TERRAIN), world.terrains(),
 	      [this, lua](UI::Panel* cb_parent, const Widelands::TerrainDescription& terrain_descr) {
 		      return create_terrain_checkbox(cb_parent, lua, terrain_descr, &offscreen_images_);
->>>>>>> f9830d87
 	      },
 	      [this] { select_correct_tool(); }, &tool));
 	set_center_panel(multi_select_menu_.get());
