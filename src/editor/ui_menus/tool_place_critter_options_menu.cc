/*
 * Copyright (C) 2002-2022 by the Widelands Development Team
 *
 * This program is free software; you can redistribute it and/or
 * modify it under the terms of the GNU General Public License
 * as published by the Free Software Foundation; either version 2
 * of the License, or (at your option) any later version.
 *
 * This program is distributed in the hope that it will be useful,
 * but WITHOUT ANY WARRANTY; without even the implied warranty of
 * MERCHANTABILITY or FITNESS FOR A PARTICULAR PURPOSE.  See the
 * GNU General Public License for more details.
 *
 * You should have received a copy of the GNU General Public License
 * along with this program; if not, see <https://www.gnu.org/licenses/>.
 *
 */

#include "editor/ui_menus/tool_place_critter_options_menu.h"

#include "base/i18n.h"
#include "editor/editorinteractive.h"
#include "editor/tools/place_critter_tool.h"
#include "logic/map.h"
#include "logic/map_objects/descriptions.h"
#include "logic/map_objects/world/critter.h"
#include "ui_basic/box.h"
#include "ui_basic/checkbox.h"

namespace {
UI::Checkbox* create_critter_checkbox(UI::Panel* parent,
                                      const Widelands::CritterDescr& critter_descr) {
	const Image* pic = critter_descr.representative_image();
	UI::Checkbox* cb = new UI::Checkbox(
	   parent, UI::PanelStyle::kWui, Vector2i::zero(), pic, critter_descr.descname());
	const int kMinClickableArea = 24;
	cb->set_desired_size(std::max<int>(pic->width(), kMinClickableArea),
	                     std::max<int>(pic->height(), kMinClickableArea));
	return cb;
}

}  // namespace

EditorToolPlaceCritterOptionsMenu::EditorToolPlaceCritterOptionsMenu(
   EditorInteractive& parent, EditorPlaceCritterTool& tool, UI::UniqueWindow::Registry& registry)
   : EditorToolOptionsMenu(parent, registry, 0, 0, _("Animals"), tool) {
	const Widelands::Descriptions& descriptions = parent.egbase().descriptions();
	multi_select_menu_.reset(
	   new CategorizedItemSelectionMenu<Widelands::CritterDescr, EditorPlaceCritterTool>(
	      this, parent.editor_categories(Widelands::MapObjectType::CRITTER), descriptions.critters(),
	      [](UI::Panel* cb_parent, const Widelands::CritterDescr& critter_descr) {
		      return create_critter_checkbox(cb_parent, critter_descr);
	      },
	      [this] { select_correct_tool(); }, &tool));
	set_center_panel(multi_select_menu_.get());

	initialization_complete();
}

void EditorToolPlaceCritterOptionsMenu::update_window() {
<<<<<<< HEAD
        multi_select_menu_->update_selection();
=======
	multi_select_menu_->update_selection();
>>>>>>> 22a4f0f1
}<|MERGE_RESOLUTION|>--- conflicted
+++ resolved
@@ -58,9 +58,5 @@
 }
 
 void EditorToolPlaceCritterOptionsMenu::update_window() {
-<<<<<<< HEAD
-        multi_select_menu_->update_selection();
-=======
 	multi_select_menu_->update_selection();
->>>>>>> 22a4f0f1
 }