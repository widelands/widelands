/*
 * Copyright (C) 2002-2004, 2006-2011, 2013 by the Widelands Development Team
 *
 * This program is free software; you can redistribute it and/or
 * modify it under the terms of the GNU General Public License
 * as published by the Free Software Foundation; either version 2
 * of the License, or (at your option) any later version.
 *
 * This program is distributed in the hope that it will be useful,
 * but WITHOUT ANY WARRANTY; without even the implied warranty of
 * MERCHANTABILITY or FITNESS FOR A PARTICULAR PURPOSE.  See the
 * GNU General Public License for more details.
 *
 * You should have received a copy of the GNU General Public License
 * along with this program; if not, write to the Free Software
 * Foundation, Inc., 51 Franklin Street, Fifth Floor, Boston, MA  02110-1301, USA.
 *
 */

#include "editor/ui_menus/editor_main_menu_random_map.h"

#include <cstring>
#include <sstream>
#include <string>
#include <vector>

#include <boost/format.hpp>

#include "base/i18n.h"
#include "editor/editorinteractive.h"
#include "editor/map_generator.h"
#include "graphic/graphic.h"
#include "logic/constants.h"
#include "logic/editor_game_base.h"
#include "logic/map.h"
#include "logic/world/world.h"
#include "profile/profile.h"
#include "random/random.h"
#include "ui_basic/button.h"
#include "ui_basic/progresswindow.h"
#include "ui_basic/textarea.h"
#include "ui_basic/window.h"

using namespace Widelands;

MainMenuNewRandomMap::MainMenuNewRandomMap(EditorInteractive& parent) :
	UI::Window(&parent,
				  "random_map_menu",
				  (parent.get_w() - 260) / 2,
				  (parent.get_h() - 450) / 2,
				  305,
				  500,
				  _("New Random Map")),
   // TRANSLATORS: The next are world names for the random map generator.
	m_world_descriptions(
	{
		{"greenland", _("Summer")},
		{"winterland", _("Winter")},
		{"desert", _("Desert")},
		{"blackland", _("Wasteland")},
	}),
	m_current_world(0) {
	int32_t const offsx   =  5;
	int32_t const offsy   =  5;
	int32_t const spacing =  5;
	int32_t const width   = get_inner_w() - offsx * 2;
	int32_t const height  = 20;
	int32_t       posx    = offsx;
	int32_t       posy    = offsy;
	m_waterval     = 20;
	m_landval      = 60;
	m_wastelandval = 0;
	m_mountainsval = 100 - m_waterval - m_landval - m_wastelandval;
	m_pn = 1;

	// ---------- Random map number edit ----------

	new UI::Textarea(this, posx, posy, _("Random Number:"));
	posy += height + spacing;

	m_nrEditbox =
		new UI::EditBox
			(this,
			 posx, posy,
			 width, height,
			 g_gr->images().get("images/ui_basic/but1.png"));
	m_nrEditbox->changed.connect
		(boost::bind(&MainMenuNewRandomMap::nr_edit_box_changed, this));
	RNG rng;
	rng.seed(clock());
	rng.rand();
	m_mapNumber = rng.rand();
	m_nrEditbox->set_text(std::to_string(static_cast<unsigned int>(m_mapNumber)));
	posy += height + 3 * spacing;


	// ---------- Width  ----------


	const Widelands::Map & map = parent.egbase().map();
	{
		Widelands::Extent const map_extent = map.extent();

		for (m_w = 0; Widelands::MAP_DIMENSIONS[m_w] < map_extent.w; ++m_w) {}
		for (m_h = 0; Widelands::MAP_DIMENSIONS[m_h] < map_extent.h; ++m_h) {}
	}

	UI::Button * widthupbtn = new UI::Button
		(this, "width_up",
		 get_inner_w() - spacing - height, posy, height, height,
		 g_gr->images().get("images/ui_basic/but1.png"),
		 g_gr->images().get("images/ui_basic/scrollbar_up.png"));
	widthupbtn->sigclicked.connect
		(boost::bind(&MainMenuNewRandomMap::button_clicked, this, ButtonId::MAP_W_PLUS));

	UI::Button * widthdownbtn = new UI::Button
		(this, "width_down",
		 posx, posy, height, height,
		 g_gr->images().get("images/ui_basic/but1.png"),
		 g_gr->images().get("images/ui_basic/scrollbar_down.png"));
	widthdownbtn->sigclicked.connect
		(boost::bind(&MainMenuNewRandomMap::button_clicked, this, ButtonId::MAP_W_MINUS));

	m_width = new UI::Textarea(this, posx + spacing + height, posy,
										(boost::format(_("Width: %u"))
										 % Widelands::MAP_DIMENSIONS[m_w]).str());

	posy += height + 2 * spacing;

	// ---------- Height  ----------

	m_height = new UI::Textarea(this, posx + spacing + height, posy,
										 (boost::format(_("Height: %u"))
										  % Widelands::MAP_DIMENSIONS[m_h]).str());

	UI::Button * heightupbtn = new UI::Button
		(this, "height_up",
		 get_inner_w() - spacing - height, posy, height, height,
		 g_gr->images().get("images/ui_basic/but1.png"),
		 g_gr->images().get("images/ui_basic/scrollbar_up.png"));
	heightupbtn->sigclicked.connect
		(boost::bind(&MainMenuNewRandomMap::button_clicked, this, ButtonId::MAP_H_PLUS));

	UI::Button * heightdownbtn = new UI::Button
		(this, "height_down",
		 posx, posy, height, height,
		 g_gr->images().get("images/ui_basic/but1.png"),
		 g_gr->images().get("images/ui_basic/scrollbar_down.png"));
	heightdownbtn->sigclicked.connect
		(boost::bind(&MainMenuNewRandomMap::button_clicked, this, ButtonId::MAP_H_MINUS));

	posy += height + 4 * spacing;


	// ---------- Water -----------

	UI::Button * waterupbtn = new UI::Button
		(this, "water_up",
		 get_inner_w() - spacing - height, posy, height, height,
		 g_gr->images().get("images/ui_basic/but1.png"),
		 g_gr->images().get("images/ui_basic/scrollbar_up.png"));
	waterupbtn->sigclicked.connect
		(boost::bind(&MainMenuNewRandomMap::button_clicked, this, ButtonId::WATER_PLUS));

	UI::Button * waterdownbtn = new UI::Button
		(this, "water_down",
		 posx, posy, height, height,
		 g_gr->images().get("images/ui_basic/but1.png"),
		 g_gr->images().get("images/ui_basic/scrollbar_down.png"));
	waterdownbtn->sigclicked.connect
		(boost::bind(&MainMenuNewRandomMap::button_clicked, this, ButtonId::WATER_MINUS));

	m_water = new UI::Textarea(this, posx + spacing + height, posy,
										(boost::format(_("Water: %i %%")) % m_waterval).str());

	posy += height + 2 * spacing;



	// ---------- Land -----------

	UI::Button * landupbtn = new UI::Button
		(this, "land_up",
		 get_inner_w() - spacing - height, posy, height, height,
		 g_gr->images().get("images/ui_basic/but1.png"),
		 g_gr->images().get("images/ui_basic/scrollbar_up.png"));
	landupbtn->sigclicked.connect
		(boost::bind(&MainMenuNewRandomMap::button_clicked, this, ButtonId::LAND_PLUS));

	UI::Button * landdownbtn = new UI::Button
		(this, "land_down",
		 posx, posy, height, height,
		 g_gr->images().get("images/ui_basic/but1.png"),
		 g_gr->images().get("images/ui_basic/scrollbar_down.png"));
	landdownbtn->sigclicked.connect
		(boost::bind(&MainMenuNewRandomMap::button_clicked, this, ButtonId::LAND_MINUS));

	m_land = new UI::Textarea(this, posx + spacing + height, posy,
									  (boost::format(_("Land: %i %%")) % m_landval).str());

	posy += height + 2 * spacing;



	// ---------- Wasteland -----------

	UI::Button * wastelandupbtn = new UI::Button
		(this, "wasteland_up",
		 get_inner_w() - spacing - height, posy, height, height,
		 g_gr->images().get("images/ui_basic/but1.png"),
		 g_gr->images().get("images/ui_basic/scrollbar_up.png"));
	wastelandupbtn->sigclicked.connect
		(boost::bind(&MainMenuNewRandomMap::button_clicked, this, ButtonId::WASTE_PLUS));

	UI::Button * wastelanddownbtn = new UI::Button
		(this, "wasteland_down",
		 posx, posy, height, height,
		 g_gr->images().get("images/ui_basic/but1.png"),
		 g_gr->images().get("images/ui_basic/scrollbar_down.png"));
	wastelanddownbtn->sigclicked.connect
		(boost::bind(&MainMenuNewRandomMap::button_clicked, this, ButtonId::WASTE_MINUS));

	m_wasteland = new UI::Textarea(this, posx + spacing + height, posy,
											 (boost::format(_("Wasteland: %i %%")) % m_wastelandval).str());

	posy += height + 2 * spacing;



	// ---------- Mountains -----------

	m_mountains = new UI::Textarea(this, posx + spacing + height, posy,
											 (boost::format(_("Mountains: %i %%")) % m_mountainsval).str());

	posy += height + 2 * spacing;


	// ---------- Island mode ----------

	Point pos(get_inner_w() - spacing - height, posy);
	m_island_mode = new UI::Checkbox(this, pos);
	m_island_mode->set_state(true);
	m_island_mode->changed.connect
		(boost::bind(&MainMenuNewRandomMap::button_clicked, this, ButtonId::SWITCH_ISLAND_MODE));

	new UI::Textarea(this, posx, posy, _("Island mode:"));
	posy += height + spacing;



	// ---------- Amount of Resources (Low/Medium/High) ----------

	new UI::Textarea(this, posx, posy, _("Resources:"));
	posy += height + spacing;

	m_res_amounts.push_back(_("Low"));
	m_res_amounts.push_back(_("Medium"));
	m_res_amounts.push_back(_("High"));

	m_res_amount = 2;

	m_res = new UI::Button
		(this, "resources",
		 posx, posy, width, height,
		 g_gr->images().get("images/ui_basic/but1.png"),
		 m_res_amounts[m_res_amount].c_str());
	m_res->sigclicked.connect(boost::bind(&MainMenuNewRandomMap::button_clicked, this, ButtonId::SWITCH_RES));

	posy += height + 3 * spacing;

	// ---------- Worlds ----------
	m_world = new UI::Button
		(this, "world",
		 posx, posy, width, height,
		 g_gr->images().get("images/ui_basic/but1.png"),
		 m_world_descriptions[m_current_world].descrname);
	m_world->sigclicked.connect
		(boost::bind(&MainMenuNewRandomMap::button_clicked, this, ButtonId::SWITCH_WORLD));

	posy += height + 3 * spacing;

	// ---------- Map ID String edit ----------

	new UI::Textarea(this, posx, posy, _("Map ID:"));
	posy += height + spacing;

	m_idEditbox =
		new UI::EditBox
			(this,
			 posx, posy,
			 width, height,
			 g_gr->images().get("images/ui_basic/but1.png"));
	m_idEditbox->set_text("abcd-efgh-ijkl-mnop");
	m_idEditbox->changed.connect
		(boost::bind(&MainMenuNewRandomMap::id_edit_box_changed, this));
	posy += height + 3 * spacing;



	// ---------- Players -----------

	UI::Button * playerupbtn = new UI::Button
		(this, "player_up",
		 get_inner_w() - spacing - height, posy, height, height,
		 g_gr->images().get("images/ui_basic/but1.png"),
		 g_gr->images().get("images/ui_basic/scrollbar_up.png"));
	playerupbtn->sigclicked.connect
		(boost::bind(&MainMenuNewRandomMap::button_clicked, this, ButtonId::PLAYER_PLUS));

	UI::Button * playerdownbtn = new UI::Button
		(this, "player_down",
		 posx, posy, height, height,
		 g_gr->images().get("images/ui_basic/but1.png"),
		 g_gr->images().get("images/ui_basic/scrollbar_down.png"));
	playerdownbtn->sigclicked.connect
		(boost::bind(&MainMenuNewRandomMap::button_clicked, this, ButtonId::PLAYER_MINUS));

	m_players = new UI::Textarea(this, posx + spacing + height, posy,
										  (boost::format(_("Players: %u"))
											% static_cast<unsigned int>(m_pn)).str());

	posy += height + 2 * spacing;



	// ---------- "Generate Map" button ----------

	m_goButton = new UI::Button
		(this, "generate_map",
		 posx, posy, width, height,
<<<<<<< HEAD
		 g_gr->images().get("images/ui_basic/but0.png"),
=======
		 g_gr->images().get("pics/but5.png"),
>>>>>>> e5f2a8d1
		 _("Generate Map"));
	m_goButton->sigclicked.connect(boost::bind(&MainMenuNewRandomMap::clicked_create_map, this));
	posy += height + spacing;

	set_inner_size(get_inner_w(), posy);


	nr_edit_box_changed();
}


/**
 * Called, when button get clicked
*/
void MainMenuNewRandomMap::button_clicked(MainMenuNewRandomMap::ButtonId n) {
	switch (n) {
	case ButtonId::MAP_W_PLUS: ++m_w; break;
	case ButtonId::MAP_W_MINUS:
		--m_w;
		if (m_w >= 0 && m_pn > m_w + 2)
			--m_pn;
		break;
	case ButtonId::MAP_H_PLUS: ++m_h; break;
	case ButtonId::MAP_H_MINUS:
		--m_h;
		if (m_h >= 0 && m_pn > m_h + 2)
			--m_pn;
		break;
	case ButtonId::PLAYER_PLUS:
		// Only higher the player number, if there is enough space
		if (m_pn < MAX_PLAYERS && m_pn < m_w + 2 && m_pn < m_h + 2)
			++m_pn;
		break;
	case ButtonId::PLAYER_MINUS:
		if (m_pn > 1)
			--m_pn;
		break;
	case ButtonId::WATER_PLUS:
		if (m_waterval < 60)
			m_waterval += 5;
		normalize_landmass(n);
		break;
	case ButtonId::WATER_MINUS:
		if (m_waterval >= 5)
			m_waterval -= 5;
		else
			m_waterval = 0;
		normalize_landmass(n);
		break;
	case ButtonId::LAND_PLUS:
		if (m_landval < 100)
			m_landval += 5;
		normalize_landmass(n);
		break;
	case ButtonId::LAND_MINUS:
		if (m_landval >= 5)
			m_landval -= 5;
		else
			m_landval = 0;
		normalize_landmass(n);
		break;
	case ButtonId::SWITCH_WORLD:
		++ m_current_world;
		m_current_world %= m_world_descriptions.size();
		m_world->set_title(m_world_descriptions[m_current_world].descrname);
		break;
	case ButtonId::SWITCH_ISLAND_MODE:
		break;
	case ButtonId::WASTE_PLUS:
		if (m_wastelandval < 70)
			m_wastelandval += 5;
		normalize_landmass(n);
		break;
	case ButtonId::WASTE_MINUS:
		if (m_wastelandval >= 5)
			m_wastelandval -= 5;
		else
			m_wastelandval = 0;
		normalize_landmass(n);
		break;
	case ButtonId::SWITCH_RES:
		++ m_res_amount;
		if (m_res_amount == m_res_amounts.size())
			m_res_amount = 0;
		m_res->set_title(m_res_amounts[m_res_amount].c_str());
		break;
	default:
		assert(false);
	}

	if (m_w <  0)                        m_w = 0;
	if (m_w >= NUMBER_OF_MAP_DIMENSIONS) m_w = NUMBER_OF_MAP_DIMENSIONS - 1;
	if (m_h <  0)                        m_h = 0;
	if (m_h >= NUMBER_OF_MAP_DIMENSIONS) m_h = NUMBER_OF_MAP_DIMENSIONS - 1;

	m_width ->set_text((boost::format(_("Width: %u")) % Widelands::MAP_DIMENSIONS[m_w]).str());
	m_height->set_text((boost::format(_("Height: %u")) % Widelands::MAP_DIMENSIONS[m_h]).str());
	m_water->set_text((boost::format(_("Water: %i %%")) % m_waterval).str());
	m_land->set_text((boost::format(_("Land: %i %%")) % m_landval).str());
	m_wasteland->set_text((boost::format(_("Wasteland: %i %%")) % m_wastelandval).str());
	m_mountains->set_text((boost::format(_("Mountains: %i %%")) % m_mountainsval).str());
	m_players->set_text((boost::format(_("Players: %u"))
								% static_cast<unsigned int>(m_pn)).str());

	nr_edit_box_changed();  // Update ID String
}


// If the the sum of our landmass is < 0% or > 100% change the mountain value.
// If the mountain value gets out of range, change the other values.
void MainMenuNewRandomMap::normalize_landmass(ButtonId clicked_button) {
	int32_t sum_without_mountainsval = m_waterval + m_landval + m_wastelandval;

	// Prefer changing mountainsval to keep consistency with old behaviour
	while (sum_without_mountainsval + m_mountainsval > 100) {
			m_mountainsval -= 1;
	}
	while (sum_without_mountainsval + m_mountainsval < 100) {
			m_mountainsval += 1;
	}

	// Compensate if mountainsval got above 100% / below 0%
	while (m_mountainsval < 0) {
		if (clicked_button != ButtonId::WASTE_PLUS && m_wastelandval > 0) {
			m_wastelandval -= 5;
			m_mountainsval += 5;
		}
		if (m_mountainsval < 0 && clicked_button != ButtonId::LAND_PLUS && m_landval > 0) {
			m_landval -= 5;
			m_mountainsval += 5;
		}
		if (m_mountainsval < 0 && clicked_button != ButtonId::WATER_PLUS && m_waterval > 0) {
			m_waterval -= 5;
			m_mountainsval += 5;
		}
	}

	while (m_mountainsval > 100) {
		if (clicked_button != ButtonId::WASTE_MINUS && m_wastelandval < 100) {
			m_wastelandval += 5;
			m_mountainsval -= 5;
		}
		if (m_mountainsval > 100 && clicked_button != ButtonId::LAND_MINUS && m_landval < 100) {
			m_landval += 5;
			m_mountainsval -= 5;
		}
		if (m_mountainsval > 100 && clicked_button != ButtonId::WATER_MINUS && m_waterval < 100) {
			m_waterval += 5;
			m_mountainsval -= 5;
		}
	}
}

void MainMenuNewRandomMap::clicked_create_map() {
	EditorInteractive & eia =
		dynamic_cast<EditorInteractive&>(*get_parent());
	Widelands::EditorGameBase & egbase = eia.egbase();
	Widelands::Map              & map    = egbase.map();
	UI::ProgressWindow loader;

	egbase.cleanup_for_load();

	UniqueRandomMapInfo mapInfo;
	set_map_info(mapInfo);

	std::stringstream sstrm;
	sstrm << "Random generated map\nRandom number = "
		<< mapInfo.mapNumber << "\n"
		<< "Water = " << m_waterval << " %\n"
		<< "Land = " << m_landval << " %\n"
		<< "Wasteland = " << m_wastelandval << " %\n"
		<< "Resources = " << m_res->get_title() << "\n"
		<< "ID = " << m_idEditbox->text() << "\n";

	MapGenerator gen(map, mapInfo, egbase);
	map.create_empty_map(
		egbase.world(),
		mapInfo.w,
		mapInfo.h,
		_("No Name"),
		g_options.pull_section("global").get_string("realname", pgettext("map_name", "Unknown")),
		sstrm.str().c_str());
	loader.step(_("Generating random map..."));
	gen.create_random_map();

	egbase.postload     ();
	egbase.load_graphics(loader);

	map.recalc_whole_map(egbase.world());

	eia.set_need_save(true);
	eia.register_overlays();

	die();
}

void MainMenuNewRandomMap::id_edit_box_changed()
{
	UniqueRandomMapInfo mapInfo;

	std::string str = m_idEditbox->text();

	if (!UniqueRandomMapInfo::set_from_id_string(mapInfo, str))
		m_goButton->set_enabled(false);
	else {
		std::stringstream sstrm;
		sstrm << mapInfo.mapNumber;
		m_nrEditbox->set_text(sstrm.str());

		m_h = 0;
		for (uint32_t ix = 0; ix < NUMBER_OF_MAP_DIMENSIONS; ++ix)
			if (MAP_DIMENSIONS[ix] == mapInfo.h)
				m_h = ix;

		m_w = 0;
		for (uint32_t ix = 0; ix < NUMBER_OF_MAP_DIMENSIONS; ++ix)
			if (MAP_DIMENSIONS[ix] == mapInfo.w)
				m_w = ix;

		m_landval  = mapInfo.landRatio  * 100.0 + 0.49;
		m_waterval = mapInfo.waterRatio * 100.0 + 0.49;
		m_res_amount = mapInfo.resource_amount;

		m_res->set_title(m_res_amounts[m_res_amount].c_str());

		// Update other values in UI as well
		button_clicked(static_cast<ButtonId>(-1));

		m_goButton->set_enabled(true);
	}
}

void MainMenuNewRandomMap::nr_edit_box_changed()
{

	try {
		std::string const text = m_nrEditbox->text();
		std::stringstream sstrm(text);
		unsigned int number;
		sstrm >> number;

		if (!sstrm.fail()) {
			m_mapNumber = number;

			Widelands::UniqueRandomMapInfo mapInfo;
			set_map_info(mapInfo);

			std::string idStr;
			Widelands::UniqueRandomMapInfo::generate_id_string(idStr, mapInfo);

			m_idEditbox->set_text(idStr);

			m_goButton->set_enabled(true);
		} else
			m_goButton->set_enabled(false);
	} catch (...) {
		m_goButton->set_enabled(false);
	}
}

void MainMenuNewRandomMap::set_map_info
	(Widelands::UniqueRandomMapInfo & mapInfo) const
{
	mapInfo.h = Widelands::MAP_DIMENSIONS[m_h];
	mapInfo.w = Widelands::MAP_DIMENSIONS[m_w];
	mapInfo.waterRatio = static_cast<double>(m_waterval) / 100.0;
	mapInfo.landRatio  = static_cast<double>(m_landval) / 100.0;
	mapInfo.wastelandRatio = static_cast<double>(m_wastelandval) / 100.0;
	mapInfo.mapNumber = m_mapNumber;
	mapInfo.islandMode = m_island_mode->get_state();
	mapInfo.numPlayers = m_pn;
	mapInfo.resource_amount = static_cast
		<Widelands::UniqueRandomMapInfo::ResourceAmount>
			(m_res_amount);
	mapInfo.world_name = m_world_descriptions[m_current_world].name;
}<|MERGE_RESOLUTION|>--- conflicted
+++ resolved
@@ -328,11 +328,7 @@
 	m_goButton = new UI::Button
 		(this, "generate_map",
 		 posx, posy, width, height,
-<<<<<<< HEAD
-		 g_gr->images().get("images/ui_basic/but0.png"),
-=======
-		 g_gr->images().get("pics/but5.png"),
->>>>>>> e5f2a8d1
+		 g_gr->images().get("images/ui_basic/but5.png"),
 		 _("Generate Map"));
 	m_goButton->sigclicked.connect(boost::bind(&MainMenuNewRandomMap::clicked_create_map, this));
 	posy += height + spacing;
