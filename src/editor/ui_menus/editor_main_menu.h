/*
 * Copyright (C) 2002-2004, 2008-2011 by the Widelands Development Team
 *
 * This program is free software; you can redistribute it and/or
 * modify it under the terms of the GNU General Public License
 * as published by the Free Software Foundation; either version 2
 * of the License, or (at your option) any later version.
 *
 * This program is distributed in the hope that it will be useful,
 * but WITHOUT ANY WARRANTY; without even the implied warranty of
 * MERCHANTABILITY or FITNESS FOR A PARTICULAR PURPOSE.  See the
 * GNU General Public License for more details.
 *
 * You should have received a copy of the GNU General Public License
 * along with this program; if not, write to the Free Software
 * Foundation, Inc., 51 Franklin Street, Fifth Floor, Boston, MA  02110-1301, USA.
 *
 */

#ifndef WL_EDITOR_UI_MENUS_EDITOR_MAIN_MENU_H
#define WL_EDITOR_UI_MENUS_EDITOR_MAIN_MENU_H

#include "ui_basic/box.h"
#include "ui_basic/button.h"
#include "ui_basic/unique_window.h"

class EditorInteractive;

/**
 * This represents the main menu
*/
struct EditorMainMenu : public UI::UniqueWindow {
	EditorMainMenu(EditorInteractive &, UI::UniqueWindow::Registry &);

private:
	EditorInteractive & eia();
	UI::Box box_;
	UI::Button button_new_map_;
	UI::Button button_new_random_map_;
	UI::Button button_load_map_;
	UI::Button button_save_map_;
	UI::Button button_map_options_;
<<<<<<< HEAD
	UI::Button button_exit_editor_;

=======
	UI::Button button_help_;
	UI::Button button_exit_editor_;

	void help_btn      ();
>>>>>>> e8030b70
	void exit_btn       ();
	void load_btn       ();
	void save_btn       ();
	void new_map_btn    ();
	void new_random_map_btn();
	void map_options_btn();
};


#endif  // end of include guard: WL_EDITOR_UI_MENUS_EDITOR_MAIN_MENU_H<|MERGE_RESOLUTION|>--- conflicted
+++ resolved
@@ -40,15 +40,8 @@
 	UI::Button button_load_map_;
 	UI::Button button_save_map_;
 	UI::Button button_map_options_;
-<<<<<<< HEAD
 	UI::Button button_exit_editor_;
 
-=======
-	UI::Button button_help_;
-	UI::Button button_exit_editor_;
-
-	void help_btn      ();
->>>>>>> e8030b70
 	void exit_btn       ();
 	void load_btn       ();
 	void save_btn       ();
