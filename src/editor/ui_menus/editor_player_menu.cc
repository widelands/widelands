/*
 * Copyright (C) 2002-2004, 2006-2011 by the Widelands Development Team
 *
 * This program is free software; you can redistribute it and/or
 * modify it under the terms of the GNU General Public License
 * as published by the Free Software Foundation; either version 2
 * of the License, or (at your option) any later version.
 *
 * This program is distributed in the hope that it will be useful,
 * but WITHOUT ANY WARRANTY; without even the implied warranty of
 * MERCHANTABILITY or FITNESS FOR A PARTICULAR PURPOSE.  See the
 * GNU General Public License for more details.
 *
 * You should have received a copy of the GNU General Public License
 * along with this program; if not, write to the Free Software
 * Foundation, Inc., 51 Franklin Street, Fifth Floor, Boston, MA  02110-1301, USA.
 *
 */

#include "editor/ui_menus/editor_player_menu.h"

#include <boost/format.hpp>

#include "base/i18n.h"
#include "base/wexception.h"
#include "editor/editorinteractive.h"
#include "editor/tools/editor_set_starting_pos_tool.h"
#include "graphic/graphic.h"
#include "logic/constants.h"
#include "logic/map.h"
#include "logic/map_objects/tribes/tribes.h"
#include "logic/map_objects/tribes/warehouse.h"
#include "logic/player.h"
<<<<<<< HEAD
#include "logic/tribes/tribes.h"
#include "logic/warehouse.h"
#include "profile/profile.h"
=======
>>>>>>> 326c66e9
#include "ui_basic/editbox.h"
#include "ui_basic/messagebox.h"
#include "ui_basic/textarea.h"
#include "wui/field_overlay_manager.h"

#define UNDEFINED_TRIBE_NAME "<undefined>"

inline EditorInteractive & EditorPlayerMenu::eia() {
	return dynamic_cast<EditorInteractive&>(*get_parent());
}

EditorPlayerMenu::EditorPlayerMenu
	(EditorInteractive & parent, UI::UniqueWindow::Registry & registry)
	:
	UI::UniqueWindow
		(&parent, "players_menu", &registry, 340, 400, _("Player Options")),
	m_add_player
		(this, "add_player",
		 get_inner_w() - 5 - 20, 5, 20, 20,
		 g_gr->images().get("pics/but1.png"),
		 g_gr->images().get("pics/scrollbar_up.png"),
		 _("Add player"),
		 parent.egbase().map().get_nrplayers() < MAX_PLAYERS),
	m_remove_last_player
		(this, "remove_last_player",
		 5, 5, 20, 20,
		 g_gr->images().get("pics/but1.png"),
		 g_gr->images().get("pics/scrollbar_down.png"),
		 _("Remove last player"),
		 1 < parent.egbase().map().get_nrplayers()),
	m_tribenames(eia().egbase().tribes().get_all_tribenames())
{
	m_add_player.sigclicked.connect(boost::bind(&EditorPlayerMenu::clicked_add_player, boost::ref(*this)));
	m_remove_last_player.sigclicked.connect
		(boost::bind(&EditorPlayerMenu::clicked_remove_last_player, boost::ref(*this)));

	int32_t const spacing = 5;
	int32_t const width   = 20;
	int32_t       posy    = 0;

	set_inner_size(375, 135);

	UI::Textarea * ta = new UI::Textarea(this, 0, 0, _("Number of Players"));
	ta->set_pos(Point((get_inner_w() - ta->get_w()) / 2, posy + 5));
	posy += spacing + width;

	m_nr_of_players_ta = new UI::Textarea(this, 0, 0, "5");
	m_nr_of_players_ta->set_pos
		(Point((get_inner_w() - m_nr_of_players_ta->get_w()) / 2, posy + 5));

	posy += width + spacing + spacing;

	m_posy = posy;

	for (Widelands::PlayerNumber i = 0; i < MAX_PLAYERS; ++i) {
		m_plr_names          [i] = nullptr;
		m_plr_set_pos_buts   [i] = nullptr;
		m_plr_set_tribes_buts[i] = nullptr;
		m_plr_make_infrastructure_buts[i] = nullptr;
	}
	update();

	set_thinks(true);
}

/**
 * Think function. Some things may change while this window
 * is open
 */
void EditorPlayerMenu::think() {
	update();
}

/**
 * Update all
*/
void EditorPlayerMenu::update() {
	if (is_minimal())
		return;

	Widelands::Map & map = eia().egbase().map();
	Widelands::PlayerNumber const nr_players = map.get_nrplayers();
	{
		assert(nr_players <= 99); //  2 decimal digits
		char text[3];
		if (char const nr_players_10 = nr_players / 10) {
			text[0] = '0' + nr_players_10;
			text[1] = '0' + nr_players % 10;
			text[2] = '\0';
		} else {
			text[0] = '0' + nr_players;
			text[1] = '\0';
		}
		m_nr_of_players_ta->set_text(text);
	}

	//  Now remove all the unneeded stuff.
	for (Widelands::PlayerNumber i = nr_players; i < MAX_PLAYERS; ++i) {
		delete m_plr_names          [i]; m_plr_names          [i] = nullptr;
		delete m_plr_set_pos_buts   [i]; m_plr_set_pos_buts   [i] = nullptr;
		delete m_plr_set_tribes_buts[i]; m_plr_set_tribes_buts[i] = nullptr;
	}
	int32_t       posy    = m_posy;
	int32_t const spacing =  5;
	int32_t const size    = 20;

	iterate_player_numbers(p, nr_players) {
		int32_t posx = spacing;
		if (!m_plr_names[p - 1]) {
			m_plr_names[p - 1] =
				new UI::EditBox
					(this, posx, posy, 140, size,
					 g_gr->images().get("pics/but0.png"));
			m_plr_names[p - 1]->changed.connect
				(boost::bind(&EditorPlayerMenu::name_changed, this, p - 1));
			posx += 140 + spacing;
			m_plr_names[p - 1]->set_text(map.get_scenario_player_name(p));
		}

		if (!m_plr_set_tribes_buts[p - 1]) {
			m_plr_set_tribes_buts[p - 1] =
				new UI::Button
					(this, "tribe",
					 posx, posy, 140, size,
					 g_gr->images().get("pics/but0.png"),
					 "");
			m_plr_set_tribes_buts[p - 1]->sigclicked.connect
				(boost::bind(&EditorPlayerMenu::player_tribe_clicked, boost::ref(*this), p - 1));
			posx += 140 + spacing;
		}

		// Get/Set (localized) tribe names
		if (map.get_scenario_player_tribe(p) != UNDEFINED_TRIBE_NAME) {
			m_selected_tribes[p - 1] = map.get_scenario_player_tribe(p);
		} else {
			m_selected_tribes[p - 1] = m_tribenames[0];
			map.set_scenario_player_tribe(p, m_selected_tribes[p - 1]);
		}

		m_plr_set_tribes_buts[p - 1]
				->set_title(eia().egbase().tribes().tribeinfo(m_selected_tribes[p - 1]).descname);

		// Set default AI and closeable to false (always default - should be changed by hand)
		map.set_scenario_player_ai(p, "");
		map.set_scenario_player_closeable(p, false);

		//  Set Starting pos button.
		if (!m_plr_set_pos_buts[p - 1]) {
			m_plr_set_pos_buts[p - 1] =
				new UI::Button
					(this, "starting_pos",
					 posx, posy, size, size,
					 g_gr->images().get("pics/but0.png"),
					 nullptr,
					 "");
			m_plr_set_pos_buts[p - 1]->sigclicked.connect
				(boost::bind(&EditorPlayerMenu::set_starting_pos_clicked, boost::ref(*this), p));
		}
		char text[] = "pics/fsel_editor_set_player_00_pos.png";
		text[28] += p / 10;
		text[29] += p % 10;
		m_plr_set_pos_buts[p - 1]->set_pic(g_gr->images().get(text));
		posy += size + spacing;
	}
	set_inner_size(get_inner_w(), posy + spacing);
}

void EditorPlayerMenu::clicked_add_player() {
	Widelands::Map & map = eia().egbase().map();
	Widelands::PlayerNumber const nr_players = map.get_nrplayers() + 1;
	assert(nr_players <= MAX_PLAYERS);
	map.set_nrplayers(nr_players);
	{ //  register new default name for this players
		assert(nr_players <= 99); //  2 decimal digits
		/** TRANSLATORS: Default player name, e.g. Player 1 */
		const std::string name = (boost::format(_("Player %u")) % static_cast<unsigned int>(nr_players)).str();
		map.set_scenario_player_name(nr_players, name);
	}
	map.set_scenario_player_tribe(nr_players, m_tribenames[0]);
	eia().set_need_save(true);
	m_add_player        .set_enabled(nr_players < MAX_PLAYERS);
	m_remove_last_player.set_enabled(true);
	update();
}


void EditorPlayerMenu::clicked_remove_last_player() {
	EditorInteractive& menu = eia();
	Widelands::Map & map = menu.egbase().map();
	Widelands::PlayerNumber const old_nr_players = map.get_nrplayers();
	Widelands::PlayerNumber const nr_players     = old_nr_players - 1;
	assert(1 <= nr_players);

	if (!menu.is_player_tribe_referenced(old_nr_players)) {
		if (const Widelands::Coords sp = map.get_starting_pos(old_nr_players)) {
			//  Remove starting position marker.
			char picsname[] = "pics/editor_player_00_starting_pos.png";
			picsname[19] += old_nr_players / 10;
			picsname[20] += old_nr_players % 10;
			menu.mutable_field_overlay_manager()->remove_overlay(sp, g_gr->images().get(picsname));
		}
		// if removed player was selected switch to the next highest player
		if (old_nr_players == menu.tools()->set_starting_pos.get_current_player())
			set_starting_pos_clicked(nr_players);
	}
	map.set_nrplayers(nr_players);
	m_add_player        .set_enabled(nr_players < MAX_PLAYERS);
	m_remove_last_player.set_enabled(1 < nr_players);

	update();
	// TODO(SirVer): Take steps when the player is referenced someplace. Not
	// TODO(SirVer): currently possible in the editor though.
}


/**
 * Player Tribe Button clicked
 */
void EditorPlayerMenu::player_tribe_clicked(uint8_t n) {
	EditorInteractive& menu = eia();
	if (!menu.is_player_tribe_referenced(n + 1)) {
<<<<<<< HEAD
		if (!Widelands::Tribes::tribe_exists(m_selected_tribes[n + 1])) {
			throw wexception
				("Map defines tribe %s, but it does not exist!", m_selected_tribes[n + 1].c_str());
		}
		uint32_t i;
		for (i = 0; i < m_tribenames.size(); ++i) {
			if (m_tribenames[i] == m_selected_tribes[n + 1]) {
				break;
			}
		}
		m_selected_tribes[n + 1] = i == m_tribenames.size() - 1 ? m_tribenames[0] : m_tribenames[++i];
		menu.egbase().map().set_scenario_player_tribe(n + 1, m_selected_tribes[n + 1]);
=======
		if (!Widelands::Tribes::tribe_exists(m_selected_tribes[n])) {
			throw wexception
				("Map defines tribe %s, but it does not exist!", m_selected_tribes[n].c_str());
		}
		uint32_t i;
		for (i = 0; i < m_tribenames.size(); ++i) {
			if (m_tribenames[i] == m_selected_tribes[n]) {
				break;
			}
		}
		m_selected_tribes[n] = i == m_tribenames.size() - 1 ? m_tribenames[0] : m_tribenames[++i];
		menu.egbase().map().set_scenario_player_tribe(n + 1, m_selected_tribes[n]);
>>>>>>> 326c66e9
		menu.set_need_save(true);
	} else {
		UI::WLMessageBox mmb
			(&menu,
			 _("Error!"),
			 _
			 	("Cannot remove player. It is referenced someplace. Remove all"
			 	 " buildings and animals that depend on this player and try again."),
			 UI::WLMessageBox::MBoxType::kOk);
		mmb.run<UI::Panel::Returncodes>();
	}
	update();
}


/**
 * Set Current Start Position button selected
 */
void EditorPlayerMenu::set_starting_pos_clicked(uint8_t n) {
	EditorInteractive& menu = eia();
	//  jump to the current node
	Widelands::Map & map = menu.egbase().map();
	if (Widelands::Coords const sp = map.get_starting_pos(n))
		menu.move_view_to(sp);

	//  select tool set mplayer
	menu.select_tool(menu.tools()->set_starting_pos, EditorTool::First);
	menu.tools()->set_starting_pos.set_current_player(n);

	//  reselect tool, so everything is in a defined state
	menu.select_tool(menu.tools()->current(), EditorTool::First);

	//  Register callback function to make sure that only valid locations are
	//  selected.
	menu.mutable_field_overlay_manager()->register_overlay_callback_function(
	   boost::bind(&editor_tool_set_starting_pos_callback, _1, boost::ref(map)));
	map.recalc_whole_map(menu.egbase().world());
	update();
}

/**
 * Player name has changed
 */
void EditorPlayerMenu::name_changed(int32_t m) {
	//  Player name has been changed.
	std::string text = m_plr_names[m]->text();
	EditorInteractive& menu = eia();
	Widelands::Map & map = menu.egbase().map();
	if (text == "") {
		text = map.get_scenario_player_name(m + 1);
		m_plr_names[m]->set_text(text);
	}
	map.set_scenario_player_name(m + 1, text);
	m_plr_names[m]->set_text(map.get_scenario_player_name(m + 1));
	menu.set_need_save(true);
}

/*
 * Make infrastructure button clicked
 */
void EditorPlayerMenu::make_infrastructure_clicked(uint8_t n) {
	EditorInteractive & parent =
		dynamic_cast<EditorInteractive &>(*get_parent());
   // Check if starting position is valid (was checked before
   // so must be true)
	Widelands::EditorGameBase & egbase = parent.egbase();
	Widelands::Map & map = egbase.map();
	auto* overlay_manager = parent.mutable_field_overlay_manager();
	const Widelands::Coords start_pos = map.get_starting_pos(n);
	assert(start_pos);

	Widelands::Player * p = egbase.get_player(n);
	if (!p) {
		// This player is unknown, register it,
		// place a hq and reference the tribe
		// so that this tribe can not be changed
		egbase.add_player
			(n, 0, // TODO(SirVer): initialization index makes no sense here
			 eia().egbase().tribes().tribeinfo(m_selected_tribes[n]).descname,
			 m_plr_names[n - 1]->text());

		p = egbase.get_player(n);
	}

   // If the player is already created in the editor, this means
   // that there might be already a hq placed somewhere. This needs to be
   // deleted before a starting position change can occure
	const Widelands::PlayerNumber player_number = p->player_number();
	const Widelands::Coords starting_pos = map.get_starting_pos(player_number);
	Widelands::BaseImmovable * const imm = map[starting_pos].get_immovable();
	if (!imm) {
      // place HQ
		const Widelands::TribeDescr & tribe = p->tribe();
<<<<<<< HEAD
		const Widelands::BuildingIndex idx = tribe.headquarters();
=======
		const Widelands::DescriptionIndex idx = tribe.headquarters();
>>>>>>> 326c66e9
		if (!tribe.has_building(idx))
			throw wexception("Tribe %s lacks headquarters", tribe.name().c_str());
		// Widelands::Warehouse & headquarter = dynamic_cast<Widelands::Warehouse &>
		//         (egbase.warp_building(starting_pos, player_number, idx));
		// egbase.conquer_area
		//         (PlayerArea
		//          (player_number, Area(starting_pos, headquarter.get_conquers())));
		// tribe.load_warehouse_with_start_wares(editor, headquarter);

		parent.reference_player_tribe(n, &tribe);

		// Remove the player overlay from this starting pos.
		// A HQ is overlay enough
		std::string picsname = "pics/editor_player_";
		picsname += static_cast<char>((n / 10) + 0x30);
		picsname += static_cast<char>((n % 10) + 0x30);
		picsname += "_starting_pos.png";
		overlay_manager->remove_overlay
			(start_pos, g_gr->images().get(picsname));
	}

	parent.select_tool(parent.tools()->make_infrastructure, EditorTool::First);
	parent.tools()->make_infrastructure.set_player(n);
	overlay_manager->register_overlay_callback_function(
	   boost::bind(&editor_make_infrastructure_tool_callback, _1, boost::ref(egbase), n));
	map.recalc_whole_map(egbase.world());
}<|MERGE_RESOLUTION|>--- conflicted
+++ resolved
@@ -31,12 +31,6 @@
 #include "logic/map_objects/tribes/tribes.h"
 #include "logic/map_objects/tribes/warehouse.h"
 #include "logic/player.h"
-<<<<<<< HEAD
-#include "logic/tribes/tribes.h"
-#include "logic/warehouse.h"
-#include "profile/profile.h"
-=======
->>>>>>> 326c66e9
 #include "ui_basic/editbox.h"
 #include "ui_basic/messagebox.h"
 #include "ui_basic/textarea.h"
@@ -258,20 +252,6 @@
 void EditorPlayerMenu::player_tribe_clicked(uint8_t n) {
 	EditorInteractive& menu = eia();
 	if (!menu.is_player_tribe_referenced(n + 1)) {
-<<<<<<< HEAD
-		if (!Widelands::Tribes::tribe_exists(m_selected_tribes[n + 1])) {
-			throw wexception
-				("Map defines tribe %s, but it does not exist!", m_selected_tribes[n + 1].c_str());
-		}
-		uint32_t i;
-		for (i = 0; i < m_tribenames.size(); ++i) {
-			if (m_tribenames[i] == m_selected_tribes[n + 1]) {
-				break;
-			}
-		}
-		m_selected_tribes[n + 1] = i == m_tribenames.size() - 1 ? m_tribenames[0] : m_tribenames[++i];
-		menu.egbase().map().set_scenario_player_tribe(n + 1, m_selected_tribes[n + 1]);
-=======
 		if (!Widelands::Tribes::tribe_exists(m_selected_tribes[n])) {
 			throw wexception
 				("Map defines tribe %s, but it does not exist!", m_selected_tribes[n].c_str());
@@ -284,7 +264,6 @@
 		}
 		m_selected_tribes[n] = i == m_tribenames.size() - 1 ? m_tribenames[0] : m_tribenames[++i];
 		menu.egbase().map().set_scenario_player_tribe(n + 1, m_selected_tribes[n]);
->>>>>>> 326c66e9
 		menu.set_need_save(true);
 	} else {
 		UI::WLMessageBox mmb
@@ -378,11 +357,7 @@
 	if (!imm) {
       // place HQ
 		const Widelands::TribeDescr & tribe = p->tribe();
-<<<<<<< HEAD
-		const Widelands::BuildingIndex idx = tribe.headquarters();
-=======
 		const Widelands::DescriptionIndex idx = tribe.headquarters();
->>>>>>> 326c66e9
 		if (!tribe.has_building(idx))
 			throw wexception("Tribe %s lacks headquarters", tribe.name().c_str());
 		// Widelands::Warehouse & headquarter = dynamic_cast<Widelands::Warehouse &>
