/*
 * Copyright (C) 2002-2004, 2006-2011 by the Widelands Development Team
 *
 * This program is free software; you can redistribute it and/or
 * modify it under the terms of the GNU General Public License
 * as published by the Free Software Foundation; either version 2
 * of the License, or (at your option) any later version.
 *
 * This program is distributed in the hope that it will be useful,
 * but WITHOUT ANY WARRANTY; without even the implied warranty of
 * MERCHANTABILITY or FITNESS FOR A PARTICULAR PURPOSE.  See the
 * GNU General Public License for more details.
 *
 * You should have received a copy of the GNU General Public License
 * along with this program; if not, write to the Free Software
 * Foundation, Inc., 51 Franklin Street, Fifth Floor, Boston, MA  02110-1301, USA.
 *
 */

#include "editor/ui_menus/editor_player_menu.h"

#include <boost/format.hpp>

#include "base/i18n.h"
#include "base/wexception.h"
#include "editor/editorinteractive.h"
#include "editor/tools/editor_set_starting_pos_tool.h"
#include "graphic/graphic.h"
#include "logic/constants.h"
#include "logic/map.h"
#include "logic/map_objects/tribes/tribes.h"
#include "logic/map_objects/tribes/warehouse.h"
#include "logic/player.h"
#include "ui_basic/editbox.h"
#include "ui_basic/messagebox.h"
#include "ui_basic/textarea.h"
#include "wui/field_overlay_manager.h"

namespace {
static char const * const player_pictures[] = {
	"images/players/editor_player_01_starting_pos.png",
	"images/players/editor_player_02_starting_pos.png",
	"images/players/editor_player_03_starting_pos.png",
	"images/players/editor_player_04_starting_pos.png",
	"images/players/editor_player_05_starting_pos.png",
	"images/players/editor_player_06_starting_pos.png",
	"images/players/editor_player_07_starting_pos.png",
	"images/players/editor_player_08_starting_pos.png"
};
static char const * const player_pictures_small[] = {
	"images/players/fsel_editor_set_player_01_pos.png",
	"images/players/fsel_editor_set_player_02_pos.png",
	"images/players/fsel_editor_set_player_03_pos.png",
	"images/players/fsel_editor_set_player_04_pos.png",
	"images/players/fsel_editor_set_player_05_pos.png",
	"images/players/fsel_editor_set_player_06_pos.png",
	"images/players/fsel_editor_set_player_07_pos.png",
	"images/players/fsel_editor_set_player_08_pos.png"
};
} // namespace

#define UNDEFINED_TRIBE_NAME "<undefined>"

inline EditorInteractive & EditorPlayerMenu::eia() {
	return dynamic_cast<EditorInteractive&>(*get_parent());
}

EditorPlayerMenu::EditorPlayerMenu
	(EditorInteractive & parent, UI::UniqueWindow::Registry & registry)
	:
	UI::UniqueWindow
		(&parent, "players_menu", &registry, 340, 400, _("Player Options")),
	m_add_player
		(this, "add_player",
		 get_inner_w() - 5 - 20, 5, 20, 20,
		 g_gr->images().get("images/ui_basic/but1.png"),
		 g_gr->images().get("images/ui_basic/scrollbar_up.png"),
		 _("Add player"),
		 parent.egbase().map().get_nrplayers() < MAX_PLAYERS),
	m_remove_last_player
		(this, "remove_last_player",
		 5, 5, 20, 20,
		 g_gr->images().get("images/ui_basic/but1.png"),
		 g_gr->images().get("images/ui_basic/scrollbar_down.png"),
		 _("Remove last player"),
		 1 < parent.egbase().map().get_nrplayers()),
	m_tribenames(eia().egbase().tribes().get_all_tribenames())
{
	m_add_player.sigclicked.connect(boost::bind(&EditorPlayerMenu::clicked_add_player, boost::ref(*this)));
	m_remove_last_player.sigclicked.connect
		(boost::bind(&EditorPlayerMenu::clicked_remove_last_player, boost::ref(*this)));

	int32_t const spacing = 5;
	int32_t const width   = 20;
	int32_t       posy    = 0;

	set_inner_size(375, 135);

	UI::Textarea * ta = new UI::Textarea(this, 0, 0, _("Number of Players"));
	ta->set_pos(Point((get_inner_w() - ta->get_w()) / 2, posy + 5));
	posy += spacing + width;

	m_nr_of_players_ta = new UI::Textarea(this, 0, 0, "5");
	m_nr_of_players_ta->set_pos
		(Point((get_inner_w() - m_nr_of_players_ta->get_w()) / 2, posy + 5));

	posy += width + spacing + spacing;

	m_posy = posy;

	for (Widelands::PlayerNumber i = 0; i < MAX_PLAYERS; ++i) {
		m_plr_names          [i] = nullptr;
		m_plr_set_pos_buts   [i] = nullptr;
		m_plr_set_tribes_buts[i] = nullptr;
		m_plr_make_infrastructure_buts[i] = nullptr;
	}
	update();

	set_thinks(true);
}

/**
 * Think function. Some things may change while this window
 * is open
 */
void EditorPlayerMenu::think() {
	update();
}

/**
 * Update all
*/
void EditorPlayerMenu::update() {
	if (is_minimal())
		return;

	Widelands::Map & map = eia().egbase().map();
	Widelands::PlayerNumber const nr_players = map.get_nrplayers();
	{
		assert(nr_players <= 99); //  2 decimal digits
		char text[3];
		if (char const nr_players_10 = nr_players / 10) {
			text[0] = '0' + nr_players_10;
			text[1] = '0' + nr_players % 10;
			text[2] = '\0';
		} else {
			text[0] = '0' + nr_players;
			text[1] = '\0';
		}
		m_nr_of_players_ta->set_text(text);
	}

	//  Now remove all the unneeded stuff.
	for (Widelands::PlayerNumber i = nr_players; i < MAX_PLAYERS; ++i) {
		delete m_plr_names          [i]; m_plr_names          [i] = nullptr;
		delete m_plr_set_pos_buts   [i]; m_plr_set_pos_buts   [i] = nullptr;
		delete m_plr_set_tribes_buts[i]; m_plr_set_tribes_buts[i] = nullptr;
	}
	int32_t       posy    = m_posy;
	int32_t const spacing =  5;
	int32_t const size    = 20;

	iterate_player_numbers(p, nr_players) {
		int32_t posx = spacing;
		if (!m_plr_names[p - 1]) {
			m_plr_names[p - 1] =
				new UI::EditBox
<<<<<<< HEAD
					(this, posx, posy, 140, size,
					 g_gr->images().get("images/ui_basic/but0.png"));
=======
					(this, posx, posy, 140,
					 g_gr->images().get("pics/but0.png"));
>>>>>>> bfb1771b
			m_plr_names[p - 1]->changed.connect
				(boost::bind(&EditorPlayerMenu::name_changed, this, p - 1));
			posx += 140 + spacing;
			m_plr_names[p - 1]->set_text(map.get_scenario_player_name(p));
		}

		if (!m_plr_set_tribes_buts[p - 1]) {
			m_plr_set_tribes_buts[p - 1] =
				new UI::Button
					(this, "tribe",
					 posx, posy, 140, size,
					 g_gr->images().get("images/ui_basic/but0.png"),
					 "");
			m_plr_set_tribes_buts[p - 1]->sigclicked.connect
				(boost::bind(&EditorPlayerMenu::player_tribe_clicked, boost::ref(*this), p - 1));
			posx += 140 + spacing;
		}

		// Get/Set (localized) tribe names
		if (map.get_scenario_player_tribe(p) != UNDEFINED_TRIBE_NAME) {
			m_selected_tribes[p - 1] = map.get_scenario_player_tribe(p);
		} else {
			m_selected_tribes[p - 1] = m_tribenames[0];
			map.set_scenario_player_tribe(p, m_selected_tribes[p - 1]);
		}

		m_plr_set_tribes_buts[p - 1]
				->set_title(eia().egbase().tribes().tribeinfo(m_selected_tribes[p - 1]).descname);

		// Set default AI and closeable to false (always default - should be changed by hand)
		map.set_scenario_player_ai(p, "");
		map.set_scenario_player_closeable(p, false);

		//  Set Starting pos button.
		if (!m_plr_set_pos_buts[p - 1]) {
			m_plr_set_pos_buts[p - 1] =
				new UI::Button
					(this, "starting_pos",
					 posx, posy, size, size,
					 g_gr->images().get("images/ui_basic/but0.png"),
					 nullptr,
					 "");
			m_plr_set_pos_buts[p - 1]->sigclicked.connect
				(boost::bind(&EditorPlayerMenu::set_starting_pos_clicked, boost::ref(*this), p));
		}
		const Image* player_image = g_gr->images().get(player_pictures_small[p - 1]);
		assert(player_image);

		m_plr_set_pos_buts[p - 1]->set_pic(player_image);
		posy += size + spacing;
	}
	set_inner_size(get_inner_w(), posy + spacing);
}

void EditorPlayerMenu::clicked_add_player() {
	Widelands::Map & map = eia().egbase().map();
	Widelands::PlayerNumber const nr_players = map.get_nrplayers() + 1;
	assert(nr_players <= MAX_PLAYERS);
	map.set_nrplayers(nr_players);
	{ //  register new default name for this players
		assert(nr_players <= 99); //  2 decimal digits
		/** TRANSLATORS: Default player name, e.g. Player 1 */
		const std::string name = (boost::format(_("Player %u")) % static_cast<unsigned int>(nr_players)).str();
		map.set_scenario_player_name(nr_players, name);
	}
	map.set_scenario_player_tribe(nr_players, m_tribenames[0]);
	eia().set_need_save(true);
	m_add_player        .set_enabled(nr_players < MAX_PLAYERS);
	m_remove_last_player.set_enabled(true);
	update();
}


void EditorPlayerMenu::clicked_remove_last_player() {
	EditorInteractive& menu = eia();
	Widelands::Map & map = menu.egbase().map();
	Widelands::PlayerNumber const old_nr_players = map.get_nrplayers();
	Widelands::PlayerNumber const nr_players     = old_nr_players - 1;
	assert(1 <= nr_players);

	if (!menu.is_player_tribe_referenced(old_nr_players)) {
		if (const Widelands::Coords sp = map.get_starting_pos(old_nr_players)) {
			//  Remove starting position marker.
			const Image* player_image = g_gr->images().get(player_pictures[old_nr_players - 1]);
			assert(player_image);
			menu.mutable_field_overlay_manager()->remove_overlay(sp, player_image);
		}
		// if removed player was selected switch to the next highest player
		if (old_nr_players == menu.tools()->set_starting_pos.get_current_player())
			set_starting_pos_clicked(nr_players);
	}
	map.set_nrplayers(nr_players);
	m_add_player        .set_enabled(nr_players < MAX_PLAYERS);
	m_remove_last_player.set_enabled(1 < nr_players);

	update();
	// TODO(SirVer): Take steps when the player is referenced someplace. Not
	// TODO(SirVer): currently possible in the editor though.
}


/**
 * Player Tribe Button clicked
 */
void EditorPlayerMenu::player_tribe_clicked(uint8_t n) {
	EditorInteractive& menu = eia();
	if (!menu.is_player_tribe_referenced(n + 1)) {
		if (!Widelands::Tribes::tribe_exists(m_selected_tribes[n])) {
			throw wexception
				("Map defines tribe %s, but it does not exist!", m_selected_tribes[n].c_str());
		}
		uint32_t i;
		for (i = 0; i < m_tribenames.size(); ++i) {
			if (m_tribenames[i] == m_selected_tribes[n]) {
				break;
			}
		}
		m_selected_tribes[n] = i == m_tribenames.size() - 1 ? m_tribenames[0] : m_tribenames[++i];
		menu.egbase().map().set_scenario_player_tribe(n + 1, m_selected_tribes[n]);
		menu.set_need_save(true);
	} else {
		UI::WLMessageBox mmb
			(&menu,
			 _("Error!"),
			 _
			 	("Cannot remove player. It is referenced someplace. Remove all"
			 	 " buildings and animals that depend on this player and try again."),
			 UI::WLMessageBox::MBoxType::kOk);
		mmb.run<UI::Panel::Returncodes>();
	}
	update();
}


/**
 * Set Current Start Position button selected
 */
void EditorPlayerMenu::set_starting_pos_clicked(uint8_t n) {
	EditorInteractive& menu = eia();
	//  jump to the current node
	Widelands::Map & map = menu.egbase().map();
	if (Widelands::Coords const sp = map.get_starting_pos(n))
		menu.move_view_to(sp);

	//  select tool set mplayer
	menu.select_tool(menu.tools()->set_starting_pos, EditorTool::First);
	menu.tools()->set_starting_pos.set_current_player(n);

	//  reselect tool, so everything is in a defined state
	menu.select_tool(menu.tools()->current(), EditorTool::First);

	//  Register callback function to make sure that only valid locations are
	//  selected.
	menu.mutable_field_overlay_manager()->register_overlay_callback_function(
	   boost::bind(&editor_tool_set_starting_pos_callback, _1, boost::ref(map)));
	map.recalc_whole_map(menu.egbase().world());
	update();
}

/**
 * Player name has changed
 */
void EditorPlayerMenu::name_changed(int32_t m) {
	//  Player name has been changed.
	std::string text = m_plr_names[m]->text();
	EditorInteractive& menu = eia();
	Widelands::Map & map = menu.egbase().map();
	if (text == "") {
		text = map.get_scenario_player_name(m + 1);
		m_plr_names[m]->set_text(text);
	}
	map.set_scenario_player_name(m + 1, text);
	m_plr_names[m]->set_text(map.get_scenario_player_name(m + 1));
	menu.set_need_save(true);
}

/*
 * Make infrastructure button clicked
 */
void EditorPlayerMenu::make_infrastructure_clicked(uint8_t n) {
	EditorInteractive & parent =
		dynamic_cast<EditorInteractive &>(*get_parent());
   // Check if starting position is valid (was checked before
   // so must be true)
	Widelands::EditorGameBase & egbase = parent.egbase();
	Widelands::Map & map = egbase.map();
	auto* overlay_manager = parent.mutable_field_overlay_manager();
	const Widelands::Coords start_pos = map.get_starting_pos(n);
	assert(start_pos);

	Widelands::Player * p = egbase.get_player(n);
	if (!p) {
		// This player is unknown, register it,
		// place a hq and reference the tribe
		// so that this tribe can not be changed
		egbase.add_player
			(n, 0, // TODO(SirVer): initialization index makes no sense here
			 eia().egbase().tribes().tribeinfo(m_selected_tribes[n]).descname,
			 m_plr_names[n - 1]->text());

		p = egbase.get_player(n);
	}

   // If the player is already created in the editor, this means
   // that there might be already a hq placed somewhere. This needs to be
   // deleted before a starting position change can occure
	const Widelands::PlayerNumber player_number = p->player_number();
	const Widelands::Coords starting_pos = map.get_starting_pos(player_number);
	Widelands::BaseImmovable * const imm = map[starting_pos].get_immovable();
	if (!imm) {
      // place HQ
		const Widelands::TribeDescr & tribe = p->tribe();
		const Widelands::DescriptionIndex idx = tribe.headquarters();
		if (!tribe.has_building(idx))
			throw wexception("Tribe %s lacks headquarters", tribe.name().c_str());
		// Widelands::Warehouse & headquarter = dynamic_cast<Widelands::Warehouse &>
		//         (egbase.warp_building(starting_pos, player_number, idx));
		// egbase.conquer_area
		//         (PlayerArea
		//          (player_number, Area(starting_pos, headquarter.get_conquers())));
		// tribe.load_warehouse_with_start_wares(editor, headquarter);

		parent.reference_player_tribe(n, &tribe);

		// Remove the player overlay from this starting pos.
		// A HQ is overlay enough
		const Image* player_image = g_gr->images().get(player_pictures[n - 1]);
		assert(player_image);
		overlay_manager->remove_overlay(start_pos, player_image);
	}

	parent.select_tool(parent.tools()->make_infrastructure, EditorTool::First);
	parent.tools()->make_infrastructure.set_player(n);
	overlay_manager->register_overlay_callback_function(
	   boost::bind(&editor_make_infrastructure_tool_callback, _1, boost::ref(egbase), n));
	map.recalc_whole_map(egbase.world());
}<|MERGE_RESOLUTION|>--- conflicted
+++ resolved
@@ -165,13 +165,8 @@
 		if (!m_plr_names[p - 1]) {
 			m_plr_names[p - 1] =
 				new UI::EditBox
-<<<<<<< HEAD
-					(this, posx, posy, 140, size,
+					(this, posx, posy, 140,
 					 g_gr->images().get("images/ui_basic/but0.png"));
-=======
-					(this, posx, posy, 140,
-					 g_gr->images().get("pics/but0.png"));
->>>>>>> bfb1771b
 			m_plr_names[p - 1]->changed.connect
 				(boost::bind(&EditorPlayerMenu::name_changed, this, p - 1));
 			posx += 140 + spacing;
