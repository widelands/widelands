/*
 * Copyright (C) 2002-2022 by the Widelands Development Team
 *
 * This program is free software; you can redistribute it and/or
 * modify it under the terms of the GNU General Public License
 * as published by the Free Software Foundation; either version 2
 * of the License, or (at your option) any later version.
 *
 * This program is distributed in the hope that it will be useful,
 * but WITHOUT ANY WARRANTY; without even the implied warranty of
 * MERCHANTABILITY or FITNESS FOR A PARTICULAR PURPOSE.  See the
 * GNU General Public License for more details.
 *
 * You should have received a copy of the GNU General Public License
 * along with this program; if not, see <https://www.gnu.org/licenses/>.
 *
 */

#ifndef WL_EDITOR_UI_MENUS_TOOL_SET_TERRAIN_OPTIONS_MENU_H
#define WL_EDITOR_UI_MENUS_TOOL_SET_TERRAIN_OPTIONS_MENU_H

#include <memory>

#include "editor/ui_menus/categorized_item_selection_menu.h"
#include "editor/ui_menus/tool_options_menu.h"
#include "logic/map_objects/world/terrain_description.h"

class EditorInteractive;
struct EditorSetTerrainTool;

struct EditorToolSetTerrainOptionsMenu : public EditorToolOptionsMenu {
	EditorToolSetTerrainOptionsMenu(EditorInteractive&,
	                                EditorSetTerrainTool&,
	                                UI::UniqueWindow::Registry&);
	~EditorToolSetTerrainOptionsMenu() override = default;

<<<<<<< HEAD
        void update_window() override;
=======
	void update_window() override;
>>>>>>> 22a4f0f1

private:
	std::unique_ptr<
	   CategorizedItemSelectionMenu<Widelands::TerrainDescription, EditorSetTerrainTool>>
	   multi_select_menu_;
	std::vector<std::unique_ptr<const Image>> offscreen_images_;
};

#endif  // end of include guard: WL_EDITOR_UI_MENUS_TOOL_SET_TERRAIN_OPTIONS_MENU_H<|MERGE_RESOLUTION|>--- conflicted
+++ resolved
@@ -34,11 +34,7 @@
 	                                UI::UniqueWindow::Registry&);
 	~EditorToolSetTerrainOptionsMenu() override = default;
 
-<<<<<<< HEAD
-        void update_window() override;
-=======
 	void update_window() override;
->>>>>>> 22a4f0f1
 
 private:
 	std::unique_ptr<
