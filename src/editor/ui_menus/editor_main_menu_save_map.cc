/*
 * Copyright (C) 2002-2004, 2006-2011 by the Widelands Development Team
 *
 * This program is free software; you can redistribute it and/or
 * modify it under the terms of the GNU General Public License
 * as published by the Free Software Foundation; either version 2
 * of the License, or (at your option) any later version.
 *
 * This program is distributed in the hope that it will be useful,
 * but WITHOUT ANY WARRANTY; without even the implied warranty of
 * MERCHANTABILITY or FITNESS FOR A PARTICULAR PURPOSE.  See the
 * GNU General Public License for more details.
 *
 * You should have received a copy of the GNU General Public License
 * along with this program; if not, write to the Free Software
 * Foundation, Inc., 51 Franklin Street, Fifth Floor, Boston, MA  02110-1301, USA.
 *
 */

#include "editor/ui_menus/editor_main_menu_save_map.h"

#include <cstdio>
#include <cstring>
#include <memory>
#include <string>

#include <boost/format.hpp>

#include "base/i18n.h"
#include "base/macros.h"
#include "base/wexception.h"
#include "editor/editorinteractive.h"
#include "editor/ui_menus/editor_main_menu_save_map_make_directory.h"
#include "graphic/graphic.h"
#include "io/filesystem/filesystem.h"
#include "io/filesystem/layered_filesystem.h"
#include "io/filesystem/zip_filesystem.h"
#include "map_io/map_saver.h"
#include "map_io/widelands_map_loader.h"
#include "profile/profile.h"
#include "ui_basic/button.h"
#include "ui_basic/editbox.h"
#include "ui_basic/listselect.h"
#include "ui_basic/messagebox.h"
#include "ui_basic/multilinetextarea.h"
#include "ui_basic/textarea.h"

inline EditorInteractive & MainMenuSaveMap::eia() {
	return ref_cast<EditorInteractive, UI::Panel>(*get_parent());
}


MainMenuSaveMap::MainMenuSaveMap(EditorInteractive & parent)
	: UI::Window(&parent, "save_map_menu", 0, 0, 560, 330, _("Save Map"))
{
	int32_t const spacing =  5;
	int32_t const offsx   = spacing;
	int32_t const offsy   = 10;
	int32_t posx          = offsx;
	int32_t posy          = offsy;
	int32_t const descr_label_w = 100;

	m_ls =
		new UI::Listselect<const char *>
			(this,
			 posx, posy,
			 get_inner_w() / 2 - spacing, get_inner_h() - spacing - offsy - 60);
	m_ls->clicked.connect(boost::bind(&MainMenuSaveMap::clicked_item, this, _1));
	m_ls->double_clicked.connect(boost::bind(&MainMenuSaveMap::double_clicked_item, this, _1));
	m_editbox =
		new UI::EditBox
			(this,
			 posx, posy + get_inner_h() - spacing - offsy - 60 + 3,
			 get_inner_w() / 2 - spacing, 20,
<<<<<<< HEAD
			 g_gr->images().get("pics/but1.png"),
			 UI::Align::Align_Left);
	m_editbox->setText(parent.egbase().map().get_name());
=======
			 g_gr->images().get("pics/but1.png"));
	m_editbox->set_text(parent.egbase().map().get_name());
>>>>>>> bbe70635
	m_editbox->changed.connect(boost::bind(&MainMenuSaveMap::edit_box_changed, this));

	posx = get_inner_w() / 2 + spacing;
	new UI::Textarea
		(this, posx, posy, descr_label_w, 20, _("Name:"), UI::Align_CenterLeft);
	m_name =
		new UI::MultilineTextarea
			(this, posx + descr_label_w, posy, 200, 40, "---", UI::Align_CenterLeft);
	posy += 40 + spacing;

	new UI::Textarea
		(this, posx, posy, descr_label_w, 20, _("Author:"), UI::Align_CenterLeft);
	m_author =
		new UI::Textarea
			(this, posx + descr_label_w, posy, 200, 20, "---", UI::Align_CenterLeft);
	posy += 20 + spacing;

	new UI::Textarea
		(this, posx, posy, descr_label_w, 20, _("Size:"), UI::Align_CenterLeft);
	m_size =
		new UI::Textarea
			(this, posx + descr_label_w, posy, 200, 20, "---", UI::Align_CenterLeft);
	posy += 20 + spacing;

	new UI::Textarea
		(this, posx, posy, descr_label_w, 20, _("Players:"), UI::Align_CenterLeft);
	m_nrplayers =
		new UI::Textarea
			(this, posx + descr_label_w, posy, 200, 20, "---", UI::Align_CenterLeft);
	posy += 20 + spacing;

	new UI::Textarea
		(this, posx, posy, descr_label_w, 20, _("Descr: "), UI::Align_CenterLeft);
	m_descr =
		new UI::MultilineTextarea
			(this,
			 posx + descr_label_w, posy,
			 get_inner_w() - posx - spacing - descr_label_w,
			 get_inner_h() - posy - spacing - 40,
			 "---", UI::Align_CenterLeft);


	posy = get_inner_h() - 30;

	m_ok_btn = new UI::Button
		(this, "ok",
		 posx, posy,
		 get_inner_w() / 4 - 1.5 * spacing, 20,
		 g_gr->images().get("pics/but0.png"),
		 _("OK"));
	m_ok_btn->sigclicked.connect(boost::bind(&MainMenuSaveMap::clicked_ok, boost::ref(*this)));

	UI::Button * cancelbtn = new UI::Button
		(this, "cancel",
		 posx + get_inner_w() / 4 - spacing / 2, posy,
		 get_inner_w() / 4 - 1.5 * spacing, 20,
		 g_gr->images().get("pics/but1.png"),
		 _("Cancel"));
	cancelbtn->sigclicked.connect(boost::bind(&MainMenuSaveMap::die, boost::ref(*this)));

	UI::Button * make_directorybtn = new UI::Button
		(this, "make_directory",
		 spacing, posy, 185, 20,
		 g_gr->images().get("pics/but1.png"),
		 _("Make Directory"));
	make_directorybtn->sigclicked.connect
		(boost::bind(&MainMenuSaveMap::clicked_make_directory, boost::ref(*this)));


	m_basedir = "maps";
	m_curdir  = "maps";

	fill_list();
	edit_box_changed();

	center_to_parent();
	move_to_top();
}

/**
 * Called when the ok button was pressed or a file in list was double clicked.
 */
void MainMenuSaveMap::clicked_ok() {
	assert(m_ok_btn->enabled());
	std::string filename = m_editbox->text();

	if (filename == "") //  Maybe a directory is selected.
		filename = m_ls->get_selected();

	if
		(g_fs->is_directory(filename.c_str())
		 &&
		 !Widelands::WidelandsMapLoader::is_widelands_map(filename))
	{
		m_curdir = g_fs->canonicalize_name(filename);
		m_ls->clear();
		m_mapfiles.clear();
		fill_list();
	} else { //  Ok, save this map
		Widelands::Map & map = eia().egbase().map();
		if (!strcmp(map.get_name(), _("No Name"))) {
			std::string::size_type const filename_size = filename.size();
			map.set_name
				((4 <= filename_size
				  && filename[filename_size - 1] == 'f'
				  && filename[filename_size - 2] == 'm'
				  && filename[filename_size - 3] == 'w'
				  && filename[filename_size - 4] == '.'
				  ?
				  filename.substr(0, filename_size - 4) : filename)
				 .c_str());
		}
		if
			(save_map
			 	(filename,
			 	 ! g_options.pull_section("global").get_bool("nozip", false)))
			die();
	}
}

/**
 * Called, when the make directory button was clicked.
 */
void MainMenuSaveMap::clicked_make_directory() {
	MainMenuSaveMapMakeDirectory md(this, _("unnamed"));
	if (md.run()) {
		g_fs->ensure_directory_exists(m_basedir);
		//  create directory
		std::string fullname = m_curdir;
		fullname            += "/";
		fullname            += md.get_dirname();
		g_fs->make_directory(fullname);
		m_ls->clear();
		m_mapfiles.clear();
		fill_list();
	}
}

/**
 * called when an item was selected
 */
void MainMenuSaveMap::clicked_item(uint32_t) {
	const char * const name = m_ls->get_selected();

	if (Widelands::WidelandsMapLoader::is_widelands_map(name)) {
		Widelands::Map map;
		{
			std::unique_ptr<Widelands::MapLoader> const ml
				(map.get_correct_loader(name));
			ml->preload_map(true); // This has worked before, no problem
		}

		m_editbox->set_text(FileSystem::fs_filename(name));

		m_name  ->set_text(map.get_name       ());
		m_name  ->set_tooltip(map.get_name    ());
		m_author->set_text(map.get_author     ());
		m_descr ->set_text(map.get_description());

		char buf[200];
		sprintf(buf, "%i", map.get_nrplayers());
		m_nrplayers->set_text(buf);

		sprintf(buf, "%ix%i", map.get_width(), map.get_height());
		m_size->set_text(buf);
	} else {
<<<<<<< HEAD
		m_name     ->set_text(FileSystem::FS_Filename(name));
		m_name     ->set_tooltip("");
		m_author   ->set_text("");
		m_nrplayers->set_text("");
		m_size     ->set_text("");
		if (g_fs->IsDirectory(name)) {
			m_name->set_tooltip((boost::format(_("Directory: %s"))
										% FileSystem::FS_Filename(name)).str());
			m_descr->set_text((boost::format("\\<%s\\>") % _("directory")).str());
=======
		m_name     ->set_text(FileSystem::fs_filename(name));
		m_author   ->set_text("");
		m_nrplayers->set_text("");
		m_size     ->set_text("");
		if (g_fs->is_directory(name)) {
			std::string dir_string =
				(boost::format("\\<%s\\>") % _("directory")).str();
			m_descr    ->set_text(dir_string);
>>>>>>> bbe70635
		} else {
			const std::string not_map_string = _("Not a map file");
			m_name->set_tooltip(not_map_string);
			m_descr->set_text((boost::format("\\<%s\\>") % not_map_string).str());
		}

	}
	edit_box_changed();
}

/**
 * An Item has been doubleclicked
 */
void MainMenuSaveMap::double_clicked_item(uint32_t) {
	const char * const name = m_ls->get_selected();

	if (g_fs->is_directory(name) && !Widelands::WidelandsMapLoader::is_widelands_map(name)) {
		m_curdir = name;
		m_ls->clear();
		m_mapfiles.clear();
		fill_list();
	} else
		clicked_ok();
}

/**
 * fill the file list
 */
void MainMenuSaveMap::fill_list() {
	// Fill it with all files we find.
	m_mapfiles = g_fs->list_directory(m_curdir);

	// First, we add all directories. We manually add the parent directory
	if (m_curdir != m_basedir) {
#ifndef _WIN32
		m_parentdir = m_curdir.substr(0, m_curdir.rfind('/'));
#else
		m_parentdir = m_curdir.substr(0, m_curdir.rfind('\\'));
#endif
		std::string parent_string =
				/** TRANSLATORS: Parent directory */
				(boost::format("\\<%s\\>") % _("parent")).str();
		m_ls->add
			(parent_string.c_str(),
			 m_parentdir.c_str(),
			 g_gr->images().get("pics/ls_dir.png"));
	}

	const FilenameSet::const_iterator mapfiles_end = m_mapfiles.end();
	for
		(FilenameSet::const_iterator pname = m_mapfiles.begin();
		 pname != mapfiles_end;
		 ++pname)
	{
		const char * const name = pname->c_str();
		if
			(strcmp(FileSystem::fs_filename(name), ".")    &&
			 strcmp(FileSystem::fs_filename(name), "..")   &&
			 g_fs->is_directory(name)                       &&
			 !Widelands::WidelandsMapLoader::is_widelands_map(name))

		m_ls->add
			(FileSystem::fs_filename(name),
			 name,
			 g_gr->images().get("pics/ls_dir.png"));
	}

	Widelands::Map map;

	for
		(FilenameSet::const_iterator pname = m_mapfiles.begin();
		 pname != mapfiles_end;
		 ++pname)
	{
		char const * const name = pname->c_str();

		// we do not list S2 files since we only write wmf
		std::unique_ptr<Widelands::MapLoader> ml(map.get_correct_loader(name));
		if (upcast(Widelands::WidelandsMapLoader, wml, ml.get())) {
			try {
				wml->preload_map(true);
				m_ls->add
<<<<<<< HEAD
					(FileSystem::FS_FilenameWoExt(name).c_str(),
=======
					(FileSystem::fs_filename(name),
>>>>>>> bbe70635
					 name,
					 g_gr->images().get("pics/ls_wlmap.png"));
			} catch (const WException &) {} //  we simply skip illegal entries
		}
	}
	if (m_ls->size())
		m_ls->select(0);
}

/**
 * The editbox was changed. Enable ok button
 */
void MainMenuSaveMap::edit_box_changed() {
	m_ok_btn->set_enabled(m_editbox->text().size());
}

/**
 * Save the map in the current directory with
 * the current filename
 *
 * returns true if dialog should close, false if it
 * should stay open
 */
bool MainMenuSaveMap::save_map(std::string filename, bool binary) {
	//  Make sure that the base directory exists.
	g_fs->ensure_directory_exists(m_basedir);

	//  OK, first check if the extension matches (ignoring case).
	bool assign_extension = true;
	if (filename.size() >= strlen(WLMF_SUFFIX)) {
		char buffer[10]; //  enough for the extension
		filename.copy
			(buffer, sizeof(WLMF_SUFFIX), filename.size() - strlen(WLMF_SUFFIX));
		if (!strncasecmp(buffer, WLMF_SUFFIX, strlen(WLMF_SUFFIX)))
			assign_extension = false;
	}
	if (assign_extension)
		filename += WLMF_SUFFIX;

	//  append directory name
	std::string complete_filename = m_curdir;
	complete_filename            += "/";
	complete_filename            += filename;

	//  Check if file exists. If so, show a warning.
	if (g_fs->file_exists(complete_filename)) {
		std::string s =
			(boost::format(_("A file with the name ‘%s’ already exists. Overwrite?"))
				% FileSystem::fs_filename(filename.c_str())).str();
		UI::WLMessageBox mbox
			(&eia(), _("Error Saving Map!"), s, UI::WLMessageBox::YESNO);
		if (!mbox.run())
			return false;

		g_fs->fs_unlink(complete_filename);
	}

	std::unique_ptr<FileSystem> fs
			(g_fs->create_sub_file_system(complete_filename, binary ? FileSystem::ZIP : FileSystem::DIR));
	Widelands::MapSaver wms(*fs, eia().egbase());
	try {
		wms.save();
		eia().set_need_save(false);
	} catch (const std::exception & e) {
		std::string s =
			_
			("Error Saving Map!\nSaved map file may be corrupt!\n\nReason "
			 "given:\n");
		s += e.what();
		UI::WLMessageBox  mbox
			(&eia(), _("Error Saving Map!"), s, UI::WLMessageBox::OK);
		mbox.run();
	}
	die();

	return true;
}<|MERGE_RESOLUTION|>--- conflicted
+++ resolved
@@ -72,14 +72,8 @@
 			(this,
 			 posx, posy + get_inner_h() - spacing - offsy - 60 + 3,
 			 get_inner_w() / 2 - spacing, 20,
-<<<<<<< HEAD
-			 g_gr->images().get("pics/but1.png"),
-			 UI::Align::Align_Left);
-	m_editbox->setText(parent.egbase().map().get_name());
-=======
-			 g_gr->images().get("pics/but1.png"));
+			 g_gr->images().get("pics/but1.png"), UI::Align::Align_Left);
 	m_editbox->set_text(parent.egbase().map().get_name());
->>>>>>> bbe70635
 	m_editbox->changed.connect(boost::bind(&MainMenuSaveMap::edit_box_changed, this));
 
 	posx = get_inner_w() / 2 + spacing;
@@ -246,26 +240,15 @@
 		sprintf(buf, "%ix%i", map.get_width(), map.get_height());
 		m_size->set_text(buf);
 	} else {
-<<<<<<< HEAD
-		m_name     ->set_text(FileSystem::FS_Filename(name));
+		m_name     ->set_text(FileSystem::fs_filename(name));
 		m_name     ->set_tooltip("");
 		m_author   ->set_text("");
 		m_nrplayers->set_text("");
 		m_size     ->set_text("");
-		if (g_fs->IsDirectory(name)) {
+		if (g_fs->is_directory(name)) {
 			m_name->set_tooltip((boost::format(_("Directory: %s"))
-										% FileSystem::FS_Filename(name)).str());
+										% FileSystem::fs_filename(name)).str());
 			m_descr->set_text((boost::format("\\<%s\\>") % _("directory")).str());
-=======
-		m_name     ->set_text(FileSystem::fs_filename(name));
-		m_author   ->set_text("");
-		m_nrplayers->set_text("");
-		m_size     ->set_text("");
-		if (g_fs->is_directory(name)) {
-			std::string dir_string =
-				(boost::format("\\<%s\\>") % _("directory")).str();
-			m_descr    ->set_text(dir_string);
->>>>>>> bbe70635
 		} else {
 			const std::string not_map_string = _("Not a map file");
 			m_name->set_tooltip(not_map_string);
@@ -348,11 +331,7 @@
 			try {
 				wml->preload_map(true);
 				m_ls->add
-<<<<<<< HEAD
-					(FileSystem::FS_FilenameWoExt(name).c_str(),
-=======
-					(FileSystem::fs_filename(name),
->>>>>>> bbe70635
+					(FileSystem::filename_without_ext(name).c_str(),
 					 name,
 					 g_gr->images().get("pics/ls_wlmap.png"));
 			} catch (const WException &) {} //  we simply skip illegal entries
