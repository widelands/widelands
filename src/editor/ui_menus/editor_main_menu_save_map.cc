--- conflicted
+++ resolved
@@ -22,11 +22,13 @@
 #include <cstdio>
 #include <cstring>
 #include <memory>
+#include <string>
 
 #include <boost/algorithm/string.hpp>
 #include <boost/format.hpp>
 
 #include "base/i18n.h"
+#include "base/log.h" // NOCOM
 #include "base/macros.h"
 #include "base/wexception.h"
 #include "editor/editorinteractive.h"
@@ -47,7 +49,6 @@
 	return dynamic_cast<EditorInteractive&>(*get_parent());
 }
 
-<<<<<<< HEAD
 MainMenuSaveMap::MainMenuSaveMap(EditorInteractive& parent)
    : MainMenuLoadOrSaveMap(parent, "save_map_menu", _("Save Map")),
 
@@ -92,107 +93,6 @@
 
 	editbox_->set_text(parent.egbase().map().get_name());
 	editbox_->changed.connect(boost::bind(&MainMenuSaveMap::edit_box_changed, this));
-=======
-
-MainMenuSaveMap::MainMenuSaveMap(EditorInteractive & parent)
-	: UI::Window(&parent, "save_map_menu", 0, 0, 560, 330, _("Save Map"))
-{
-	int32_t const spacing =  5;
-	int32_t const offsx   = spacing;
-	int32_t const offsy   = 10;
-	int32_t posx          = offsx;
-	int32_t posy          = offsy;
-	int32_t const descr_label_w = 100;
-
-	m_ls =
-		new UI::Listselect<const char *>
-			(this,
-			 posx, posy,
-			 get_inner_w() / 2 - spacing, get_inner_h() - spacing - offsy - 60);
-	m_ls->clicked.connect(boost::bind(&MainMenuSaveMap::clicked_item, this, _1));
-	m_ls->double_clicked.connect(boost::bind(&MainMenuSaveMap::double_clicked_item, this, _1));
-	m_ls->focus();
-	m_editbox =
-		new UI::EditBox
-			(this,
-			 posx, posy + get_inner_h() - spacing - offsy - 60 + 3,
-			 get_inner_w() / 2 - spacing, 20,
-			 g_gr->images().get("pics/but1.png"), UI::Align::Align_Left);
-	m_editbox->set_text(parent.egbase().map().get_name());
-	m_editbox->changed.connect(boost::bind(&MainMenuSaveMap::edit_box_changed, this));
-
-	posx = get_inner_w() / 2 + spacing;
-	new UI::Textarea
-		(this, posx, posy, descr_label_w, 20, _("Name:"), UI::Align_CenterLeft);
-	m_name =
-		new UI::MultilineTextarea
-			(this, posx + descr_label_w, posy, 200, 40, "---", UI::Align_CenterLeft);
-	posy += 40 + spacing;
-
-	new UI::Textarea
-		(this, posx, posy, descr_label_w, 20, _("Authors:"), UI::Align_CenterLeft);
-	m_author =
-		new UI::Textarea
-			(this, posx + descr_label_w, posy, 200, 20, "---", UI::Align_CenterLeft);
-	posy += 20 + spacing;
-
-	new UI::Textarea
-		(this, posx, posy, descr_label_w, 20, _("Size:"), UI::Align_CenterLeft);
-	m_size =
-		new UI::Textarea
-			(this, posx + descr_label_w, posy, 200, 20, "---", UI::Align_CenterLeft);
-	posy += 20 + spacing;
-
-	new UI::Textarea
-		(this, posx, posy, descr_label_w, 20, _("Players:"), UI::Align_CenterLeft);
-	m_nrplayers =
-		new UI::Textarea
-			(this, posx + descr_label_w, posy, 200, 20, "---", UI::Align_CenterLeft);
-	posy += 20 + spacing;
-
-	new UI::Textarea
-		(this, posx, posy, descr_label_w, 20, _("Descr:"), UI::Align_CenterLeft);
-	m_descr =
-		new UI::MultilineTextarea
-			(this,
-			 posx + descr_label_w, posy,
-			 get_inner_w() - posx - spacing - descr_label_w,
-			 get_inner_h() - posy - spacing - 40,
-			 "---", UI::Align_CenterLeft);
-
-
-	posy = get_inner_h() - 30;
-
-	m_ok_btn = new UI::Button
-		(this, "ok",
-		 posx, posy,
-		 get_inner_w() / 4 - 1.5 * spacing, 20,
-		 g_gr->images().get("pics/but0.png"),
-		 _("OK"));
-	m_ok_btn->sigclicked.connect(boost::bind(&MainMenuSaveMap::clicked_ok, boost::ref(*this)));
-
-	UI::Button * cancelbtn = new UI::Button
-		(this, "cancel",
-		 posx + get_inner_w() / 4 - spacing / 2, posy,
-		 get_inner_w() / 4 - 1.5 * spacing, 20,
-		 g_gr->images().get("pics/but1.png"),
-		 _("Cancel"));
-	cancelbtn->sigclicked.connect(boost::bind(&MainMenuSaveMap::die, boost::ref(*this)));
-
-	UI::Button * make_directorybtn = new UI::Button
-		(this, "make_directory",
-		 spacing, posy, 185, 20,
-		 g_gr->images().get("pics/but1.png"),
-		 _("Make Directory"));
-	make_directorybtn->sigclicked.connect
-		(boost::bind(&MainMenuSaveMap::clicked_make_directory, boost::ref(*this)));
-
-
-	m_basedir = "maps";
-	m_curdir  = "maps";
-
-	fill_list();
->>>>>>> 9cd98d28
 	edit_box_changed();
 
 	ok_.sigclicked.connect(boost::bind(&MainMenuSaveMap::clicked_ok, boost::ref(*this)));
@@ -222,53 +122,21 @@
  * Called when the ok button was pressed or a file in list was double clicked.
  */
 void MainMenuSaveMap::clicked_ok() {
-<<<<<<< HEAD
 	assert(ok_.enabled());
 	std::string filename = editbox_->text();
-=======
-	assert(m_ok_btn->enabled());
-	std::string filename = m_editbox->text();
 	std::string complete_filename;
 
-	if (filename == "") //  Maybe a directory is selected.
-	{
-		complete_filename = filename = m_ls->get_selected();
+	if (filename == "") {  //  Maybe a directory is selected.
+		complete_filename = filename = table_.get_map()->filename;
 	} else {
-		complete_filename = m_curdir + "/" + filename;
-	}
-
-	if
-		(g_fs->is_directory(complete_filename.c_str())
-		 &&
-		 !Widelands::WidelandsMapLoader::is_widelands_map(complete_filename))
-	{
-		m_curdir = complete_filename;
-		m_ls->clear();
-		m_mapfiles.clear();
-		fill_list();
-	} else { //  Ok, save this map
-		Widelands::Map & map = eia().egbase().map();
-		if (map.get_name() != _("No Name")) {
-			std::string::size_type const filename_size = filename.size();
-			map.set_name
-				((4 <= filename_size
-				  && filename[filename_size - 1] == 'f'
-				  && filename[filename_size - 2] == 'm'
-				  && filename[filename_size - 3] == 'w'
-				  && filename[filename_size - 4] == '.'
-				  ?
-				  filename.substr(0, filename_size - 4) : filename)
-				 .c_str());
-		}
->>>>>>> 9cd98d28
-
-	if (filename == "") {  //  Maybe a directory is selected.
-		filename = table_.get_map()->filename;
-	}
-
-	if (g_fs->is_directory(filename.c_str()) &&
-	    !Widelands::WidelandsMapLoader::is_widelands_map(filename)) {
-		curdir_ = g_fs->canonicalize_name(filename);
+		complete_filename = curdir_ + "/" + filename;
+	}
+	log("NOCOM clicked_ok filename = %s\n", complete_filename.c_str());
+
+	if (g_fs->is_directory(complete_filename.c_str()) &&
+		 !Widelands::WidelandsMapLoader::is_widelands_map(complete_filename)) {
+		curdir_ = complete_filename;
+		log("NOCOM isdir\n");
 		fill_table();
 	} else {  //  Ok, save this map
 		Widelands::Map& map = eia().egbase().map();
@@ -289,13 +157,8 @@
  */
 void MainMenuSaveMap::clicked_make_directory() {
 	MainMenuSaveMapMakeDirectory md(this, _("unnamed"));
-<<<<<<< HEAD
-	if (md.run()) {
-		g_fs->ensure_directory_exists(basedir_);
-=======
 	if (md.run<UI::Panel::Returncodes>() == UI::Panel::Returncodes::kOk) {
-		g_fs->ensure_directory_exists(m_curdir);
->>>>>>> 9cd98d28
+		g_fs->ensure_directory_exists(curdir_);
 		//  create directory
 		std::string fullname = curdir_;
 		fullname += "/";
@@ -307,7 +170,7 @@
 
 void MainMenuSaveMap::clicked_edit_options() {
 	MainMenuMapOptions mo(eia(), true);
-	if (mo.run()) {
+	if (mo.run<UI::Panel::Returncodes>() == UI::Panel::Returncodes::kOk) {
 		const Widelands::Map& map = eia().egbase().map();
 		MapData::MapType maptype;
 
@@ -344,11 +207,13 @@
 void MainMenuSaveMap::double_clicked_item() {
 	const MapData& mapdata = *table_.get_map();
 	if (mapdata.maptype == MapData::MapType::kDirectory) {
+		log("NOCOM double clicked dir = %s\n", mapdata.filename.c_str());
 		curdir_ = mapdata.filename;
 		fill_table();
 	} else {
 		clicked_ok();
 	}
+	edit_box_changed();
 }
 
 /**
@@ -366,13 +231,8 @@
  * should stay open
  */
 bool MainMenuSaveMap::save_map(std::string filename, bool binary) {
-<<<<<<< HEAD
-	//  Make sure that the base directory exists.
-	g_fs->ensure_directory_exists(basedir_);
-=======
 	//  Make sure that the current directory exists and is writeable.
-	g_fs->ensure_directory_exists(m_curdir);
->>>>>>> 9cd98d28
+	g_fs->ensure_directory_exists(curdir_);
 
 	//  OK, first check if the extension matches (ignoring case).
 	if (!boost::iends_with(filename, WLMF_SUFFIX))
@@ -383,47 +243,34 @@
 	complete_filename += "/";
 	complete_filename += filename;
 
-	std::string tmpName = "";
-
 	//  Check if file exists. If so, show a warning.
 	if (g_fs->file_exists(complete_filename)) {
-<<<<<<< HEAD
-		std::string s = (boost::format(_("A file with the name ‘%s’ already exists. Overwrite?")) %
+		const std::string s = (boost::format(_("A file with the name ‘%s’ already exists. Overwrite?")) %
 		                 FileSystem::fs_filename(filename.c_str())).str();
-		UI::WLMessageBox mbox(&eia(), _("Error Saving Map!"), s, UI::WLMessageBox::YESNO);
-		if (!mbox.run())
-			return false;
-=======
-		std::string s =
-			(boost::format(_("A file with the name ‘%s’ already exists. Overwrite?"))
-				% FileSystem::fs_filename(filename.c_str())).str();
-		{
-			UI::WLMessageBox mbox
+		UI::WLMessageBox mbox
 				(&eia(), _("Error Saving Map!"), s, UI::WLMessageBox::MBoxType::kOkCancel);
 			if (mbox.run<UI::Panel::Returncodes>() == UI::Panel::Returncodes::kBack)
 				return false;
-		}
->>>>>>> 9cd98d28
-
-		// save to a tmp file/dir first, rename later
-		// (important to keep script files in the script directory)
-		tmpName = complete_filename + ".tmp";
-		if (g_fs->file_exists(tmpName)) {
-			s = (boost::format(_
-					("A file with the name ‘%s.tmp’ already exists. You have to remove it manually."))
-						% FileSystem::fs_filename(filename.c_str())).str();
-			UI::WLMessageBox mbox
-				(&eia(), _("Error Saving Map!"), s, UI::WLMessageBox::MBoxType::kOk);
-			mbox.run<UI::Panel::Returncodes>();
-			return false;
-		}
-	}
-
-<<<<<<< HEAD
-	std::unique_ptr<FileSystem> fs(
-	   g_fs->create_sub_file_system(complete_filename, binary ? FileSystem::ZIP : FileSystem::DIR));
-	Widelands::MapSaver wms(*fs, eia().egbase());
-	try {
+	}
+
+	// save to a tmp file/dir first, rename later
+	// (important to keep script files in the script directory)
+	std::string tmp_name = complete_filename + ".tmp";
+	if (g_fs->file_exists(tmp_name)) {
+		const std::string s = (boost::format(_
+				("A file with the name ‘%s.tmp’ already exists. You have to remove it manually."))
+					% FileSystem::fs_filename(filename.c_str())).str();
+		UI::WLMessageBox mbox
+			(&eia(), _("Error Saving Map!"), s, UI::WLMessageBox::MBoxType::kOk);
+		mbox.run<UI::Panel::Returncodes>();
+		return false;
+	}
+
+	{ // fs scope
+		std::unique_ptr<FileSystem> fs
+			(g_fs->create_sub_file_system(tmp_name.empty() ? complete_filename : tmp_name,
+				binary ? FileSystem::ZIP : FileSystem::DIR));
+		Widelands::MapSaver wms(*fs, eia().egbase());
 
 		// Recompute seafaring tag
 		if (eia().egbase().map().allows_seafaring()) {
@@ -432,30 +279,14 @@
 			eia().egbase().map().delete_tag("seafaring");
 		}
 
-		wms.save();
-		eia().set_need_save(false);
-	} catch (const std::exception& e) {
-		std::string s = _("Error Saving Map!\nSaved map file may be corrupt!\n\nReason "
-		                  "given:\n");
-		s += e.what();
-		UI::WLMessageBox mbox(&eia(), _("Error Saving Map!"), s, UI::WLMessageBox::OK);
-		mbox.run();
-	}
-=======
-	{ // fs scope
-		std::unique_ptr<FileSystem> fs
-			(g_fs->create_sub_file_system(tmpName.empty() ? complete_filename : tmpName,
-				binary ? FileSystem::ZIP : FileSystem::DIR));
-		Widelands::MapSaver wms(*fs, eia().egbase());
-
 		try {
 			wms.save();
 			eia().set_need_save(false);
 
 			// if saved to a tmp file earlier, rename now
-			if (!tmpName.empty()) {
+			if (!tmp_name.empty()) {
 				g_fs->fs_unlink(complete_filename);
-				g_fs->fs_rename(tmpName, complete_filename);
+				g_fs->fs_rename(tmp_name, complete_filename);
 				// also change fs, as we assign it to the map below
 				fs.reset(g_fs->make_sub_file_system(complete_filename));
 			}
@@ -475,13 +306,12 @@
 			mbox.run<UI::Panel::Returncodes>();
 
 			// cleanup tmp file if it was created
-			if (!tmpName.empty()) {
-				g_fs->fs_unlink(tmpName);
+			if (!tmp_name.empty()) {
+				g_fs->fs_unlink(tmp_name);
 			}
 		}
 	} // end fs scope, dont use it
 
->>>>>>> 9cd98d28
 	die();
 	return true;
 }