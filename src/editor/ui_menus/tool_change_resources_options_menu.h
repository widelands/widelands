/*
 * Copyright (C) 2002-2022 by the Widelands Development Team
 *
 * This program is free software; you can redistribute it and/or
 * modify it under the terms of the GNU General Public License
 * as published by the Free Software Foundation; either version 2
 * of the License, or (at your option) any later version.
 *
 * This program is distributed in the hope that it will be useful,
 * but WITHOUT ANY WARRANTY; without even the implied warranty of
 * MERCHANTABILITY or FITNESS FOR A PARTICULAR PURPOSE.  See the
 * GNU General Public License for more details.
 *
 * You should have received a copy of the GNU General Public License
 * along with this program; if not, see <https://www.gnu.org/licenses/>.
 *
 */

#ifndef WL_EDITOR_UI_MENUS_TOOL_CHANGE_RESOURCES_OPTIONS_MENU_H
#define WL_EDITOR_UI_MENUS_TOOL_CHANGE_RESOURCES_OPTIONS_MENU_H

#include "editor/ui_menus/tool_options_menu.h"
#include "ui_basic/box.h"
#include "ui_basic/radiobutton.h"
#include "ui_basic/spinbox.h"
#include "ui_basic/textarea.h"

class EditorInteractive;
struct EditorIncreaseResourcesTool;

struct EditorToolChangeResourcesOptionsMenu : public EditorToolOptionsMenu {
	EditorToolChangeResourcesOptionsMenu(EditorInteractive&,
	                                     EditorIncreaseResourcesTool&,
	                                     UI::UniqueWindow::Registry&);

<<<<<<< HEAD
        void update_window() override;
=======
	void update_window() override;
>>>>>>> 22a4f0f1

private:
	EditorInteractive& eia();
	void change_resource();
	void update_change_by();
	void update_set_to();
	void update();

	EditorIncreaseResourcesTool& increase_tool_;
	UI::Box box_;
	UI::SpinBox change_by_;
	UI::SpinBox set_to_;
	UI::Box resources_box_;
	UI::Radiogroup radiogroup_;
	UI::Textarea cur_selection_;
};

#endif  // end of include guard: WL_EDITOR_UI_MENUS_TOOL_CHANGE_RESOURCES_OPTIONS_MENU_H<|MERGE_RESOLUTION|>--- conflicted
+++ resolved
@@ -33,11 +33,7 @@
 	                                     EditorIncreaseResourcesTool&,
 	                                     UI::UniqueWindow::Registry&);
 
-<<<<<<< HEAD
-        void update_window() override;
-=======
 	void update_window() override;
->>>>>>> 22a4f0f1
 
 private:
 	EditorInteractive& eia();
