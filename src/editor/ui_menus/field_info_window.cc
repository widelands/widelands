--- conflicted
+++ resolved
@@ -163,13 +163,8 @@
 	if ((immovable != nullptr) || (bob != nullptr)) {
 		/** TRANSLATORS: Heading for immovables and animals in editor info tool */
 		buf += as_heading(_("Objects"), UI::PanelStyle::kWui);
-<<<<<<< HEAD
 		if (immovable != nullptr) {
-			buf += as_listitem(bformat(_("Immovable: %s"), immovable->descr().descname()), font_style);
-=======
-		if (immovable) {
 			buf += as_listitem(format(_("Immovable: %s"), immovable->descr().descname()), font_style);
->>>>>>> 7c0a3e72
 		}
 
 		if (bob != nullptr) {
