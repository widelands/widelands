/*
 * Copyright (C) 2002-2022 by the Widelands Development Team
 *
 * This program is free software; you can redistribute it and/or
 * modify it under the terms of the GNU General Public License
 * as published by the Free Software Foundation; either version 2
 * of the License, or (at your option) any later version.
 *
 * This program is distributed in the hope that it will be useful,
 * but WITHOUT ANY WARRANTY; without even the implied warranty of
 * MERCHANTABILITY or FITNESS FOR A PARTICULAR PURPOSE.  See the
 * GNU General Public License for more details.
 *
 * You should have received a copy of the GNU General Public License
 * along with this program; if not, see <https://www.gnu.org/licenses/>.
 *
 */

#ifndef WL_EDITOR_UI_MENUS_MAIN_MENU_SAVE_MAP_MAKE_DIRECTORY_H
#define WL_EDITOR_UI_MENUS_MAIN_MENU_SAVE_MAP_MAKE_DIRECTORY_H

#include "ui_basic/box.h"
#include "ui_basic/button.h"
#include "ui_basic/editbox.h"
#include "ui_basic/textarea.h"
#include "ui_basic/window.h"

/**
 * Show a small modal dialog allowing the user to enter
 * a directory name to be created
 *
 */
// TODO(unknown): This should be moved to src/ui, it's not specific to the editor
struct MainMenuSaveMapMakeDirectory : public UI::Window {
	MainMenuSaveMapMakeDirectory(UI::Panel*, char const*);

	void start() override;

	char const* get_dirname() {
		return dirname_.c_str();
	}

private:
<<<<<<< HEAD
	const int padding_{5};
	const int butw_, buth_{20};
=======
	static constexpr int padding_{5};
	const int butw_;
	static constexpr int buth_{20};
>>>>>>> a9549ba2
	std::string dirname_;
	UI::Box vbox_;
	UI::Textarea label_;
	UI::EditBox edit_;
	UI::Button ok_button_;
	UI::Button cancel_button_;
	const std::string illegal_filename_tooltip_;
	void edit_changed();
	void clicked_ok();
};

#endif  // end of include guard: WL_EDITOR_UI_MENUS_MAIN_MENU_SAVE_MAP_MAKE_DIRECTORY_H<|MERGE_RESOLUTION|>--- conflicted
+++ resolved
@@ -41,14 +41,9 @@
 	}
 
 private:
-<<<<<<< HEAD
-	const int padding_{5};
-	const int butw_, buth_{20};
-=======
 	static constexpr int padding_{5};
 	const int butw_;
 	static constexpr int buth_{20};
->>>>>>> a9549ba2
 	std::string dirname_;
 	UI::Box vbox_;
 	UI::Textarea label_;
