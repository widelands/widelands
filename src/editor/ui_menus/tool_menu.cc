/*
 * Copyright (C) 2002-2019 by the Widelands Development Team
 *
 * This program is free software; you can redistribute it and/or
 * modify it under the terms of the GNU General Public License
 * as published by the Free Software Foundation; either version 2
 * of the License, or (at your option) any later version.
 *
 * This program is distributed in the hope that it will be useful,
 * but WITHOUT ANY WARRANTY; without even the implied warranty of
 * MERCHANTABILITY or FITNESS FOR A PARTICULAR PURPOSE.  See the
 * GNU General Public License for more details.
 *
 * You should have received a copy of the GNU General Public License
 * along with this program; if not, write to the Free Software
 * Foundation, Inc., 51 Franklin Street, Fifth Floor, Boston, MA  02110-1301, USA.
 *
 */

#include "editor/ui_menus/tool_menu.h"

#include "base/i18n.h"
#include "base/wexception.h"
#include "editor/editorinteractive.h"
#include "editor/tools/decrease_height_tool.h"
#include "editor/tools/decrease_resources_tool.h"
#include "editor/tools/increase_height_tool.h"
#include "editor/tools/increase_resources_tool.h"
#include "editor/tools/noise_height_tool.h"
#include "editor/tools/place_critter_tool.h"
#include "editor/tools/place_immovable_tool.h"
#include "editor/tools/set_port_space_tool.h"
#include "editor/tools/set_terrain_tool.h"
#include "editor/ui_menus/tool_change_height_options_menu.h"
#include "editor/ui_menus/tool_change_resources_options_menu.h"
#include "editor/ui_menus/tool_noise_height_options_menu.h"
#include "editor/ui_menus/tool_place_critter_options_menu.h"
#include "editor/ui_menus/tool_place_immovable_options_menu.h"
#include "editor/ui_menus/tool_resize_options_menu.h"
#include "editor/ui_menus/tool_set_terrain_options_menu.h"
#include "graphic/graphic.h"
#include "ui_basic/radiobutton.h"
#include "ui_basic/textarea.h"

EditorToolMenu::EditorToolMenu(EditorInteractive& parent, UI::UniqueWindow::Registry& registry)
   : UI::UniqueWindow(&parent, "tool_menu", &registry, 350, 400, _("Tools")) {

#define spacing 5
	Vector2i const offs(spacing, spacing);
	Vector2i pos = offs;
	int32_t const width = 34;
	int32_t const height = 34;

	int32_t const num_tools = 9;
#define ADD_BUTTON(pic, tooltip)                                                                   \
	radioselect_.add_button(                                                                        \
	   this, pos, g_gr->images().get("images/wui/editor/editor_menu_tool_" pic ".png"), tooltip);   \
	pos.x += width + spacing;

	ADD_BUTTON("change_height", _("Change height"))
	ADD_BUTTON("noise_height", _("Random height"))
	ADD_BUTTON("set_terrain", _("Terrain"))
	ADD_BUTTON("place_immovable", _("Immovables"))
	ADD_BUTTON("place_bob", _("Animals"))
	ADD_BUTTON("change_resources", _("Resources"))
	ADD_BUTTON("set_port_space", _("Set port space"))
	ADD_BUTTON("set_origin", _("Set the position that will have the coordinates (0, 0). This will "
<<<<<<< HEAD
	                           "be the top-left corner of a generated minimap."));
	ADD_BUTTON("resize", _("Change the map’s size"));
=======
	                           "be the top-left corner of a generated minimap."))
>>>>>>> 573e480e

	set_inner_size(offs.x + (width + spacing) * num_tools, offs.y + (height + spacing));

	{
		const EditorTool* current = &parent.tools()->current();
		radioselect_.set_state(current == &parent.tools()->noise_height ?
		                          1 :
		                          current == &parent.tools()->set_terrain ?
		                          2 :
		                          current == &parent.tools()->place_immovable ?
		                          3 :
		                          current == &parent.tools()->place_critter ?
		                          4 :
		                          current == &parent.tools()->increase_resources ?
		                          5 :
		                          current == &parent.tools()->set_port_space ?
		                          6 :
		                          current == &parent.tools()->set_origin ?
		                          7 :
		                          current == &parent.tools()->resize ?
		                          8 : 0);
	}

	radioselect_.changed.connect(boost::bind(&EditorToolMenu::changed_to, this));
	radioselect_.clicked.connect(boost::bind(&EditorToolMenu::changed_to, this));

	if (get_usedefaultpos())
		center_to_parent();
}

/**
 * Called when the radiogroup changes or is reclicked
 */
void EditorToolMenu::changed_to() {
	const int32_t n = radioselect_.get_state();

	EditorInteractive& parent = dynamic_cast<EditorInteractive&>(*get_parent());

	EditorTool* current_tool_pointer = nullptr;
	UI::UniqueWindow::Registry* current_registry_pointer = nullptr;
	switch (n) {
	case 0:
		current_tool_pointer = &parent.tools()->increase_height;
		current_registry_pointer = &parent.heightmenu_;
		break;
	case 1:
		current_tool_pointer = &parent.tools()->noise_height;
		current_registry_pointer = &parent.noise_heightmenu_;
		break;
	case 2:
		current_tool_pointer = &parent.tools()->set_terrain;
		current_registry_pointer = &parent.terrainmenu_;
		break;
	case 3:
		current_tool_pointer = &parent.tools()->place_immovable;
		current_registry_pointer = &parent.immovablemenu_;
		break;
	case 4:
		current_tool_pointer = &parent.tools()->place_critter;
		current_registry_pointer = &parent.crittermenu_;
		break;
	case 5:
		current_tool_pointer = &parent.tools()->increase_resources;
		current_registry_pointer = &parent.resourcesmenu_;
		break;
	case 6:
		current_tool_pointer = &parent.tools()->set_port_space;
		current_registry_pointer = nullptr;  // no need for a window
		break;
	case 7:
		current_tool_pointer = &parent.tools()->set_origin;
		current_registry_pointer = nullptr;  // no need for a window
		break;
	case 8:
		current_tool_pointer = &parent.tools()->resize;
		current_registry_pointer = &parent.resizemenu_;
		break;
	default:
		NEVER_HERE();
	}

	parent.select_tool(*current_tool_pointer, EditorTool::First);

	if (current_registry_pointer) {
		if (UI::Window* const window = current_registry_pointer->window) {
			// There is already a window. If it is minimal, restore it.
			if (window->is_minimal())
				window->restore();
			else
				delete window;
		} else
			switch (n) {  //  create window
			case 0:
				new EditorToolChangeHeightOptionsMenu(
				   parent, parent.tools()->increase_height, *current_registry_pointer);
				break;
			case 1:
				new EditorToolNoiseHeightOptionsMenu(
				   parent, parent.tools()->noise_height, *current_registry_pointer);
				break;
			case 2:
				new EditorToolSetTerrainOptionsMenu(
				   parent, parent.tools()->set_terrain, *current_registry_pointer);
				break;
			case 3:
				new EditorToolPlaceImmovableOptionsMenu(
				   parent, parent.tools()->place_immovable, *current_registry_pointer);
				break;
			case 4:
				new EditorToolPlaceCritterOptionsMenu(
				   parent, parent.tools()->place_critter, *current_registry_pointer);
				break;
			case 5:
				new EditorToolChangeResourcesOptionsMenu(
				   parent, parent.tools()->increase_resources, *current_registry_pointer);
				break;
			case 8:
				new EditorToolResizeOptionsMenu(
				   parent, parent.tools()->resize, *current_registry_pointer);
				break;
			default:
				NEVER_HERE();
			}
	}
}<|MERGE_RESOLUTION|>--- conflicted
+++ resolved
@@ -65,12 +65,8 @@
 	ADD_BUTTON("change_resources", _("Resources"))
 	ADD_BUTTON("set_port_space", _("Set port space"))
 	ADD_BUTTON("set_origin", _("Set the position that will have the coordinates (0, 0). This will "
-<<<<<<< HEAD
 	                           "be the top-left corner of a generated minimap."));
 	ADD_BUTTON("resize", _("Change the map’s size"));
-=======
-	                           "be the top-left corner of a generated minimap."))
->>>>>>> 573e480e
 
 	set_inner_size(offs.x + (width + spacing) * num_tools, offs.y + (height + spacing));
 
