/*
 * Copyright (C) 2002-2020 by the Widelands Development Team
 *
 * This program is free software; you can redistribute it and/or
 * modify it under the terms of the GNU General Public License
 * as published by the Free Software Foundation; either version 2
 * of the License, or (at your option) any later version.
 *
 * This program is distributed in the hope that it will be useful,
 * but WITHOUT ANY WARRANTY; without even the implied warranty of
 * MERCHANTABILITY or FITNESS FOR A PARTICULAR PURPOSE.  See the
 * GNU General Public License for more details.
 *
 * You should have received a copy of the GNU General Public License
 * along with this program; if not, write to the Free Software
 * Foundation, Inc., 51 Franklin Street, Fifth Floor, Boston, MA  02110-1301, USA.
 *
 */

#include "editor/ui_menus/player_menu.h"

#include <memory>

#include "base/i18n.h"
#include "editor/editorinteractive.h"
#include "editor/tools/set_starting_pos_tool.h"
#include "graphic/playercolor.h"
#include "logic/map.h"
#include "logic/map_objects/tribes/tribe_basic_info.h"
#include "logic/widelands.h"
#include "ui_basic/checkbox.h"
#include "ui_basic/multilinetextarea.h"
#include "wlapplication_options.h"

namespace {
constexpr int kMargin = 4;
// Make room for 8 players
// If this ever gets changed, don't forget to change the strings in the warning box as well.
constexpr Widelands::PlayerNumber kMaxRecommendedPlayers = 8;
}  // namespace

class EditorPlayerMenuWarningBox : public UI::Window {
public:
	explicit EditorPlayerMenuWarningBox(UI::Panel* parent)
	   : Window(parent,
	            UI::WindowStyle::kWui,
	            "editor_player_menu_warning_box",
	            0,
	            0,
	            500,
	            220,
	            /** TRANSLATORS: Window title in the editor when a player has selected more than the
	               recommended number of players */
	            _("Too Many Players")),
	     box_(this, 0, 0, UI::Box::Vertical, 0, 0, 2 * kMargin),
	     warning_label_(
	        &box_,
	        0,
	        0,
	        300,
	        0,
	        UI::PanelStyle::kWui,
	        /** TRANSLATORS: Info text in editor player menu when a player has selected more than the
	           recommended number of players. Choice is made by OK/Abort. */
	        _("We do not recommend setting more than 8 players except for testing "
	          "purposes. Are you sure that you want more than 8 players?"),
	        UI::Align::kLeft,
	        UI::MultilineTextarea::ScrollMode::kNoScrolling),
	     reminder_choice_(
	        &box_,
	        UI::PanelStyle::kWui,
	        Vector2i::zero(),
	        /** TRANSLATORS: Checkbox for: 'We do not recommend setting more than 8 players except
	           for testing purposes. Are you sure that you want more than 8 players?' */
	        _("Do not remind me again")),
	     button_box_(&box_, kMargin, kMargin, UI::Box::Horizontal, 0, 0, 2 * kMargin),
	     ok_(&button_box_, "ok", 0, 0, 120, 0, UI::ButtonStyle::kWuiPrimary, _("OK")),
	     cancel_(&button_box_, "cancel", 0, 0, 120, 0, UI::ButtonStyle::kWuiSecondary, _("Abort")) {

		set_center_panel(&box_);

		box_.add(&warning_label_, UI::Box::Resizing::kFullSize);
		box_.add(&reminder_choice_, UI::Box::Resizing::kFullSize);

		button_box_.add_inf_space();
		button_box_.add(&cancel_);
		button_box_.add_inf_space();
		button_box_.add(&ok_);
		button_box_.add_inf_space();
		box_.add_space(kMargin);
		box_.add(&button_box_, UI::Box::Resizing::kFullSize);
		box_.add_space(kMargin);

		ok_.sigclicked.connect([this]() { ok(); });
		cancel_.sigclicked.connect([this]() { cancel(); });
	}

	void ok() {
		write_option();
		end_modal<UI::Panel::Returncodes>(UI::Panel::Returncodes::kOk);
	}

	void cancel() {
		write_option();
		end_modal<UI::Panel::Returncodes>(UI::Panel::Returncodes::kBack);
	}

	void write_option() {
		if (reminder_choice_.get_state()) {
			set_config_bool("editor_player_menu_warn_too_many_players", false);
		}
	}

private:
	UI::Box box_;
	UI::MultilineTextarea warning_label_;
	UI::Checkbox reminder_choice_;
	UI::Box button_box_;
	UI::Button ok_;
	UI::Button cancel_;
};

inline EditorInteractive& EditorPlayerMenu::eia() const {
	return dynamic_cast<EditorInteractive&>(*get_parent());
}

EditorPlayerMenu::EditorPlayerMenu(EditorInteractive& parent,
                                   EditorSetStartingPosTool& tool,
                                   UI::UniqueWindow::Registry& registry)
   : EditorToolOptionsMenu(parent, registry, 0, 0, _("Player Options"), tool),
     box_(this, kMargin, kMargin, UI::Box::Vertical),
     no_of_players_(&box_,
                    "dropdown_map_players",
                    0,
                    0,
                    50,
                    kMaxRecommendedPlayers,
                    24,
                    _("Number of players"),
                    UI::DropdownType::kTextual,
                    UI::PanelStyle::kWui,
                    UI::ButtonStyle::kWuiSecondary) {
	box_.set_size(100, 100);  // Prevent assert failures
	box_.add(&no_of_players_, UI::Box::Resizing::kFullSize);
	box_.add_space(2 * kMargin);

	const Widelands::Map& map = eia().egbase().map();

	// Ensure that there is at least 1 player
	if (map.get_nrplayers() < 1) {
		Widelands::Map* mutable_map = eia().egbase().mutable_map();
		mutable_map->set_nrplayers(1);
		// Init player 1
		mutable_map->set_scenario_player_ai(1, "");
		mutable_map->set_scenario_player_closeable(1, false);
		/** TRANSLATORS: Default player name, e.g. Player 1 */
		mutable_map->set_scenario_player_name(1, (boost::format(_("Player %u")) % 1).str());
		mutable_map->set_scenario_player_tribe(1, "");
		eia().set_need_save(true);
	}

	std::vector<Widelands::TribeBasicInfo> tribeinfos = Widelands::get_all_tribeinfos();

	const Widelands::PlayerNumber nr_players = map.get_nrplayers();
	iterate_player_numbers(p, kMaxPlayers) {
		const bool map_has_player = p <= nr_players;

		no_of_players_.add(boost::lexical_cast<std::string>(static_cast<unsigned int>(p)), p, nullptr,
		                   p == nr_players);
		no_of_players_.selected.connect([this]() { no_of_players_clicked(); });

		UI::Box* row = new UI::Box(&box_, 0, 0, UI::Box::Horizontal);

		// Name
		UI::EditBox* plr_name = new UI::EditBox(row, 0, 0, 0, UI::PanelStyle::kWui);
		if (map_has_player) {
			plr_name->set_text(map.get_scenario_player_name(p));
		}
		plr_name->changed.connect([this, p]() { name_changed(p - 1); });

		// Tribe
		UI::Dropdown<std::string>* plr_tribe = new UI::Dropdown<std::string>(
		   row, (boost::format("dropdown_tribe%d") % static_cast<unsigned int>(p)).str(), 0, 0, 50,
		   16, plr_name->get_h(), _("Tribe"), UI::DropdownType::kPictorial, UI::PanelStyle::kWui,
		   UI::ButtonStyle::kWuiSecondary);

		for (const Widelands::TribeBasicInfo& tribeinfo : tribeinfos) {
<<<<<<< HEAD
			plr_tribe->add(_(tribeinfo.descname), tribeinfo.name, g_image_cache->get(tribeinfo.icon),
=======
			plr_tribe->add(tribeinfo.descname, tribeinfo.name, g_image_cache->get(tribeinfo.icon),
>>>>>>> 59316d03
			               false, tribeinfo.tooltip);
		}

		plr_tribe->add(pgettext("tribe", "Random"), "",
		               g_image_cache->get("images/ui_fsmenu/random.png"), false,
		               _("The tribe will be selected at random"));

		plr_tribe->select((p <= map.get_nrplayers() &&
		                   Widelands::tribe_exists(map.get_scenario_player_tribe(p), tribeinfos)) ?
		                     map.get_scenario_player_tribe(p) :
		                     "");
		plr_tribe->selected.connect([this, p]() { player_tribe_clicked(p - 1); });

		// Starting position
		const Image* player_image =
		   playercolor_image(p - 1, "images/players/player_position_menu.png");
		assert(player_image);

		UI::Button* plr_position = new UI::Button(
		   row, "tribe", 0, 0, plr_tribe->get_h(), plr_tribe->get_h(), UI::ButtonStyle::kWuiSecondary,
		   /** TRANSLATORS: Button tooltip in the editor for using a player's starting position tool
		    */
		   player_image, _("Set this player’s starting position"));
		plr_position->sigclicked.connect([this, p]() { set_starting_pos_clicked(p); });

		// Add the elements to the row
		row->add(plr_name, UI::Box::Resizing::kFillSpace);
		row->add_space(kMargin);

		row->add(plr_tribe);
		row->add_space(kMargin);

		row->add(plr_position);

		// Add the row itself
		box_.add(row, UI::Box::Resizing::kFullSize);
		box_.add_space(kMargin);
		row->set_visible(map_has_player);

		rows_.push_back(
		   std::unique_ptr<PlayerEditRow>(new PlayerEditRow(row, plr_name, plr_position, plr_tribe)));
	}

	no_of_players_.select(nr_players);

	// Init button states
	set_starting_pos_clicked(1);
	layout();
}

void EditorPlayerMenu::layout() {
	if (is_minimal()) {
		return;
	}
	EditorToolOptionsMenu::layout();
	assert(!rows_.empty());
	const Widelands::PlayerNumber nr_players = eia().egbase().map().get_nrplayers();
	box_.set_size(310, no_of_players_.get_h() + kMargin +
	                      nr_players * (rows_.front()->name->get_h() + kMargin));
	set_inner_size(box_.get_w() + 2 * kMargin, box_.get_h() + 2 * kMargin);
}

void EditorPlayerMenu::no_of_players_clicked() {
	EditorInteractive& menu = eia();
	Widelands::Map* map = menu.egbase().mutable_map();
	Widelands::PlayerNumber const old_nr_players = map->get_nrplayers();
	Widelands::PlayerNumber const nr_players = no_of_players_.get_selected();
	assert(1 <= nr_players);
	assert(nr_players <= kMaxPlayers);

	if (old_nr_players == nr_players) {
		return;
	}

	// Display a warning if there are too many players
	if (nr_players > kMaxRecommendedPlayers) {
		if (get_config_bool("editor_player_menu_warn_too_many_players", true)) {
			EditorPlayerMenuWarningBox warning(get_parent());
			if (warning.run<UI::Panel::Returncodes>() == UI::Panel::Returncodes::kBack) {
				// Abort setting of players
				no_of_players_.select(std::min(old_nr_players, kMaxRecommendedPlayers));
			}
		}
	}

	if (old_nr_players < nr_players) {
		// Add new players
		map->set_nrplayers(nr_players);

		for (Widelands::PlayerNumber pn = old_nr_players + 1; pn <= nr_players; ++pn) {
			map->set_scenario_player_ai(pn, "");
			map->set_scenario_player_closeable(pn, false);

			// Register new default name and tribe for these players
			const std::string name =
			   /** TRANSLATORS: Default player name, e.g. Player 1 */
			   (boost::format(_("Player %u")) % static_cast<unsigned int>(pn)).str();
			map->set_scenario_player_name(pn, name);
			rows_.at(pn - 1)->name->set_text(name);

			const std::string& tribename = rows_.at(pn - 1)->tribe->get_selected();
			assert(tribename.empty() || Widelands::tribe_exists(tribename));
			map->set_scenario_player_tribe(pn, tribename);
			rows_.at(pn - 1)->box->set_visible(true);
		}
		// Update button states
		set_starting_pos_clicked(menu.tools()->set_starting_pos.get_current_player());
	} else {
		// If a removed player was selected, switch starting pos tool to the highest available player
		if (old_nr_players >= menu.tools()->set_starting_pos.get_current_player()) {
			set_starting_pos_clicked(nr_players);
		}

		// Hide extra players
		map->set_nrplayers(nr_players);
		for (Widelands::PlayerNumber pn = nr_players; pn < old_nr_players; ++pn) {
			rows_.at(pn)->box->set_visible(false);
		}
	}
	menu.set_need_save(true);
	layout();
}

void EditorPlayerMenu::player_tribe_clicked(size_t row) {
	const std::string& tribename = rows_.at(row)->tribe->get_selected();
	assert(tribename.empty() || Widelands::tribe_exists(tribename));
	EditorInteractive& menu = eia();
	menu.egbase().mutable_map()->set_scenario_player_tribe(row + 1, tribename);
	menu.set_need_save(true);
}

void EditorPlayerMenu::set_starting_pos_clicked(size_t row) {
	EditorInteractive& menu = eia();
	//  jump to the current node
	Widelands::Map* map = menu.egbase().mutable_map();
	if (Widelands::Coords const sp = map->get_starting_pos(row)) {
		menu.map_view()->scroll_to_field(sp, MapView::Transition::Smooth);
	}

	//  select tool set mplayer
	menu.select_tool(menu.tools()->set_starting_pos, EditorTool::First);
	menu.tools()->set_starting_pos.set_current_player(row);

	//  reselect tool, so everything is in a defined state
	menu.select_tool(menu.tools()->current(), EditorTool::First);

	// Signal player position states via button states
	iterate_player_numbers(pn, map->get_nrplayers()) {
		if (pn == row) {
			rows_.at(pn - 1)->position->set_style(UI::ButtonStyle::kWuiPrimary);
			rows_.at(pn - 1)->position->set_perm_pressed(true);
		} else {
			rows_.at(pn - 1)->position->set_style(UI::ButtonStyle::kWuiSecondary);
			rows_.at(pn - 1)->position->set_perm_pressed(map->get_starting_pos(pn) !=
			                                             Widelands::Coords::null());
		}
	}
}

void EditorPlayerMenu::name_changed(size_t row) {
	//  Player name has been changed.
	const std::string& text = rows_.at(row)->name->text();
	EditorInteractive& menu = eia();
	Widelands::Map* map = menu.egbase().mutable_map();
	map->set_scenario_player_name(row + 1, text);
	menu.set_need_save(true);
}<|MERGE_RESOLUTION|>--- conflicted
+++ resolved
@@ -185,11 +185,7 @@
 		   UI::ButtonStyle::kWuiSecondary);
 
 		for (const Widelands::TribeBasicInfo& tribeinfo : tribeinfos) {
-<<<<<<< HEAD
-			plr_tribe->add(_(tribeinfo.descname), tribeinfo.name, g_image_cache->get(tribeinfo.icon),
-=======
 			plr_tribe->add(tribeinfo.descname, tribeinfo.name, g_image_cache->get(tribeinfo.icon),
->>>>>>> 59316d03
 			               false, tribeinfo.tooltip);
 		}
 
