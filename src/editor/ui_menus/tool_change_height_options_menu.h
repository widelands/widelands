--- conflicted
+++ resolved
@@ -31,11 +31,7 @@
 	                                  EditorIncreaseHeightTool&,
 	                                  UI::UniqueWindow::Registry&);
 
-<<<<<<< HEAD
-        void update_window() override;
-=======
 	void update_window() override;
->>>>>>> 22a4f0f1
 
 private:
 	EditorIncreaseHeightTool& increase_tool_;
