--- conflicted
+++ resolved
@@ -105,10 +105,7 @@
 	                      get_config_string("realname", pgettext("author_name", "Unknown")));
 
 	egbase.create_tempfile_and_save_mapdata(FileSystem::ZIP);
-<<<<<<< HEAD
-=======
 	egbase.load_graphics();
->>>>>>> 41123200
 
 	map->recalc_whole_map(egbase);
 	parent.map_changed(EditorInteractive::MapWas::kReplaced);
