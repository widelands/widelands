--- conflicted
+++ resolved
@@ -116,22 +116,12 @@
 void MainMenuMapOptions::update() {
 	const Widelands::Map & map = eia().egbase().map();
 
-<<<<<<< HEAD
 	m_size     ->set_text((boost::format(_("%1$ix%2$i"))
 								  % map.get_width()
 								  % map.get_height()).str().c_str());
-	m_author->setText(map.get_author());
-	m_name  ->setText(map.get_name());
-	m_nrplayers->set_text(std::to_string(static_cast<unsigned int>(map.get_nrplayers())));
-=======
-	char buf[200];
-	sprintf(buf, "%ix%i", map.get_width(), map.get_height());
-	m_size->set_text(buf);
 	m_author->set_text(map.get_author());
 	m_name  ->set_text(map.get_name());
-	sprintf(buf, "%i", map.get_nrplayers());
-	m_nrplayers->set_text(buf);
->>>>>>> 92986e06
+	m_nrplayers->set_text(std::to_string(static_cast<unsigned int>(map.get_nrplayers())));
 	m_descr ->set_text(map.get_description());
 }
 
