--- conflicted
+++ resolved
@@ -47,66 +47,6 @@
 	:
 	UI::Window
 		(&parent, "map_options",
-<<<<<<< HEAD
-		 250, (parent.get_h() - 300) / 2, 305, 305,
-		 _("Map Options"))
-{
-
-	int32_t const offsx   =  5;
-	int32_t const offsy   =  5;
-	int32_t const spacing =  3;
-	int32_t const height  = 20;
-	int32_t       posx    = offsx;
-	int32_t       posy    = offsy;
-	UI::Textarea * ta = new UI::Textarea(this, posx, posy - 2, _("Map Name:"));
-	m_name =
-		new UI::EditBox
-			(this,
-			 posx + ta->get_w() + spacing, posy,
-			 get_inner_w() - (posx + ta->get_w() + spacing) - spacing, 20,
-			 g_gr->images().get("images/ui_basic/but1.png"));
-	m_name->changed.connect(boost::bind(&MainMenuMapOptions::changed, this, 0));
-	posy += height + spacing;
-	ta = new UI::Textarea(this, posx, posy - 2, _("Size:"));
-	m_size =
-		new UI::Textarea
-			(this, posx + ta->get_w() + spacing, posy - 2, "512x512");
-	posy += height + spacing;
-	ta = new UI::Textarea(this, posx, posy - 2, _("Nr Players:"));
-	m_nrplayers =
-		new UI::Textarea(this, posx + ta->get_w() + spacing, posy - 2, "1");
-	posy += height + spacing;
-	ta = new UI::Textarea(this, posx, posy - 2, _("Authors:"));
-	m_author =
-		new UI::EditBox
-			(this,
-			 posx + ta->get_w() + spacing, posy,
-			 get_inner_w() - (posx + ta->get_w() + spacing) - spacing, 20,
-			 g_gr->images().get("images/ui_basic/but1.png"));
-	m_author->changed.connect(boost::bind(&MainMenuMapOptions::changed, this, 1));
-	posy += height + spacing;
-	m_descr =
-		new UI::MultilineEditbox
-			(this,
-			 posx, posy,
-			 get_inner_w() - spacing - posx, get_inner_h() - 25 - spacing - posy,
-			 parent.egbase().map().get_description());
-	m_descr->changed.connect(boost::bind(&MainMenuMapOptions::editbox_changed, this));
-
-	UI::Button * btn =
-		new UI::Button
-			(this, "set_origin",
-			 5, get_inner_h() - 25, get_inner_w() - 10, 20,
-			 g_gr->images().get("images/ui_basic/but0.png"),
-			 _("Set origin"),
-			 _
-				("Set the position that will have the coordinates (0, 0). This will "
-				 "be the top-left corner of a generated minimap."));
-	btn->sigclicked.connect
-		(boost::bind
-		 (&EditorInteractive::select_tool, &parent,
-		  boost::ref(parent.tools.set_origin), EditorTool::First));
-=======
 		 0, 0, 350, 520,
 		 _("Map Options")),
 	padding_(4),
@@ -120,13 +60,13 @@
 		this, "ok",
 		padding_, get_inner_h() - padding_ - buth_,
 		butw_, buth_,
-		g_gr->images().get("pics/but5.png"),
+		g_gr->images().get("images/ui_basic/but5.png"),
 		_("OK")),
 	cancel_(
 		this, "cancel",
 		butw_ + 2 * padding_, get_inner_h() - padding_ - buth_,
 		butw_, buth_,
-		g_gr->images().get("pics/but1.png"),
+		g_gr->images().get("images/ui_basic/but1.png"),
 		_("Cancel")),
 	tab_box_(this, padding_, padding_, UI::Box::Vertical, max_w_, get_inner_h(), 0),
 	tabs_(&tab_box_, 0, 0, nullptr),
@@ -135,8 +75,8 @@
 	tags_box_(&tabs_, padding_, padding_, UI::Box::Vertical, max_w_, get_inner_h(), 0),
 	teams_box_(&tabs_, padding_, padding_, UI::Box::Vertical, max_w_, get_inner_h(), 0),
 
-	name_(&main_box_, 0, 0, max_w_, labelh_, g_gr->images().get("pics/but1.png")),
-	author_(&main_box_, 0, 0, max_w_, labelh_, g_gr->images().get("pics/but1.png")),
+	name_(&main_box_, 0, 0, max_w_, labelh_, g_gr->images().get("images/ui_basic/but1.png")),
+	author_(&main_box_, 0, 0, max_w_, labelh_, g_gr->images().get("images/ui_basic/but1.png")),
 	size_(&main_box_, 0, 0, max_w_ - indent_, labelh_, ""),
 
 	teams_list_(&teams_box_, 0, 0, max_w_, 60, UI::Align_Left, true),
@@ -144,9 +84,9 @@
 	modal_(modal) {
 
 	descr_ = new UI::MultilineEditbox(
-					&main_box_, 0, 0, max_w_, 9 * labelh_, "", g_gr->images().get("pics/but1.png"));
+					&main_box_, 0, 0, max_w_, 9 * labelh_, "", g_gr->images().get("images/ui_basic/but1.png"));
 	hint_ = new UI::MultilineEditbox(
-				  &main_box_, 0, 0, max_w_, 4 * labelh_, "", g_gr->images().get("pics/but1.png"));
+				  &main_box_, 0, 0, max_w_, 4 * labelh_, "", g_gr->images().get("images/ui_basic/but1.png"));
 
 	main_box_.add(new UI::Textarea(&main_box_, 0, 0, max_w_, labelh_, _("Map Name:")), UI::Box::AlignLeft);
 	main_box_.add(&name_, UI::Box::AlignLeft);
@@ -194,9 +134,9 @@
 
 	tab_box_.add(&tabs_, UI::Box::AlignLeft, true);
 	tabs_.add("main_map_options",
-				 g_gr->images().get("pics/menu_toggle_minimap.png"), &main_box_, _("Main Options"));
-	tabs_.add("map_tags", g_gr->images().get("pics/checkbox_checked.png"), &tags_box_, _("Tags"));
-	tabs_.add("map_teams", g_gr->images().get("pics/editor_menu_player_menu.png"), &teams_box_, _("Teams"));
+				 g_gr->images().get("images/wui/menus/menu_toggle_minimap.png"), &main_box_, _("Main Options"));
+	tabs_.add("map_tags", g_gr->images().get("images/ui_basic/checkbox_checked.png"), &tags_box_, _("Tags"));
+	tabs_.add("map_teams", g_gr->images().get("images/wui/editor/editor_menu_player_menu.png"), &teams_box_, _("Teams"));
 	tabs_.set_size(max_w_, get_inner_h() - buth_ - 2 * padding_);
 	tab_box_.set_size(max_w_, get_inner_h() - buth_ - 2 * padding_);
 
@@ -209,7 +149,6 @@
 	ok_.set_enabled(false);
 	cancel_.sigclicked.connect
 		(boost::bind(&MainMenuMapOptions::clicked_cancel, boost::ref(*this)));
->>>>>>> e5f2a8d1
 
 	update();
 	center_to_parent();
