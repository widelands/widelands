/*
 * Copyright (C) 2002-2004, 2006-2011 by the Widelands Development Team
 *
 * This program is free software; you can redistribute it and/or
 * modify it under the terms of the GNU General Public License
 * as published by the Free Software Foundation; either version 2
 * of the License, or (at your option) any later version.
 *
 * This program is distributed in the hope that it will be useful,
 * but WITHOUT ANY WARRANTY; without even the implied warranty of
 * MERCHANTABILITY or FITNESS FOR A PARTICULAR PURPOSE.  See the
 * GNU General Public License for more details.
 *
 * You should have received a copy of the GNU General Public License
 * along with this program; if not, write to the Free Software
 * Foundation, Inc., 51 Franklin Street, Fifth Floor, Boston, MA  02110-1301, USA.
 *
 */

#include "editor/ui_menus/editor_main_menu_save_map_make_directory.h"

#include "base/i18n.h"
#include "graphic/graphic.h"

MainMenuSaveMapMakeDirectory::MainMenuSaveMapMakeDirectory
	(UI::Panel * const parent, char const * dirname) :
	UI::Window(parent, "make_directory", 0, 0, 330, 100, _("Make Directory")),
	padding_(5),
	butw_(get_inner_w() / 2 - 3 * padding_),
	buth_(20),
	dirname_(dirname),
	vbox_(this, padding_, padding_, UI::Box::Vertical,
		  get_inner_w() - 2 * padding_, get_inner_h() - 3 * padding_ - buth_, padding_ / 2),
<<<<<<< HEAD
	label_(&vbox_, 0, 0, get_inner_w() - 2 * padding_, buth_, _("Enter Directory Name: "), UI::Align_Left),
	edit_(&vbox_, 0, 0, get_inner_w() - 2 * padding_, g_gr->images().get("pics/but1.png")),
=======
	label_(&vbox_, 0, 0, get_inner_w() - 2 * padding_, buth_, _("Enter Directory Name: "), UI::Align::kLeft),
	edit_(&vbox_, 0, 0, get_inner_w() - 2 * padding_, buth_, g_gr->images().get("pics/but1.png")),
>>>>>>> ba14f0a3
	ok_button_(
		this, "ok",
		padding_, get_inner_h() - padding_ - buth_,
		butw_, buth_,
		g_gr->images().get("pics/but5.png"),
		_("OK")),
	cancel_button_(
		this, "cancel",
		get_inner_w() - butw_ - padding_, get_inner_h() - padding_ - buth_,
		butw_, buth_,
		g_gr->images().get("pics/but1.png"),
		_("Cancel")) {

	vbox_.add(&label_, UI::Align::kLeft);
	vbox_.add_space(padding_);
	vbox_.add(&edit_, UI::Align::kLeft);
	vbox_.set_size(get_inner_w() - 2 * padding_, get_inner_h() - 3 * padding_ - buth_);

	edit_.set_text(dirname_);
	edit_.changed.connect(boost::bind(&MainMenuSaveMapMakeDirectory::edit_changed, this));
	ok_button_.sigclicked.connect
			(boost::bind(&MainMenuSaveMapMakeDirectory::end_modal<UI::Panel::Returncodes>,
							 boost::ref(*this),
							 UI::Panel::Returncodes::kOk));
	ok_button_.set_enabled(false);
	cancel_button_.sigclicked.connect
		(boost::bind(&MainMenuSaveMapMakeDirectory::end_modal<UI::Panel::Returncodes>,
						 boost::ref(*this),
						 UI::Panel::Returncodes::kBack));
	center_to_parent();
}


/**
 * Editbox changed
 */
void MainMenuSaveMapMakeDirectory::edit_changed() {
	const std::string& text = edit_.text();
	ok_button_.set_enabled(!text.empty());
	dirname_ = text;
}<|MERGE_RESOLUTION|>--- conflicted
+++ resolved
@@ -31,13 +31,8 @@
 	dirname_(dirname),
 	vbox_(this, padding_, padding_, UI::Box::Vertical,
 		  get_inner_w() - 2 * padding_, get_inner_h() - 3 * padding_ - buth_, padding_ / 2),
-<<<<<<< HEAD
-	label_(&vbox_, 0, 0, get_inner_w() - 2 * padding_, buth_, _("Enter Directory Name: "), UI::Align_Left),
+	label_(&vbox_, 0, 0, get_inner_w() - 2 * padding_, buth_, _("Enter Directory Name: "), UI::Align::kLeft),
 	edit_(&vbox_, 0, 0, get_inner_w() - 2 * padding_, g_gr->images().get("pics/but1.png")),
-=======
-	label_(&vbox_, 0, 0, get_inner_w() - 2 * padding_, buth_, _("Enter Directory Name: "), UI::Align::kLeft),
-	edit_(&vbox_, 0, 0, get_inner_w() - 2 * padding_, buth_, g_gr->images().get("pics/but1.png")),
->>>>>>> ba14f0a3
 	ok_button_(
 		this, "ok",
 		padding_, get_inner_h() - padding_ - buth_,
