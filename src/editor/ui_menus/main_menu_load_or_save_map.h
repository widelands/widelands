/*
 * Copyright (C) 2002-2020 by the Widelands Development Team
 *
 * This program is free software; you can redistribute it and/or
 * modify it under the terms of the GNU General Public License
 * as published by the Free Software Foundation; either version 2
 * of the License, or (at your option) any later version.
 *
 * This program is distributed in the hope that it will be useful,
 * but WITHOUT ANY WARRANTY; without even the implied warranty of
 * MERCHANTABILITY or FITNESS FOR A PARTICULAR PURPOSE.  See the
 * GNU General Public License for more details.
 *
 * You should have received a copy of the GNU General Public License
 * along with this program; if not, write to the Free Software
 * Foundation, Inc., 51 Franklin Street, Fifth Floor, Boston, MA  02110-1301, USA.
 *
 */

#ifndef WL_EDITOR_UI_MENUS_MAIN_MENU_LOAD_OR_SAVE_MAP_H
#define WL_EDITOR_UI_MENUS_MAIN_MENU_LOAD_OR_SAVE_MAP_H

#include "editor/editorinteractive.h"
#include "logic/filesystem_constants.h"
#include "ui_basic/button.h"
#include "ui_basic/textarea.h"
#include "ui_basic/unique_window.h"
#include "wui/mapdetails.h"
#include "wui/maptable.h"

/**
 * Choose a filename and save your brand new created map
 */
struct MainMenuLoadOrSaveMap : public UI::UniqueWindow {
	MainMenuLoadOrSaveMap(EditorInteractive& parent,
	                      UI::UniqueWindow::Registry& registry,
	                      const std::string& name,
	                      const std::string& title,
<<<<<<< HEAD
	                      bool addons,
=======
	                      bool show_empty_dirs = false,
>>>>>>> 0107ae78
	                      const std::string& basedir = kMapsDir);

protected:
	virtual void clicked_ok() = 0;
	void toggle_mapnames();
	// Sets the current dir and updates labels.
	virtual void set_current_directory(const std::string& filename) = 0;
	void layout() override;
	void fill_table();

	bool compare_players(uint32_t, uint32_t);
	bool compare_mapnames(uint32_t, uint32_t);
	bool compare_size(uint32_t, uint32_t);

	// Private variables first, because compiler would complain about initialization order otherwise
private:
	// Common padding between panels
	int32_t const padding_;

	// Whether to list empty directories
	bool const show_empty_dirs_;

	// Main vertical container for the UI elements
	UI::Box main_box_;

	// Big flexible panel in the middle for the table and map details
	UI::Box table_and_details_box_, table_box_;

protected:
	// Table of maps and its data
	MapTable table_;
	std::vector<MapData> maps_data_;

	// Side panel with details about the currently selected map
	UI::Box map_details_box_;
	MapDetails map_details_;

	UI::Dropdown<MapData::DisplayType> display_mode_;

	// UI row below the table that can be filled by subclasses
	UI::Box table_footer_box_;

	// Shows name of current directory
	UI::Textarea directory_info_;

	// Bottom row with OK/Cancel buttons
	UI::Box button_box_;
	UI::Button ok_, cancel_;

	// Settings data
	const std::string basedir_;
	std::string curdir_;
<<<<<<< HEAD

	bool has_translated_mapname_;
	UI::Checkbox* cb_dont_localize_mapnames_;
	bool showing_mapnames_;
	bool include_addon_maps_;
=======
>>>>>>> 0107ae78
};

#endif  // end of include guard: WL_EDITOR_UI_MENUS_MAIN_MENU_LOAD_OR_SAVE_MAP_H<|MERGE_RESOLUTION|>--- conflicted
+++ resolved
@@ -36,11 +36,8 @@
 	                      UI::UniqueWindow::Registry& registry,
 	                      const std::string& name,
 	                      const std::string& title,
-<<<<<<< HEAD
 	                      bool addons,
-=======
 	                      bool show_empty_dirs = false,
->>>>>>> 0107ae78
 	                      const std::string& basedir = kMapsDir);
 
 protected:
@@ -93,14 +90,7 @@
 	// Settings data
 	const std::string basedir_;
 	std::string curdir_;
-<<<<<<< HEAD
-
-	bool has_translated_mapname_;
-	UI::Checkbox* cb_dont_localize_mapnames_;
-	bool showing_mapnames_;
 	bool include_addon_maps_;
-=======
->>>>>>> 0107ae78
 };
 
 #endif  // end of include guard: WL_EDITOR_UI_MENUS_MAIN_MENU_LOAD_OR_SAVE_MAP_H