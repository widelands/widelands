/*
 * Copyright (C) 2002-2022 by the Widelands Development Team
 *
 * This program is free software; you can redistribute it and/or
 * modify it under the terms of the GNU General Public License
 * as published by the Free Software Foundation; either version 2
 * of the License, or (at your option) any later version.
 *
 * This program is distributed in the hope that it will be useful,
 * but WITHOUT ANY WARRANTY; without even the implied warranty of
 * MERCHANTABILITY or FITNESS FOR A PARTICULAR PURPOSE.  See the
 * GNU General Public License for more details.
 *
 * You should have received a copy of the GNU General Public License
 * along with this program; if not, see <https://www.gnu.org/licenses/>.
 *
 */

#ifndef WL_EDITOR_UI_MENUS_TOOLSIZE_MENU_H
#define WL_EDITOR_UI_MENUS_TOOLSIZE_MENU_H

#include "ui_basic/spinbox.h"
#include "ui_basic/unique_window.h"

class EditorInteractive;

/// The tool size window/menu.
struct EditorToolsizeMenu : public UI::UniqueWindow {
	EditorToolsizeMenu(EditorInteractive&, UI::UniqueWindow::Registry&);
	void update(uint32_t);
	void set_buttons_enabled(bool enable);
<<<<<<< HEAD
	uint32_t value() const {
=======
	[[nodiscard]] uint32_t value() const {
>>>>>>> a9549ba2
		return value_;
	}

private:
	EditorInteractive& eia() const;
	UI::SpinBox spinbox_;
<<<<<<< HEAD
	uint32_t value_{0};
=======
	uint32_t value_{0U};
>>>>>>> a9549ba2
	void changed();
	static constexpr uint32_t kMargin = 5;
};

#endif  // end of include guard: WL_EDITOR_UI_MENUS_TOOLSIZE_MENU_H<|MERGE_RESOLUTION|>--- conflicted
+++ resolved
@@ -29,22 +29,14 @@
 	EditorToolsizeMenu(EditorInteractive&, UI::UniqueWindow::Registry&);
 	void update(uint32_t);
 	void set_buttons_enabled(bool enable);
-<<<<<<< HEAD
-	uint32_t value() const {
-=======
 	[[nodiscard]] uint32_t value() const {
->>>>>>> a9549ba2
 		return value_;
 	}
 
 private:
 	EditorInteractive& eia() const;
 	UI::SpinBox spinbox_;
-<<<<<<< HEAD
-	uint32_t value_{0};
-=======
 	uint32_t value_{0U};
->>>>>>> a9549ba2
 	void changed();
 	static constexpr uint32_t kMargin = 5;
 };
