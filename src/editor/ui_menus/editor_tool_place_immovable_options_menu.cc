--- conflicted
+++ resolved
@@ -48,13 +48,8 @@
 m_click_recursion_protect(false)
 {
 	int32_t const space  =  5;
-<<<<<<< HEAD
 	const Widelands::World & world = parent.egbase().world();
-	const Immovable_Descr::Index nr_immovables = world.get_nr_immovables();
-=======
-	const Widelands::World & world = parent.egbase().map().world();
 	const int nr_immovables = world.get_nr_immovables();
->>>>>>> e517a379
 	const uint32_t immovables_in_row = std::min
 		(static_cast<uint32_t>
 		 (ceil(sqrt(static_cast<float>(nr_immovables)))), 6U);
