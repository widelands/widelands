/*
 * Copyright (C) 2002-2004, 2006-2008, 2010 by the Widelands Development Team
 *
 * This program is free software; you can redistribute it and/or
 * modify it under the terms of the GNU General Public License
 * as published by the Free Software Foundation; either version 2
 * of the License, or (at your option) any later version.
 *
 * This program is distributed in the hope that it will be useful,
 * but WITHOUT ANY WARRANTY; without even the implied warranty of
 * MERCHANTABILITY or FITNESS FOR A PARTICULAR PURPOSE.  See the
 * GNU General Public License for more details.
 *
 * You should have received a copy of the GNU General Public License
 * along with this program; if not, write to the Free Software
 * Foundation, Inc., 51 Franklin Street, Fifth Floor, Boston, MA  02110-1301, USA.
 *
 */

#include "editor/ui_menus/editor_tool_place_immovable_options_menu.h"

#include <SDL_keysym.h>

#include "base/i18n.h"
#include "editor/editorinteractive.h"
#include "editor/tools/editor_place_immovable_tool.h"
#include "graphic/graphic.h"
#include "logic/map.h"
#include "logic/world/world.h"
#include "ui_basic/box.h"
#include "ui_basic/button.h"
#include "ui_basic/checkbox.h"
#include "ui_basic/textarea.h"
#include "wlapplication.h"


namespace {

using namespace Widelands;

<<<<<<< HEAD
	set_center_panel(&m_tabpanel);

	uint32_t width = 0, height = 0;
	for (int32_t j = 0; j < nr_immovables; ++j) {
		const Immovable_Descr & descr = *world.get_immovable_descr(j);
		const Image& pic = g_gr->animations().get_animation(descr.main_animation())
				.representative_image(RGBColor(0, 0, 0));
		uint16_t w = pic.width();
		uint16_t h = pic.height();
		if (w > width)
			width  = w;
		if (h > height)
			height = h;
	}

	//box->set_inner_size((immovables_in_row)*(width+1+space)+xstart,
	//                     (immovables_in_row)*(height+1+space)+ystart+yend);
	const Image* tab_icon =
		g_gr->images().get("pics/list_first_entry.png");

	Point pos;
	uint32_t cur_x = immovables_in_row;

	UI::Box * box = nullptr;
	for (int i = 0; i < nr_immovables; ++cur_x, ++i) {
		if (cur_x == immovables_in_row) {
			cur_x = 0;
			pos = Point(5, 15);
			box =
				new UI::Box
					(&m_tabpanel, 0, 0, UI::Box::Horizontal,
					 parent.get_inner_w() - 50, parent.get_inner_h() - 50);
			box->set_scrolling(true);
			m_tabpanel.add("immovables", tab_icon, box);
		}
		assert(box);

		UI::Checkbox & cb = *new UI::Checkbox
			(box, pos,
			 &g_gr->animations().get_animation(world.get_immovable_descr(i)->main_animation())
				.representative_image(RGBColor(0, 0, 0)), world.get_immovable_descr(i)->descname());
		cb.set_desired_size(width, height);
		cb.set_state(m_pit.is_enabled(i));
		cb.changedto.connect
			(boost::bind(&Editor_Tool_Place_Immovable_Options_Menu::clicked, this, i, _1));
		m_checkboxes.push_back(&cb);
		box->add(&cb, UI::Align_Left);
		box->add_space(space);
		pos.x += width + 1 + space;
	}

	m_tabpanel.activate(0);
=======
UI::Checkbox* create_immovable_checkbox(UI::Panel* parent, const Immovable_Descr& immovable_descr) {
	const Image& pic =
	   g_gr->animations().get_animation(immovable_descr.main_animation()).representative_image(
	      RGBColor(0, 0, 0));
	UI::Checkbox* cb = new UI::Checkbox(parent, Point(0, 0), &pic, immovable_descr.descname());
	const int kMinClickableArea = 24;
	cb->set_desired_size(std::max<int>(pic.width(), kMinClickableArea),
	                     std::max<int>(pic.height(), kMinClickableArea));
	return cb;
>>>>>>> 65a2b6a2
}

}  // namespace

Editor_Tool_Place_Immovable_Options_Menu::Editor_Tool_Place_Immovable_Options_Menu(
   Editor_Interactive& parent,
   Editor_Place_Immovable_Tool& tool,
   UI::UniqueWindow::Registry& registry)
   : Editor_Tool_Options_Menu(parent, registry, 0, 0, _("Immovable Select")) {
	const Widelands::World& world = parent.egbase().world();
	multi_select_menu_.reset(
	   new CategorizedItemSelectionMenu<Widelands::Immovable_Descr, Editor_Place_Immovable_Tool>(
	      this,
	      world.editor_immovable_categories(),
	      world.immovables(),
	      [this](UI::Panel* cb_parent, const Immovable_Descr& immovable_descr) {
		      return create_immovable_checkbox(cb_parent, immovable_descr);
		   },
	      [this] { select_correct_tool(); },
	      &tool));
	set_center_panel(multi_select_menu_.get());
}

Editor_Tool_Place_Immovable_Options_Menu::~Editor_Tool_Place_Immovable_Options_Menu() {
}<|MERGE_RESOLUTION|>--- conflicted
+++ resolved
@@ -21,10 +21,10 @@
 
 #include <SDL_keysym.h>
 
-#include "base/i18n.h"
 #include "editor/editorinteractive.h"
 #include "editor/tools/editor_place_immovable_tool.h"
 #include "graphic/graphic.h"
+#include "i18n.h"
 #include "logic/map.h"
 #include "logic/world/world.h"
 #include "ui_basic/box.h"
@@ -38,60 +38,6 @@
 
 using namespace Widelands;
 
-<<<<<<< HEAD
-	set_center_panel(&m_tabpanel);
-
-	uint32_t width = 0, height = 0;
-	for (int32_t j = 0; j < nr_immovables; ++j) {
-		const Immovable_Descr & descr = *world.get_immovable_descr(j);
-		const Image& pic = g_gr->animations().get_animation(descr.main_animation())
-				.representative_image(RGBColor(0, 0, 0));
-		uint16_t w = pic.width();
-		uint16_t h = pic.height();
-		if (w > width)
-			width  = w;
-		if (h > height)
-			height = h;
-	}
-
-	//box->set_inner_size((immovables_in_row)*(width+1+space)+xstart,
-	//                     (immovables_in_row)*(height+1+space)+ystart+yend);
-	const Image* tab_icon =
-		g_gr->images().get("pics/list_first_entry.png");
-
-	Point pos;
-	uint32_t cur_x = immovables_in_row;
-
-	UI::Box * box = nullptr;
-	for (int i = 0; i < nr_immovables; ++cur_x, ++i) {
-		if (cur_x == immovables_in_row) {
-			cur_x = 0;
-			pos = Point(5, 15);
-			box =
-				new UI::Box
-					(&m_tabpanel, 0, 0, UI::Box::Horizontal,
-					 parent.get_inner_w() - 50, parent.get_inner_h() - 50);
-			box->set_scrolling(true);
-			m_tabpanel.add("immovables", tab_icon, box);
-		}
-		assert(box);
-
-		UI::Checkbox & cb = *new UI::Checkbox
-			(box, pos,
-			 &g_gr->animations().get_animation(world.get_immovable_descr(i)->main_animation())
-				.representative_image(RGBColor(0, 0, 0)), world.get_immovable_descr(i)->descname());
-		cb.set_desired_size(width, height);
-		cb.set_state(m_pit.is_enabled(i));
-		cb.changedto.connect
-			(boost::bind(&Editor_Tool_Place_Immovable_Options_Menu::clicked, this, i, _1));
-		m_checkboxes.push_back(&cb);
-		box->add(&cb, UI::Align_Left);
-		box->add_space(space);
-		pos.x += width + 1 + space;
-	}
-
-	m_tabpanel.activate(0);
-=======
 UI::Checkbox* create_immovable_checkbox(UI::Panel* parent, const Immovable_Descr& immovable_descr) {
 	const Image& pic =
 	   g_gr->animations().get_animation(immovable_descr.main_animation()).representative_image(
@@ -101,7 +47,6 @@
 	cb->set_desired_size(std::max<int>(pic.width(), kMinClickableArea),
 	                     std::max<int>(pic.height(), kMinClickableArea));
 	return cb;
->>>>>>> 65a2b6a2
 }
 
 }  // namespace
