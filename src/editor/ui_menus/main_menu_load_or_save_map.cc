/*
 * Copyright (C) 2002-2020 by the Widelands Development Team
 *
 * This program is free software; you can redistribute it and/or
 * modify it under the terms of the GNU General Public License
 * as published by the Free Software Foundation; either version 2
 * of the License, or (at your option) any later version.
 *
 * This program is distributed in the hope that it will be useful,
 * but WITHOUT ANY WARRANTY; without even the implied warranty of
 * MERCHANTABILITY or FITNESS FOR A PARTICULAR PURPOSE.  See the
 * GNU General Public License for more details.
 *
 * You should have received a copy of the GNU General Public License
 * along with this program; if not, write to the Free Software
 * Foundation, Inc., 51 Franklin Street, Fifth Floor, Boston, MA  02110-1301, USA.
 *
 */

#include "editor/ui_menus/main_menu_load_or_save_map.h"

#include <memory>

#include "base/i18n.h"
#include "base/wexception.h"
#include "editor/editorinteractive.h"
#include "graphic/font_handler.h"
#include "io/filesystem/filesystem.h"
#include "io/filesystem/layered_filesystem.h"
#include "logic/addons.h"
#include "map_io/widelands_map_loader.h"

MainMenuLoadOrSaveMap::MainMenuLoadOrSaveMap(EditorInteractive& parent,
                                             Registry& registry,
                                             const std::string& name,
                                             const std::string& title,
<<<<<<< HEAD
                                             bool addons,
=======
                                             bool show_empty_dirs,
>>>>>>> 0107ae78
                                             const std::string& basedir)
   : UI::UniqueWindow(&parent, name, &registry, parent.get_w(), parent.get_h(), title),

     // Values for alignment and size
     padding_(4),

     show_empty_dirs_(show_empty_dirs),

     main_box_(this, padding_, padding_, UI::Box::Vertical, 0, 0, padding_),

     table_and_details_box_(&main_box_, 0, 0, UI::Box::Horizontal, 0, 0, padding_),
     table_box_(&table_and_details_box_, 0, 0, UI::Box::Vertical, 0, 0, padding_),

     table_(&table_box_, 0, 0, 200, 200, UI::PanelStyle::kWui),
     map_details_box_(&table_and_details_box_, 0, 0, UI::Box::Vertical, 0, 0, padding_),
     map_details_(&map_details_box_, 0, 0, 100, 100, UI::PanelStyle::kWui),

     display_mode_(&table_box_,
                   "display_mode",
                   0,
                   0,
                   100,
                   4,
                   24,
                   /** TRANSLATORS: "Display: Original/Localized map/file names" */
                   _("Display"),
                   UI::DropdownType::kTextual,
                   UI::PanelStyle::kWui,
                   UI::ButtonStyle::kWuiSecondary),

     table_footer_box_(&main_box_, 0, 0, UI::Box::Horizontal, 0, 0, padding_),

     directory_info_(&main_box_, 0, 0, 0, 0),

     // Bottom button row
     button_box_(&main_box_, 0, 0, UI::Box::Horizontal, 0, 0, padding_),
     ok_(&button_box_, "ok", 0, 0, 0, 0, UI::ButtonStyle::kWuiPrimary, _("OK")),
     cancel_(&button_box_, "cancel", 0, 0, 0, 0, UI::ButtonStyle::kWuiSecondary, _("Cancel")),

     // Options
<<<<<<< HEAD
     basedir_(basedir),
     has_translated_mapname_(false),
     showing_mapnames_(false),
     include_addon_maps_(addons) {
=======
     basedir_(basedir) {
>>>>>>> 0107ae78

	g_fs->ensure_directory_exists(basedir_);
	curdir_ = basedir_;

	main_box_.add(&table_and_details_box_, UI::Box::Resizing::kExpandBoth);
	main_box_.add_space(padding_);
	main_box_.add(&table_footer_box_, UI::Box::Resizing::kFullSize);
	main_box_.add(&directory_info_, UI::Box::Resizing::kFullSize);
	main_box_.add_space(padding_);
	main_box_.add(&button_box_, UI::Box::Resizing::kFullSize);

	table_.set_column_compare(0, [this](uint32_t a, uint32_t b) { return compare_players(a, b); });
	table_.set_column_compare(1, [this](uint32_t a, uint32_t b) { return compare_mapnames(a, b); });
	table_.set_column_compare(2, [this](uint32_t a, uint32_t b) { return compare_size(a, b); });

	table_box_.add(&display_mode_, UI::Box::Resizing::kFullSize);
	table_box_.add(&table_, UI::Box::Resizing::kExpandBoth);
	table_and_details_box_.add(&table_box_, UI::Box::Resizing::kExpandBoth);
	table_and_details_box_.add_space(0);
	table_and_details_box_.add(&map_details_box_, UI::Box::Resizing::kFullSize);
	map_details_box_.add(&map_details_, UI::Box::Resizing::kExpandBoth);

	const bool locale_is_en = i18n::get_locale() == "en" || i18n::get_locale().find("en_") == 0;
	display_mode_.add(_("File names"), MapData::DisplayType::kFilenames);
	display_mode_.add(locale_is_en ? _("Map names") : _("Original map names"),
	                  MapData::DisplayType::kMapnames, nullptr, locale_is_en);
	if (!locale_is_en) {
		display_mode_.add(
		   _("Translated map names"), MapData::DisplayType::kMapnamesLocalized, nullptr, true);
	}

	table_.focus();

	button_box_.add_inf_space();
	button_box_.add(UI::g_fh->fontset()->is_rtl() ? &ok_ : &cancel_, UI::Box::Resizing::kExpandBoth);
	button_box_.add_space(padding_);
	button_box_.add(UI::g_fh->fontset()->is_rtl() ? &cancel_ : &ok_, UI::Box::Resizing::kExpandBoth);
	button_box_.add_inf_space();

	display_mode_.selected.connect([this]() { fill_table(); });

	move_to_top();
}

bool MainMenuLoadOrSaveMap::compare_players(uint32_t rowa, uint32_t rowb) {
	return maps_data_[table_[rowa]].compare_players(maps_data_[table_[rowb]]);
}

bool MainMenuLoadOrSaveMap::compare_mapnames(uint32_t rowa, uint32_t rowb) {
	return maps_data_[table_[rowa]].compare_names(maps_data_[table_[rowb]]);
}

bool MainMenuLoadOrSaveMap::compare_size(uint32_t rowa, uint32_t rowb) {
	return maps_data_[table_[rowa]].compare_size(maps_data_[table_[rowb]]);
}

void MainMenuLoadOrSaveMap::layout() {
	main_box_.set_size(get_inner_w() - 2 * padding_, get_inner_h() - 2 * padding_);

	// Set the width. Height is controlled by expanding into the outer box
	map_details_box_.set_desired_size(main_box_.get_w() / 3, 100);

	center_to_parent();
}

/**
 * fill the file list
 */
void MainMenuLoadOrSaveMap::fill_table() {
	table_.clear();
	maps_data_.clear();

	//  Fill it with all files we find.
	FilenameSet files = g_fs->list_directory(curdir_);

	// If we are not at the top of the map directory hierarchy (we're not talking
	// about the absolute filesystem top!) we manually add ".."
	if (curdir_ != basedir_) {
		maps_data_.push_back(MapData::create_parent_dir(curdir_));
	} else {
		if (files.empty()) {
			maps_data_.push_back(MapData::create_empty_dir(curdir_));
		}
		// In the toplevel directory we also need to include add-on maps –
		// but only in the load screen, not in the save screen!
		if (include_addon_maps_) {
			for (auto& addon : g_addons) {
				if (addon.first.category == AddOnCategory::kMaps) {
					for (const std::string& mapname : g_fs->list_directory(kAddOnDir + g_fs->file_separator() + addon.first.internal_name)) {
						files.insert(mapname);
					}
				}
			}
		}
	}

	const MapData::DisplayType display_type = display_mode_.get_selected();

	Widelands::Map map;

	for (const std::string& mapfilename : files) {
		// Add map file (compressed) or map directory (uncompressed)
		std::unique_ptr<Widelands::MapLoader> ml = map.get_correct_loader(mapfilename);
		if (ml != nullptr) {
			try {
				ml->preload_map(true, nullptr);

				if (!map.get_width() || !map.get_height()) {
					continue;
				}

				MapData::MapType maptype;

				if (map.scenario_types() & Widelands::Map::MP_SCENARIO ||
				    map.scenario_types() & Widelands::Map::SP_SCENARIO) {
					maptype = MapData::MapType::kScenario;
				} else if (dynamic_cast<Widelands::WidelandsMapLoader*>(ml.get())) {
					maptype = MapData::MapType::kNormal;
				} else {
					maptype = MapData::MapType::kSettlers2;
				}

				maps_data_.push_back(MapData(map, mapfilename, maptype, display_type));
			} catch (const WException&) {
			}  //  we simply skip illegal entries
		} else if (g_fs->is_directory(mapfilename) &&
		           (show_empty_dirs_ || g_fs->list_directory(mapfilename).size() > 0)) {
			// Add subdirectory to the list
			const char* fs_filename = FileSystem::fs_filename(mapfilename.c_str());
			if (!strcmp(fs_filename, ".") || !strcmp(fs_filename, "..")) {
				continue;
			}
			maps_data_.push_back(MapData::create_directory(mapfilename));
		}
	}

	table_.fill(maps_data_, display_type);
	if (!table_.empty()) {
		table_.select(0);
	} else {
		ok_.set_enabled(false);
	}
}<|MERGE_RESOLUTION|>--- conflicted
+++ resolved
@@ -34,11 +34,8 @@
                                              Registry& registry,
                                              const std::string& name,
                                              const std::string& title,
-<<<<<<< HEAD
                                              bool addons,
-=======
                                              bool show_empty_dirs,
->>>>>>> 0107ae78
                                              const std::string& basedir)
    : UI::UniqueWindow(&parent, name, &registry, parent.get_w(), parent.get_h(), title),
 
@@ -79,14 +76,8 @@
      cancel_(&button_box_, "cancel", 0, 0, 0, 0, UI::ButtonStyle::kWuiSecondary, _("Cancel")),
 
      // Options
-<<<<<<< HEAD
      basedir_(basedir),
-     has_translated_mapname_(false),
-     showing_mapnames_(false),
      include_addon_maps_(addons) {
-=======
-     basedir_(basedir) {
->>>>>>> 0107ae78
 
 	g_fs->ensure_directory_exists(basedir_);
 	curdir_ = basedir_;
