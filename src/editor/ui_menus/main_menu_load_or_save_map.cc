/*
 * Copyright (C) 2002-2020 by the Widelands Development Team
 *
 * This program is free software; you can redistribute it and/or
 * modify it under the terms of the GNU General Public License
 * as published by the Free Software Foundation; either version 2
 * of the License, or (at your option) any later version.
 *
 * This program is distributed in the hope that it will be useful,
 * but WITHOUT ANY WARRANTY; without even the implied warranty of
 * MERCHANTABILITY or FITNESS FOR A PARTICULAR PURPOSE.  See the
 * GNU General Public License for more details.
 *
 * You should have received a copy of the GNU General Public License
 * along with this program; if not, write to the Free Software
 * Foundation, Inc., 51 Franklin Street, Fifth Floor, Boston, MA  02110-1301, USA.
 *
 */

#include "editor/ui_menus/main_menu_load_or_save_map.h"

#include <memory>

#include "base/i18n.h"
#include "base/wexception.h"
#include "editor/editorinteractive.h"
#include "graphic/font_handler.h"
#include "io/filesystem/filesystem.h"
#include "io/filesystem/layered_filesystem.h"
#include "logic/addons.h"
#include "map_io/widelands_map_loader.h"

MainMenuLoadOrSaveMap::MainMenuLoadOrSaveMap(EditorInteractive& parent,
                                             Registry& registry,
                                             const std::string& name,
                                             const std::string& title,
                                             bool addons,
                                             bool show_empty_dirs,
                                             const std::string& basedir)
   : UI::UniqueWindow(
        &parent, UI::WindowStyle::kWui, name, &registry, parent.get_w(), parent.get_h(), title),

     // Values for alignment and size
     padding_(4),

     show_empty_dirs_(show_empty_dirs),

     main_box_(this, UI::PanelStyle::kWui, padding_, padding_, UI::Box::Vertical, 0, 0, padding_),

     table_and_details_box_(
        &main_box_, UI::PanelStyle::kWui, 0, 0, UI::Box::Horizontal, 0, 0, padding_),
     table_box_(
        &table_and_details_box_, UI::PanelStyle::kWui, 0, 0, UI::Box::Vertical, 0, 0, padding_),

     table_(&table_box_, 0, 0, 200, 200, UI::PanelStyle::kWui),
<<<<<<< HEAD
     egbase_(nullptr),
     map_details_box_(&table_and_details_box_, 0, 0, UI::Box::Vertical, 0, 0, padding_),
     map_details_(&map_details_box_, 0, 0, 100, 100, UI::PanelStyle::kWui, egbase_),
=======
     map_details_box_(
        &table_and_details_box_, UI::PanelStyle::kWui, 0, 0, UI::Box::Vertical, 0, 0, padding_),
     map_details_(&map_details_box_, 0, 0, 100, 100, UI::PanelStyle::kWui, parent.egbase()),
>>>>>>> dc1a860c

     display_mode_(&table_box_,
                   "display_mode",
                   0,
                   0,
                   100,
                   4,
                   24,
                   /** TRANSLATORS: "Display: Original/Localized map/file names" */
                   _("Display"),
                   UI::DropdownType::kTextual,
                   UI::PanelStyle::kWui,
                   UI::ButtonStyle::kWuiSecondary),

     table_footer_box_(&main_box_, UI::PanelStyle::kWui, 0, 0, UI::Box::Horizontal, 0, 0, padding_),

     directory_info_(&main_box_, UI::PanelStyle::kWui, UI::FontStyle::kWuiLabel, 0, 0, 0, 0),

     // Bottom button row
     button_box_(&main_box_, UI::PanelStyle::kWui, 0, 0, UI::Box::Horizontal, 0, 0, padding_),
     ok_(&button_box_, "ok", 0, 0, 0, 0, UI::ButtonStyle::kWuiPrimary, _("OK")),
     cancel_(&button_box_, "cancel", 0, 0, 0, 0, UI::ButtonStyle::kWuiSecondary, _("Cancel")),

     // Options
     basedir_(basedir),
     include_addon_maps_(addons) {

	g_fs->ensure_directory_exists(basedir_);
	curdir_ = basedir_;

	main_box_.add(&table_and_details_box_, UI::Box::Resizing::kExpandBoth);
	main_box_.add_space(padding_);
	main_box_.add(&table_footer_box_, UI::Box::Resizing::kFullSize);
	main_box_.add(&directory_info_, UI::Box::Resizing::kFullSize);
	main_box_.add_space(padding_);
	main_box_.add(&button_box_, UI::Box::Resizing::kFullSize);

	table_.set_column_compare(0, [this](uint32_t a, uint32_t b) { return compare_players(a, b); });
	table_.set_column_compare(1, [this](uint32_t a, uint32_t b) { return compare_mapnames(a, b); });
	table_.set_column_compare(2, [this](uint32_t a, uint32_t b) { return compare_size(a, b); });

	table_box_.add(&display_mode_, UI::Box::Resizing::kFullSize);
	table_box_.add(&table_, UI::Box::Resizing::kExpandBoth);
	table_and_details_box_.add(&table_box_, UI::Box::Resizing::kExpandBoth);
	table_and_details_box_.add_space(0);
	table_and_details_box_.add(&map_details_box_, UI::Box::Resizing::kFullSize);
	map_details_box_.add(&map_details_, UI::Box::Resizing::kExpandBoth);

	const bool locale_is_en = i18n::get_locale() == "en" || i18n::get_locale().find("en_") == 0;
	display_mode_.add(_("File names"), MapData::DisplayType::kFilenames);
	display_mode_.add(locale_is_en ? _("Map names") : _("Original map names"),
	                  MapData::DisplayType::kMapnames, nullptr, locale_is_en);
	if (!locale_is_en) {
		display_mode_.add(
		   _("Translated map names"), MapData::DisplayType::kMapnamesLocalized, nullptr, true);
	}

	table_.focus();

	button_box_.add_inf_space();
	button_box_.add(UI::g_fh->fontset()->is_rtl() ? &ok_ : &cancel_, UI::Box::Resizing::kExpandBoth);
	button_box_.add_space(padding_);
	button_box_.add(UI::g_fh->fontset()->is_rtl() ? &cancel_ : &ok_, UI::Box::Resizing::kExpandBoth);
	button_box_.add_inf_space();

	display_mode_.selected.connect([this]() { fill_table(); });

	move_to_top();
}

bool MainMenuLoadOrSaveMap::compare_players(uint32_t rowa, uint32_t rowb) {
	return maps_data_[table_[rowa]].compare_players(maps_data_[table_[rowb]]);
}

bool MainMenuLoadOrSaveMap::compare_mapnames(uint32_t rowa, uint32_t rowb) {
	return maps_data_[table_[rowa]].compare_names(maps_data_[table_[rowb]]);
}

bool MainMenuLoadOrSaveMap::compare_size(uint32_t rowa, uint32_t rowb) {
	return maps_data_[table_[rowa]].compare_size(maps_data_[table_[rowb]]);
}

void MainMenuLoadOrSaveMap::layout() {
	main_box_.set_size(get_inner_w() - 2 * padding_, get_inner_h() - 2 * padding_);

	// Set the width. Height is controlled by expanding into the outer box
	map_details_box_.set_desired_size(main_box_.get_w() / 3, 100);

	center_to_parent();
}

/**
 * fill the file list
 */
void MainMenuLoadOrSaveMap::fill_table() {
	table_.clear();
	maps_data_.clear();

	//  Fill it with all files we find.
	FilenameSet files = g_fs->list_directory(curdir_);

	// If we are not at the top of the map directory hierarchy (we're not talking
	// about the absolute filesystem top!) we manually add ".."
	if (curdir_ != basedir_) {
		maps_data_.push_back(MapData::create_parent_dir(curdir_));
	} else {
		if (files.empty()) {
			maps_data_.push_back(MapData::create_empty_dir(curdir_));
		}
		// In the toplevel directory we also need to include add-on maps –
		// but only in the load screen, not in the save screen!
		if (include_addon_maps_) {
			for (auto& addon : g_addons) {
				if (addon.first.category == AddOnCategory::kMaps) {
					for (const std::string& mapname : g_fs->list_directory(kAddOnDir + g_fs->file_separator() + addon.first.internal_name)) {
						files.insert(mapname);
					}
				}
			}
		}
	}

	const MapData::DisplayType display_type = display_mode_.get_selected();

	Widelands::Map map;

	for (const std::string& mapfilename : files) {
		// Add map file (compressed) or map directory (uncompressed)
		std::unique_ptr<Widelands::MapLoader> ml = map.get_correct_loader(mapfilename);
		if (ml != nullptr) {
			try {
				ml->preload_map(true, nullptr);

				if (!map.get_width() || !map.get_height()) {
					continue;
				}

				MapData::MapType maptype;

				if (map.scenario_types() & Widelands::Map::MP_SCENARIO ||
				    map.scenario_types() & Widelands::Map::SP_SCENARIO) {
					maptype = MapData::MapType::kScenario;
				} else if (dynamic_cast<Widelands::WidelandsMapLoader*>(ml.get())) {
					maptype = MapData::MapType::kNormal;
				} else {
					maptype = MapData::MapType::kSettlers2;
				}

				maps_data_.push_back(MapData(map, mapfilename, maptype, display_type));
			} catch (const WException&) {
			}  //  we simply skip illegal entries
		} else if (g_fs->is_directory(mapfilename) &&
		           (show_empty_dirs_ || !g_fs->list_directory(mapfilename).empty())) {
			// Add subdirectory to the list
			const char* fs_filename = FileSystem::fs_filename(mapfilename.c_str());
			if (!strcmp(fs_filename, ".") || !strcmp(fs_filename, "..")) {
				continue;
			}
			maps_data_.push_back(MapData::create_directory(mapfilename));
		}
	}

	table_.fill(maps_data_, display_type);
	if (!table_.empty()) {
		table_.select(0);
	} else {
		ok_.set_enabled(false);
	}
}<|MERGE_RESOLUTION|>--- conflicted
+++ resolved
@@ -53,15 +53,10 @@
         &table_and_details_box_, UI::PanelStyle::kWui, 0, 0, UI::Box::Vertical, 0, 0, padding_),
 
      table_(&table_box_, 0, 0, 200, 200, UI::PanelStyle::kWui),
-<<<<<<< HEAD
      egbase_(nullptr),
-     map_details_box_(&table_and_details_box_, 0, 0, UI::Box::Vertical, 0, 0, padding_),
-     map_details_(&map_details_box_, 0, 0, 100, 100, UI::PanelStyle::kWui, egbase_),
-=======
      map_details_box_(
         &table_and_details_box_, UI::PanelStyle::kWui, 0, 0, UI::Box::Vertical, 0, 0, padding_),
-     map_details_(&map_details_box_, 0, 0, 100, 100, UI::PanelStyle::kWui, parent.egbase()),
->>>>>>> dc1a860c
+     map_details_(&map_details_box_, 0, 0, 100, 100, UI::PanelStyle::kWui, egbase_),
 
      display_mode_(&table_box_,
                    "display_mode",
