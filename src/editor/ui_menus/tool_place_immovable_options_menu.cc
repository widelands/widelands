--- conflicted
+++ resolved
@@ -59,22 +59,13 @@
 EditorToolPlaceImmovableOptionsMenu::EditorToolPlaceImmovableOptionsMenu(
    EditorInteractive& parent, EditorPlaceImmovableTool& tool, UI::UniqueWindow::Registry& registry)
    : EditorToolOptionsMenu(parent, registry, 0, 0, _("Immovables"), tool) {
-<<<<<<< HEAD
 	const Widelands::Descriptions& descriptions = parent.egbase().descriptions();
+	LuaInterface* lua = &parent.egbase().lua();
 	multi_select_menu_.reset(
 	   new CategorizedItemSelectionMenu<Widelands::ImmovableDescr, EditorPlaceImmovableTool>(
 	      this, parent.editor_categories(Widelands::MapObjectType::IMMOVABLE), descriptions.immovables(),
-	      [](UI::Panel* cb_parent, const Widelands::ImmovableDescr& immovable_descr) {
-		      return create_immovable_checkbox(cb_parent, immovable_descr);
-=======
-	const Widelands::World& world = parent.egbase().world();
-	LuaInterface* lua = &parent.egbase().lua();
-	multi_select_menu_.reset(
-	   new CategorizedItemSelectionMenu<Widelands::ImmovableDescr, EditorPlaceImmovableTool>(
-	      this, parent.editor_categories(Widelands::MapObjectType::IMMOVABLE), world.immovables(),
 	      [lua](UI::Panel* cb_parent, const Widelands::ImmovableDescr& immovable_descr) {
 		      return create_immovable_checkbox(cb_parent, lua, immovable_descr);
->>>>>>> f9830d87
 	      },
 	      [this] { select_correct_tool(); }, &tool));
 	set_center_panel(multi_select_menu_.get());
