--- conflicted
+++ resolved
@@ -100,11 +100,7 @@
 	// World + Resources
 	int current_world_;
 	std::vector<std::string> resource_amounts_;
-<<<<<<< HEAD
-	uint32_t resource_amount_{2};
-=======
 	uint32_t resource_amount_{2U};
->>>>>>> a9549ba2
 	UI::Dropdown<size_t> world_, resources_;
 
 	enum class TerrainDistribution { kDefault, kAlpine, kAtoll, kWasteland, kRandom, kCustom };
@@ -112,14 +108,10 @@
 	void select_terrains_distribution();
 
 	// Land
-<<<<<<< HEAD
-	int32_t waterval_{20}, landval_{60}, wastelandval_{0}, mountainsval_;
-=======
 	int32_t waterval_{20};
 	int32_t landval_{60};
 	int32_t wastelandval_{0};
 	int32_t mountainsval_{100 - waterval_ - landval_ - wastelandval_};
->>>>>>> a9549ba2
 	UI::SpinBox water_, land_, wasteland_;
 	UI::Box mountains_box_;
 	UI::Textarea mountains_label_, mountains_;
@@ -138,13 +130,8 @@
 	UI::Textarea map_id_label_;
 	UI::EditBox map_id_edit_;
 
-<<<<<<< HEAD
-	UI::Button* ok_button_{nullptr};
-	UI::Button* cancel_button_{nullptr};
-=======
 	UI::Button& ok_button_;
 	UI::Button& cancel_button_;
->>>>>>> a9549ba2
 
 	DISALLOW_COPY_AND_ASSIGN(MainMenuNewRandomMapPanel);
 };
