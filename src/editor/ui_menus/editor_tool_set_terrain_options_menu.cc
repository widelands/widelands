--- conflicted
+++ resolved
@@ -72,15 +72,8 @@
 			  texture);
 		pt.x += kSmallPicSize + 1;
 	}
-<<<<<<< HEAD
-
-	tooltips.insert(tooltips.end(),
-						 terrain_descr.custom_tooltips().begin(),
-						 terrain_descr.custom_tooltips().end());
-=======
 	// Make sure we delete this later on.
 	offscreen_images->emplace_back(texture);
->>>>>>> 56e3ab3a
 
 	/** TRANSLATORS: %1% = terrain name, %2% = list of terrain types  */
 	const std::string tooltip = ((boost::format("%1%: %2%"))
