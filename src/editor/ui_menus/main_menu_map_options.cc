--- conflicted
+++ resolved
@@ -141,7 +141,6 @@
 
 	tags_box_.add_space(labelh_);
 
-<<<<<<< HEAD
 	if (parent.finalized()) {
 		const uint32_t l = parent.egbase().map().get_waterway_max_length();
 		tags_box_.add(new UI::Textarea(
@@ -149,38 +148,22 @@
 		                                       (l < 2 ? _("Disabled") : std::to_string(l)))
 		                                         .str()));
 	} else {
-		tags_box_.add(
-		   new UI::Textarea(&tags_box_, 0, 0, max_w_, labelh_, _("Waterway length limit:")));
-		UI::Box* ww_box =
-		   new UI::Box(&tags_box_, 0, 0, UI::Box::Horizontal, max_w_, checkbox_space_, 0);
-		waterway_length_box_ = new UI::SpinBox(
-		   ww_box, 0, 0, max_w_, max_w_ / 2, 1, 1, std::numeric_limits<int32_t>::max(),
-		   UI::PanelStyle::kWui, std::string(), UI::SpinBox::Units::kFields);
+		tags_box_.add(new UI::Textarea(&tags_box_, 0, 0, max_w_, labelh_, _("Waterway length limit:")));
+		UI::Box* ww_box = new UI::Box(&tags_box_, 0, 0, UI::Box::Horizontal, max_w_);
+		waterway_length_warning_ = new UI::Icon(ww_box, g_gr->images().get("images/ui_basic/stop.png"));
+		waterway_length_warning_->set_handle_mouse(true);
+		waterway_length_box_ =
+		   new UI::SpinBox(ww_box, 0, 0, max_w_ - waterway_length_warning_->get_w(), max_w_ * 2 / 3, 1,
+			               1, std::numeric_limits<int32_t>::max(), UI::PanelStyle::kWui, std::string(),
+			               UI::SpinBox::Units::kFields);
 		/** TRANSLATORS: Map Options: Waterways are disabled */
 		waterway_length_box_->add_replacement(1, _("Disabled"));
+		waterway_length_box_->changed.connect([this]() { update_waterway_length_warning(); });
+		ww_box->add(waterway_length_warning_, UI::Box::Resizing::kFullSize);
+		ww_box->add_inf_space();
 		ww_box->add(waterway_length_box_, UI::Box::Resizing::kFullSize);
-		ww_box->add_space(checkbox_space_);
-		tags_box_.add(ww_box);
-		tags_box_.add_space(padding_);
-		waterway_length_box_->changed.connect(boost::bind(&MainMenuMapOptions::changed, this));
-	}
-=======
-	tags_box_.add(new UI::Textarea(&tags_box_, 0, 0, max_w_, labelh_, _("Waterway length limit:")));
-	UI::Box* ww_box = new UI::Box(&tags_box_, 0, 0, UI::Box::Horizontal, max_w_);
-	waterway_length_warning_ = new UI::Icon(ww_box, g_gr->images().get("images/ui_basic/stop.png"));
-	waterway_length_warning_->set_handle_mouse(true);
-	waterway_length_box_ =
-	   new UI::SpinBox(ww_box, 0, 0, max_w_ - waterway_length_warning_->get_w(), max_w_ * 2 / 3, 1,
-	                   1, std::numeric_limits<int32_t>::max(), UI::PanelStyle::kWui, std::string(),
-	                   UI::SpinBox::Units::kFields);
-	/** TRANSLATORS: Map Options: Waterways are disabled */
-	waterway_length_box_->add_replacement(1, _("Disabled"));
-	waterway_length_box_->changed.connect([this]() { update_waterway_length_warning(); });
-	ww_box->add(waterway_length_warning_, UI::Box::Resizing::kFullSize);
-	ww_box->add_inf_space();
-	ww_box->add(waterway_length_box_, UI::Box::Resizing::kFullSize);
-	tags_box_.add(ww_box, UI::Box::Resizing::kFullSize);
->>>>>>> 37c4a55f
+		tags_box_.add(ww_box, UI::Box::Resizing::kFullSize);
+	}
 	tags_box_.add_space(padding_);
 
 	teams_box_.add(new UI::Textarea(&teams_box_, 0, 0, max_w_, labelh_, _("Suggested Teams:")));
@@ -226,7 +209,7 @@
 }
 
 void MainMenuMapOptions::update_waterway_length_warning() {
-	const uint32_t len = waterway_length_box_->get_value();
+	const uint32_t len = waterway_length_box_ ? waterway_length_box_->get_value() : 0;
 	if (len > kMaxRecommendedWaterwayLengthLimit) {
 		waterway_length_warning_->set_icon(g_gr->images().get("images/ui_basic/stop.png"));
 		waterway_length_warning_->set_tooltip(
@@ -250,15 +233,10 @@
 	size_.set_text((boost::format(_("Size: %1% x %2%")) % map.get_width() % map.get_height()).str());
 	descr_->set_text(map.get_description());
 	hint_->set_text(map.get_hint());
-<<<<<<< HEAD
 	if (waterway_length_box_) {
-		// map.get_waterway_max_length() defaults to 0 for older maps
-		waterway_length_box_->set_value(std::max<uint32_t>(1, map.get_waterway_max_length()));
-	}
-=======
-	waterway_length_box_->set_value(map.get_waterway_max_length());
+		waterway_length_box_->set_value(map.get_waterway_max_length());
+	}
 	update_waterway_length_warning();
->>>>>>> 37c4a55f
 
 	std::set<std::string> tags = map.get_tags();
 	for (auto tag : tags_checkboxes_) {
