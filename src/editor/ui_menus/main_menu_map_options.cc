/*
 * Copyright (C) 2002-2020 by the Widelands Development Team
 *
 * This program is free software; you can redistribute it and/or
 * modify it under the terms of the GNU General Public License
 * as published by the Free Software Foundation; either version 2
 * of the License, or (at your option) any later version.
 *
 * This program is distributed in the hope that it will be useful,
 * but WITHOUT ANY WARRANTY; without even the implied warranty of
 * MERCHANTABILITY or FITNESS FOR A PARTICULAR PURPOSE.  See the
 * GNU General Public License for more details.
 *
 * You should have received a copy of the GNU General Public License
 * along with this program; if not, write to the Free Software
 * Foundation, Inc., 51 Franklin Street, Fifth Floor, Boston, MA  02110-1301, USA.
 *
 */

#include "editor/ui_menus/main_menu_map_options.h"

#include "base/i18n.h"
#include "editor/editorinteractive.h"
#include "graphic/font_handler.h"
#include "graphic/graphic.h"
#include "graphic/text_layout.h"
#include "logic/map.h"
#include "logic/note_map_options.h"
#include "ui_basic/editbox.h"
#include "ui_basic/multilineeditbox.h"
#include "ui_basic/textarea.h"
#include "wlapplication_options.h"
#include "wui/map_tags.h"

inline EditorInteractive& MainMenuMapOptions::eia() {
	return dynamic_cast<EditorInteractive&>(*get_parent());
}

constexpr uint16_t kMaxRecommendedWaterwayLengthLimit = 20;

/**
 * Create all the buttons etc...
 */
MainMenuMapOptions::MainMenuMapOptions(EditorInteractive& parent, Registry& registry)
   : UI::UniqueWindow(
        &parent, "map_options", &registry, 350, parent.get_inner_h() - 80, _("Map Options")),
     padding_(4),
     indent_(10),
     labelh_(text_height(UI::FontStyle::kLabel) + 4),
     checkbox_space_(25),
     butw_((get_inner_w() - 3 * padding_) / 2),
     max_w_(get_inner_w() - 2 * padding_),
     ok_(this,
         "ok",
         UI::g_fh->fontset()->is_rtl() ? padding_ : butw_ + 2 * padding_,
         get_inner_h() - padding_ - labelh_,
         butw_,
         labelh_,
         UI::ButtonStyle::kWuiPrimary,
         _("OK")),
     cancel_(this,
             "cancel",
             UI::g_fh->fontset()->is_rtl() ? butw_ + 2 * padding_ : padding_,
             get_inner_h() - padding_ - labelh_,
             butw_,
             labelh_,
             UI::ButtonStyle::kWuiSecondary,
             _("Cancel")),
     tab_box_(this, padding_, padding_, UI::Box::Vertical, max_w_, get_inner_h(), 0),
     tabs_(&tab_box_, UI::TabPanelStyle::kWuiLight),

     main_box_(&tabs_, padding_, padding_, UI::Box::Vertical, max_w_, get_inner_h(), 0),
     tags_box_(&tabs_, padding_, padding_, UI::Box::Vertical, max_w_, get_inner_h(), 0),
     teams_box_(&tabs_, padding_, padding_, UI::Box::Vertical, max_w_, get_inner_h(), 0),

     name_(&main_box_, 0, 0, max_w_, UI::PanelStyle::kWui),
     author_(&main_box_, 0, 0, max_w_, UI::PanelStyle::kWui),
     size_(&main_box_, 0, 0, max_w_ - indent_, labelh_, ""),
     balancing_dropdown_(&tags_box_,
                         "dropdown_balancing",
                         0,
                         0,
                         200,
                         50,
                         24,
                         "",
                         UI::DropdownType::kTextual,
                         UI::PanelStyle::kWui,
                         UI::ButtonStyle::kWuiSecondary),
     teams_list_(
        &teams_box_, 0, 0, max_w_, 60, UI::PanelStyle::kWui, UI::ListselectLayout::kShowCheck),
     waterway_length_box_(nullptr),
     registry_(registry) {

	tab_box_.set_size(max_w_, get_inner_h() - labelh_ - 2 * padding_);
	tabs_.set_size(max_w_, tab_box_.get_inner_h());
	main_box_.set_size(max_w_, tabs_.get_inner_h() - 35);
	tags_box_.set_size(max_w_, main_box_.get_h());
	teams_box_.set_size(max_w_, main_box_.get_h());

	// Calculate the overall remaining space for MultilineEditboxes.
	uint32_t remaining_space = main_box_.get_inner_h() - 7 * labelh_ - 5 * indent_;

	// We need less space for the hint and the description, but it should at least have 1 line
	// height.
	hint_ = new UI::MultilineEditbox(
	   &main_box_, 0, 0, max_w_, std::max(labelh_, remaining_space * 1 / 3), UI::PanelStyle::kWui);
	descr_ = new UI::MultilineEditbox(
	   &main_box_, 0, 0, max_w_, remaining_space - hint_->get_h(), UI::PanelStyle::kWui);

	main_box_.add(new UI::Textarea(&main_box_, 0, 0, max_w_, labelh_, _("Map name:")));
	main_box_.add(&name_);
	main_box_.add_space(indent_);

	main_box_.add(new UI::Textarea(&main_box_, 0, 0, max_w_, labelh_, _("Authors:")));
	main_box_.add(&author_);
	main_box_.add_space(indent_);

	main_box_.add(new UI::Textarea(&main_box_, 0, 0, max_w_, labelh_, _("Description:")));
	main_box_.add(descr_);
	main_box_.add_space(indent_);

	main_box_.add(new UI::Textarea(&main_box_, 0, 0, max_w_, labelh_, _("Hint (optional):")));
	main_box_.add(hint_);
	main_box_.add_space(indent_);

	main_box_.add(&size_);
	main_box_.add_space(indent_);

	tags_box_.add(new UI::Textarea(&tags_box_, 0, 0, max_w_, labelh_, _("Tags:")));
	add_tag_checkbox(&tags_box_, "ffa", localize_tag("ffa"));
	add_tag_checkbox(&tags_box_, "1v1", localize_tag("1v1"));
	add_tag_checkbox(&tags_box_, "2teams", localize_tag("2teams"));
	add_tag_checkbox(&tags_box_, "3teams", localize_tag("3teams"));
	add_tag_checkbox(&tags_box_, "4teams", localize_tag("4teams"));

	balancing_dropdown_.set_autoexpand_display_button();
	balancing_dropdown_.add(localize_tag("balanced"), "balanced");
	balancing_dropdown_.add(localize_tag("unbalanced"), "unbalanced");
	tags_box_.add(&balancing_dropdown_);

	tags_box_.add_space(labelh_);

	if (parent.finalized()) {
		const uint32_t l = parent.egbase().map().get_waterway_max_length();
		tags_box_.add(new UI::Textarea(
		   &tags_box_, 0, 0, max_w_, labelh_, (boost::format(_("Waterway length limit: %s")) %
		                                       (l < 2 ? _("Disabled") : std::to_string(l)))
		                                         .str()));
	} else {
		tags_box_.add(
		   new UI::Textarea(&tags_box_, 0, 0, max_w_, labelh_, _("Waterway length limit:")));
		UI::Box* ww_box = new UI::Box(&tags_box_, 0, 0, UI::Box::Horizontal, max_w_);
		waterway_length_warning_ =
		   new UI::Icon(ww_box, g_gr->images().get("images/ui_basic/stop.png"));
		waterway_length_warning_->set_handle_mouse(true);
		waterway_length_box_ =
		   new UI::SpinBox(ww_box, 0, 0, max_w_ - waterway_length_warning_->get_w(), max_w_ * 2 / 3,
		                   1, 1, std::numeric_limits<int32_t>::max(), UI::PanelStyle::kWui,
		                   std::string(), UI::SpinBox::Units::kFields);
		/** TRANSLATORS: Map Options: Waterways are disabled */
		waterway_length_box_->add_replacement(1, _("Disabled"));
		waterway_length_box_->changed.connect([this]() { update_waterway_length_warning(); });
		ww_box->add(waterway_length_warning_, UI::Box::Resizing::kFullSize);
		ww_box->add_inf_space();
		ww_box->add(waterway_length_box_, UI::Box::Resizing::kFullSize);
		tags_box_.add(ww_box, UI::Box::Resizing::kFullSize);
	}
	tags_box_.add_space(padding_);

	teams_box_.add(new UI::Textarea(&teams_box_, 0, 0, max_w_, labelh_, _("Suggested Teams:")));
	teams_box_.add(&teams_list_);
	// TODO(GunChleoc): We need team images in the listselect here,
	// so map editors will be able to delete entries.
	// This is waiting for the new RT renderer.
	// TODO(Notabilis): Add onChanged-code below after this is added
	teams_list_.add("Not implemented yet.", "", nullptr, false);

	unsigned int nr_players = static_cast<unsigned int>(eia().egbase().map().get_nrplayers());
	std::string players =
	   (boost::format(ngettext("%u Player", "%u Players", nr_players)) % nr_players).str();
	teams_box_.add(new UI::Textarea(&teams_box_, 0, 0, max_w_, labelh_, players));

	tab_box_.add(&tabs_, UI::Box::Resizing::kFullSize);
	tabs_.add("main_map_options", g_gr->images().get("images/wui/menus/toggle_minimap.png"),
	          &main_box_, _("Main Options"));
	tabs_.add("map_tags", g_gr->images().get("images/ui_basic/checkbox_checked.png"), &tags_box_,
	          _("Tags"));
	tabs_.add("map_teams", g_gr->images().get("images/wui/editor/tools/players.png"), &teams_box_,
	          _("Teams"));

<<<<<<< HEAD
	name_.changed.connect(boost::bind(&MainMenuMapOptions::changed, this));
	author_.changed.connect(boost::bind(&MainMenuMapOptions::changed, this));
	descr_->changed.connect(boost::bind(&MainMenuMapOptions::changed, this));
	hint_->changed.connect(boost::bind(&MainMenuMapOptions::changed, this));
=======
	name_.changed.connect([this]() { changed(); });
	author_.changed.connect([this]() { changed(); });
	descr_->changed.connect([this]() { changed(); });
	hint_->changed.connect([this]() { changed(); });
	waterway_length_box_->changed.connect([this]() { changed(); });
>>>>>>> d6158266
	for (const auto& tag : tags_checkboxes_) {
		tag.second->changed.connect([this]() { changed(); });
	}

	balancing_dropdown_.selected.connect([this] { changed(); });

	ok_.sigclicked.connect([this]() { clicked_ok(); });
	cancel_.sigclicked.connect([this]() { clicked_cancel(); });

	update();
	ok_.set_enabled(true);

	name_.focus();
	center_to_parent();
	move_to_top();
}

void MainMenuMapOptions::update_waterway_length_warning() {
	const uint32_t len = waterway_length_box_ ? waterway_length_box_->get_value() : 0;
	if (len > kMaxRecommendedWaterwayLengthLimit) {
		waterway_length_warning_->set_icon(g_gr->images().get("images/ui_basic/stop.png"));
		waterway_length_warning_->set_tooltip(
		   (boost::format(_("It is not recommended to permit waterway lengths greater than %u")) %
		    kMaxRecommendedWaterwayLengthLimit)
		      .str());
	} else {
		waterway_length_warning_->set_icon(nullptr);
		waterway_length_warning_->set_tooltip("");
	}
}

/**
 * Updates all UI::Textareas in the UI::Window to represent currently
 * set values
 */
void MainMenuMapOptions::update() {
	const Widelands::Map& map = eia().egbase().map();
	author_.set_text(map.get_author());
	name_.set_text(map.get_name());
	size_.set_text((boost::format(_("Size: %1% x %2%")) % map.get_width() % map.get_height()).str());
	descr_->set_text(map.get_description());
	hint_->set_text(map.get_hint());
	if (waterway_length_box_) {
		waterway_length_box_->set_value(map.get_waterway_max_length());
	}
	update_waterway_length_warning();

	std::set<std::string> tags = map.get_tags();
	for (auto tag : tags_checkboxes_) {
		tag.second->set_state(tags.count(tag.first) > 0);
	}

	balancing_dropdown_.select(tags.count("balanced") ? "balanced" : "unbalanced");
}

/**
 * Called when one of the editboxes are changed
 */
void MainMenuMapOptions::changed() {
	ok_.set_enabled(true);
}

void MainMenuMapOptions::clicked_ok() {
	Widelands::Map* map = eia().egbase().mutable_map();
	map->set_name(name_.text());
	map->set_author(author_.text());
	set_config_string("realname", author_.text());
	map->set_description(descr_->get_text());
	map->set_hint(hint_->get_text());
	if (waterway_length_box_) {
		assert(!eia().finalized());
		map->set_waterway_max_length(waterway_length_box_->get_value());
	}

	map->clear_tags();
	for (const auto& tag : tags_checkboxes_) {
		if (tag.second->get_state()) {
			map->add_tag(tag.first);
		}
	}
	eia().egbase().mutable_map()->add_tag(balancing_dropdown_.get_selected());
	Notifications::publish(NoteMapOptions());
	registry_.destroy();
}

void MainMenuMapOptions::clicked_cancel() {
	registry_.destroy();
}

/*
 * Add a tag to the checkboxes
 */
void MainMenuMapOptions::add_tag_checkbox(UI::Box* parent,
                                          std::string tag,
                                          std::string displ_name) {
	UI::Box* box = new UI::Box(parent, 0, 0, UI::Box::Horizontal, max_w_, checkbox_space_, 0);
	UI::Checkbox* cb = new UI::Checkbox(box, Vector2i::zero(), displ_name);
	box->add(cb, UI::Box::Resizing::kFullSize);
	box->add_space(checkbox_space_);
	parent->add(box);
	parent->add_space(padding_);
	tags_checkboxes_[tag] = cb;
}<|MERGE_RESOLUTION|>--- conflicted
+++ resolved
@@ -147,6 +147,7 @@
 		   &tags_box_, 0, 0, max_w_, labelh_, (boost::format(_("Waterway length limit: %s")) %
 		                                       (l < 2 ? _("Disabled") : std::to_string(l)))
 		                                         .str()));
+		waterway_length_warning_ = nullptr;
 	} else {
 		tags_box_.add(
 		   new UI::Textarea(&tags_box_, 0, 0, max_w_, labelh_, _("Waterway length limit:")));
@@ -189,18 +190,13 @@
 	tabs_.add("map_teams", g_gr->images().get("images/wui/editor/tools/players.png"), &teams_box_,
 	          _("Teams"));
 
-<<<<<<< HEAD
-	name_.changed.connect(boost::bind(&MainMenuMapOptions::changed, this));
-	author_.changed.connect(boost::bind(&MainMenuMapOptions::changed, this));
-	descr_->changed.connect(boost::bind(&MainMenuMapOptions::changed, this));
-	hint_->changed.connect(boost::bind(&MainMenuMapOptions::changed, this));
-=======
 	name_.changed.connect([this]() { changed(); });
 	author_.changed.connect([this]() { changed(); });
 	descr_->changed.connect([this]() { changed(); });
 	hint_->changed.connect([this]() { changed(); });
-	waterway_length_box_->changed.connect([this]() { changed(); });
->>>>>>> d6158266
+	if (waterway_length_box_) {
+		waterway_length_box_->changed.connect([this]() { changed(); });
+	}
 	for (const auto& tag : tags_checkboxes_) {
 		tag.second->changed.connect([this]() { changed(); });
 	}
@@ -219,6 +215,7 @@
 }
 
 void MainMenuMapOptions::update_waterway_length_warning() {
+	if (!waterway_length_warning_) { return; }
 	const uint32_t len = waterway_length_box_ ? waterway_length_box_->get_value() : 0;
 	if (len > kMaxRecommendedWaterwayLengthLimit) {
 		waterway_length_warning_->set_icon(g_gr->images().get("images/ui_basic/stop.png"));
