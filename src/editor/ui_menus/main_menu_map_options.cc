/*
 * Copyright (C) 2002-2020 by the Widelands Development Team
 *
 * This program is free software; you can redistribute it and/or
 * modify it under the terms of the GNU General Public License
 * as published by the Free Software Foundation; either version 2
 * of the License, or (at your option) any later version.
 *
 * This program is distributed in the hope that it will be useful,
 * but WITHOUT ANY WARRANTY; without even the implied warranty of
 * MERCHANTABILITY or FITNESS FOR A PARTICULAR PURPOSE.  See the
 * GNU General Public License for more details.
 *
 * You should have received a copy of the GNU General Public License
 * along with this program; if not, write to the Free Software
 * Foundation, Inc., 51 Franklin Street, Fifth Floor, Boston, MA  02110-1301, USA.
 *
 */

#include "editor/ui_menus/main_menu_map_options.h"

#include "base/i18n.h"
#include "editor/editorinteractive.h"
#include "graphic/font_handler.h"
#include "graphic/text_layout.h"
#include "logic/map.h"
#include "logic/note_map_options.h"
#include "ui_basic/editbox.h"
#include "ui_basic/multilineeditbox.h"
#include "ui_basic/textarea.h"
#include "wlapplication_options.h"
#include "wui/map_tags.h"

inline EditorInteractive& MainMenuMapOptions::eia() {
	return dynamic_cast<EditorInteractive&>(*get_parent());
}

constexpr unsigned kSuggestedTeamsUnitSize = 24;

SuggestedTeamsEntry::SuggestedTeamsEntry(MainMenuMapOptions* mmmo,
                                         UI::Panel* parent,
                                         const Widelands::Map& map,
                                         unsigned w,
                                         Widelands::SuggestedTeamLineup t)
   : UI::Panel(parent, 0, 0, w, kSuggestedTeamsUnitSize, _("Click player to remove")),
     map_(map),
     team_(std::move(t)),
     delete_(this,
             "delete",
             0,
             0,
             kSuggestedTeamsUnitSize,
             kSuggestedTeamsUnitSize,
             UI::ButtonStyle::kWuiSecondary,
             _("Delete"),
             _("Delete this suggested team lineup")) {
	const size_t nr_teams = team_.size();
	for (size_t index = 0; index < nr_teams; ++index) {
		dropdowns_.push_back(create_dropdown(index));
	}
	buttons_.resize(nr_teams);
	for (size_t i = 0; i < nr_teams; ++i) {
		for (const Widelands::PlayerNumber& p : team_[i]) {
			buttons_[i].push_back(create_button(p));
		}
	}

	delete_.sigclicked.connect([this, mmmo]() { mmmo->delete_suggested_team(this); });

	update();
}

UI::Button* SuggestedTeamsEntry::create_button(Widelands::PlayerNumber p) {
	UI::Button* b =
	   new UI::Button(this, std::to_string(static_cast<unsigned>(p)), 0, 0, kSuggestedTeamsUnitSize,
	                  kSuggestedTeamsUnitSize, UI::ButtonStyle::kWuiSecondary,
	                  playercolor_image(p, "images/players/player_position_menu.png"),
	                  map_.get_scenario_player_name(p + 1), UI::Button::VisualState::kFlat);
	b->sigclicked.connect([this, b, p]() {
		auto teams_it = team_.begin();
		for (std::vector<UI::Button*>& vector : buttons_) {
			auto t = teams_it->begin();
			for (auto it = vector.begin(); it != vector.end(); ++it, ++t) {
				if (*it == b) {
					vector.erase(it);
					teams_it->erase(t);
					b->die();
					update();
					return;
				}
			}
			++teams_it;
		}
		NEVER_HERE();
	});
	return b;
}

UI::Dropdown<Widelands::PlayerNumber>* SuggestedTeamsEntry::create_dropdown(size_t index) {
	UI::Dropdown<Widelands::PlayerNumber>* dd = new UI::Dropdown<Widelands::PlayerNumber>(
	   this, std::to_string(index), 0, index * kSuggestedTeamsUnitSize, kSuggestedTeamsUnitSize, 8,
	   0, _("+"), UI::DropdownType::kPictorialMenu, UI::PanelStyle::kWui,
	   UI::ButtonStyle::kWuiSecondary);
	for (size_t i = 0; i < map_.get_nrplayers(); ++i) {
		dd->add(map_.get_scenario_player_name(i + 1), i,
		        playercolor_image(i, "images/players/player_position_menu.png"));
	}
	dd->set_tooltip(_("Add a player to this team"));
	dd->selected.connect([this, dd]() {
		const Widelands::PlayerNumber player = dd->get_selected();
		// add this player to this team and remove him from all other teams in this lineup
		{
			size_t row = 0;
			for (Widelands::SuggestedTeam& t : team_) {
				auto button = buttons_[row].begin();
				for (auto it = t.begin(); it != t.end(); ++it, ++button) {
					if (*it == player) {
						t.erase(it);
						(*button)->die();
						buttons_[row].erase(button);
						break;
					}
				}
				++row;
			}
		}
		// determine our index (it may have changed since the creation!)
		unsigned dd_index = dropdowns_.size();
		for (size_t i = 0; i < dropdowns_.size(); ++i) {
			if (dropdowns_[i] == dd) {
				dd_index = i;
				break;
			}
		}
		if (dd_index >= team_.size()) {
			assert(dd_index == team_.size());
			team_.push_back(Widelands::SuggestedTeam());
			buttons_.push_back({});
		}
		team_[dd_index].push_back(player);
		buttons_[dd_index].push_back(create_button(player));
		update();
	});
	return dd;
}

void SuggestedTeamsEntry::layout() {
	const uint16_t h = kSuggestedTeamsUnitSize * (team_.size() + 1);
	set_desired_size(get_w(), h);
	delete_.set_pos(Vector2i(get_w() / 2, h - kSuggestedTeamsUnitSize));
	delete_.set_size(get_w() / 2, kSuggestedTeamsUnitSize);

	size_t index = 0;
	for (auto& dd : dropdowns_) {
		dd->set_size(kSuggestedTeamsUnitSize, kSuggestedTeamsUnitSize);
		dd->set_pos(Vector2i(0, kSuggestedTeamsUnitSize * (index++)));
	}
	index = 0;
	for (auto& bb : buttons_) {
		size_t index2 = 0;
		for (auto& b : bb) {
			b->set_pos(
			   Vector2i(kSuggestedTeamsUnitSize * (++index2), kSuggestedTeamsUnitSize * index));
		}
		++index;
	}
}

// Delete empty teams, and append an empty team to the end if not present
void SuggestedTeamsEntry::update() {
	int nr_teams = team_.size();
	int nr_dd = dropdowns_.size();
	assert(static_cast<int>(buttons_.size()) == nr_teams);
	for (int i = 0; i < nr_teams;) {
		if (team_[i].empty()) {
			dropdowns_[i]->die();
			assert(buttons_[i].empty());

			for (int j = i + 1; j < nr_dd; ++j) {
				dropdowns_[j - 1] = dropdowns_[j];
			}
			dropdowns_.resize(nr_dd - 1);
			for (int j = i + 1; j < nr_teams; ++j) {
				team_[j - 1] = team_[j];
				buttons_[j - 1] = buttons_[j];
			}
			team_.resize(nr_teams - 1);
			buttons_.resize(nr_teams - 1);

			--nr_teams;
			--nr_dd;
		} else {
			++i;
		}
	}
	assert(nr_teams >= 0);
	assert(nr_dd >= 0);

	assert((nr_dd == nr_teams) ^ (nr_dd == nr_teams + 1));
	if (nr_dd <= nr_teams) {
		dropdowns_.push_back(create_dropdown(nr_teams));
	}

	layout();
}

constexpr uint16_t kMaxRecommendedWaterwayLengthLimit = 20;

/**
 * Create all the buttons etc...
 */
MainMenuMapOptions::MainMenuMapOptions(EditorInteractive& parent, Registry& registry)
   : UI::UniqueWindow(
        &parent, "map_options", &registry, 350, parent.get_inner_h() - 80, _("Map Options")),
     padding_(4),
     indent_(10),
     labelh_(text_height(UI::FontStyle::kLabel) + 4),
     checkbox_space_(25),
     butw_((get_inner_w() - 3 * padding_) / 2),
     max_w_(get_inner_w() - 2 * padding_),
     tab_box_(this, padding_, padding_, UI::Box::Vertical, max_w_, get_inner_h(), 0),
     buttons_box_(&tab_box_, 0, 0, UI::Box::Horizontal),
     ok_(&buttons_box_,
         "ok",
         UI::g_fh->fontset()->is_rtl() ? padding_ : butw_ + 2 * padding_,
         get_inner_h() - padding_ - labelh_,
         butw_,
         labelh_,
         UI::ButtonStyle::kWuiPrimary,
         _("OK")),
     cancel_(&buttons_box_,
             "cancel",
             UI::g_fh->fontset()->is_rtl() ? butw_ + 2 * padding_ : padding_,
             get_inner_h() - padding_ - labelh_,
             butw_,
             labelh_,
             UI::ButtonStyle::kWuiSecondary,
             _("Cancel")),
     tabs_(&tab_box_, UI::TabPanelStyle::kWuiLight),

     main_box_(&tabs_, padding_, padding_, UI::Box::Vertical, max_w_, get_inner_h(), 0),
     tags_box_(&tabs_, padding_, padding_, UI::Box::Vertical, max_w_, get_inner_h(), 0),
     teams_box_(&tabs_, padding_, padding_, UI::Box::Vertical, max_w_, get_inner_h(), 0),
     inner_teams_box_(
        &teams_box_, padding_, padding_, UI::Box::Vertical, max_w_, get_inner_h() / 2),

     name_(&main_box_, 0, 0, max_w_, UI::PanelStyle::kWui),
     author_(&main_box_, 0, 0, max_w_, UI::PanelStyle::kWui),
     size_(&main_box_, 0, 0, max_w_ - indent_, labelh_, ""),
     balancing_dropdown_(&tags_box_,
                         "dropdown_balancing",
                         0,
                         0,
                         200,
                         50,
                         24,
                         "",
                         UI::DropdownType::kTextual,
                         UI::PanelStyle::kWui,
                         UI::ButtonStyle::kWuiSecondary),
     waterway_length_box_(nullptr),
     new_suggested_team_(&teams_box_,
                         "new_suggested_team",
                         0,
                         0,
                         max_w_,
                         kSuggestedTeamsUnitSize,
                         UI::ButtonStyle::kWuiSecondary,
                         _("Add lineup"),
                         _("Add another suggested team lineup")),
     registry_(registry) {

	tab_box_.set_size(max_w_, get_inner_h() - labelh_ - 2 * padding_);
	tabs_.set_size(max_w_, tab_box_.get_inner_h());
	main_box_.set_size(max_w_, tabs_.get_inner_h() - 35);
	tags_box_.set_size(max_w_, tabs_.get_inner_h() - 35);
	teams_box_.set_size(max_w_, tabs_.get_inner_h() - 35);

	// Calculate the overall remaining space for MultilineEditboxes.
	uint32_t remaining_space = main_box_.get_inner_h() - 7 * labelh_ - 5 * indent_;

	// We need less space for the hint and the description, but it should at least have 1 line
	// height.
	const int16_t hinth = std::max(labelh_, remaining_space / 3);
	descr_ = new UI::MultilineEditbox(
	   &main_box_, 0, 0, max_w_, remaining_space - hinth, UI::PanelStyle::kWui);
	hint_ = new UI::MultilineEditbox(&main_box_, 0, 0, max_w_, hinth, UI::PanelStyle::kWui);

	main_box_.add(new UI::Textarea(&main_box_, 0, 0, max_w_, labelh_, _("Map name:")));
	main_box_.add(&name_);
	main_box_.add_space(indent_);

	main_box_.add(new UI::Textarea(&main_box_, 0, 0, max_w_, labelh_, _("Authors:")));
	main_box_.add(&author_);
	main_box_.add_space(indent_);

	main_box_.add(new UI::Textarea(&main_box_, 0, 0, max_w_, labelh_, _("Description:")));
	main_box_.add(descr_);
	main_box_.add_space(indent_);

	main_box_.add(new UI::Textarea(&main_box_, 0, 0, max_w_, labelh_, _("Hint (optional):")));
	main_box_.add(hint_);
	main_box_.add_space(indent_);

	main_box_.add(&size_);
	main_box_.add_space(indent_);

	tags_box_.add(new UI::Textarea(&tags_box_, 0, 0, max_w_, labelh_, _("Tags:")));
	add_tag_checkbox(&tags_box_, "ffa", localize_tag("ffa"));
	add_tag_checkbox(&tags_box_, "1v1", localize_tag("1v1"));
	add_tag_checkbox(&tags_box_, "2teams", localize_tag("2teams"));
	add_tag_checkbox(&tags_box_, "3teams", localize_tag("3teams"));
	add_tag_checkbox(&tags_box_, "4teams", localize_tag("4teams"));

	balancing_dropdown_.set_autoexpand_display_button();
	balancing_dropdown_.add(localize_tag("balanced"), "balanced");
	balancing_dropdown_.add(localize_tag("unbalanced"), "unbalanced");
	tags_box_.add(&balancing_dropdown_);

	tags_box_.add_space(labelh_);

<<<<<<< HEAD
	if (parent.finalized()) {
		const uint32_t l = parent.egbase().map().get_waterway_max_length();
		tags_box_.add(new UI::Textarea(&tags_box_, 0, 0, max_w_, labelh_,
		                               (boost::format(_("Waterway length limit: %s")) %
		                                (l < 2 ? _("Disabled") : std::to_string(l)))
		                                  .str()));
		waterway_length_warning_ = nullptr;
	} else {
		tags_box_.add(
		   new UI::Textarea(&tags_box_, 0, 0, max_w_, labelh_, _("Waterway length limit:")));
		UI::Box* ww_box = new UI::Box(&tags_box_, 0, 0, UI::Box::Horizontal, max_w_);
		waterway_length_warning_ =
		   new UI::Icon(ww_box, g_gr->images().get("images/ui_basic/stop.png"));
		waterway_length_warning_->set_handle_mouse(true);
		waterway_length_box_ =
		   new UI::SpinBox(ww_box, 0, 0, max_w_ - waterway_length_warning_->get_w(), max_w_ * 2 / 3,
		                   1, 1, std::numeric_limits<int32_t>::max(), UI::PanelStyle::kWui,
		                   std::string(), UI::SpinBox::Units::kFields);
		/** TRANSLATORS: Map Options: Waterways are disabled */
		waterway_length_box_->add_replacement(1, _("Disabled"));
		waterway_length_box_->changed.connect([this]() { update_waterway_length_warning(); });
		ww_box->add(waterway_length_warning_, UI::Box::Resizing::kFullSize);
		ww_box->add_inf_space();
		ww_box->add(waterway_length_box_, UI::Box::Resizing::kFullSize);
		tags_box_.add(ww_box, UI::Box::Resizing::kFullSize);
	}
=======
	tags_box_.add(new UI::Textarea(&tags_box_, 0, 0, max_w_, labelh_, _("Waterway length limit:")));
	UI::Box* ww_box = new UI::Box(&tags_box_, 0, 0, UI::Box::Horizontal, max_w_);
	waterway_length_warning_ = new UI::Icon(ww_box, g_image_cache->get("images/ui_basic/stop.png"));
	waterway_length_warning_->set_handle_mouse(true);
	waterway_length_box_ =
	   new UI::SpinBox(ww_box, 0, 0, max_w_ - waterway_length_warning_->get_w(), max_w_ * 2 / 3, 1,
	                   1, std::numeric_limits<int32_t>::max(), UI::PanelStyle::kWui, std::string(),
	                   UI::SpinBox::Units::kFields);
	/** TRANSLATORS: Map Options: Waterways are disabled */
	waterway_length_box_->add_replacement(1, _("Disabled"));
	waterway_length_box_->changed.connect([this]() { update_waterway_length_warning(); });
	ww_box->add(waterway_length_warning_, UI::Box::Resizing::kFullSize);
	ww_box->add_inf_space();
	ww_box->add(waterway_length_box_, UI::Box::Resizing::kFullSize);
	tags_box_.add(ww_box, UI::Box::Resizing::kFullSize);
>>>>>>> 459624c0
	tags_box_.add_space(padding_);

	inner_teams_box_.set_scrollbar_style(UI::PanelStyle::kWui);
	inner_teams_box_.set_force_scrolling(true);
	for (const Widelands::SuggestedTeamLineup& team : parent.egbase().map().get_suggested_teams()) {
		SuggestedTeamsEntry* ste = new SuggestedTeamsEntry(
		   this, &inner_teams_box_, parent.egbase().map(), max_w_ - UI::Scrollbar::kSize, team);
		inner_teams_box_.add(ste);
		inner_teams_box_.add_space(kSuggestedTeamsUnitSize);
		suggested_teams_entries_.push_back(ste);
	}

	const unsigned nr_players = eia().egbase().map().get_nrplayers();
	teams_box_.add(new UI::Textarea(
	   &teams_box_, 0, 0, max_w_, labelh_,
	   (boost::format(ngettext("%u Player", "%u Players", nr_players)) % nr_players).str()));
	teams_box_.add_space(4);
	teams_box_.add(new UI::Textarea(&teams_box_, 0, 0, max_w_, labelh_, _("Suggested Teams:")));
	teams_box_.add(&inner_teams_box_, UI::Box::Resizing::kFullSize);
	teams_box_.add(&new_suggested_team_, UI::Box::Resizing::kFullSize);
	new_suggested_team_.sigclicked.connect([this]() {
		SuggestedTeamsEntry* ste =
		   new SuggestedTeamsEntry(this, &inner_teams_box_, eia().egbase().map(),
		                           max_w_ - UI::Scrollbar::kSize, Widelands::SuggestedTeamLineup());
		inner_teams_box_.add(ste);
		inner_teams_box_.add_space(kSuggestedTeamsUnitSize);
		suggested_teams_entries_.push_back(ste);
	});

	buttons_box_.add(&ok_, UI::Box::Resizing::kFullSize);
	buttons_box_.add_space(4);
	buttons_box_.add(&cancel_, UI::Box::Resizing::kFullSize);
	tab_box_.add(&tabs_, UI::Box::Resizing::kFullSize);
	tab_box_.add_space(4);
	tab_box_.add(&buttons_box_, UI::Box::Resizing::kFullSize);
	tabs_.add("main_map_options", g_image_cache->get("images/wui/menus/toggle_minimap.png"),
	          &main_box_, _("Main Options"));
	tabs_.add("map_tags", g_image_cache->get("images/ui_basic/checkbox_checked.png"), &tags_box_,
	          _("Tags"));
	tabs_.add("map_teams", g_image_cache->get("images/wui/editor/tools/players.png"), &teams_box_,
	          _("Teams"));

	set_center_panel(&tab_box_);

	name_.changed.connect([this]() { changed(); });
	author_.changed.connect([this]() { changed(); });
	descr_->changed.connect([this]() { changed(); });
	hint_->changed.connect([this]() { changed(); });
	if (waterway_length_box_) {
		waterway_length_box_->changed.connect([this]() { changed(); });
	}
	for (const auto& tag : tags_checkboxes_) {
		tag.second->changed.connect([this]() { changed(); });
	}

	balancing_dropdown_.selected.connect([this] { changed(); });

	ok_.sigclicked.connect([this]() { clicked_ok(); });
	cancel_.sigclicked.connect([this]() { clicked_cancel(); });

	update();
	ok_.set_enabled(true);

	name_.focus();
	center_to_parent();
	move_to_top();
}

void MainMenuMapOptions::update_waterway_length_warning() {
	if (!waterway_length_warning_) {
		return;
	}
	const uint32_t len = waterway_length_box_ ? waterway_length_box_->get_value() : 0;
	if (len > kMaxRecommendedWaterwayLengthLimit) {
		waterway_length_warning_->set_icon(g_image_cache->get("images/ui_basic/stop.png"));
		waterway_length_warning_->set_tooltip(
		   (boost::format(_("It is not recommended to permit waterway lengths greater than %u")) %
		    kMaxRecommendedWaterwayLengthLimit)
		      .str());
	} else {
		waterway_length_warning_->set_icon(nullptr);
		waterway_length_warning_->set_tooltip("");
	}
}

/**
 * Updates all UI::Textareas in the UI::Window to represent currently
 * set values
 */
void MainMenuMapOptions::update() {
	const Widelands::Map& map = eia().egbase().map();
	author_.set_text(map.get_author());
	name_.set_text(map.get_name());
	size_.set_text((boost::format(_("Size: %1% x %2%")) % map.get_width() % map.get_height()).str());
	descr_->set_text(map.get_description());
	hint_->set_text(map.get_hint());
	if (waterway_length_box_) {
		waterway_length_box_->set_value(map.get_waterway_max_length());
	}
	update_waterway_length_warning();

	const std::set<std::string>& tags = map.get_tags();
	for (auto tag : tags_checkboxes_) {
		tag.second->set_state(tags.count(tag.first) > 0);
	}

	balancing_dropdown_.select(tags.count("balanced") ? "balanced" : "unbalanced");
}

/**
 * Called when one of the editboxes are changed
 */
void MainMenuMapOptions::changed() {
	ok_.set_enabled(true);
}

void MainMenuMapOptions::clicked_ok() {
	Widelands::Map& map = *eia().egbase().mutable_map();
	map.set_name(name_.text());
	map.set_author(author_.text());
	set_config_string("realname", author_.text());
	map.set_description(descr_->get_text());
	map.set_hint(hint_->get_text());
	if (waterway_length_box_) {
		assert(!eia().finalized());
		map.set_waterway_max_length(waterway_length_box_->get_value());
	}

	map.get_suggested_teams().clear();
	for (SuggestedTeamsEntry* ste : suggested_teams_entries_) {
		if (!ste->team().empty()) {
			map.get_suggested_teams().push_back(ste->team());
		}
	}

	map.clear_tags();
	for (const auto& tag : tags_checkboxes_) {
		if (tag.second->get_state()) {
			map.add_tag(tag.first);
		}
	}
	map.add_tag(balancing_dropdown_.get_selected());
	Notifications::publish(NoteMapOptions());
	registry_.destroy();
}

void MainMenuMapOptions::clicked_cancel() {
	registry_.destroy();
}

/*
 * Add a tag to the checkboxes
 */
void MainMenuMapOptions::add_tag_checkbox(UI::Box* parent,
                                          const std::string& tag,
                                          const std::string& displ_name) {
	UI::Box* box = new UI::Box(parent, 0, 0, UI::Box::Horizontal, max_w_, checkbox_space_, 0);
	UI::Checkbox* cb = new UI::Checkbox(box, Vector2i::zero(), displ_name);
	box->add(cb, UI::Box::Resizing::kFullSize);
	box->add_space(checkbox_space_);
	parent->add(box);
	parent->add_space(padding_);
	tags_checkboxes_[tag] = cb;
}

void MainMenuMapOptions::delete_suggested_team(SuggestedTeamsEntry* ste) {
	inner_teams_box_.set_force_scrolling(false);
	inner_teams_box_.clear();
	const size_t nr = suggested_teams_entries_.size();
	for (size_t i = 0; i < nr; ++i) {
		if (suggested_teams_entries_[i] == ste) {
			for (size_t j = i + 1; j < nr; ++j) {
				inner_teams_box_.add(suggested_teams_entries_[j]);
				inner_teams_box_.add_space(kSuggestedTeamsUnitSize);
				suggested_teams_entries_[j - 1] = suggested_teams_entries_[j];
			}
			suggested_teams_entries_.resize(nr - 1);
			inner_teams_box_.set_force_scrolling(true);
			return ste->die();
		} else {
			inner_teams_box_.add(suggested_teams_entries_[i]);
			inner_teams_box_.add_space(kSuggestedTeamsUnitSize);
		}
	}
	NEVER_HERE();
}<|MERGE_RESOLUTION|>--- conflicted
+++ resolved
@@ -319,7 +319,6 @@
 
 	tags_box_.add_space(labelh_);
 
-<<<<<<< HEAD
 	if (parent.finalized()) {
 		const uint32_t l = parent.egbase().map().get_waterway_max_length();
 		tags_box_.add(new UI::Textarea(&tags_box_, 0, 0, max_w_, labelh_,
@@ -332,7 +331,7 @@
 		   new UI::Textarea(&tags_box_, 0, 0, max_w_, labelh_, _("Waterway length limit:")));
 		UI::Box* ww_box = new UI::Box(&tags_box_, 0, 0, UI::Box::Horizontal, max_w_);
 		waterway_length_warning_ =
-		   new UI::Icon(ww_box, g_gr->images().get("images/ui_basic/stop.png"));
+		   new UI::Icon(ww_box, g_image_cache->get("images/ui_basic/stop.png"));
 		waterway_length_warning_->set_handle_mouse(true);
 		waterway_length_box_ =
 		   new UI::SpinBox(ww_box, 0, 0, max_w_ - waterway_length_warning_->get_w(), max_w_ * 2 / 3,
@@ -346,23 +345,6 @@
 		ww_box->add(waterway_length_box_, UI::Box::Resizing::kFullSize);
 		tags_box_.add(ww_box, UI::Box::Resizing::kFullSize);
 	}
-=======
-	tags_box_.add(new UI::Textarea(&tags_box_, 0, 0, max_w_, labelh_, _("Waterway length limit:")));
-	UI::Box* ww_box = new UI::Box(&tags_box_, 0, 0, UI::Box::Horizontal, max_w_);
-	waterway_length_warning_ = new UI::Icon(ww_box, g_image_cache->get("images/ui_basic/stop.png"));
-	waterway_length_warning_->set_handle_mouse(true);
-	waterway_length_box_ =
-	   new UI::SpinBox(ww_box, 0, 0, max_w_ - waterway_length_warning_->get_w(), max_w_ * 2 / 3, 1,
-	                   1, std::numeric_limits<int32_t>::max(), UI::PanelStyle::kWui, std::string(),
-	                   UI::SpinBox::Units::kFields);
-	/** TRANSLATORS: Map Options: Waterways are disabled */
-	waterway_length_box_->add_replacement(1, _("Disabled"));
-	waterway_length_box_->changed.connect([this]() { update_waterway_length_warning(); });
-	ww_box->add(waterway_length_warning_, UI::Box::Resizing::kFullSize);
-	ww_box->add_inf_space();
-	ww_box->add(waterway_length_box_, UI::Box::Resizing::kFullSize);
-	tags_box_.add(ww_box, UI::Box::Resizing::kFullSize);
->>>>>>> 459624c0
 	tags_box_.add_space(padding_);
 
 	inner_teams_box_.set_scrollbar_style(UI::PanelStyle::kWui);
