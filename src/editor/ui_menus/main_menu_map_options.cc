--- conflicted
+++ resolved
@@ -79,11 +79,7 @@
      author_(&main_box_, 0, 0, max_w_, 0, 2, g_gr->images().get("images/ui_basic/but1.png")),
      size_(&main_box_, 0, 0, max_w_ - indent_, labelh_, ""),
 
-<<<<<<< HEAD
-     teams_list_(&teams_box_, 0, 0, max_w_, 60),
-=======
-     teams_list_(&teams_box_, 0, 0, max_w_, 60, UI::ListselectLayout::kShowCheck),
->>>>>>> ade6ff86
+	  teams_list_(&teams_box_, 0, 0, max_w_, 60, g_gr->images().get("images/ui_basic/but1.png"), UI::ListselectLayout::kShowCheck),
 
      modal_(modal) {
 
