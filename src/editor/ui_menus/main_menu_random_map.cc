--- conflicted
+++ resolved
@@ -469,11 +469,7 @@
 	EditorInteractive& eia = dynamic_cast<EditorInteractive&>(*get_parent());
 	Widelands::EditorGameBase& egbase = eia.egbase();
 	Widelands::Map* map = egbase.mutable_map();
-<<<<<<< HEAD
-	egbase.create_loader_ui({"editor"}, "images/loadscreens/editor.jpg");
-=======
 	egbase.create_loader_ui({"editor"}, true, "images/loadscreens/editor.jpg");
->>>>>>> 93acc664
 	eia.cleanup_for_load();
 
 	UniqueRandomMapInfo map_info;
@@ -491,10 +487,6 @@
 	map->create_empty_map(egbase, map_info.w, map_info.h, 0, _("No Name"),
 	                      get_config_string("realname", pgettext("author_name", "Unknown")),
 	                      sstrm.str().c_str());
-<<<<<<< HEAD
-
-=======
->>>>>>> 93acc664
 	egbase.step_loader_ui(_("Generating random map…"));
 
 	log("============== Generating Map ==============\n");
