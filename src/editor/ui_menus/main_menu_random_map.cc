--- conflicted
+++ resolved
@@ -456,7 +456,6 @@
 	egbase.create_loader_ui({"editor"}, true, "images/loadscreens/editor.jpg");
 	eia.cleanup_for_load();
 
-<<<<<<< HEAD
 	// TODO(Nordfriese): Perhaps support add-ons in the future?
 	// For now, we just disable them all…
 	egbase.enabled_addons().clear();
@@ -465,10 +464,7 @@
 	egbase.world();
 	egbase.tribes();
 
-	UniqueRandomMapInfo map_info;
-=======
 	Widelands::UniqueRandomMapInfo map_info;
->>>>>>> 0107ae78
 	set_map_info(map_info);
 
 	std::stringstream sstrm;
