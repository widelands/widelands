/*
 * Copyright (C) 2002-2022 by the Widelands Development Team
 *
 * This program is free software; you can redistribute it and/or
 * modify it under the terms of the GNU General Public License
 * as published by the Free Software Foundation; either version 2
 * of the License, or (at your option) any later version.
 *
 * This program is distributed in the hope that it will be useful,
 * but WITHOUT ANY WARRANTY; without even the implied warranty of
 * MERCHANTABILITY or FITNESS FOR A PARTICULAR PURPOSE.  See the
 * GNU General Public License for more details.
 *
 * You should have received a copy of the GNU General Public License
 * along with this program; if not, see <https://www.gnu.org/licenses/>.
 *
 */

#include "editor/ui_menus/main_menu_random_map.h"

#include <cstdlib>
#include <sstream>

#include "base/i18n.h"
#include "base/log.h"
#include "base/random.h"
#include "base/wexception.h"
#include "editor/editorinteractive.h"
#include "editor/map_generator.h"
#include "graphic/font_handler.h"
#include "graphic/text_layout.h"
#include "logic/editor_game_base.h"
#include "logic/map.h"
#include "logic/single_player_game_settings_provider.h"
#include "ui_basic/messagebox.h"
#include "wlapplication_options.h"

namespace {
// The map generator can't find starting positions for too many players
constexpr uint8_t kMaxMapgenPlayers = 8;
constexpr uint8_t kMargin = 4;
}  // namespace

MainMenuNewRandomMapPanel::MainMenuNewRandomMapPanel(UI::Panel& parent,
                                                     UI::PanelStyle s,
                                                     const int32_t inner_w,
                                                     const uint32_t w,
                                                     const uint32_t h,
                                                     UI::Button& ok_button,
                                                     UI::Button& cancel_button)
   : UI::Box(&parent, s, kMargin, kMargin, UI::Box::Vertical, 0, 0, kMargin),
     label_style_(s == UI::PanelStyle::kWui ? UI::FontStyle::kWuiLabel :
                                              UI::FontStyle::kFsMenuLabel),
     // UI elements
     label_height_(text_height(label_style_) + 2),
     generator_(this,
                "generator",
                0,
                0,
                inner_w,
                8,
                label_height_,
                _("Map Generator"),
                UI::DropdownType::kTextual,
                panel_style_,
                panel_style_ == UI::PanelStyle::kWui ? UI::ButtonStyle::kWuiSecondary :
                                                       UI::ButtonStyle::kFsMenuSecondary),
     // Size
     map_size_box_(*this, panel_style_, "random_map_menu", 4, w, h),
<<<<<<< HEAD
     max_players_(compute_max_players()),
=======

>>>>>>> 54750c7e
     players_(this,
              0,
              0,
              inner_w,
              inner_w / 3,
              max_players_,
              1,
              max_players_,
              panel_style_,
              _("Players:"),
              UI::SpinBox::Units::kNone,
              UI::SpinBox::Type::kSmall),
     // World + Resources
     current_world_(RNG::static_rand(Widelands::Map::kOldWorldNames.size())),
     resource_amounts_({
        /** TRANSLATORS: Amount of resources in the random map generator in the editor */
        _("Low"),
        /** TRANSLATORS: Amount of resources in the random map generator in the editor */
        _("Medium"),
        /** TRANSLATORS: Amount of resources in the random map generator in the editor */
        _("High"),
     }),

     world_(this,
            "world",
            0,
            0,
            inner_w,
            8,
            label_height_,
            _("Climate"),
            UI::DropdownType::kTextual,
            panel_style_,
            panel_style_ == UI::PanelStyle::kWui ? UI::ButtonStyle::kWuiSecondary :
                                                   UI::ButtonStyle::kFsMenuSecondary),
     resources_(this,
                "resources",
                0,
                0,
                inner_w,
                8,
                label_height_,
                _("Resources"),
                UI::DropdownType::kTextual,
                panel_style_,
                panel_style_ == UI::PanelStyle::kWui ? UI::ButtonStyle::kWuiSecondary :
                                                       UI::ButtonStyle::kFsMenuSecondary),
     terrains_distribution_(this,
                            "terrains_distribution",
                            0,
                            0,
                            inner_w,
                            8,
                            label_height_,
                            _("Terrain Distribution"),
                            UI::DropdownType::kTextual,
                            panel_style_,
                            panel_style_ == UI::PanelStyle::kWui ?
                               UI::ButtonStyle::kWuiSecondary :
                               UI::ButtonStyle::kFsMenuSecondary),

     water_(this,
            0,
            0,
            inner_w,
            inner_w / 3,
            waterval_,
            0,
            60,
            panel_style_,
            _("Water:"),
            UI::SpinBox::Units::kPercent,
            UI::SpinBox::Type::kSmall,
            5),
     land_(this,
           0,
           0,
           inner_w,
           inner_w / 3,
           landval_,
           0,
           100,
           panel_style_,
           _("Land:"),
           UI::SpinBox::Units::kPercent,
           UI::SpinBox::Type::kSmall,
           5),
     wasteland_(this,
                0,
                0,
                inner_w,
                inner_w / 3,
                wastelandval_,
                0,
                70,
                panel_style_,
                _("Wasteland:"),
                UI::SpinBox::Units::kPercent,
                UI::SpinBox::Type::kSmall,
                5),
     mountains_box_(this, panel_style_, 0, 0, UI::Box::Horizontal, 0, 0, kMargin),
     mountains_label_(&mountains_box_, panel_style_, label_style_, 0, 0, 0, 0, _("Mountains:")),
     mountains_(&mountains_box_,
                panel_style_,
                label_style_,
                0,
                0,
                inner_w / 3,
                mountains_label_.get_h(),
                format(_("%i %%"), mountainsval_),
                UI::Align::kCenter),
     island_mode_(this, panel_style_, Vector2i::zero(), _("Island mode")),
     // Geeky stuff
     map_number_and_id_hbox_(this, panel_style_, 0, 0, UI::Box::Horizontal, 0, 0, kMargin),
     map_number_and_id_vbox_1_(
        &map_number_and_id_hbox_, panel_style_, 0, 0, UI::Box::Vertical, 0, 0, kMargin),
     map_number_and_id_vbox_2_(
        &map_number_and_id_hbox_, panel_style_, 0, 0, UI::Box::Vertical, 0, 0, kMargin),
     random_number_hbox_(
        &map_number_and_id_vbox_2_, panel_style_, 0, 0, UI::Box::Horizontal, 0, 0, kMargin),
     map_number_label_(
        &map_number_and_id_vbox_1_, panel_style_, label_style_, 0, 0, 0, 0, _("Random number:")),
     map_number_edit_(&random_number_hbox_,
                      0,
                      0,
                      inner_w - 2 * kMargin - map_number_label_.get_w(),
                      panel_style_),
     map_number_randomize_(&random_number_hbox_,
                           "new_random_number",
                           0,
                           0,
                           map_number_edit_.get_h(),
                           map_number_edit_.get_h(),
                           UI::ButtonStyle::kWuiSecondary,
                           g_image_cache->get("images/ui_fsmenu/random.png"),
                           _("Generate a new random number")),
     map_id_label_(
        &map_number_and_id_vbox_1_, panel_style_, label_style_, 0, 0, 0, 0, _("Map ID:")),
     map_id_edit_(&map_number_and_id_vbox_2_,
                  0,
                  0,
                  inner_w - 2 * kMargin - map_id_label_.get_w(),
<<<<<<< HEAD
                  panel_style_),
     ok_button_(ok_button),
     cancel_button_(cancel_button) {
=======
                  panel_style_) {
>>>>>>> 54750c7e
	set_size(inner_w, 50);  // Prevent assert failures

	generator_.set_enabled(false);
	generator_.add(_("Default"), nullptr, g_image_cache->get("images/logos/wl-ico-64.png"), true);
	for (const auto& addon : AddOns::g_addons) {
		if (addon.second && addon.first->category == AddOns::AddOnCategory::kMapGenerator) {
			generator_.add(addon.first->descname(), addon.first, addon.first->icon, false);
			generator_.set_enabled(true);
		}
	}
	add(&generator_, UI::Box::Resizing::kExpandBoth);
	add_space(kMargin);

	// ---------- Width + Height ----------

	map_size_box_.set_selection_function([this] { button_clicked(ButtonId::kMapSize); });
	add(&map_size_box_, UI::Box::Resizing::kExpandBoth);
	add_space(kMargin);

	// ---------- Players -----------

	add(&players_, UI::Box::Resizing::kExpandBoth);

	add_space(kMargin);

	players_.changed.connect([this]() { button_clicked(ButtonId::kPlayers); });

	// ---------- Worlds ----------

	world_.add(_("Random"), Widelands::Map::kOldWorldNames.size(), nullptr, true);
	for (size_t i = 0; i < Widelands::Map::kOldWorldNames.size(); ++i) {
		world_.add(Widelands::Map::kOldWorldNames[i].descname(), i);
	}

	world_.selected.connect([this]() {
		current_world_ = world_.get_selected();
		if (current_world_ == static_cast<int>(Widelands::Map::kOldWorldNames.size())) {
			current_world_ = RNG::static_rand(Widelands::Map::kOldWorldNames.size());
		}
		nr_edit_box_changed();
	});
	add(&world_, UI::Box::Resizing::kExpandBoth);
	add_space(kMargin);

	// ---------- Amount of Resources (Low/Medium/High) ----------

	for (size_t i = 0; i < resource_amounts_.size(); ++i) {
		resources_.add(resource_amounts_[i], i, nullptr, i == resource_amount_);
	}

	resources_.selected.connect([this]() {
		resource_amount_ = resources_.get_selected();
		nr_edit_box_changed();
	});
	add(&resources_, UI::Box::Resizing::kExpandBoth);
	add_space(kMargin);

	// Terrains Distribution

	terrains_distribution_.add(_("Default"), TerrainDistribution::kDefault, nullptr, true);
	terrains_distribution_.add(_("Alpine"), TerrainDistribution::kAlpine);
	terrains_distribution_.add(_("Atoll"), TerrainDistribution::kAtoll);
	terrains_distribution_.add(_("Wasteland"), TerrainDistribution::kWasteland);
	terrains_distribution_.add(_("Random"), TerrainDistribution::kRandom);

	select_terrains_distribution();
	terrains_distribution_.selected.connect([this]() { select_terrains_distribution(); });
	add(&terrains_distribution_, UI::Box::Resizing::kExpandBoth);
	add_space(kMargin);

	// ---------- Water -----------
	water_.get_buttons()[0]->sigclicked.connect([this]() { button_clicked(ButtonId::kWater); });
	water_.get_buttons()[1]->sigclicked.connect([this]() { button_clicked(ButtonId::kWater); });

	add(&water_, UI::Box::Resizing::kExpandBoth);

	// ---------- Land -----------

	land_.get_buttons()[0]->sigclicked.connect([this]() { button_clicked(ButtonId::kLand); });
	land_.get_buttons()[1]->sigclicked.connect([this]() { button_clicked(ButtonId::kLand); });

	add(&land_, UI::Box::Resizing::kExpandBoth);

	// ---------- Wasteland -----------

	wasteland_.get_buttons()[0]->sigclicked.connect(
	   [this]() { button_clicked(ButtonId::kWasteland); });
	wasteland_.get_buttons()[1]->sigclicked.connect(
	   [this]() { button_clicked(ButtonId::kWasteland); });

	add(&wasteland_, UI::Box::Resizing::kExpandBoth);

	// ---------- Mountains -----------

	mountains_box_.add(&mountains_label_);

	// Convince the value label to align with the spinbox labels above
	mountains_box_.add_inf_space();
	mountains_.set_fixed_width(inner_w / 3);
	mountains_box_.add(&mountains_);

	add(&mountains_box_, UI::Box::Resizing::kExpandBoth);
	add_space(kMargin);

	// ---------- Island mode ----------

	island_mode_.set_state(true);
	add(&island_mode_, UI::Box::Resizing::kExpandBoth);
	add_space(kMargin);

	island_mode_.changed.connect([this]() { button_clicked(ButtonId::kIslandMode); });

	// ---------- Random map number edit ----------

	map_number_and_id_vbox_1_.add(&map_number_label_, UI::Box::Resizing::kExpandBoth);

	map_number_edit_.changed.connect([this]() { nr_edit_box_changed(); });
	map_number_edit_.ok.connect([this]() { ok_button_.sigclicked(); });
	map_number_ = RNG::static_rand();
	map_number_edit_.set_text(std::to_string(static_cast<unsigned int>(map_number_)));
	map_number_and_id_vbox_2_.add(&random_number_hbox_, UI::Box::Resizing::kExpandBoth);
	random_number_hbox_.add(&map_number_edit_, UI::Box::Resizing::kExpandBoth);

	map_number_randomize_.sigclicked.connect([this]() {
		map_number_edit_.set_text(std::to_string(RNG::static_rand()));
		nr_edit_box_changed();
	});
	random_number_hbox_.add(&map_number_randomize_);

	add_space(kMargin);

	// ---------- Map ID String edit ----------

	map_number_and_id_vbox_1_.add(&map_id_label_, UI::Box::Resizing::kExpandBoth);

	map_id_edit_.set_text("abcd-efgh-ijkl-mnop");
	map_id_edit_.changed.connect([this]() { id_edit_box_changed(); });
	map_id_edit_.ok.connect([this]() { ok_button_.sigclicked(); });
	map_number_and_id_vbox_2_.add(&map_id_edit_, UI::Box::Resizing::kExpandBoth);

	map_number_and_id_hbox_.add(&map_number_and_id_vbox_1_, UI::Box::Resizing::kExpandBoth);
	map_number_and_id_hbox_.add(&map_number_and_id_vbox_2_, UI::Box::Resizing::kExpandBoth);
	add(&map_number_and_id_hbox_, UI::Box::Resizing::kExpandBoth);

	nr_edit_box_changed();
}

// Helper function for setting the highest number of allowed players dependent on the map size
static size_t find_dimension_index(int32_t value) {
	size_t result = 0;
	for (; result < Widelands::kMapDimensions.size() && Widelands::kMapDimensions[result] < value;
	     ++result) {
	}
	return result;
}
/**
 * Called, when button get clicked
 */
void MainMenuNewRandomMapPanel::button_clicked(MainMenuNewRandomMapPanel::ButtonId n) {
	switch (n) {
	case ButtonId::kWater:
		terrains_distribution_.clear_selection();
		waterval_ = water_.get_value();
		normalize_landmass(n);
		break;
	case ButtonId::kLand:
		terrains_distribution_.clear_selection();
		landval_ = land_.get_value();
		normalize_landmass(n);
		break;
	case ButtonId::kWasteland:
		terrains_distribution_.clear_selection();
		wastelandval_ = wasteland_.get_value();
		normalize_landmass(n);
		break;
	case ButtonId::kIslandMode:
		break;
	case ButtonId::kPlayers:  // intended fall-through
	case ButtonId::kMapSize:
	case ButtonId::kNone:
		// Restrict maximum players according to map size, but allow at least 2 players.
		max_players_ = compute_max_players();
		players_.set_interval(1, max_players_);
		if (players_.get_value() > max_players_) {
			players_.set_value(max_players_);
		}
		// Make sure that landmass is consistent
		normalize_landmass(n);
	}
	nr_edit_box_changed();  // Update ID String
}

size_t MainMenuNewRandomMapPanel::compute_max_players() const {
	return std::min(static_cast<size_t>(kMaxMapgenPlayers),
	                (find_dimension_index(map_size_box_.selected_width()) +
	                 find_dimension_index(map_size_box_.selected_height())) /
	                      2 +
	                   2);
}

// If the the sum of our landmass is < 0% or > 100% change the mountain value.
// If the mountain value gets out of range, change the other values.
void MainMenuNewRandomMapPanel::normalize_landmass(ButtonId clicked_button) {
	int32_t sum_without_mountainsval = waterval_ + landval_ + wastelandval_;

	// Prefer changing mountainsval to keep consistency with old behaviour
	while (sum_without_mountainsval + mountainsval_ > 100) {
		--mountainsval_;
	}
	while (sum_without_mountainsval + mountainsval_ < 100) {
		++mountainsval_;
	}

	// Compensate if mountainsval got above 100% / below 0%
	while (mountainsval_ < 0) {
		if (clicked_button != ButtonId::kWasteland && wastelandval_ > 0) {
			wastelandval_ -= 5;
			mountainsval_ += 5;
		}
		if (mountainsval_ < 0 && clicked_button != ButtonId::kLand && landval_ > 0) {
			landval_ -= 5;
			mountainsval_ += 5;
		}
		if (mountainsval_ < 0 && clicked_button != ButtonId::kWater && waterval_ > 0) {
			waterval_ -= 5;
			mountainsval_ += 5;
		}
	}

	while (mountainsval_ > 100) {
		if (clicked_button != ButtonId::kWasteland && wastelandval_ < 100) {
			wastelandval_ += 5;
			mountainsval_ -= 5;
		}
		if (mountainsval_ > 100 && clicked_button != ButtonId::kLand && landval_ < 100) {
			landval_ += 5;
			mountainsval_ -= 5;
		}
		if (mountainsval_ > 100 && clicked_button != ButtonId::kWater && waterval_ < 100) {
			waterval_ += 5;
			mountainsval_ -= 5;
		}
	}

	water_.set_value(waterval_);
	land_.set_value(landval_);
	wasteland_.set_value(wastelandval_);
	mountains_.set_text(format(_("%i %%"), mountainsval_));
}

void MainMenuNewRandomMapPanel::select_terrains_distribution() {
	switch (terrains_distribution_.get_selected()) {
	case TerrainDistribution::kDefault:
		waterval_ = 20;
		landval_ = 55;
		wastelandval_ = 5;
		mountainsval_ = 20;
		break;
	case TerrainDistribution::kAlpine:
		waterval_ = 10;
		landval_ = 35;
		wastelandval_ = 5;
		mountainsval_ = 50;
		break;
	case TerrainDistribution::kAtoll:
		waterval_ = 50;
		landval_ = 30;
		wastelandval_ = 5;
		mountainsval_ = 15;
		break;
	case TerrainDistribution::kWasteland:
		waterval_ = 15;
		landval_ = 35;
		wastelandval_ = 35;
		mountainsval_ = 15;
		break;
	case TerrainDistribution::kRandom: {
		// Decide the values randomly (within reasonable intervals)

		waterval_ = 5 + 5 * RNG::static_rand(7);       // [ 5, 35]
		landval_ = 15 + 5 * RNG::static_rand(6);       // [15, 40]
		mountainsval_ = 10 + 5 * RNG::static_rand(6);  // [10, 35]

		unsigned sum = waterval_ + landval_ + mountainsval_;
		assert(sum % 5 == 0);
		assert(sum >= 30);
		assert(sum <= 110);

		while (sum < 50) {
			if (landval_ < mountainsval_) {
				landval_ += 5;
			} else if (waterval_ < landval_) {
				waterval_ += 5;
			} else {
				mountainsval_ += 5;
			}
			sum = waterval_ + landval_ + mountainsval_;
		}

		while (sum > 100) {
			if (landval_ > mountainsval_) {
				landval_ -= 5;
			} else if (waterval_ > landval_) {
				waterval_ -= 5;
			} else {
				mountainsval_ -= 5;
			}
			sum = waterval_ + landval_ + mountainsval_;
		}

		wastelandval_ = 100 - sum;
	} break;
	default:
		NEVER_HERE();
	}

	assert(waterval_ + landval_ + wastelandval_ + mountainsval_ == 100);
	normalize_landmass(ButtonId::kNone);  // update spinboxes
	nr_edit_box_changed();
}

bool MainMenuNewRandomMapPanel::do_generate_map(Widelands::EditorGameBase& egbase,
                                                EditorInteractive* eia,
                                                SinglePlayerGameSettingsProvider* sp) {
	ok_button_.set_enabled(false);
	cancel_button_.set_enabled(false);

	assert((eia == nullptr) ^ (sp == nullptr));
	assert((sp == nullptr) ^ egbase.is_game());

	Widelands::Map* map = egbase.mutable_map();

	// TODO(Nordfriese): Perhaps support add-ons in the future?
	// Any new units defined by add-ons can not be taken into account when generating a
	// map currently. And if add-ons modify the default units, they may no longer satisfy
	// the map generator's assumptions. It is probably safer to just disable them all.

	if (eia != nullptr) {
		egbase.create_loader_ui({"editor"}, true, "", editor_splash_image(), false);
		eia->cleanup_for_load();

		egbase.enabled_addons().clear();
		// egbase.init_addons(true);

		// cleanup_for_load() deleted the world and tribes – reload them now
		EditorInteractive::load_world_units(eia, egbase);
	} else {
		egbase.enabled_addons().clear();
		// egbase.init_addons(true);

		egbase.cleanup_for_load();
	}

	Widelands::UniqueRandomMapInfo map_info;
	set_map_info(map_info);

	std::stringstream sstrm;
	sstrm << "Random generated map\nRandom number = " << map_info.mapNumber << "\n"
	      << "Water = " << waterval_ << " %\n"
	      << "Land = " << landval_ << " %\n"
	      << "Wasteland = " << wastelandval_ << " %\n"
	      << "Resources = " << resource_amounts_[resources_.get_selected()] << "\n"
	      << "ID = " << map_id_edit_.text() << "\n"
	      << "Generator = "
	      << (generator_.get_selected() == nullptr ? "default" :
                                                    generator_.get_selected()->internal_name)
	      << "\n";

	map->create_empty_map(egbase, map_info.w, map_info.h, 0, _("No Name"),
	                      get_config_string("realname", pgettext("author_name", "Unknown")),
	                      sstrm.str());
	map->set_nrplayers(map_info.numPlayers);
	Notifications::publish(UI::NoteLoadingMessage(_("Generating random map…")));

	log_info("============== Generating Map ==============\n");
	log_info("ID:            %s\n", map_id_edit_.text().c_str());
	log_info("Random number: %u\n", map_info.mapNumber);
	log_info("Dimensions:    %d x %d\n", map_info.w, map_info.h);
	log_info("Players:       %d\n", map_info.numPlayers);
	log_info("World:         %s\n", map_info.world_name.c_str());
	switch (map_info.resource_amount) {
	case Widelands::UniqueRandomMapInfo::ResourceAmount::raLow:
		log_info("Resources:     low\n");
		break;
	case Widelands::UniqueRandomMapInfo::ResourceAmount::raMedium:
		log_info("Resources:     medium\n");
		break;
	case Widelands::UniqueRandomMapInfo::ResourceAmount::raHigh:
		log_info("Resources:     high\n");
		break;
	}
	log_info("Land: %0.2f  Water: %0.2f  Wasteland: %0.2f\n", map_info.landRatio,
	         map_info.waterRatio, map_info.wastelandRatio);
	if (map_info.islandMode) {
		log_info("Using Island Mode\n");
	}
	log_info("Generator:     %s\n", generator_.get_selected() == nullptr ?
                                      "default" :
                                      generator_.get_selected()->internal_name.c_str());
	log_info("\n");

	bool result;
	if (generator_.get_selected() == nullptr) {
		Widelands::MapGenerator gen(*map, map_info, egbase);
		result = gen.create_random_map();
	} else {
		try {
			LuaInterface& lua = egbase.lua();
			lua.interpret_string(format("kClimate = \"%s\"", map_info.world_name));
			lua.interpret_string(
			   format("kResourceAmount = %d", static_cast<int>(map_info.resource_amount)));
			lua.interpret_string(format("kWater = %d", map_info.waterRatio * 100));
			lua.interpret_string(format("kLand = %d", map_info.landRatio * 100));
			lua.interpret_string(format("kWasteland = %d", map_info.wastelandRatio * 100));
			lua.interpret_string(format("kIslandMode = %b", map_info.islandMode));
			lua.interpret_string(format("kRandomNumber = %d", map_info.mapNumber));
			lua.interpret_string(format("kMapID = \"%s\"", map_id_edit_.text()));
			lua.run_script(kAddOnDir + FileSystem::file_separator() +
			               generator_.get_selected()->internal_name + FileSystem::file_separator() +
			               "init.lua");
			result = true;
		} catch (const std::exception& e) {
			log_err("Map generation Lua error: %s", e.what());
			result = false;
		}
	}

	egbase.create_tempfile_and_save_mapdata(FileSystem::ZIP);

	map->recalc_whole_map(egbase);
	map->set_background_theme(map_info.world_name);
	if (eia != nullptr) {
		eia->map_changed(EditorInteractive::MapWas::kReplaced);
		egbase.remove_loader_ui();

		UI::WLMessageBox mbox(
		   eia, UI::WindowStyle::kWui,
		   /** TRANSLATORS: Window title. This is shown after a random map has been created in the
		     editor.*/
		   _("Random Map"),
		   result ?
              /** TRANSLATORS: This is shown after a random map has been created in the editor. */
              /** TRANSLATORS: You don't need to be literal with your translation, */
              /** TRANSLATORS: as long as the user understands that he needs to check the player
                positions.*/
              _("The map has been generated. Please double-check the player starting positions to "
              "make sure that your carriers won’t drown, or be stuck on an island or on top of a "
              "mountain.") :
              /** TRANSLATORS: This is shown after a random map has been created in the editor. */
              /** TRANSLATORS: You don't need to be literal with your translation, as long as */
              /** TRANSLATORS: the user understands that the map's quality is pretty poor.*/
              _("The map generator could not produce a good-enough map with the provided settings. "
              "This map will probably need extensive editing to be playable. Consider creating a "
              "new map with different parameters."),
		   UI::WLMessageBox::MBoxType::kOk);
		mbox.run<UI::Panel::Returncodes>();
	} else {
		const unsigned nr_players = map->get_nrplayers();
		if (result) {
			// Check that the starting positions are not too close
			for (unsigned i = 1; i <= nr_players && result; ++i) {
				for (unsigned j = 1; j < i && result; ++j) {
					result &= (map->calc_distance(map->get_starting_pos(i), map->get_starting_pos(j)) >
					           Widelands::kMinSpaceAroundPlayers);
				}
			}
		}

		if (result) {
			// Initialize with some good default values

			const unsigned plnum = RNG::static_rand(nr_players);

			map->set_name(_("Random Map"));
			map->set_author(_("The Widelands Random Map Generator"));
			map->set_description(
			   _("This map was generated automatically by the Widelands Random Map Generator."));

			sp->set_map("", "", map_info.world_name, "", nr_players, false);
			sp->set_scenario(false);
			sp->set_player_number(plnum);
			sp->set_peaceful_mode(false);
			sp->set_custom_starting_positions(false);

			for (unsigned p = 0; p < nr_players; ++p) {
				sp->set_player_name(
				   p, p == plnum ? _("Player") : format(_("Computer %u"), (p > plnum ? p : p + 1)));
				sp->set_player_tribe(p, "", true);
				sp->set_player_team(p, p == plnum ? 0 : 1);
				sp->set_player_init(p, 0);
			}
		}
	}

	ok_button_.set_enabled(true);
	cancel_button_.set_enabled(true);
	return result;
}

void MainMenuNewRandomMapPanel::id_edit_box_changed() {
	Widelands::UniqueRandomMapInfo map_info;

	std::string str = map_id_edit_.text();

	std::vector<std::string> world_names;
	world_names.reserve(Widelands::Map::kOldWorldNames.size());
	for (const Widelands::Map::OldWorldInfo& descr : Widelands::Map::kOldWorldNames) {
		world_names.push_back(descr.name);
	}

	if (!Widelands::UniqueRandomMapInfo::set_from_id_string(map_info, str, world_names)) {
		ok_button_.set_enabled(false);
	} else {
		std::stringstream sstrm;
		sstrm << map_info.mapNumber;
		map_number_edit_.set_text(sstrm.str());

		terrains_distribution_.select(TerrainDistribution::kCustom);

		map_size_box_.select_width(map_info.w);
		map_size_box_.select_height(map_info.h);

		players_.set_interval(1, map_info.numPlayers);  // hack to make sure we can set the value
		players_.set_value(map_info.numPlayers);

		landval_ = map_info.landRatio * 100.0 + 0.49;
		waterval_ = map_info.waterRatio * 100.0 + 0.49;
		wastelandval_ = map_info.wastelandRatio * 100.0 + 0.49;

		resource_amount_ = map_info.resource_amount;
		resources_.select(resource_amount_);

		current_world_ = std::find(world_names.cbegin(), world_names.cend(), map_info.world_name) -
		                 world_names.cbegin();
		world_.select(current_world_);

		island_mode_.set_state(map_info.islandMode);

		// Update other values in UI as well
		button_clicked(ButtonId::kNone);

		ok_button_.set_enabled(true);
	}
}

void MainMenuNewRandomMapPanel::nr_edit_box_changed() {

	try {
		std::string const text = map_number_edit_.text();
		std::stringstream sstrm(text);
		unsigned int number;
		sstrm >> number;

		if (!sstrm.fail()) {
			map_number_ = number;

			Widelands::UniqueRandomMapInfo map_info;
			set_map_info(map_info);

			std::string id_string;
			Widelands::UniqueRandomMapInfo::generate_id_string(id_string, map_info);

			map_id_edit_.set_text(id_string);

			ok_button_.set_enabled(true);
		} else {
			ok_button_.set_enabled(false);
		}
	} catch (...) {
		ok_button_.set_enabled(false);
	}
}

void MainMenuNewRandomMapPanel::set_map_info(Widelands::UniqueRandomMapInfo& map_info) const {
	map_info.w = map_size_box_.selected_width();
	map_info.h = map_size_box_.selected_height();
	map_info.waterRatio = static_cast<double>(waterval_) / 100.0;
	map_info.landRatio = static_cast<double>(landval_) / 100.0;
	map_info.wastelandRatio = static_cast<double>(wastelandval_) / 100.0;
	map_info.mapNumber = map_number_;
	map_info.islandMode = island_mode_.get_state();
	map_info.numPlayers = players_.get_value();
	map_info.resource_amount =
	   static_cast<Widelands::UniqueRandomMapInfo::ResourceAmount>(resource_amount_);
	map_info.world_name = Widelands::Map::kOldWorldNames[current_world_].name;
}

MainMenuNewRandomMap::MainMenuNewRandomMap(UI::Panel& parent,
                                           UI::UniqueWindow::Registry& r,
                                           const uint32_t w,
                                           const uint32_t h)
   : UI::UniqueWindow(
        &parent, UI::WindowStyle::kWui, "random_map_menu", &r, 400, 500, _("New Random Map")),
     box_(this, panel_style_, 0, 0, UI::Box::Vertical),
     button_box_(&box_, panel_style_, 0, 0, UI::Box::Horizontal, 0, 0, kMargin),
     ok_button_(&button_box_,
                "generate_map",
                0,
                0,
                get_inner_w() / 2 - kMargin,
                0,
                UI::ButtonStyle::kWuiPrimary,
                _("Generate Map")),
     cancel_button_(&button_box_,
                    "generate_map",
                    0,
                    0,
                    get_inner_w() / 2 - kMargin,
                    0,
                    UI::ButtonStyle::kWuiSecondary,
                    _("Cancel")),
     panel_(box_, UI::PanelStyle::kWui, get_inner_w(), w, h, ok_button_, cancel_button_) {
	box_.add(&panel_, UI::Box::Resizing::kAlign);

	cancel_button_.sigclicked.connect([this]() { die(); });
	ok_button_.sigclicked.connect([this]() { clicked_ok(); });
	if (UI::g_fh->fontset()->is_rtl()) {
		button_box_.add(&ok_button_, UI::Box::Resizing::kExpandBoth);
		button_box_.add(&cancel_button_, UI::Box::Resizing::kExpandBoth);
	} else {
		button_box_.add(&cancel_button_, UI::Box::Resizing::kExpandBoth);
		button_box_.add(&ok_button_, UI::Box::Resizing::kExpandBoth);
	}
	box_.add(&button_box_, UI::Box::Resizing::kExpandBoth);

	set_center_panel(&box_);
	center_to_parent();
	initialization_complete();
}

void MainMenuNewRandomMap::clicked_ok() {
	EditorInteractive& eia = dynamic_cast<EditorInteractive&>(*get_parent());
	panel_.do_generate_map(eia.egbase(), &eia, nullptr);
	die();
}

bool MainMenuNewRandomMap::handle_key(bool down, SDL_Keysym code) {
	if (down) {
		switch (code.sym) {
		case SDLK_RETURN:
			clicked_ok();
			return true;
		default:
			break;
		}
	}
	return UI::UniqueWindow::handle_key(down, code);
}<|MERGE_RESOLUTION|>--- conflicted
+++ resolved
@@ -67,11 +67,7 @@
                                                        UI::ButtonStyle::kFsMenuSecondary),
      // Size
      map_size_box_(*this, panel_style_, "random_map_menu", 4, w, h),
-<<<<<<< HEAD
      max_players_(compute_max_players()),
-=======
-
->>>>>>> 54750c7e
      players_(this,
               0,
               0,
@@ -214,13 +210,9 @@
                   0,
                   0,
                   inner_w - 2 * kMargin - map_id_label_.get_w(),
-<<<<<<< HEAD
                   panel_style_),
      ok_button_(ok_button),
      cancel_button_(cancel_button) {
-=======
-                  panel_style_) {
->>>>>>> 54750c7e
 	set_size(inner_w, 50);  // Prevent assert failures
 
 	generator_.set_enabled(false);
