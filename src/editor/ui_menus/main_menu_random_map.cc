/*
 * Copyright (C) 2002-2019 by the Widelands Development Team
 *
 * This program is free software; you can redistribute it and/or
 * modify it under the terms of the GNU General Public License
 * as published by the Free Software Foundation; either version 2
 * of the License, or (at your option) any later version.
 *
 * This program is distributed in the hope that it will be useful,
 * but WITHOUT ANY WARRANTY; without even the implied warranty of
 * MERCHANTABILITY or FITNESS FOR A PARTICULAR PURPOSE.  See the
 * GNU General Public License for more details.
 *
 * You should have received a copy of the GNU General Public License
 * along with this program; if not, write to the Free Software
 * Foundation, Inc., 51 Franklin Street, Fifth Floor, Boston, MA  02110-1301, USA.
 *
 */

#include "editor/ui_menus/main_menu_random_map.h"

#include <cstring>
#include <sstream>
#include <string>
#include <vector>

#include <boost/format.hpp>

#include "base/i18n.h"
#include "base/log.h"
#include "base/wexception.h"
#include "editor/editorinteractive.h"
#include "editor/map_generator.h"
#include "graphic/font_handler.h"
#include "graphic/text_layout.h"
#include "logic/editor_game_base.h"
#include "logic/map.h"
#include "logic/map_objects/world/world.h"
#include "random/random.h"
#include "ui_basic/messagebox.h"
#include "ui_basic/progresswindow.h"
#include "wlapplication_options.h"

namespace {
// The map generator can't find starting positions for too many players
constexpr uint8_t kMaxMapgenPlayers = 8;
}  // namespace

using namespace Widelands;

MainMenuNewRandomMap::MainMenuNewRandomMap(EditorInteractive& parent,
                                           UI::UniqueWindow::Registry& registry)
   : UI::UniqueWindow(&parent, "random_map_menu", &registry, 400, 500, _("New Random Map")),
     // UI elements
     margin_(4),
     box_width_(get_inner_w() - 2 * margin_),
     label_height_(text_height(UI::FontStyle::kLabel) + 2),
     box_(this, margin_, margin_, UI::Box::Vertical, 0, 0, margin_),
     // Size
     map_size_box_(box_,
                   "random_map_menu",
                   4,
                   parent.egbase().map().get_width(),
                   parent.egbase().map().get_height()),
     max_players_(2),
     players_(&box_,
              0,
              0,
              box_width_,
              box_width_ / 3,
              2,
              1,
              max_players_,
              UI::PanelStyle::kWui,
              _("Players:"),
              UI::SpinBox::Units::kNone,
              UI::SpinBox::Type::kSmall),
     // World + Resources
     world_descriptions_({
        /** TRANSLATORS: A world name for the random map generator in the editor */
        {"greenland", _("Summer")},
        /** TRANSLATORS: A world name for the random map generator in the editor */
        {"winterland", _("Winter")},
        /** TRANSLATORS: A world name for the random map generator in the editor */
        {"desert", _("Desert")},
        /** TRANSLATORS: A world name for the random map generator in the editor */
        {"blackland", _("Wasteland")},
     }),
     current_world_(0),
     resource_amounts_({
        /** TRANSLATORS: Amount of resources in the random map generator in the editor */
        _("Low"),
        /** TRANSLATORS: Amount of resources in the random map generator in the editor */
        _("Medium"),
        /** TRANSLATORS: Amount of resources in the random map generator in the editor */
        _("High"),
     }),
     resource_amount_(2),
     world_box_(&box_, 0, 0, UI::Box::Horizontal, 0, 0, margin_),
     resources_box_(&box_, 0, 0, UI::Box::Horizontal, 0, 0, margin_),
     world_label_(&world_box_, 0, 0, 0, 0, _("Climate:")),
     resources_label_(&resources_box_, 0, 0, 0, 0, _("Resources:")),
     world_(&world_box_,
            "world",
            0,
            0,
            box_width_ - 2 * margin_ - std::max(world_label_.get_w(), resources_label_.get_w()),
            label_height_,
            UI::ButtonStyle::kWuiSecondary,
            world_descriptions_[current_world_].descname),
     resources_(&resources_box_,
                "resources",
                0,
                0,
                box_width_ - 2 * margin_ - std::max(world_label_.get_w(), resources_label_.get_w()),
                label_height_,
                UI::ButtonStyle::kWuiSecondary,
                resource_amounts_[resource_amount_].c_str()),
     // Terrain
     waterval_(20),
     landval_(60),
     wastelandval_(0),
     mountainsval_(100 - waterval_ - landval_ - wastelandval_),
     water_(&box_,
            0,
            0,
            box_width_,
            box_width_ / 3,
            waterval_,
            0,
            60,
            UI::PanelStyle::kWui,
            _("Water:"),
            UI::SpinBox::Units::kPercent,
            UI::SpinBox::Type::kSmall,
            5),
     land_(&box_,
           0,
           0,
           box_width_,
           box_width_ / 3,
           landval_,
           0,
           100,
           UI::PanelStyle::kWui,
           _("Land:"),
           UI::SpinBox::Units::kPercent,
           UI::SpinBox::Type::kSmall,
           5),
     wasteland_(&box_,
                0,
                0,
                box_width_,
                box_width_ / 3,
                wastelandval_,
                0,
                70,
                UI::PanelStyle::kWui,
                _("Wasteland:"),
                UI::SpinBox::Units::kPercent,
                UI::SpinBox::Type::kSmall,
                5),
     mountains_box_(&box_, 0, 0, UI::Box::Horizontal, 0, 0, margin_),
     mountains_label_(&mountains_box_, 0, 0, 0, 0, _("Mountains:")),
     mountains_(&mountains_box_,
                0,
                0,
                box_width_ / 3,
                resources_label_.get_h(),
                (boost::format(_("%i %%")) % mountainsval_).str(),
                UI::Align::kCenter),
     island_mode_(&box_, Vector2i::zero(), _("Island mode")),
     // Geeky stuff
     map_number_box_(&box_, 0, 0, UI::Box::Horizontal, 0, 0, margin_),
     map_number_label_(&map_number_box_, 0, 0, 0, 0, _("Random number:")),
     map_number_edit_(&map_number_box_,
                      0,
                      0,
                      box_width_ - 2 * margin_ - map_number_label_.get_w(),
                      UI::PanelStyle::kWui),
     map_id_box_(&box_, 0, 0, UI::Box::Horizontal, 0, 0, margin_),
     map_id_label_(&map_id_box_, 0, 0, 0, 0, _("Map ID:")),
     map_id_edit_(
        &map_id_box_, 0, 0, box_width_ - 2 * margin_ - map_id_label_.get_w(), UI::PanelStyle::kWui),
     // Buttons
     button_box_(&box_, 0, 0, UI::Box::Horizontal, 0, 0, margin_),
     ok_button_(&button_box_,
                "generate_map",
                0,
                0,
                box_width_ / 2 - margin_,
                0,
                UI::ButtonStyle::kWuiPrimary,
                _("Generate Map")),
     cancel_button_(&button_box_,
                    "generate_map",
                    0,
                    0,
                    box_width_ / 2 - margin_,
                    0,
                    UI::ButtonStyle::kWuiSecondary,
                    _("Cancel")) {
	int32_t box_height = 0;
	box_.set_size(100, 20);  // Prevent assert failures

	// ---------- Width + Height ----------

	map_size_box_.set_selection_function([this] { button_clicked(ButtonId::kMapSize); });
	box_.add(&map_size_box_, UI::Box::Resizing::kExpandBoth);
	box_height += margin_ + map_size_box_.get_h();

	// ---------- Players -----------

	box_.add(&players_);
	box_height += margin_ + players_.get_h();

	box_.add_space(margin_);
	box_height += margin_;

	players_.changed.connect(
	   boost::bind(&MainMenuNewRandomMap::button_clicked, this, ButtonId::kPlayers));

	// ---------- Worlds ----------

	world_box_.add(&world_label_);
	if (world_label_.get_w() < resources_label_.get_w()) {
		world_box_.add_space(resources_label_.get_w() - world_label_.get_w() - margin_);
	}

	world_.sigclicked.connect(
	   boost::bind(&MainMenuNewRandomMap::button_clicked, this, ButtonId::kWorld));
	world_box_.add(&world_);
	box_.add(&world_box_);
	box_height += margin_ + world_box_.get_h();
	box_.add_space(margin_);
	box_height += margin_;

	// ---------- Amount of Resources (Low/Medium/High) ----------

	resources_box_.add(&resources_label_);
	if (resources_label_.get_w() < world_label_.get_w()) {
		resources_box_.add_space(world_label_.get_w() - resources_label_.get_w() - margin_);
	}

	resources_.sigclicked.connect(
	   boost::bind(&MainMenuNewRandomMap::button_clicked, this, ButtonId::kResources));
	resources_box_.add(&resources_);
	box_.add(&resources_box_);
	box_height += margin_ + resources_box_.get_h();
	box_.add_space(margin_);
	box_height += margin_;

	// ---------- Water -----------
	water_.get_buttons()[0]->sigclicked.connect(
	   boost::bind(&MainMenuNewRandomMap::button_clicked, this, ButtonId::kWater));
	water_.get_buttons()[1]->sigclicked.connect(
	   boost::bind(&MainMenuNewRandomMap::button_clicked, this, ButtonId::kWater));

	box_.add(&water_);
	box_height += margin_ + water_.get_h();

	// ---------- Land -----------

	land_.get_buttons()[0]->sigclicked.connect(
	   boost::bind(&MainMenuNewRandomMap::button_clicked, this, ButtonId::kLand));
	land_.get_buttons()[1]->sigclicked.connect(
	   boost::bind(&MainMenuNewRandomMap::button_clicked, this, ButtonId::kLand));

	box_.add(&land_);
	box_height += margin_ + land_.get_h();

	// ---------- Wasteland -----------

	wasteland_.get_buttons()[0]->sigclicked.connect(
	   boost::bind(&MainMenuNewRandomMap::button_clicked, this, ButtonId::kWasteland));
	wasteland_.get_buttons()[1]->sigclicked.connect(
	   boost::bind(&MainMenuNewRandomMap::button_clicked, this, ButtonId::kWasteland));

	box_.add(&wasteland_);
	box_height += margin_ + wasteland_.get_h();

	// ---------- Mountains -----------

	mountains_box_.add(&mountains_label_);

	// Convince the value label to align with the spinbox labels above
	mountains_box_.add_space(box_width_ - box_width_ / 6 - mountains_label_.get_w() -
	                         mountains_.get_w() + margin_ + 3);
	mountains_.set_fixed_width(box_width_ / 3 - margin_);
	mountains_box_.add(&mountains_);
	mountains_box_.set_size(box_width_, mountains_label_.get_h());

	box_.add(&mountains_box_);
	box_height += margin_ + mountains_box_.get_h();
	box_.add_space(margin_);
	box_height += margin_;

	// ---------- Island mode ----------

	island_mode_.set_state(true);
	box_.add(&island_mode_);
	box_height += margin_ + island_mode_.get_h();
	box_.add_space(margin_);
	box_height += margin_;

	island_mode_.changed.connect(
	   boost::bind(&MainMenuNewRandomMap::button_clicked, this, ButtonId::kIslandMode));

	// ---------- Random map number edit ----------

	map_number_box_.add(&map_number_label_);

	map_number_edit_.changed.connect(boost::bind(&MainMenuNewRandomMap::nr_edit_box_changed, this));
	RNG rng;
	rng.seed(clock());
	rng.rand();
	map_number_ = rng.rand();
	map_number_edit_.set_text(std::to_string(static_cast<unsigned int>(map_number_)));
	map_number_box_.add(&map_number_edit_);
	box_.add(&map_number_box_);

	box_height += margin_ + map_number_box_.get_h();
	box_.add_space(margin_);
	box_height += margin_;

	// ---------- Map ID String edit ----------

	map_id_box_.add(&map_id_label_);

	map_id_edit_.set_text("abcd-efgh-ijkl-mnop");
	map_id_edit_.changed.connect(boost::bind(&MainMenuNewRandomMap::id_edit_box_changed, this));
	map_id_box_.add(&map_id_edit_);
	box_.add(&map_id_box_);
	box_height += margin_ + map_id_edit_.get_h();
	box_.add_space(margin_);
	box_height += margin_;

	// ---------- "Generate Map" button ----------
	cancel_button_.sigclicked.connect(boost::bind(&MainMenuNewRandomMap::clicked_cancel, this));
	ok_button_.sigclicked.connect(boost::bind(&MainMenuNewRandomMap::clicked_create_map, this));
	if (UI::g_fh->fontset()->is_rtl()) {
		button_box_.add(&ok_button_);
		button_box_.add(&cancel_button_);
	} else {
		button_box_.add(&cancel_button_);
		button_box_.add(&ok_button_);
	}
	box_.add(&button_box_);
	box_height += margin_ + button_box_.get_h();
	box_height += 6 * margin_;

	box_.set_size(box_width_, box_height);

	set_inner_size(box_.get_w() + 2 * margin_, box_.get_h() + 2 * margin_);

	nr_edit_box_changed();
	center_to_parent();
}

// Helper function for setting the highest number of allowed players dependent on the map size
static size_t find_dimension_index(int32_t value) {
	size_t result = 0;
	for (; result < Widelands::kMapDimensions.size() && Widelands::kMapDimensions[result] < value;
	     ++result) {
	}
	return result;
}
/**
 * Called, when button get clicked
 */
void MainMenuNewRandomMap::button_clicked(MainMenuNewRandomMap::ButtonId n) {
	switch (n) {
	case ButtonId::kWater:
		waterval_ = water_.get_value();
		normalize_landmass(n);
		break;
	case ButtonId::kLand:
		landval_ = land_.get_value();
		normalize_landmass(n);
		break;
	case ButtonId::kWasteland:
		wastelandval_ = wasteland_.get_value();
		normalize_landmass(n);
		break;
	case ButtonId::kResources:
		++resource_amount_;
		resource_amount_ %= resource_amounts_.size();
		resources_.set_title(resource_amounts_[resource_amount_].c_str());
		break;
	case ButtonId::kWorld:
		++current_world_;
		current_world_ %= world_descriptions_.size();
		world_.set_title(world_descriptions_[current_world_].descname);
		break;
	case ButtonId::kIslandMode:
		break;
	case ButtonId::kPlayers:  // intended fall-through
	case ButtonId::kMapSize:
	case ButtonId::kNone:
		// Restrict maximum players according to map size, but allow at least 2 players.
		max_players_ = std::min(static_cast<size_t>(kMaxMapgenPlayers),
		                        (find_dimension_index(map_size_box_.selected_width()) +
		                         find_dimension_index(map_size_box_.selected_height())) /
		                              2 +
		                           2);
		players_.set_interval(1, max_players_);
		if (players_.get_value() > max_players_) {
			players_.set_value(max_players_);
		}
		// Make sure that landmass is consistent
		normalize_landmass(n);
	}
	nr_edit_box_changed();  // Update ID String
}

// If the the sum of our landmass is < 0% or > 100% change the mountain value.
// If the mountain value gets out of range, change the other values.
void MainMenuNewRandomMap::normalize_landmass(ButtonId clicked_button) {
	int32_t sum_without_mountainsval = waterval_ + landval_ + wastelandval_;

	// Prefer changing mountainsval to keep consistency with old behaviour
	while (sum_without_mountainsval + mountainsval_ > 100) {
		--mountainsval_;
	}
	while (sum_without_mountainsval + mountainsval_ < 100) {
		++mountainsval_;
	}

	// Compensate if mountainsval got above 100% / below 0%
	while (mountainsval_ < 0) {
		if (clicked_button != ButtonId::kWasteland && wastelandval_ > 0) {
			wastelandval_ -= 5;
			mountainsval_ += 5;
		}
		if (mountainsval_ < 0 && clicked_button != ButtonId::kLand && landval_ > 0) {
			landval_ -= 5;
			mountainsval_ += 5;
		}
		if (mountainsval_ < 0 && clicked_button != ButtonId::kWater && waterval_ > 0) {
			waterval_ -= 5;
			mountainsval_ += 5;
		}
	}

	while (mountainsval_ > 100) {
		if (clicked_button != ButtonId::kWasteland && wastelandval_ < 100) {
			wastelandval_ += 5;
			mountainsval_ -= 5;
		}
		if (mountainsval_ > 100 && clicked_button != ButtonId::kLand && landval_ < 100) {
			landval_ += 5;
			mountainsval_ -= 5;
		}
		if (mountainsval_ > 100 && clicked_button != ButtonId::kWater && waterval_ < 100) {
			waterval_ += 5;
			mountainsval_ -= 5;
		}
	}

	water_.set_value(waterval_);
	land_.set_value(landval_);
	wasteland_.set_value(wastelandval_);
	mountains_.set_text((boost::format(_("%i %%")) % mountainsval_).str());
}

void MainMenuNewRandomMap::clicked_create_map() {
	ok_button_.set_enabled(false);
	cancel_button_.set_enabled(false);
	EditorInteractive& eia = dynamic_cast<EditorInteractive&>(*get_parent());
	Widelands::EditorGameBase& egbase = eia.egbase();
	Widelands::Map* map = egbase.mutable_map();
	egbase.create_loader_ui({"editor"}, "images/loadscreens/editor.jpg");
	eia.cleanup_for_load();

	UniqueRandomMapInfo map_info;
	set_map_info(map_info);

	std::stringstream sstrm;
	sstrm << "Random generated map\nRandom number = " << map_info.mapNumber << "\n"
	      << "Water = " << waterval_ << " %\n"
	      << "Land = " << landval_ << " %\n"
	      << "Wasteland = " << wastelandval_ << " %\n"
	      << "Resources = " << resources_.get_title() << "\n"
	      << "ID = " << map_id_edit_.text() << "\n";

	MapGenerator gen(*map, map_info, egbase);
	map->create_empty_map(egbase, map_info.w, map_info.h, 0, _("No Name"),
	                      get_config_string("realname", pgettext("author_name", "Unknown")),
	                      sstrm.str().c_str());
<<<<<<< HEAD

    egbase.step_loader_ui(_("Generating random map…"));
=======
	egbase.step_loader_ui(_("Generating random map…"));
>>>>>>> b495e88b

	log("============== Generating Map ==============\n");
	log("ID:            %s\n", map_id_edit_.text().c_str());
	log("Random number: %u\n", map_info.mapNumber);
	log("Dimensions:    %d x %d\n", map_info.w, map_info.h);
	log("Players:       %d\n", map_info.numPlayers);
	log("World:         %s\n", map_info.world_name.c_str());
	switch (map_info.resource_amount) {
	case UniqueRandomMapInfo::ResourceAmount::raLow:
		log("Resources:     low\n");
		break;
	case UniqueRandomMapInfo::ResourceAmount::raMedium:
		log("Resources:     medium\n");
		break;
	case UniqueRandomMapInfo::ResourceAmount::raHigh:
		log("Resources:     high\n");
		break;
	}
	log("Land: %0.2f  Water: %0.2f  Wasteland: %0.2f\n", map_info.landRatio, map_info.waterRatio,
	    map_info.wastelandRatio);
	if (map_info.islandMode) {
		log("Using Island Mode\n");
	}
	log("\n");

	gen.create_random_map();

	egbase.postload();

	map->recalc_whole_map(egbase);
	eia.map_changed(EditorInteractive::MapWas::kReplaced);
	UI::WLMessageBox mbox(
	   &eia,
	   /** TRANSLATORS: Window title. This is shown after a random map has been created in the
	      editor.*/
	   _("Random Map"),
	   /** TRANSLATORS: This is shown after a random map has been created in the editor. */
	   /** TRANSLATORS: You don't need to be literal with your translation, */
	   /** TRANSLATORS: as long as the user understands that he needs to check the player
	      positions.*/
	   _("The map has been generated. "
	     "Please double-check the player starting positions to make sure that your carriers won’t "
	     "drown, "
	     "or be stuck on an island or on top of a mountain."),
	   UI::WLMessageBox::MBoxType::kOk);
	mbox.run<UI::Panel::Returncodes>();
	egbase.remove_loader_ui();
	die();
}

void MainMenuNewRandomMap::clicked_cancel() {
	die();
}

void MainMenuNewRandomMap::id_edit_box_changed() {
	UniqueRandomMapInfo map_info;

	std::string str = map_id_edit_.text();

	std::vector<std::string> world_names;
	world_names.reserve(world_descriptions_.size());
	for (const auto& descr : world_descriptions_) {
		world_names.push_back(descr.name);
	}

	if (!UniqueRandomMapInfo::set_from_id_string(map_info, str, world_names))
		ok_button_.set_enabled(false);
	else {
		std::stringstream sstrm;
		sstrm << map_info.mapNumber;
		map_number_edit_.set_text(sstrm.str());

		map_size_box_.select_width(map_info.w);
		map_size_box_.select_height(map_info.h);

		players_.set_interval(1, map_info.numPlayers);  // hack to make sure we can set the value
		players_.set_value(map_info.numPlayers);

		landval_ = map_info.landRatio * 100.0 + 0.49;
		waterval_ = map_info.waterRatio * 100.0 + 0.49;
		wastelandval_ = map_info.wastelandRatio * 100.0 + 0.49;

		resource_amount_ = map_info.resource_amount;
		resources_.set_title(resource_amounts_[resource_amount_]);

		current_world_ = std::find(world_names.cbegin(), world_names.cend(), map_info.world_name) -
		                 world_names.cbegin();
		world_.set_title(world_descriptions_[current_world_].descname);

		island_mode_.set_state(map_info.islandMode);

		// Update other values in UI as well
		button_clicked(ButtonId::kNone);

		ok_button_.set_enabled(true);
	}
}

void MainMenuNewRandomMap::nr_edit_box_changed() {

	try {
		std::string const text = map_number_edit_.text();
		std::stringstream sstrm(text);
		unsigned int number;
		sstrm >> number;

		if (!sstrm.fail()) {
			map_number_ = number;

			Widelands::UniqueRandomMapInfo map_info;
			set_map_info(map_info);

			std::string id_string;
			Widelands::UniqueRandomMapInfo::generate_id_string(id_string, map_info);

			map_id_edit_.set_text(id_string);

			ok_button_.set_enabled(true);
		} else
			ok_button_.set_enabled(false);
	} catch (...) {
		ok_button_.set_enabled(false);
	}
}

void MainMenuNewRandomMap::set_map_info(Widelands::UniqueRandomMapInfo& map_info) const {
	map_info.w = map_size_box_.selected_width();
	map_info.h = map_size_box_.selected_height();
	map_info.waterRatio = static_cast<double>(waterval_) / 100.0;
	map_info.landRatio = static_cast<double>(landval_) / 100.0;
	map_info.wastelandRatio = static_cast<double>(wastelandval_) / 100.0;
	map_info.mapNumber = map_number_;
	map_info.islandMode = island_mode_.get_state();
	map_info.numPlayers = players_.get_value();
	map_info.resource_amount =
	   static_cast<Widelands::UniqueRandomMapInfo::ResourceAmount>(resource_amount_);
	map_info.world_name = world_descriptions_[current_world_].name;
}<|MERGE_RESOLUTION|>--- conflicted
+++ resolved
@@ -487,12 +487,8 @@
 	map->create_empty_map(egbase, map_info.w, map_info.h, 0, _("No Name"),
 	                      get_config_string("realname", pgettext("author_name", "Unknown")),
 	                      sstrm.str().c_str());
-<<<<<<< HEAD
 
     egbase.step_loader_ui(_("Generating random map…"));
-=======
-	egbase.step_loader_ui(_("Generating random map…"));
->>>>>>> b495e88b
 
 	log("============== Generating Map ==============\n");
 	log("ID:            %s\n", map_id_edit_.text().c_str());
