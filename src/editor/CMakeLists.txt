wl_library(editor
  SRCS
    editorinteractive.cc
    editorinteractive.h
    map_generator.cc
    map_generator.h
    tools/action_args.h
    tools/decrease_height_tool.cc
    tools/decrease_height_tool.h
    tools/decrease_resources_tool.cc
    tools/decrease_resources_tool.h
    tools/delete_critter_tool.cc
    tools/delete_critter_tool.h
    tools/delete_immovable_tool.cc
    tools/delete_immovable_tool.h
    tools/draw_tool.cc
    tools/draw_tool.h
    tools/history.cc
    tools/history.h
    tools/increase_height_tool.cc
    tools/increase_height_tool.h
    tools/increase_resources_tool.cc
    tools/increase_resources_tool.h
    tools/info_tool.cc
    tools/info_tool.h
    tools/multi_select.h
    tools/noise_height_tool.cc
    tools/noise_height_tool.h
    tools/place_critter_tool.cc
    tools/place_critter_tool.h
    tools/place_immovable_tool.cc
    tools/place_immovable_tool.h
    tools/set_height_tool.cc
    tools/set_height_tool.h
    tools/set_origin_tool.cc
    tools/set_origin_tool.h
    tools/set_port_space_tool.cc
    tools/set_port_space_tool.h
    tools/set_resources_tool.cc
    tools/set_resources_tool.h
    tools/set_starting_pos_tool.cc
    tools/set_starting_pos_tool.h
    tools/set_terrain_tool.cc
    tools/set_terrain_tool.h
    tools/tool.h
    tools/tool_action.h
    ui_menus/categorized_item_selection_menu.h
    ui_menus/help.cc
    ui_menus/help.h
    ui_menus/main_menu.cc
    ui_menus/main_menu.h
    ui_menus/main_menu_load_map.cc
    ui_menus/main_menu_load_map.h
    ui_menus/main_menu_load_or_save_map.cc
    ui_menus/main_menu_load_or_save_map.h
    ui_menus/main_menu_map_options.cc
    ui_menus/main_menu_map_options.h
    ui_menus/main_menu_new_map.cc
    ui_menus/main_menu_new_map.h
    ui_menus/main_menu_random_map.cc
    ui_menus/main_menu_random_map.h
    ui_menus/main_menu_save_map.cc
    ui_menus/main_menu_save_map.h
    ui_menus/main_menu_save_map_make_directory.cc
    ui_menus/main_menu_save_map_make_directory.h
    ui_menus/player_menu.cc
    ui_menus/player_menu.h
    ui_menus/tool_change_height_options_menu.cc
    ui_menus/tool_change_height_options_menu.h
    ui_menus/tool_change_resources_options_menu.cc
    ui_menus/tool_change_resources_options_menu.h
    ui_menus/tool_menu.cc
    ui_menus/tool_menu.h
    ui_menus/tool_noise_height_options_menu.cc
    ui_menus/tool_noise_height_options_menu.h
    ui_menus/tool_options_menu.cc
    ui_menus/tool_options_menu.h
    ui_menus/tool_place_critter_options_menu.cc
    ui_menus/tool_place_critter_options_menu.h
    ui_menus/tool_place_immovable_options_menu.cc
    ui_menus/tool_place_immovable_options_menu.h
    ui_menus/tool_set_terrain_options_menu.cc
    ui_menus/tool_set_terrain_options_menu.h
    ui_menus/toolsize_menu.cc
    ui_menus/toolsize_menu.h
  USES_SDL2
  DEPENDS
    base_exceptions
    base_i18n
    base_log
    base_macros
    base_scoped_timer
    graphic
    graphic_fonthandler
    graphic_playercolor
    graphic_surface
    graphic_text_layout
    io_filesystem
    logic
    logic_constants
    logic_filesystem_constants
<<<<<<< HEAD
    logic_map
    logic_map_objects
    logic_map_objects_description_maintainer
=======
    logic_generic_save_handler
    logic_tribe_basic_info
>>>>>>> 4ad78820
    logic_widelands_geometry
    map_io
    map_io_map_loader
    notifications
    profile
    random
    scripting_coroutine
    scripting_lua_interface
    scripting_lua_table
    ui_basic
    wui
    wui_common_mapdetails
    wui_mapview_pixelfunctions
)<|MERGE_RESOLUTION|>--- conflicted
+++ resolved
@@ -99,14 +99,11 @@
     logic
     logic_constants
     logic_filesystem_constants
-<<<<<<< HEAD
+    logic_generic_save_handler
     logic_map
     logic_map_objects
     logic_map_objects_description_maintainer
-=======
-    logic_generic_save_handler
     logic_tribe_basic_info
->>>>>>> 4ad78820
     logic_widelands_geometry
     map_io
     map_io_map_loader
