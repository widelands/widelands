/*
 * Copyright (C) 2002-2019 by the Widelands Development Team
 *
 * This program is free software; you can redistribute it and/or
 * modify it under the terms of the GNU General Public License
 * as published by the Free Software Foundation; either version 2
 * of the License, or (at your option) any later version.
 *
 * This program is distributed in the hope that it will be useful,
 * but WITHOUT ANY WARRANTY; without even the implied warranty of
 * MERCHANTABILITY or FITNESS FOR A PARTICULAR PURPOSE.  See the
 * GNU General Public License for more details.
 *
 * You should have received a copy of the GNU General Public License
 * along with this program; if not, write to the Free Software
 * Foundation, Inc., 51 Franklin Street, Fifth Floor, Boston, MA  02110-1301, USA.
 *
 */

#include "editor/tools/decrease_resources_tool.h"

#include "editor/editorinteractive.h"
#include "editor/tools/increase_resources_tool.h"
#include "editor/tools/set_resources_tool.h"
#include "logic/field.h"
#include "logic/map_objects/world/resource_description.h"
#include "logic/mapregion.h"
#include "logic/widelands_geometry.h"

/**
 * Decrease the resources of the current field by the given value if
 * there is not already another resource there.
 */
<<<<<<< HEAD
int32_t EditorDecreaseResourcesTool::handle_click_impl(const Widelands::EditorGameBase& egbase,
                                                       const Widelands::NodeAndTriangle<>& center,
                                                       EditorInteractive&,
=======
int32_t EditorDecreaseResourcesTool::handle_click_impl(const Widelands::NodeAndTriangle<>& center,
                                                       EditorInteractive& eia,
>>>>>>> 33c5056a
                                                       EditorActionArgs* args,
                                                       Widelands::Map* map) {
	const Widelands::World& world = eia.egbase().world();
	Widelands::MapRegion<Widelands::Area<Widelands::FCoords>> mr(
	   *map, Widelands::Area<Widelands::FCoords>(map->get_fcoords(center.node), args->sel_radius));
	do {
		Widelands::ResourceAmount amount = mr.location().field->get_resources_amount();

		amount = (amount > args->change_by) ? amount - args->change_by : 0;

		if (mr.location().field->get_resources() == args->current_resource &&
		    map->is_resource_valid(egbase, mr.location(), args->current_resource) &&
		    mr.location().field->get_resources_amount() != 0) {

			args->original_resource.push_back(
			   EditorActionArgs::ResourceState{mr.location(), mr.location().field->get_resources(),
			                                   mr.location().field->get_resources_amount()});

			map->initialize_resources(mr.location(), args->current_resource, amount);
		}

	} while (mr.advance(*map));
	return mr.radius();
}

<<<<<<< HEAD
int32_t EditorDecreaseResourcesTool::handle_undo_impl(const Widelands::EditorGameBase& egbase,
                                                      const Widelands::NodeAndTriangle<>& center,
                                                      EditorInteractive& parent,
                                                      EditorActionArgs* args,
                                                      Widelands::Map* map) {
	return parent.tools()->set_resources.handle_undo_impl(egbase, center, parent, args, map);
=======
int32_t EditorDecreaseResourcesTool::handle_undo_impl(const Widelands::NodeAndTriangle<>& center,
                                                      EditorInteractive& parent,
                                                      EditorActionArgs* args,
                                                      Widelands::Map* map) {
	return parent.tools()->set_resources.handle_undo_impl(center, parent, args, map);
>>>>>>> 33c5056a
}

EditorActionArgs EditorDecreaseResourcesTool::format_args_impl(EditorInteractive& parent) {
	EditorActionArgs a(parent);
	a.change_by = change_by_;
	a.current_resource = cur_res_;
	return a;
}<|MERGE_RESOLUTION|>--- conflicted
+++ resolved
@@ -31,14 +31,8 @@
  * Decrease the resources of the current field by the given value if
  * there is not already another resource there.
  */
-<<<<<<< HEAD
-int32_t EditorDecreaseResourcesTool::handle_click_impl(const Widelands::EditorGameBase& egbase,
-                                                       const Widelands::NodeAndTriangle<>& center,
-                                                       EditorInteractive&,
-=======
 int32_t EditorDecreaseResourcesTool::handle_click_impl(const Widelands::NodeAndTriangle<>& center,
                                                        EditorInteractive& eia,
->>>>>>> 33c5056a
                                                        EditorActionArgs* args,
                                                        Widelands::Map* map) {
 	const Widelands::World& world = eia.egbase().world();
@@ -50,7 +44,7 @@
 		amount = (amount > args->change_by) ? amount - args->change_by : 0;
 
 		if (mr.location().field->get_resources() == args->current_resource &&
-		    map->is_resource_valid(egbase, mr.location(), args->current_resource) &&
+		    map->is_resource_valid(world, mr.location(), args->current_resource) &&
 		    mr.location().field->get_resources_amount() != 0) {
 
 			args->original_resource.push_back(
@@ -64,20 +58,11 @@
 	return mr.radius();
 }
 
-<<<<<<< HEAD
-int32_t EditorDecreaseResourcesTool::handle_undo_impl(const Widelands::EditorGameBase& egbase,
-                                                      const Widelands::NodeAndTriangle<>& center,
-                                                      EditorInteractive& parent,
-                                                      EditorActionArgs* args,
-                                                      Widelands::Map* map) {
-	return parent.tools()->set_resources.handle_undo_impl(egbase, center, parent, args, map);
-=======
 int32_t EditorDecreaseResourcesTool::handle_undo_impl(const Widelands::NodeAndTriangle<>& center,
                                                       EditorInteractive& parent,
                                                       EditorActionArgs* args,
                                                       Widelands::Map* map) {
 	return parent.tools()->set_resources.handle_undo_impl(center, parent, args, map);
->>>>>>> 33c5056a
 }
 
 EditorActionArgs EditorDecreaseResourcesTool::format_args_impl(EditorInteractive& parent) {
