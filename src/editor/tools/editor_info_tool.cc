/*
 * Copyright (C) 2002-2004, 2006-2013 by the Widelands Development Team
 *
 * This program is free software; you can redistribute it and/or
 * modify it under the terms of the GNU General Public License
 * as published by the Free Software Foundation; either version 2
 * of the License, or (at your option) any later version.
 *
 * This program is distributed in the hope that it will be useful,
 * but WITHOUT ANY WARRANTY; without even the implied warranty of
 * MERCHANTABILITY or FITNESS FOR A PARTICULAR PURPOSE.  See the
 * GNU General Public License for more details.
 *
 * You should have received a copy of the GNU General Public License
 * along with this program; if not, write to the Free Software
 * Foundation, Inc., 51 Franklin Street, Fifth Floor, Boston, MA  02110-1301, USA.
 *
 */

#include "editor/tools/editor_info_tool.h"

#include <boost/format.hpp>
#include <cstdio>

#include "editor/editorinteractive.h"
#include "i18n.h"
#include "logic/map.h"
#include "logic/world/world.h"
#include "ui_basic/multilinetextarea.h"
#include "ui_basic/window.h"

/// Show a window with information about the pointed at node and triangle.
int32_t Editor_Info_Tool::handle_click_impl(Widelands::Map& map,
                                            const Widelands::World& world,
                                            Widelands::Node_and_Triangle<> const center,
                                            Editor_Interactive& parent,
                                            Editor_Action_Args& /* args */) {
	UI::Window * const w =
	    new UI::Window
	(&parent, "field_information", 30, 30, 400, 200,
	 _("Field Information"));
	UI::Multiline_Textarea * const multiline_textarea =
	    new UI::Multiline_Textarea
	(w, 0, 0, w->get_inner_w(), w->get_inner_h());

	Widelands::Field & f = map[center.node];

	// *** Node info
	char buf1[1024];
	std::string buf = _("Node:");
	buf += "\n";
	buf += std::string("• ") + (boost::format(_("Coordinates: (%1$i, %2$i)")) % center.node.x % center.node.y).str() + "\n";

	buf += std::string("• ");
	snprintf(buf1, sizeof(buf1), _("Height: %u"),f.get_height());
	buf += buf1;
	buf += std::string("\n");

	std::string temp = "";
	Widelands::NodeCaps const caps = f.nodecaps();
	switch (caps & Widelands::BUILDCAPS_SIZEMASK) {
		/** TRANSLATORS: This is part of a list, e.g. Caps: medium flag walk */
		case Widelands::BUILDCAPS_SMALL:  temp += _(" small");  break;
		/** TRANSLATORS: This is part of a list, e.g. Caps: medium flag walk */
		case Widelands::BUILDCAPS_MEDIUM: temp += _(" medium"); break;
		/** TRANSLATORS: This is part of a list, e.g. Caps: medium flag walk */
		case Widelands::BUILDCAPS_BIG:    temp += _(" big");    break;
		default: break;
	};
	/** TRANSLATORS: This is part of a list, e.g. Caps: medium flag walk */
	if (caps & Widelands::BUILDCAPS_FLAG) temp += _(" flag");
	/** TRANSLATORS: This is part of a list, e.g. Caps: flag mine walk */
	if (caps & Widelands::BUILDCAPS_MINE) temp += _(" mine");
	/** TRANSLATORS: This is part of a list, e.g. Caps: big flag port walk */
	if (caps & Widelands::BUILDCAPS_PORT) temp += _(" port");
	/** TRANSLATORS: This is part of a list, e.g. Caps: medium flag walk */
	if (caps & Widelands::MOVECAPS_WALK)  temp += _(" walk");
	/** TRANSLATORS: This is part of a list, e.g. Caps: swim */
	if (caps & Widelands::MOVECAPS_SWIM)  temp += _(" swim");

	buf += std::string("• ") + (boost::format(_("Caps:%s")) % temp).str() + "\n";

	buf += std::string("• ");
	snprintf(buf1, sizeof(buf1), _("Owned by %i"),f.get_owned_by());
	buf += std::string(buf1) + "\n";

	temp = f.get_immovable() ? _("Has base immovable") : _("No base immovable");
	buf += std::string("• ") + temp + "\n";

	temp = f.get_first_bob() ? _("Has bobs") : _("No bobs");
	buf += std::string("• ") + temp + "\n";

	// *** Terrain info
	buf += std::string("\n") + _("Terrain:") + "\n";

	const Widelands::Field         & tf  = map[center.triangle];
	const Widelands::Terrain_Descr & ter = world.terrain_descr
	                                       (center.triangle.t == Widelands::TCoords<>::D ?
	                                        tf.terrain_d() : tf.terrain_r());

	buf += std::string("• ") + (boost::format(_("Name: %s")) % ter.descname()).str() + "\n";
	buf += std::string("• ") + (boost::format(_("Texture Number: %i")) % ter.get_texture()).str() + "\n";

	// *** Resources info
	buf += std::string("\n") + _("Resources:") + "\n";

	Widelands::Resource_Index ridx = f.get_resources();
	int ramount = f.get_resources_amount();

	if (ramount > 0) {
		buf += std::string("• ") + (boost::format(
				_("Resource name: %s")) % world.get_resource(ridx)->name().c_str()
			).str() + "\n";
		buf += std::string("• ") + (boost::format(_("Resource amount: %i")) % ramount).str() + "\n";
	}
	else
	{
<<<<<<< HEAD
		const Widelands::Field         & tf  = map[center.triangle];
		const Widelands::TerrainDescription & ter = world.terrain_descr
		                                       (center.triangle.t == Widelands::TCoords<>::D ?
		                                        tf.terrain_d() : tf.terrain_r());
		buf += ter.descname();
		snprintf
		(buf1, sizeof(buf1), _("\n Texture Number: %i\n"), ter.get_texture());
		buf += buf1;
=======
		buf += std::string("• ") + std::string(_("No resources")) + "\n";
>>>>>>> aae0260c
	}

	// *** Map info
	buf += std::string("\n") + _("Map:") + "\n";
	buf += std::string("• ") + (boost::format(_("Name: %s")) % map.get_name()).str() + "\n";
	buf += std::string("• ") + (boost::format(_("Size: %1$ix%2$i")) % map.get_width() % map.get_height()).str() + "\n";

	buf += std::string("• ");
	snprintf(buf1, sizeof(buf1), _("Players: %i"), map.get_nrplayers());

	buf += std::string(buf1) + "\n";
	buf += std::string("• ") + (boost::format(_("Author: %s")) % map.get_author()).str() + "\n";
	buf += std::string("• ") + (boost::format(_("Descr: %s")) % map.get_description()).str() + "\n";

<<<<<<< HEAD
=======
	// *** World info
	buf += std::string("\n") + _("World:") + "\n";
	buf += std::string("• ") + (boost::format(_("Name: %s")) % world.get_name()).str() + "\n";
	buf += std::string("• ") + (boost::format(_("Author: %s")) % world.get_author()).str() + "\n";
	buf += std::string("• ") + (boost::format(_("Descr: %s")) % world.get_descr()).str() + "\n";

>>>>>>> aae0260c
	multiline_textarea->set_text(buf.c_str());

	return 0;
}<|MERGE_RESOLUTION|>--- conflicted
+++ resolved
@@ -31,10 +31,10 @@
 
 /// Show a window with information about the pointed at node and triangle.
 int32_t Editor_Info_Tool::handle_click_impl(Widelands::Map& map,
-                                            const Widelands::World& world,
-                                            Widelands::Node_and_Triangle<> const center,
-                                            Editor_Interactive& parent,
-                                            Editor_Action_Args& /* args */) {
+								  const Widelands::World& world,
+								  Widelands::Node_and_Triangle<> center,
+								  Editor_Interactive& parent,
+								  Editor_Action_Args& /* args */) {
 	UI::Window * const w =
 	    new UI::Window
 	(&parent, "field_information", 30, 30, 400, 200,
@@ -94,9 +94,8 @@
 	buf += std::string("\n") + _("Terrain:") + "\n";
 
 	const Widelands::Field         & tf  = map[center.triangle];
-	const Widelands::Terrain_Descr & ter = world.terrain_descr
-	                                       (center.triangle.t == Widelands::TCoords<>::D ?
-	                                        tf.terrain_d() : tf.terrain_r());
+	const Widelands::TerrainDescription& ter = world.terrain_descr(
+	   center.triangle.t == Widelands::TCoords<>::D ? tf.terrain_d() : tf.terrain_r());
 
 	buf += std::string("• ") + (boost::format(_("Name: %s")) % ter.descname()).str() + "\n";
 	buf += std::string("• ") + (boost::format(_("Texture Number: %i")) % ter.get_texture()).str() + "\n";
@@ -115,18 +114,7 @@
 	}
 	else
 	{
-<<<<<<< HEAD
-		const Widelands::Field         & tf  = map[center.triangle];
-		const Widelands::TerrainDescription & ter = world.terrain_descr
-		                                       (center.triangle.t == Widelands::TCoords<>::D ?
-		                                        tf.terrain_d() : tf.terrain_r());
-		buf += ter.descname();
-		snprintf
-		(buf1, sizeof(buf1), _("\n Texture Number: %i\n"), ter.get_texture());
-		buf += buf1;
-=======
 		buf += std::string("• ") + std::string(_("No resources")) + "\n";
->>>>>>> aae0260c
 	}
 
 	// *** Map info
@@ -141,15 +129,6 @@
 	buf += std::string("• ") + (boost::format(_("Author: %s")) % map.get_author()).str() + "\n";
 	buf += std::string("• ") + (boost::format(_("Descr: %s")) % map.get_description()).str() + "\n";
 
-<<<<<<< HEAD
-=======
-	// *** World info
-	buf += std::string("\n") + _("World:") + "\n";
-	buf += std::string("• ") + (boost::format(_("Name: %s")) % world.get_name()).str() + "\n";
-	buf += std::string("• ") + (boost::format(_("Author: %s")) % world.get_author()).str() + "\n";
-	buf += std::string("• ") + (boost::format(_("Descr: %s")) % world.get_descr()).str() + "\n";
-
->>>>>>> aae0260c
 	multiline_textarea->set_text(buf.c_str());
 
 	return 0;
