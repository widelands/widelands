--- conflicted
+++ resolved
@@ -135,15 +135,6 @@
 	buf += "• " + (boost::format(_("Author: %s")) % map.get_author()).str() + "\n";
 	buf += "• " + (boost::format(_("Descr: %s")) % map.get_description()).str() + "\n";
 
-<<<<<<< HEAD
-	// *** World info
-	buf += std::string("\n") + _("World:") + "\n";
-	buf += "• " + (boost::format(_("Name: %s")) % world.get_name()).str() + "\n";
-	buf += "• " + (boost::format(_("Author: %s")) % world.get_author()).str() + "\n";
-	buf += "• " + (boost::format(_("Descr: %s")) % world.get_descr()).str() + "\n";
-
-=======
->>>>>>> e58edde6
 	multiline_textarea->set_text(buf.c_str());
 
 	return 0;
