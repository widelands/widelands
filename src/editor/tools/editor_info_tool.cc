--- conflicted
+++ resolved
@@ -99,11 +99,7 @@
 	const Widelands::TerrainDescription& ter = world.terrain_descr(
 	   center.triangle.t == Widelands::TCoords<>::D ? tf.terrain_d() : tf.terrain_r());
 
-<<<<<<< HEAD
 	buf += "• " + (boost::format(pgettext("terrain_name", "Name: %s")) % ter.descname()).str() + "\n";
-	buf += "• " + (boost::format(_("Texture Number: %i")) % ter.get_texture()).str() + "\n";
-=======
-	buf += "• " + (boost::format(_("Name: %s")) % ter.descname()).str() + "\n";
 
 	Widelands::TerrainDescription::Type terrain_is = ter.get_is();
 	std::vector<std::string> terrain_is_strings;
@@ -129,7 +125,6 @@
 	buf += "• " + (boost::format(_("Category: %s"))
 						% i18n::localize_list(terrain_is_strings, i18n::ConcatenateWith::AMPERSAND)).str() + "\n";
 	buf += "• " + (boost::format(_("Editor Category: %s")) % ter.editor_category().descname()).str() + "\n";
->>>>>>> f8ad4b73
 
 	// *** Resources info
 	buf += std::string("\n") + _("Resources:") + "\n";
@@ -149,11 +144,7 @@
 
 	// *** Map info
 	buf += std::string("\n") + _("Map:") + "\n";
-<<<<<<< HEAD
-	buf += "• " + (boost::format(pgettext("map_name", "Name: %s")) % map.get_name()).str() + "\n";
-=======
-	buf += "• " + (boost::format(_("Name: %s")) % map.get_name().c_str()).str() + "\n";
->>>>>>> f8ad4b73
+	buf += "• " + (boost::format(pgettext("map_name", "Name: %s")) % map.get_name().c_str()).str() + "\n";
 	buf += "• " + (boost::format(_("Size: %1$ix%2$i"))
 					 % map.get_width() % map.get_height()).str() + "\n";
 
