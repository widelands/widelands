--- conflicted
+++ resolved
@@ -27,21 +27,12 @@
 	}
 
 	int32_t handle_click_impl(const Widelands::NodeAndTriangle<>& center,
-<<<<<<< HEAD
-				  EditorActionArgs* args,
-				  Widelands::Map* map) override;
-
-	int32_t handle_undo_impl(const Widelands::NodeAndTriangle<>& center,
-				 EditorActionArgs* args,
-				 Widelands::Map* map) override;
-=======
 	                          EditorActionArgs* args,
 	                          Widelands::Map* map) override;
 
 	int32_t handle_undo_impl(const Widelands::NodeAndTriangle<>& center,
 	                         EditorActionArgs* args,
 	                         Widelands::Map* map) override;
->>>>>>> 22a4f0f1
 
 	EditorActionArgs format_args_impl() override;
 
