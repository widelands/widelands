/*
 * Copyright (C) 2002-2022 by the Widelands Development Team
 *
 * This program is free software; you can redistribute it and/or
 * modify it under the terms of the GNU General Public License
 * as published by the Free Software Foundation; either version 2
 * of the License, or (at your option) any later version.
 *
 * This program is distributed in the hope that it will be useful,
 * but WITHOUT ANY WARRANTY; without even the implied warranty of
 * MERCHANTABILITY or FITNESS FOR A PARTICULAR PURPOSE.  See the
 * GNU General Public License for more details.
 *
 * You should have received a copy of the GNU General Public License
 * along with this program; if not, see <https://www.gnu.org/licenses/>.
 *
 */

#include "editor/tools/place_immovable_tool.h"

#include "base/macros.h"
#include "editor/editorinteractive.h"
#include "logic/editor_game_base.h"
#include "logic/field.h"
#include "logic/map_objects/immovable.h"
#include "logic/mapregion.h"

/**
 * Choses an object to place randomly from all enabled
 * and places this on the current field
 */
int32_t EditorPlaceImmovableTool::handle_click_impl(const Widelands::NodeAndTriangle<>& center,
<<<<<<< HEAD
						    EditorActionArgs* args,
						    Widelands::Map* map) {
=======
                                                    EditorActionArgs* args,
                                                    Widelands::Map* map) {
>>>>>>> 22a4f0f1
	const int32_t radius = args->sel_radius;
	if (get_nr_enabled() == 0) {
		return radius;
	}
	Widelands::EditorGameBase& egbase = parent_.egbase();
	if (args->old_immovable_types.empty()) {
		Widelands::MapRegion<Widelands::Area<Widelands::FCoords>> mr(
		   *map, Widelands::Area<Widelands::FCoords>(map->get_fcoords(center.node), radius));
		do {
			const Widelands::BaseImmovable* im = mr.location().field->get_immovable();
			args->old_immovable_types.push_back((im != nullptr ? im->descr().name() : ""));
			args->new_immovable_types.push_back(get_random_enabled());
		} while (mr.advance(*map));
	}

	if (!args->new_immovable_types.empty()) {
		Widelands::MapRegion<Widelands::Area<Widelands::FCoords>> mr(
		   *map, Widelands::Area<Widelands::FCoords>(map->get_fcoords(center.node), radius));
		std::list<Widelands::DescriptionIndex>::iterator i = args->new_immovable_types.begin();
		do {
			if ((mr.location().field->get_immovable() == nullptr) &&
			    ((mr.location().field->nodecaps() & Widelands::MOVECAPS_WALK) != 0)) {
				egbase.create_immovable(mr.location(), *i, nullptr /* owner */);
			}
			++i;
		} while (mr.advance(*map));
	}
	return radius + 2;
}

int32_t EditorPlaceImmovableTool::handle_undo_impl(
   const Widelands::NodeAndTriangle<Widelands::Coords>& center,
   EditorActionArgs* args,
   Widelands::Map* map) {
	const int32_t radius = args->sel_radius;
	if (args->old_immovable_types.empty()) {
		return radius;
	}

	Widelands::EditorGameBase& egbase = parent_.egbase();
	Widelands::MapRegion<Widelands::Area<Widelands::FCoords>> mr(
	   *map, Widelands::Area<Widelands::FCoords>(map->get_fcoords(center.node), radius));
	std::list<std::string>::iterator i = args->old_immovable_types.begin();
	do {
		if (upcast(Widelands::Immovable, immovable, mr.location().field->get_immovable())) {
			immovable->remove(egbase);
		}
		if (!i->empty()) {
			egbase.create_immovable_with_name(
			   mr.location(), *i, nullptr /* owner */, nullptr /* former_building_descr */);
		}
		++i;
	} while (mr.advance(*map));
	return radius + 2;
}

EditorActionArgs EditorPlaceImmovableTool::format_args_impl() {
	return EditorTool::format_args_impl();
}

<<<<<<< HEAD


std::string EditorPlaceImmovableTool::format_conf_description_impl(const ToolConf& conf) {
	const Widelands::Descriptions& descriptions = parent_.egbase().descriptions();
	const Widelands::DescriptionMaintainer<Widelands::ImmovableDescr>& immovable_descriptions
           = descriptions.immovables();

	std::string mapobj_names;

        for (Widelands::DescriptionIndex idx: conf.map_obj_types) {
                if (!mapobj_names.empty()) {
                        mapobj_names += " | ";
                }
                mapobj_names += immovable_descriptions.get(idx).descname();
	}

        /** TRANSLATORS: An entry in the tool history list. */
	return format(_("Immovable: %1$s"), mapobj_names);
=======
std::string EditorPlaceImmovableTool::format_conf_description_impl(const ToolConf& conf) {
	const Widelands::Descriptions& descriptions = parent_.egbase().descriptions();
	const Widelands::DescriptionMaintainer<Widelands::ImmovableDescr>& immovable_descriptions =
	   descriptions.immovables();

	std::string buf;
	constexpr int max_string_size = 100;
	auto first = conf.map_obj_types.begin();

	for (std::list<Widelands::DescriptionIndex>::const_iterator p = conf.map_obj_types.begin();
	     p != conf.map_obj_types.end() && buf.size() < max_string_size; p++) {
		if (p != first) {
			buf += " | ";
		}
		buf += immovable_descriptions.get(*p).descname();
	}

	/** TRANSLATORS: An entry in the tool history list. */
	return format(_("Immovable: %1$s"), buf);
>>>>>>> 22a4f0f1
}

bool EditorPlaceImmovableTool::save_configuration_impl(ToolConf& conf) {
	int j = get_nr_enabled();

	if (j == 0) {
		return false;
	}

	for (int i = 0; j > 0; ++i) {
		if (is_enabled(i)) {
			conf.map_obj_types.push_back(i);
			--j;
		}
	}

	return true;
}

<<<<<<< HEAD

=======
>>>>>>> 22a4f0f1
void EditorPlaceImmovableTool::load_configuration(const ToolConf& conf) {
	disable_all();
	for (Widelands::DescriptionIndex idx : conf.map_obj_types) {
		enable(idx, true);
	}
}<|MERGE_RESOLUTION|>--- conflicted
+++ resolved
@@ -30,13 +30,8 @@
  * and places this on the current field
  */
 int32_t EditorPlaceImmovableTool::handle_click_impl(const Widelands::NodeAndTriangle<>& center,
-<<<<<<< HEAD
-						    EditorActionArgs* args,
-						    Widelands::Map* map) {
-=======
                                                     EditorActionArgs* args,
                                                     Widelands::Map* map) {
->>>>>>> 22a4f0f1
 	const int32_t radius = args->sel_radius;
 	if (get_nr_enabled() == 0) {
 		return radius;
@@ -97,7 +92,6 @@
 	return EditorTool::format_args_impl();
 }
 
-<<<<<<< HEAD
 
 
 std::string EditorPlaceImmovableTool::format_conf_description_impl(const ToolConf& conf) {
@@ -116,27 +110,6 @@
 
         /** TRANSLATORS: An entry in the tool history list. */
 	return format(_("Immovable: %1$s"), mapobj_names);
-=======
-std::string EditorPlaceImmovableTool::format_conf_description_impl(const ToolConf& conf) {
-	const Widelands::Descriptions& descriptions = parent_.egbase().descriptions();
-	const Widelands::DescriptionMaintainer<Widelands::ImmovableDescr>& immovable_descriptions =
-	   descriptions.immovables();
-
-	std::string buf;
-	constexpr int max_string_size = 100;
-	auto first = conf.map_obj_types.begin();
-
-	for (std::list<Widelands::DescriptionIndex>::const_iterator p = conf.map_obj_types.begin();
-	     p != conf.map_obj_types.end() && buf.size() < max_string_size; p++) {
-		if (p != first) {
-			buf += " | ";
-		}
-		buf += immovable_descriptions.get(*p).descname();
-	}
-
-	/** TRANSLATORS: An entry in the tool history list. */
-	return format(_("Immovable: %1$s"), buf);
->>>>>>> 22a4f0f1
 }
 
 bool EditorPlaceImmovableTool::save_configuration_impl(ToolConf& conf) {
@@ -156,10 +129,6 @@
 	return true;
 }
 
-<<<<<<< HEAD
-
-=======
->>>>>>> 22a4f0f1
 void EditorPlaceImmovableTool::load_configuration(const ToolConf& conf) {
 	disable_all();
 	for (Widelands::DescriptionIndex idx : conf.map_obj_types) {
