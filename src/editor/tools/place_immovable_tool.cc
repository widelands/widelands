--- conflicted
+++ resolved
@@ -32,12 +32,7 @@
  * Choses an object to place randomly from all enabled
  * and places this on the current field
  */
-<<<<<<< HEAD
-int32_t EditorPlaceImmovableTool::handle_click_impl(const Widelands::EditorGameBase&,
-                                                    const Widelands::NodeAndTriangle<>& center,
-=======
 int32_t EditorPlaceImmovableTool::handle_click_impl(const Widelands::NodeAndTriangle<>& center,
->>>>>>> 33c5056a
                                                     EditorInteractive& eia,
                                                     EditorActionArgs* args,
                                                     Widelands::Map* map) {
@@ -71,10 +66,6 @@
 }
 
 int32_t EditorPlaceImmovableTool::handle_undo_impl(
-<<<<<<< HEAD
-   const Widelands::EditorGameBase&,
-=======
->>>>>>> 33c5056a
    const Widelands::NodeAndTriangle<Widelands::Coords>& center,
    EditorInteractive& eia,
    EditorActionArgs* args,
