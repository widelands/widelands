/*
 * Copyright (C) 2002-2019 by the Widelands Development Team
 *
 * This program is free software; you can redistribute it and/or
 * modify it under the terms of the GNU General Public License
 * as published by the Free Software Foundation; either version 2
 * of the License, or (at your option) any later version.
 *
 * This program is distributed in the hope that it will be useful,
 * but WITHOUT ANY WARRANTY; without even the implied warranty of
 * MERCHANTABILITY or FITNESS FOR A PARTICULAR PURPOSE.  See the
 * GNU General Public License for more details.
 *
 * You should have received a copy of the GNU General Public License
 * along with this program; if not, write to the Free Software
 * Foundation, Inc., 51 Franklin Street, Fifth Floor, Boston, MA  02110-1301, USA.
 *
 */

#include "editor/tools/set_resources_tool.h"

#include "editor/editorinteractive.h"
#include "editor/tools/decrease_resources_tool.h"
#include "editor/tools/increase_resources_tool.h"
#include "logic/field.h"
#include "logic/map_objects/world/resource_description.h"
#include "logic/map_objects/world/world.h"
#include "logic/mapregion.h"

<<<<<<< HEAD
int32_t EditorSetResourcesTool::handle_click_impl(const Widelands::EditorGameBase& egbase,
                                                  const Widelands::NodeAndTriangle<>& center,
                                                  EditorInteractive&,
=======
int32_t EditorSetResourcesTool::handle_click_impl(const Widelands::NodeAndTriangle<>& center,
                                                  EditorInteractive& eia,
>>>>>>> 33c5056a
                                                  EditorActionArgs* args,
                                                  Widelands::Map* map) {
	const Widelands::World& world = eia.egbase().world();
	Widelands::MapRegion<Widelands::Area<Widelands::FCoords>> mr(
	   *map, Widelands::Area<Widelands::FCoords>(map->get_fcoords(center.node), args->sel_radius));
	do {
		Widelands::ResourceAmount amount = args->set_to;
		Widelands::ResourceAmount max_amount =
		   args->current_resource != Widelands::kNoResource ?
		      egbase.world().get_resource(args->current_resource)->max_amount() :
		      0;

		if (amount > max_amount)
			amount = max_amount;

		if (map->is_resource_valid(egbase, mr.location(), args->current_resource)) {

			args->original_resource.push_back(
			   EditorActionArgs::ResourceState{mr.location(), mr.location().field->get_resources(),
			                                   mr.location().field->get_resources_amount()});

			map->initialize_resources(mr.location(), args->current_resource, amount);
		}
	} while (mr.advance(*map));
	return mr.radius();
}

int32_t EditorSetResourcesTool::handle_undo_impl(
<<<<<<< HEAD
   const Widelands::EditorGameBase& egbase,
=======
>>>>>>> 33c5056a
   const Widelands::NodeAndTriangle<Widelands::Coords>& /* center */,
   EditorInteractive& eia,
   EditorActionArgs* args,
   Widelands::Map* map) {
	for (const auto& res : args->original_resource) {
		Widelands::ResourceAmount amount = res.amount;
		Widelands::ResourceAmount max_amount =
<<<<<<< HEAD
		   egbase.world().get_resource(args->current_resource)->max_amount();
=======
		   eia.egbase().world().get_resource(args->current_resource)->max_amount();
>>>>>>> 33c5056a

		if (amount > max_amount)
			amount = max_amount;

		map->initialize_resources(res.location, res.idx, amount);
	}

	args->original_resource.clear();
	return args->sel_radius;
}

EditorActionArgs EditorSetResourcesTool::format_args_impl(EditorInteractive& parent) {
	EditorActionArgs a(parent);
	a.current_resource = cur_res_;
	a.set_to = set_to_;
	return a;
}

Widelands::NodeCaps resource_tools_nodecaps(const Widelands::FCoords& fcoords,
                                            const Widelands::EditorGameBase& egbase,
                                            Widelands::DescriptionIndex resource) {
	if (egbase.map().is_resource_valid(egbase, fcoords, resource)) {
		return fcoords.field->nodecaps();
	}
	return Widelands::NodeCaps::CAPS_NONE;
}<|MERGE_RESOLUTION|>--- conflicted
+++ resolved
@@ -27,14 +27,8 @@
 #include "logic/map_objects/world/world.h"
 #include "logic/mapregion.h"
 
-<<<<<<< HEAD
-int32_t EditorSetResourcesTool::handle_click_impl(const Widelands::EditorGameBase& egbase,
-                                                  const Widelands::NodeAndTriangle<>& center,
-                                                  EditorInteractive&,
-=======
 int32_t EditorSetResourcesTool::handle_click_impl(const Widelands::NodeAndTriangle<>& center,
                                                   EditorInteractive& eia,
->>>>>>> 33c5056a
                                                   EditorActionArgs* args,
                                                   Widelands::Map* map) {
 	const Widelands::World& world = eia.egbase().world();
@@ -44,13 +38,13 @@
 		Widelands::ResourceAmount amount = args->set_to;
 		Widelands::ResourceAmount max_amount =
 		   args->current_resource != Widelands::kNoResource ?
-		      egbase.world().get_resource(args->current_resource)->max_amount() :
+		      world.get_resource(args->current_resource)->max_amount() :
 		      0;
 
 		if (amount > max_amount)
 			amount = max_amount;
 
-		if (map->is_resource_valid(egbase, mr.location(), args->current_resource)) {
+		if (map->is_resource_valid(world, mr.location(), args->current_resource)) {
 
 			args->original_resource.push_back(
 			   EditorActionArgs::ResourceState{mr.location(), mr.location().field->get_resources(),
@@ -63,10 +57,6 @@
 }
 
 int32_t EditorSetResourcesTool::handle_undo_impl(
-<<<<<<< HEAD
-   const Widelands::EditorGameBase& egbase,
-=======
->>>>>>> 33c5056a
    const Widelands::NodeAndTriangle<Widelands::Coords>& /* center */,
    EditorInteractive& eia,
    EditorActionArgs* args,
@@ -74,11 +64,7 @@
 	for (const auto& res : args->original_resource) {
 		Widelands::ResourceAmount amount = res.amount;
 		Widelands::ResourceAmount max_amount =
-<<<<<<< HEAD
-		   egbase.world().get_resource(args->current_resource)->max_amount();
-=======
 		   eia.egbase().world().get_resource(args->current_resource)->max_amount();
->>>>>>> 33c5056a
 
 		if (amount > max_amount)
 			amount = max_amount;
@@ -100,7 +86,7 @@
 Widelands::NodeCaps resource_tools_nodecaps(const Widelands::FCoords& fcoords,
                                             const Widelands::EditorGameBase& egbase,
                                             Widelands::DescriptionIndex resource) {
-	if (egbase.map().is_resource_valid(egbase, fcoords, resource)) {
+	if (egbase.map().is_resource_valid(egbase.world(), fcoords, resource)) {
 		return fcoords.field->nodecaps();
 	}
 	return Widelands::NodeCaps::CAPS_NONE;
