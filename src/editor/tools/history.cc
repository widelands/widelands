--- conflicted
+++ resolved
@@ -57,11 +57,7 @@
 
 // === EditorHistory === //
 
-<<<<<<< HEAD
-uint32_t EditorHistory::undo_action(const Widelands::EditorGameBase& egbase) {
-=======
 uint32_t EditorHistory::undo_action() {
->>>>>>> 33c5056a
 	if (undo_stack_.empty())
 		return 0;
 
@@ -72,19 +68,11 @@
 	undo_button_.set_enabled(!undo_stack_.empty());
 	redo_button_.set_enabled(true);
 
-<<<<<<< HEAD
-	return uac.tool.handle_undo(static_cast<EditorTool::ToolIndex>(uac.i), egbase, uac.center,
-	                            uac.parent, uac.args, &(uac.map));
-}
-
-uint32_t EditorHistory::redo_action(const Widelands::EditorGameBase& egbase) {
-=======
 	return uac.tool.handle_undo(
 	   static_cast<EditorTool::ToolIndex>(uac.i), uac.center, uac.parent, uac.args, &(uac.map));
 }
 
 uint32_t EditorHistory::redo_action() {
->>>>>>> 33c5056a
 	if (redo_stack_.empty())
 		return 0;
 
@@ -95,22 +83,13 @@
 	undo_button_.set_enabled(true);
 	redo_button_.set_enabled(!redo_stack_.empty());
 
-<<<<<<< HEAD
-	return rac.tool.handle_click(static_cast<EditorTool::ToolIndex>(rac.i), egbase, rac.center,
-	                             rac.parent, rac.args, &(rac.map));
-=======
 	return rac.tool.handle_click(
 	   static_cast<EditorTool::ToolIndex>(rac.i), rac.center, rac.parent, rac.args, &(rac.map));
->>>>>>> 33c5056a
 }
 
 uint32_t EditorHistory::do_action(EditorTool& tool,
                                   EditorTool::ToolIndex ind,
                                   Widelands::Map& map,
-<<<<<<< HEAD
-                                  const Widelands::EditorGameBase& egbase,
-=======
->>>>>>> 33c5056a
                                   const Widelands::NodeAndTriangle<Widelands::Coords>& center,
                                   EditorInteractive& parent,
                                   bool draw) {
@@ -145,9 +124,5 @@
 			}
 		}
 	}
-<<<<<<< HEAD
-	return tool.handle_click(ind, egbase, center, parent, ac.args, &map);
-=======
 	return tool.handle_click(ind, center, parent, ac.args, &map);
->>>>>>> 33c5056a
 }