--- conflicted
+++ resolved
@@ -28,12 +28,7 @@
 /**
  * Deletes the immovable at the given location
  */
-<<<<<<< HEAD
-int32_t EditorDeleteImmovableTool::handle_click_impl(const Widelands::EditorGameBase&,
-                                                     const Widelands::NodeAndTriangle<>& center,
-=======
 int32_t EditorDeleteImmovableTool::handle_click_impl(const Widelands::NodeAndTriangle<>& center,
->>>>>>> 33c5056a
                                                      EditorInteractive& eia,
                                                      EditorActionArgs* args,
                                                      Widelands::Map* map) {
@@ -51,19 +46,11 @@
 }
 
 int32_t EditorDeleteImmovableTool::handle_undo_impl(
-<<<<<<< HEAD
-   const Widelands::EditorGameBase& egbase,
-=======
->>>>>>> 33c5056a
    const Widelands::NodeAndTriangle<Widelands::Coords>& center,
    EditorInteractive& parent,
    EditorActionArgs* args,
    Widelands::Map* map) {
-<<<<<<< HEAD
-	return parent.tools()->place_immovable.handle_undo_impl(egbase, center, parent, args, map);
-=======
 	return parent.tools()->place_immovable.handle_undo_impl(center, parent, args, map);
->>>>>>> 33c5056a
 }
 
 EditorActionArgs EditorDeleteImmovableTool::format_args_impl(EditorInteractive& parent) {
