--- conflicted
+++ resolved
@@ -28,13 +28,8 @@
  * Deletes the immovable at the given location
  */
 int32_t EditorDeleteImmovableTool::handle_click_impl(const Widelands::NodeAndTriangle<>& center,
-<<<<<<< HEAD
-						     EditorActionArgs* args,
-						     Widelands::Map* map) {
-=======
                                                      EditorActionArgs* args,
                                                      Widelands::Map* map) {
->>>>>>> 22a4f0f1
 	Widelands::MapRegion<Widelands::Area<Widelands::FCoords>> mr(
 	   *map, Widelands::Area<Widelands::FCoords>(map->get_fcoords(center.node), args->sel_radius));
 	do {
