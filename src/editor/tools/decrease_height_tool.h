/*
 * Copyright (C) 2002-2022 by the Widelands Development Team
 *
 * This program is free software; you can redistribute it and/or
 * modify it under the terms of the GNU General Public License
 * as published by the Free Software Foundation; either version 2
 * of the License, or (at your option) any later version.
 *
 * This program is distributed in the hope that it will be useful,
 * but WITHOUT ANY WARRANTY; without even the implied warranty of
 * MERCHANTABILITY or FITNESS FOR A PARTICULAR PURPOSE.  See the
 * GNU General Public License for more details.
 *
 * You should have received a copy of the GNU General Public License
 * along with this program; if not, see <https://www.gnu.org/licenses/>.
 *
 */

#ifndef WL_EDITOR_TOOLS_DECREASE_HEIGHT_TOOL_H
#define WL_EDITOR_TOOLS_DECREASE_HEIGHT_TOOL_H

#include "editor/tools/tool.h"

///  Decreases the height of a node by a value.
struct EditorDecreaseHeightTool : public EditorTool {
<<<<<<< HEAD
	EditorDecreaseHeightTool(EditorInteractive& parent) : EditorTool(parent, *this, *this), change_by_(1) {
	}

	int32_t handle_click_impl(const Widelands::NodeAndTriangle<>& center,
				  EditorActionArgs* args,
				  Widelands::Map* map) override;

	int32_t handle_undo_impl(const Widelands::NodeAndTriangle<>& center,
				 EditorActionArgs* args,
				 Widelands::Map* map) override;
=======
	EditorDecreaseHeightTool(EditorInteractive& parent)
	   : EditorTool(parent, *this, *this), change_by_(1) {
	}

	int32_t handle_click_impl(const Widelands::NodeAndTriangle<>& center,
	                          EditorActionArgs* args,
	                          Widelands::Map* map) override;

	int32_t handle_undo_impl(const Widelands::NodeAndTriangle<>& center,
	                         EditorActionArgs* args,
	                         Widelands::Map* map) override;
>>>>>>> 22a4f0f1

	EditorActionArgs format_args_impl() override;

	const Image* get_sel_impl() const override {
		return g_image_cache->get("images/wui/editor//fsel_editor_decrease_height.png");
	}

	int32_t get_change_by() const {
		return change_by_;
	}
	void set_change_by(const int32_t n) {
		change_by_ = n;
	}

	WindowID get_window_id() override {
		return WindowID::ChangeHeight;
	}

	bool save_configuration_impl(ToolConf& conf) override {
		conf.change_by = change_by_;
		return true;
	}
	void load_configuration(const ToolConf& conf) override {
		change_by_ = conf.change_by;
	}

private:
	int32_t change_by_;
};

#endif  // end of include guard: WL_EDITOR_TOOLS_DECREASE_HEIGHT_TOOL_H<|MERGE_RESOLUTION|>--- conflicted
+++ resolved
@@ -23,18 +23,6 @@
 
 ///  Decreases the height of a node by a value.
 struct EditorDecreaseHeightTool : public EditorTool {
-<<<<<<< HEAD
-	EditorDecreaseHeightTool(EditorInteractive& parent) : EditorTool(parent, *this, *this), change_by_(1) {
-	}
-
-	int32_t handle_click_impl(const Widelands::NodeAndTriangle<>& center,
-				  EditorActionArgs* args,
-				  Widelands::Map* map) override;
-
-	int32_t handle_undo_impl(const Widelands::NodeAndTriangle<>& center,
-				 EditorActionArgs* args,
-				 Widelands::Map* map) override;
-=======
 	EditorDecreaseHeightTool(EditorInteractive& parent)
 	   : EditorTool(parent, *this, *this), change_by_(1) {
 	}
@@ -46,7 +34,6 @@
 	int32_t handle_undo_impl(const Widelands::NodeAndTriangle<>& center,
 	                         EditorActionArgs* args,
 	                         Widelands::Map* map) override;
->>>>>>> 22a4f0f1
 
 	EditorActionArgs format_args_impl() override;
 
