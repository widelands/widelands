--- conflicted
+++ resolved
@@ -48,13 +48,6 @@
 
 		amount = (amount > args->change_by) ? amount - args->change_by : 0;
 
-<<<<<<< HEAD
-		if (mr.location().field->get_resources() == args->cur_res &&
-			map->is_resource_valid(world, mr.location(), args->cur_res)) {
-			args->org_res_t.push_back(mr.location().field->get_resources());
-			args->org_res.push_back(mr.location().field->get_resources_amount());
-			map->initialize_resources(mr.location(), args->cur_res, amount);
-=======
 		if (mr.location().field->get_resources() == args->current_resource &&
 			map->is_resource_valid(world, mr.location(), args->current_resource) &&
 			mr.location().field->get_resources_amount() != 0) {
@@ -66,7 +59,6 @@
 			});
 
 			map->initialize_resources(mr.location(), args->current_resource, amount);
->>>>>>> bb350397
 		}
 
 	} while (mr.advance(*map));
