--- conflicted
+++ resolved
@@ -26,13 +26,8 @@
 /// Increases the resources of a node by a value.
 struct EditorIncreaseResourcesTool : public EditorTool {
 	EditorIncreaseResourcesTool(EditorInteractive& parent,
-<<<<<<< HEAD
-				    EditorDecreaseResourcesTool& the_decrease_tool,
-				    EditorSetResourcesTool& the_set_to_tool)
-=======
 	                            EditorDecreaseResourcesTool& the_decrease_tool,
 	                            EditorSetResourcesTool& the_set_to_tool)
->>>>>>> 22a4f0f1
 	   : EditorTool(parent, the_decrease_tool, the_set_to_tool),
 	     decrease_tool_(the_decrease_tool),
 	     set_tool_(the_set_to_tool),
@@ -45,21 +40,12 @@
 	 * another resource there.
 	 */
 	int32_t handle_click_impl(const Widelands::NodeAndTriangle<>& center,
-<<<<<<< HEAD
-				  EditorActionArgs* args,
-				  Widelands::Map* map) override;
-
-	int32_t handle_undo_impl(const Widelands::NodeAndTriangle<>& center,
-				 EditorActionArgs* args,
-				 Widelands::Map* map) override;
-=======
 	                          EditorActionArgs* args,
 	                          Widelands::Map* map) override;
 
 	int32_t handle_undo_impl(const Widelands::NodeAndTriangle<>& center,
 	                         EditorActionArgs* args,
 	                         Widelands::Map* map) override;
->>>>>>> 22a4f0f1
 
 	EditorActionArgs format_args_impl() override;
 
@@ -68,7 +54,7 @@
 	}
 
 	Widelands::NodeCaps nodecaps_for_buildhelp(const Widelands::FCoords& fcoords,
-						   const Widelands::EditorGameBase& egbase) override {
+	                                           const Widelands::EditorGameBase& egbase) override {
 		return resource_tools_nodecaps(fcoords, egbase, cur_res_);
 	}
 
@@ -99,22 +85,14 @@
 	bool save_configuration_impl(ToolConf& conf) override {
 		conf.resource = cur_res_;
 		conf.change_by = change_by_;
-<<<<<<< HEAD
-                set_tool_.save_configuration_impl(conf);
-=======
 		set_tool_.save_configuration_impl(conf);
->>>>>>> 22a4f0f1
 		return true;
 	}
 	void load_configuration(const ToolConf& conf) override {
 		// Resource type needs to be loaded for all subtools, because the window refresh
 		// doesn't know which subtools configuration changed.
 		cur_res_ = conf.resource;
-<<<<<<< HEAD
-                change_by_ = conf.change_by;
-=======
 		change_by_ = conf.change_by;
->>>>>>> 22a4f0f1
 		decrease_tool_.load_configuration(conf);
 		set_tool_.load_configuration(conf);
 	}
