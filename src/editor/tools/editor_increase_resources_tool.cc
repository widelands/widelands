--- conflicted
+++ resolved
@@ -26,22 +26,14 @@
 #include "logic/map_objects/world/terrain_description.h"
 #include "logic/map_objects/world/world.h"
 #include "logic/mapregion.h"
-<<<<<<< HEAD
-#include "logic/world/resource_description.h"
-#include "logic/world/terrain_description.h"
-#include "logic/world/world.h"
-=======
-#include "wui/overlay_manager.h"
->>>>>>> 6bd3397f
 
 using Widelands::TCoords;
 
-int32_t
-EditorIncreaseResourcesTool::handle_click_impl(const Widelands::World& world,
-                                               Widelands::NodeAndTriangle<> const center,
-                                               EditorInteractive& /* parent */,
-                                               EditorActionArgs* args,
-											   Widelands::Map* map) {
+int32_t EditorIncreaseResourcesTool::handle_click_impl(const Widelands::World& world,
+                                                       Widelands::NodeAndTriangle<> const center,
+                                                       EditorInteractive& parent,
+                                                       EditorActionArgs* args,
+                                                       Widelands::Map* map) {
 	Widelands::MapRegion<Widelands::Area<Widelands::FCoords> > mr
 		(*map,
 			Widelands::Area<Widelands::FCoords>
@@ -60,8 +52,8 @@
 				map->is_resource_valid(world, mr.location(), args->cur_res)) {
 			args->orgResT.push_back(mr.location().field->get_resources());
 			args->orgRes.push_back(mr.location().field->get_resources_amount());
-			EditorSetResourcesTool::set_res_and_overlay(
-			   world, amount, args->cur_res, mr.location(), map);
+			EditorSetResourcesTool::set_res_and_overlay(world, amount, args->cur_res, mr.location(),
+			                                            parent.mutable_field_overlay_manager(), map);
 		}
 	} while (mr.advance(*map));
 	return mr.radius();
