/*
 * Copyright (C) 2002-2004, 2006-2008, 2010, 2012 by the Widelands Development Team
 *
 * This program is free software; you can redistribute it and/or
 * modify it under the terms of the GNU General Public License
 * as published by the Free Software Foundation; either version 2
 * of the License, or (at your option) any later version.
 *
 * This program is distributed in the hope that it will be useful,
 * but WITHOUT ANY WARRANTY; without even the implied warranty of
 * MERCHANTABILITY or FITNESS FOR A PARTICULAR PURPOSE.  See the
 * GNU General Public License for more details.
 *
 * You should have received a copy of the GNU General Public License
 * along with this program; if not, write to the Free Software
 * Foundation, Inc., 51 Franklin Street, Fifth Floor, Boston, MA  02110-1301, USA.
 *
 */

#include "editor/tools/editor_increase_resources_tool.h"

#include "editor/editorinteractive.h"
#include "graphic/graphic.h"
#include "logic/field.h"
#include "logic/map_objects/world/resource_description.h"
#include "logic/map_objects/world/terrain_description.h"
#include "logic/map_objects/world/world.h"
#include "logic/mapregion.h"

using Widelands::TCoords;

int32_t EditorIncreaseResourcesTool::handle_click_impl(const Widelands::World& world,
                                                       Widelands::NodeAndTriangle<> const center,
                                                       EditorInteractive& /* parent */,
                                                       EditorActionArgs* args,
                                                       Widelands::Map* map) {
	Widelands::MapRegion<Widelands::Area<Widelands::FCoords> > mr
		(*map,
			Widelands::Area<Widelands::FCoords>
				(map->get_fcoords(center.node), args->sel_radius));
	do {
<<<<<<< HEAD
		Widelands::ResourceAmount amount = mr.location().field->get_resources_amount();
		Widelands::ResourceAmount max_amount = args->cur_res != Widelands::kNoResource ?
							 world.get_resource(args->cur_res)->max_amount() : 0;
=======
		int32_t amount = mr.location().field->get_resources_amount();
		int32_t max_amount = args->current_resource != Widelands::kNoResource ?
							 world.get_resource(args->current_resource)->max_amount() : 0;
>>>>>>> bb350397

		amount += args->change_by;
		if (amount > max_amount)
			amount = max_amount;

		if ((mr.location().field->get_resources() == args->current_resource ||
				!mr.location().field->get_resources_amount()) &&
<<<<<<< HEAD
				map->is_resource_valid(world, mr.location(), args->cur_res)) {
			args->org_res_t.push_back(mr.location().field->get_resources());
			args->org_res.push_back(mr.location().field->get_resources_amount());
			map->initialize_resources(mr.location(), args->cur_res, amount);
=======
				map->is_resource_valid(world, mr.location(), args->current_resource) &&
				mr.location().field->get_resources_amount() != max_amount) {

			args->original_resource.push_back(EditorActionArgs::ResourceState{
				mr.location(),
				mr.location().field->get_resources(),
				mr.location().field->get_resources_amount()
			});

			map->initialize_resources(mr.location(), args->current_resource, amount);
>>>>>>> bb350397
		}
	} while (mr.advance(*map));
	return mr.radius();
}

int32_t EditorIncreaseResourcesTool::handle_undo_impl(const Widelands::World& world,
		                                              Widelands::NodeAndTriangle<Widelands::Coords> center,
													  EditorInteractive& parent,
													  EditorActionArgs* args,
													  Widelands::Map* map) {
	return set_tool_.handle_undo_impl(world, center, parent, args, map);
}

EditorActionArgs EditorIncreaseResourcesTool::format_args_impl(EditorInteractive & parent)
{
	EditorActionArgs a(parent);
	a.change_by = change_by_;
	a.current_resource = cur_res_;
	return a;
}<|MERGE_RESOLUTION|>--- conflicted
+++ resolved
@@ -39,15 +39,9 @@
 			Widelands::Area<Widelands::FCoords>
 				(map->get_fcoords(center.node), args->sel_radius));
 	do {
-<<<<<<< HEAD
 		Widelands::ResourceAmount amount = mr.location().field->get_resources_amount();
-		Widelands::ResourceAmount max_amount = args->cur_res != Widelands::kNoResource ?
-							 world.get_resource(args->cur_res)->max_amount() : 0;
-=======
-		int32_t amount = mr.location().field->get_resources_amount();
-		int32_t max_amount = args->current_resource != Widelands::kNoResource ?
+		Widelands::ResourceAmount max_amount = args->current_resource != Widelands::kNoResource ?
 							 world.get_resource(args->current_resource)->max_amount() : 0;
->>>>>>> bb350397
 
 		amount += args->change_by;
 		if (amount > max_amount)
@@ -55,12 +49,6 @@
 
 		if ((mr.location().field->get_resources() == args->current_resource ||
 				!mr.location().field->get_resources_amount()) &&
-<<<<<<< HEAD
-				map->is_resource_valid(world, mr.location(), args->cur_res)) {
-			args->org_res_t.push_back(mr.location().field->get_resources());
-			args->org_res.push_back(mr.location().field->get_resources_amount());
-			map->initialize_resources(mr.location(), args->cur_res, amount);
-=======
 				map->is_resource_valid(world, mr.location(), args->current_resource) &&
 				mr.location().field->get_resources_amount() != max_amount) {
 
@@ -71,7 +59,6 @@
 			});
 
 			map->initialize_resources(mr.location(), args->current_resource, amount);
->>>>>>> bb350397
 		}
 	} while (mr.advance(*map));
 	return mr.radius();
