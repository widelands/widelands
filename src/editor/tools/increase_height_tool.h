/*
 * Copyright (C) 2002-2022 by the Widelands Development Team
 *
 * This program is free software; you can redistribute it and/or
 * modify it under the terms of the GNU General Public License
 * as published by the Free Software Foundation; either version 2
 * of the License, or (at your option) any later version.
 *
 * This program is distributed in the hope that it will be useful,
 * but WITHOUT ANY WARRANTY; without even the implied warranty of
 * MERCHANTABILITY or FITNESS FOR A PARTICULAR PURPOSE.  See the
 * GNU General Public License for more details.
 *
 * You should have received a copy of the GNU General Public License
 * along with this program; if not, see <https://www.gnu.org/licenses/>.
 *
 */

#ifndef WL_EDITOR_TOOLS_INCREASE_HEIGHT_TOOL_H
#define WL_EDITOR_TOOLS_INCREASE_HEIGHT_TOOL_H

#include "editor/tools/decrease_height_tool.h"
#include "editor/tools/set_height_tool.h"

///  Increases the height of a field by a value.
struct EditorIncreaseHeightTool : public EditorTool {
	EditorIncreaseHeightTool(EditorInteractive& parent,
<<<<<<< HEAD
				 EditorDecreaseHeightTool& the_decrease_tool,
				 EditorSetHeightTool& the_set_tool)
	  : EditorTool(parent, the_decrease_tool, the_set_tool),
=======
	                         EditorDecreaseHeightTool& the_decrease_tool,
	                         EditorSetHeightTool& the_set_tool)
	   : EditorTool(parent, the_decrease_tool, the_set_tool),
>>>>>>> 22a4f0f1
	     decrease_tool_(the_decrease_tool),
	     set_tool_(the_set_tool),
	     change_by_(1) {
	}

	int32_t handle_click_impl(const Widelands::NodeAndTriangle<>& center,
<<<<<<< HEAD
				  EditorActionArgs* args,
				  Widelands::Map* map) override;

	int32_t handle_undo_impl(const Widelands::NodeAndTriangle<>& center,
				 EditorActionArgs* args,
				 Widelands::Map* map) override;
=======
	                          EditorActionArgs* args,
	                          Widelands::Map* map) override;

	int32_t handle_undo_impl(const Widelands::NodeAndTriangle<>& center,
	                         EditorActionArgs* args,
	                         Widelands::Map* map) override;
>>>>>>> 22a4f0f1

	EditorActionArgs format_args_impl() override;

	const Image* get_sel_impl() const override {
		return g_image_cache->get("images/wui/editor/fsel_editor_increase_height.png");
	}

	int32_t get_change_by() const {
		return change_by_;
	}
	void set_change_by(const int32_t n) {
		change_by_ = n;
	}

	EditorDecreaseHeightTool& decrease_tool() const {
		return decrease_tool_;
	}
	EditorSetHeightTool& set_tool() const {
		return set_tool_;
	}

	WindowID get_window_id() override {
		return WindowID::ChangeHeight;
	}

	bool save_configuration_impl(ToolConf& conf) override {
		conf.change_by = change_by_;
<<<<<<< HEAD
                set_tool_.save_configuration_impl(conf);
=======
		set_tool_.save_configuration_impl(conf);
>>>>>>> 22a4f0f1
		return true;
	}
	void load_configuration(const ToolConf& conf) override {
		change_by_ = conf.change_by;
<<<<<<< HEAD
                set_tool_.load_configuration(conf);
=======
		set_tool_.load_configuration(conf);
>>>>>>> 22a4f0f1
	}
	std::string format_conf_description_impl(const ToolConf& conf) override;

private:
	EditorDecreaseHeightTool& decrease_tool_;
	EditorSetHeightTool& set_tool_;
	int32_t change_by_;
};

#endif  // end of include guard: WL_EDITOR_TOOLS_INCREASE_HEIGHT_TOOL_H<|MERGE_RESOLUTION|>--- conflicted
+++ resolved
@@ -25,36 +25,21 @@
 ///  Increases the height of a field by a value.
 struct EditorIncreaseHeightTool : public EditorTool {
 	EditorIncreaseHeightTool(EditorInteractive& parent,
-<<<<<<< HEAD
-				 EditorDecreaseHeightTool& the_decrease_tool,
-				 EditorSetHeightTool& the_set_tool)
-	  : EditorTool(parent, the_decrease_tool, the_set_tool),
-=======
 	                         EditorDecreaseHeightTool& the_decrease_tool,
 	                         EditorSetHeightTool& the_set_tool)
 	   : EditorTool(parent, the_decrease_tool, the_set_tool),
->>>>>>> 22a4f0f1
 	     decrease_tool_(the_decrease_tool),
 	     set_tool_(the_set_tool),
 	     change_by_(1) {
 	}
 
 	int32_t handle_click_impl(const Widelands::NodeAndTriangle<>& center,
-<<<<<<< HEAD
-				  EditorActionArgs* args,
-				  Widelands::Map* map) override;
-
-	int32_t handle_undo_impl(const Widelands::NodeAndTriangle<>& center,
-				 EditorActionArgs* args,
-				 Widelands::Map* map) override;
-=======
 	                          EditorActionArgs* args,
 	                          Widelands::Map* map) override;
 
 	int32_t handle_undo_impl(const Widelands::NodeAndTriangle<>& center,
 	                         EditorActionArgs* args,
 	                         Widelands::Map* map) override;
->>>>>>> 22a4f0f1
 
 	EditorActionArgs format_args_impl() override;
 
@@ -82,20 +67,12 @@
 
 	bool save_configuration_impl(ToolConf& conf) override {
 		conf.change_by = change_by_;
-<<<<<<< HEAD
-                set_tool_.save_configuration_impl(conf);
-=======
 		set_tool_.save_configuration_impl(conf);
->>>>>>> 22a4f0f1
 		return true;
 	}
 	void load_configuration(const ToolConf& conf) override {
 		change_by_ = conf.change_by;
-<<<<<<< HEAD
-                set_tool_.load_configuration(conf);
-=======
 		set_tool_.load_configuration(conf);
->>>>>>> 22a4f0f1
 	}
 	std::string format_conf_description_impl(const ToolConf& conf) override;
 
