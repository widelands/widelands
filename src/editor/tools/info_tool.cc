/*
 * Copyright (C) 2002-2022 by the Widelands Development Team
 *
 * This program is free software; you can redistribute it and/or
 * modify it under the terms of the GNU General Public License
 * as published by the Free Software Foundation; either version 2
 * of the License, or (at your option) any later version.
 *
 * This program is distributed in the hope that it will be useful,
 * but WITHOUT ANY WARRANTY; without even the implied warranty of
 * MERCHANTABILITY or FITNESS FOR A PARTICULAR PURPOSE.  See the
 * GNU General Public License for more details.
 *
 * You should have received a copy of the GNU General Public License
 * along with this program; if not, see <https://www.gnu.org/licenses/>.
 *
 */

#include "editor/tools/info_tool.h"

#include "editor/ui_menus/field_info_window.h"
#include "wui/unique_window_handler.h"

constexpr int kOffset = 30;
/// Show a window with information about the pointed at node and triangle.
int32_t EditorInfoTool::handle_click_impl(const Widelands::NodeAndTriangle<>& center,
<<<<<<< HEAD
					  EditorActionArgs* /* args */,
					  Widelands::Map* map) {
=======
                                          EditorActionArgs* /* args */,
                                          Widelands::Map* map) {
>>>>>>> 22a4f0f1

	parent_.stop_painting();

	Widelands::Field& f = (*map)[center.node];
	Widelands::Field& tf = (*map)[center.triangle.node];
	const Widelands::Coords& coords = center.node;
	EditorInteractive& parent = parent_;

	UI::UniqueWindow::Registry& registry =
	   parent_.unique_windows().get_registry(format("fieldinfo_%d_%d", coords.x, coords.y));

	registry.open_window = [this, &parent, &registry, &center, &f, &tf, map]() {
		// if window reaches bottom right corner, start from top left corner again
		int a = (parent.get_inner_w() - FieldInfoWindow::total_width) / kOffset;
		int b = (parent.get_inner_h() - FieldInfoWindow::total_height) / kOffset;
		int offset_factor = number_of_open_windows_ % std::min(a, b);
		int offset = offset_factor * kOffset;

		new FieldInfoWindow(parent, registry, offset, offset, center, f, tf, map);
	};

	cached_subscribers_opened_[coords] =
	   registry.opened.subscribe([this]() { ++number_of_open_windows_; });

	cached_subscribers_closed_[coords] =
	   registry.closed.subscribe([this]() { --number_of_open_windows_; });

	registry.create();
	return 0;
}<|MERGE_RESOLUTION|>--- conflicted
+++ resolved
@@ -24,13 +24,8 @@
 constexpr int kOffset = 30;
 /// Show a window with information about the pointed at node and triangle.
 int32_t EditorInfoTool::handle_click_impl(const Widelands::NodeAndTriangle<>& center,
-<<<<<<< HEAD
-					  EditorActionArgs* /* args */,
-					  Widelands::Map* map) {
-=======
                                           EditorActionArgs* /* args */,
                                           Widelands::Map* map) {
->>>>>>> 22a4f0f1
 
 	parent_.stop_painting();
 
