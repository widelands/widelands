--- conflicted
+++ resolved
@@ -26,13 +26,8 @@
 	explicit EditorSetStartingPosTool(EditorInteractive& parent);
 
 	int32_t handle_click_impl(const Widelands::NodeAndTriangle<>&,
-<<<<<<< HEAD
-				  EditorActionArgs*,
-				  Widelands::Map*) override;
-=======
 	                          EditorActionArgs*,
 	                          Widelands::Map*) override;
->>>>>>> 22a4f0f1
 	const Image* get_sel_impl() const override {
 		return playercolor_image(get_current_player() - 1, "images/players/player_position_menu.png");
 	}
@@ -43,7 +38,7 @@
 		return true;
 	}
 	Widelands::NodeCaps nodecaps_for_buildhelp(const Widelands::FCoords& fcoords,
-						   const Widelands::EditorGameBase&) override;
+	                                           const Widelands::EditorGameBase&) override;
 };
 
 #endif  // end of include guard: WL_EDITOR_TOOLS_SET_STARTING_POS_TOOL_H