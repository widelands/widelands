--- conflicted
+++ resolved
@@ -24,14 +24,8 @@
 
 using Widelands::TCoords;
 
-<<<<<<< HEAD
-int32_t EditorSetTerrainTool::handle_click_impl(const Widelands::EditorGameBase& egbase,
-                                                const Widelands::NodeAndTriangle<>& center,
-                                                EditorInteractive& /* parent */,
-=======
 int32_t EditorSetTerrainTool::handle_click_impl(const Widelands::NodeAndTriangle<>& center,
                                                 EditorInteractive& eia,
->>>>>>> 33c5056a
                                                 EditorActionArgs* args,
                                                 Widelands::Map* map) {
 	assert(center.triangle.t == Widelands::TriangleIndex::D ||
@@ -61,11 +55,7 @@
 		            radius));
 		std::list<Widelands::DescriptionIndex>::iterator i = args->terrain_type.begin();
 		do {
-<<<<<<< HEAD
-			max = std::max(max, map->change_terrain(egbase, mr.location(), *i));
-=======
 			max = std::max(max, map->change_terrain(eia.egbase(), mr.location(), *i));
->>>>>>> 33c5056a
 			++i;
 		} while (mr.advance(*map));
 	}
@@ -73,14 +63,8 @@
 }
 
 int32_t
-<<<<<<< HEAD
-EditorSetTerrainTool::handle_undo_impl(const Widelands::EditorGameBase& egbase,
-                                       const Widelands::NodeAndTriangle<Widelands::Coords>& center,
-                                       EditorInteractive& /* parent */,
-=======
 EditorSetTerrainTool::handle_undo_impl(const Widelands::NodeAndTriangle<Widelands::Coords>& center,
                                        EditorInteractive& eia,
->>>>>>> 33c5056a
                                        EditorActionArgs* args,
                                        Widelands::Map* map) {
 	assert(center.triangle.t == Widelands::TriangleIndex::D ||
@@ -96,11 +80,7 @@
 
 		std::list<Widelands::DescriptionIndex>::iterator i = args->original_terrain_type.begin();
 		do {
-<<<<<<< HEAD
-			max = std::max(max, map->change_terrain(egbase, mr.location(), *i));
-=======
 			max = std::max(max, map->change_terrain(eia.egbase(), mr.location(), *i));
->>>>>>> 33c5056a
 			++i;
 		} while (mr.advance(*map));
 		return radius + max;
