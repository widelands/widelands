/*
 * Copyright (C) 2006-2022 by the Widelands Development Team
 *
 * This program is free software; you can redistribute it and/or
 * modify it under the terms of the GNU General Public License
 * as published by the Free Software Foundation; either version 2
 * of the License, or (at your option) any later version.
 *
 * This program is distributed in the hope that it will be useful,
 * but WITHOUT ANY WARRANTY; without even the implied warranty of
 * MERCHANTABILITY or FITNESS FOR A PARTICULAR PURPOSE.  See the
 * GNU General Public License for more details.
 *
 * You should have received a copy of the GNU General Public License
 * along with this program; if not, see <https://www.gnu.org/licenses/>.
 *
 */

#include "editor/tools/set_terrain_tool.h"

#include <sstream>

#include "editor/editorinteractive.h"
#include "logic/map_objects/world/terrain_description.h"
#include "logic/maptriangleregion.h"

using Widelands::TCoords;

int32_t EditorSetTerrainTool::handle_click_impl(const Widelands::NodeAndTriangle<>& center,
<<<<<<< HEAD
						EditorActionArgs* args,
						Widelands::Map* map) {
=======
                                                EditorActionArgs* args,
                                                Widelands::Map* map) {
>>>>>>> 22a4f0f1
	assert(center.triangle.t == Widelands::TriangleIndex::D ||
	       center.triangle.t == Widelands::TriangleIndex::R);
	uint16_t const radius = args->sel_radius;
	int32_t max = 0;

	if ((get_nr_enabled() != 0) && args->terrain_type.empty()) {
		Widelands::MapTriangleRegion<TCoords<Widelands::FCoords>> mr(
		   *map, Widelands::Area<TCoords<Widelands::FCoords>>(
			    TCoords<Widelands::FCoords>(
			       Widelands::FCoords(map->get_fcoords(center.triangle.node)), center.triangle.t),
			    radius));
		do {
			args->original_terrain_type.push_back((mr.location().t == Widelands::TriangleIndex::D) ?
						  mr.location().node.field->terrain_d() :
						  mr.location().node.field->terrain_r());
			args->terrain_type.push_back(get_random_enabled());
		} while (mr.advance(*map));
	}

	if (!args->terrain_type.empty()) {
		Widelands::MapTriangleRegion<TCoords<Widelands::FCoords>> mr(
		   *map, Widelands::Area<TCoords<Widelands::FCoords>>(
			    TCoords<Widelands::FCoords>(
			       Widelands::FCoords(map->get_fcoords(center.triangle.node)), center.triangle.t),
			    radius));
		std::list<Widelands::DescriptionIndex>::iterator i = args->terrain_type.begin();
		do {
			max = std::max(max, map->change_terrain(parent_.egbase(), mr.location(), *i));
			++i;
		} while (mr.advance(*map));
	}
	return radius + max;
}

int32_t
EditorSetTerrainTool::handle_undo_impl(const Widelands::NodeAndTriangle<Widelands::Coords>& center,
<<<<<<< HEAD
				       EditorActionArgs* args,
				       Widelands::Map* map) {
=======
                                       EditorActionArgs* args,
                                       Widelands::Map* map) {
>>>>>>> 22a4f0f1
	assert(center.triangle.t == Widelands::TriangleIndex::D ||
	       center.triangle.t == Widelands::TriangleIndex::R);
	uint16_t const radius = args->sel_radius;
	if (!args->terrain_type.empty()) {
		int32_t max = 0;
		Widelands::MapTriangleRegion<TCoords<Widelands::FCoords>> mr(
		   *map, Widelands::Area<TCoords<Widelands::FCoords>>(
			    TCoords<Widelands::FCoords>(
			       Widelands::FCoords(map->get_fcoords(center.triangle.node)), center.triangle.t),
			    radius));

		std::list<Widelands::DescriptionIndex>::iterator i = args->original_terrain_type.begin();
		do {
			max = std::max(max, map->change_terrain(parent_.egbase(), mr.location(), *i));
			++i;
		} while (mr.advance(*map));
		return radius + max;
	}
	return radius;
}

EditorActionArgs EditorSetTerrainTool::format_args_impl() {
	return EditorTool::format_args_impl();
}

std::string EditorSetTerrainTool::format_conf_description_impl(const ToolConf& conf) {
	const Widelands::Descriptions& descriptions = parent_.egbase().descriptions();
<<<<<<< HEAD
	const Widelands::DescriptionMaintainer<Widelands::TerrainDescription>& terrain_descriptions = descriptions.terrains();

	std::string mapobj_names;

        for (Widelands::DescriptionIndex idx: conf.map_obj_types) {
                if (!mapobj_names.empty()) {
                        mapobj_names += " | ";
                }
                mapobj_names += terrain_descriptions.get(idx).descname();
	}

        /** TRANSLATORS: An entry in the tool history list. */
	return format(_("Terrain: %1$s"), mapobj_names);
=======
	const Widelands::DescriptionMaintainer<Widelands::TerrainDescription>& terrain_descriptions =
	   descriptions.terrains();

	std::string buf;
	constexpr int max_string_size = 100;
	auto first = conf.map_obj_types.begin();

	for (std::list<Widelands::DescriptionIndex>::const_iterator p = conf.map_obj_types.begin();
	     p != conf.map_obj_types.end() && buf.size() < max_string_size; p++) {
		if (p != first) {
			buf += " | ";
		}
		buf += terrain_descriptions.get(*p).descname();
	}

	/** TRANSLATORS: An entry in the tool history list. */
	return format(_("Terrain: %1$s"), buf);
>>>>>>> 22a4f0f1
}

bool EditorSetTerrainTool::save_configuration_impl(ToolConf& conf) {
	int j = get_nr_enabled();

	if (j == 0) {
		return false;
	}

	for (int i = 0; j > 0; ++i) {
		if (is_enabled(i)) {
			conf.map_obj_types.push_back(i);
			--j;
		}
	}

	return true;
}

<<<<<<< HEAD

=======
>>>>>>> 22a4f0f1
void EditorSetTerrainTool::load_configuration(const ToolConf& conf) {
	disable_all();
	for (Widelands::DescriptionIndex idx : conf.map_obj_types) {
		enable(idx, true);
	}
}<|MERGE_RESOLUTION|>--- conflicted
+++ resolved
@@ -27,13 +27,8 @@
 using Widelands::TCoords;
 
 int32_t EditorSetTerrainTool::handle_click_impl(const Widelands::NodeAndTriangle<>& center,
-<<<<<<< HEAD
-						EditorActionArgs* args,
-						Widelands::Map* map) {
-=======
                                                 EditorActionArgs* args,
                                                 Widelands::Map* map) {
->>>>>>> 22a4f0f1
 	assert(center.triangle.t == Widelands::TriangleIndex::D ||
 	       center.triangle.t == Widelands::TriangleIndex::R);
 	uint16_t const radius = args->sel_radius;
@@ -42,13 +37,13 @@
 	if ((get_nr_enabled() != 0) && args->terrain_type.empty()) {
 		Widelands::MapTriangleRegion<TCoords<Widelands::FCoords>> mr(
 		   *map, Widelands::Area<TCoords<Widelands::FCoords>>(
-			    TCoords<Widelands::FCoords>(
-			       Widelands::FCoords(map->get_fcoords(center.triangle.node)), center.triangle.t),
-			    radius));
+		            TCoords<Widelands::FCoords>(
+		               Widelands::FCoords(map->get_fcoords(center.triangle.node)), center.triangle.t),
+		            radius));
 		do {
 			args->original_terrain_type.push_back((mr.location().t == Widelands::TriangleIndex::D) ?
-						  mr.location().node.field->terrain_d() :
-						  mr.location().node.field->terrain_r());
+                                                  mr.location().node.field->terrain_d() :
+                                                  mr.location().node.field->terrain_r());
 			args->terrain_type.push_back(get_random_enabled());
 		} while (mr.advance(*map));
 	}
@@ -56,9 +51,9 @@
 	if (!args->terrain_type.empty()) {
 		Widelands::MapTriangleRegion<TCoords<Widelands::FCoords>> mr(
 		   *map, Widelands::Area<TCoords<Widelands::FCoords>>(
-			    TCoords<Widelands::FCoords>(
-			       Widelands::FCoords(map->get_fcoords(center.triangle.node)), center.triangle.t),
-			    radius));
+		            TCoords<Widelands::FCoords>(
+		               Widelands::FCoords(map->get_fcoords(center.triangle.node)), center.triangle.t),
+		            radius));
 		std::list<Widelands::DescriptionIndex>::iterator i = args->terrain_type.begin();
 		do {
 			max = std::max(max, map->change_terrain(parent_.egbase(), mr.location(), *i));
@@ -70,13 +65,8 @@
 
 int32_t
 EditorSetTerrainTool::handle_undo_impl(const Widelands::NodeAndTriangle<Widelands::Coords>& center,
-<<<<<<< HEAD
-				       EditorActionArgs* args,
-				       Widelands::Map* map) {
-=======
                                        EditorActionArgs* args,
                                        Widelands::Map* map) {
->>>>>>> 22a4f0f1
 	assert(center.triangle.t == Widelands::TriangleIndex::D ||
 	       center.triangle.t == Widelands::TriangleIndex::R);
 	uint16_t const radius = args->sel_radius;
@@ -84,9 +74,9 @@
 		int32_t max = 0;
 		Widelands::MapTriangleRegion<TCoords<Widelands::FCoords>> mr(
 		   *map, Widelands::Area<TCoords<Widelands::FCoords>>(
-			    TCoords<Widelands::FCoords>(
-			       Widelands::FCoords(map->get_fcoords(center.triangle.node)), center.triangle.t),
-			    radius));
+		            TCoords<Widelands::FCoords>(
+		               Widelands::FCoords(map->get_fcoords(center.triangle.node)), center.triangle.t),
+		            radius));
 
 		std::list<Widelands::DescriptionIndex>::iterator i = args->original_terrain_type.begin();
 		do {
@@ -104,8 +94,8 @@
 
 std::string EditorSetTerrainTool::format_conf_description_impl(const ToolConf& conf) {
 	const Widelands::Descriptions& descriptions = parent_.egbase().descriptions();
-<<<<<<< HEAD
-	const Widelands::DescriptionMaintainer<Widelands::TerrainDescription>& terrain_descriptions = descriptions.terrains();
+	const Widelands::DescriptionMaintainer<Widelands::TerrainDescription>& terrain_descriptions =
+	   descriptions.terrains();
 
 	std::string mapobj_names;
 
@@ -118,25 +108,7 @@
 
         /** TRANSLATORS: An entry in the tool history list. */
 	return format(_("Terrain: %1$s"), mapobj_names);
-=======
-	const Widelands::DescriptionMaintainer<Widelands::TerrainDescription>& terrain_descriptions =
-	   descriptions.terrains();
 
-	std::string buf;
-	constexpr int max_string_size = 100;
-	auto first = conf.map_obj_types.begin();
-
-	for (std::list<Widelands::DescriptionIndex>::const_iterator p = conf.map_obj_types.begin();
-	     p != conf.map_obj_types.end() && buf.size() < max_string_size; p++) {
-		if (p != first) {
-			buf += " | ";
-		}
-		buf += terrain_descriptions.get(*p).descname();
-	}
-
-	/** TRANSLATORS: An entry in the tool history list. */
-	return format(_("Terrain: %1$s"), buf);
->>>>>>> 22a4f0f1
 }
 
 bool EditorSetTerrainTool::save_configuration_impl(ToolConf& conf) {
@@ -156,10 +128,6 @@
 	return true;
 }
 
-<<<<<<< HEAD
-
-=======
->>>>>>> 22a4f0f1
 void EditorSetTerrainTool::load_configuration(const ToolConf& conf) {
 	disable_all();
 	for (Widelands::DescriptionIndex idx : conf.map_obj_types) {
