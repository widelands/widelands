/*
 * Copyright (C) 2012-2019 by the Widelands Development Team
 *
 * This program is free software; you can redistribute it and/or
 * modify it under the terms of the GNU General Public License
 * as published by the Free Software Foundation; either version 2
 * of the License, or (at your option) any later version.
 *
 * This program is distributed in the hope that it will be useful,
 * but WITHOUT ANY WARRANTY; without even the implied warranty of
 * MERCHANTABILITY or FITNESS FOR A PARTICULAR PURPOSE.  See the
 * GNU General Public License for more details.
 *
 * You should have received a copy of the GNU General Public License
 * along with this program; if not, write to the Free Software
 * Foundation, Inc., 51 Franklin Street, Fifth Floor, Boston, MA  02110-1301, USA.
 *
 */

#include "editor/tools/draw_tool.h"

#include "editor/tools/action_args.h"
#include "editor/tools/history.h"

// TODO(unknown): Saving every action in a list isn't very efficient.
// A long list can take several seconds to undo/redo every action.
// If someone has a better idea how to do this, implement it!
void EditorDrawTool::add_action(EditorToolAction ac, EditorActionArgs& args) {
	args.draw_actions.push_back(new EditorToolAction(ac));
}

int32_t
<<<<<<< HEAD
EditorDrawTool::handle_click_impl(const Widelands::EditorGameBase& egbase,
                                  const Widelands::NodeAndTriangle<Widelands::Coords>& /* center */,
=======
EditorDrawTool::handle_click_impl(const Widelands::NodeAndTriangle<Widelands::Coords>& /* center */,
>>>>>>> 33c5056a
                                  EditorInteractive& /* parent */,
                                  EditorActionArgs* args,
                                  Widelands::Map* /* map */) {

	for (std::list<EditorToolAction*>::iterator i = args->draw_actions.begin();
	     i != args->draw_actions.end(); ++i) {
<<<<<<< HEAD
		(*i)->tool.handle_click(static_cast<EditorTool::ToolIndex>((*i)->i), egbase, (*i)->center,
=======
		(*i)->tool.handle_click(static_cast<EditorTool::ToolIndex>((*i)->i), (*i)->center,
>>>>>>> 33c5056a
		                        (*i)->parent, (*i)->args, &((*i)->map));
	}
	return args->draw_actions.size();
}

int32_t
<<<<<<< HEAD
EditorDrawTool::handle_undo_impl(const Widelands::EditorGameBase& egbase,
                                 const Widelands::NodeAndTriangle<Widelands::Coords>& /* center */,
=======
EditorDrawTool::handle_undo_impl(const Widelands::NodeAndTriangle<Widelands::Coords>& /* center */,
>>>>>>> 33c5056a
                                 EditorInteractive& /* parent */,
                                 EditorActionArgs* args,
                                 Widelands::Map* /* map */) {
	for (std::list<EditorToolAction*>::reverse_iterator i = args->draw_actions.rbegin();
	     i != args->draw_actions.rend(); ++i) {
<<<<<<< HEAD
		(*i)->tool.handle_undo(static_cast<EditorTool::ToolIndex>((*i)->i), egbase, (*i)->center,
=======
		(*i)->tool.handle_undo(static_cast<EditorTool::ToolIndex>((*i)->i), (*i)->center,
>>>>>>> 33c5056a
		                       (*i)->parent, (*i)->args, &((*i)->map));
	}
	return args->draw_actions.size();
}

EditorActionArgs EditorDrawTool::format_args_impl(EditorInteractive& parent) {
	return EditorTool::format_args_impl(parent);
}<|MERGE_RESOLUTION|>--- conflicted
+++ resolved
@@ -30,45 +30,27 @@
 }
 
 int32_t
-<<<<<<< HEAD
-EditorDrawTool::handle_click_impl(const Widelands::EditorGameBase& egbase,
-                                  const Widelands::NodeAndTriangle<Widelands::Coords>& /* center */,
-=======
 EditorDrawTool::handle_click_impl(const Widelands::NodeAndTriangle<Widelands::Coords>& /* center */,
->>>>>>> 33c5056a
                                   EditorInteractive& /* parent */,
                                   EditorActionArgs* args,
                                   Widelands::Map* /* map */) {
 
 	for (std::list<EditorToolAction*>::iterator i = args->draw_actions.begin();
 	     i != args->draw_actions.end(); ++i) {
-<<<<<<< HEAD
-		(*i)->tool.handle_click(static_cast<EditorTool::ToolIndex>((*i)->i), egbase, (*i)->center,
-=======
 		(*i)->tool.handle_click(static_cast<EditorTool::ToolIndex>((*i)->i), (*i)->center,
->>>>>>> 33c5056a
 		                        (*i)->parent, (*i)->args, &((*i)->map));
 	}
 	return args->draw_actions.size();
 }
 
 int32_t
-<<<<<<< HEAD
-EditorDrawTool::handle_undo_impl(const Widelands::EditorGameBase& egbase,
-                                 const Widelands::NodeAndTriangle<Widelands::Coords>& /* center */,
-=======
 EditorDrawTool::handle_undo_impl(const Widelands::NodeAndTriangle<Widelands::Coords>& /* center */,
->>>>>>> 33c5056a
                                  EditorInteractive& /* parent */,
                                  EditorActionArgs* args,
                                  Widelands::Map* /* map */) {
 	for (std::list<EditorToolAction*>::reverse_iterator i = args->draw_actions.rbegin();
 	     i != args->draw_actions.rend(); ++i) {
-<<<<<<< HEAD
-		(*i)->tool.handle_undo(static_cast<EditorTool::ToolIndex>((*i)->i), egbase, (*i)->center,
-=======
 		(*i)->tool.handle_undo(static_cast<EditorTool::ToolIndex>((*i)->i), (*i)->center,
->>>>>>> 33c5056a
 		                       (*i)->parent, (*i)->args, &((*i)->map));
 	}
 	return args->draw_actions.size();
