--- conflicted
+++ resolved
@@ -29,42 +29,24 @@
 
 int32_t
 EditorDrawTool::handle_click_impl(const Widelands::NodeAndTriangle<Widelands::Coords>& /* center */,
-<<<<<<< HEAD
-				  EditorActionArgs* args,
-				  Widelands::Map* /* map */) {
-
-	for (EditorToolAction* action : args->draw_actions) {
-		action->tool.handle_click(static_cast<EditorTool::ToolIndex>(action->i), action->center,
-					  action->args, &action->map);
-=======
                                   EditorActionArgs* args,
                                   Widelands::Map* /* map */) {
 
 	for (EditorToolAction* action : args->draw_actions) {
 		action->tool.handle_click(
 		   static_cast<EditorTool::ToolIndex>(action->i), action->center, action->args, &action->map);
->>>>>>> 22a4f0f1
 	}
 	return args->draw_actions.size();
 }
 
 int32_t
 EditorDrawTool::handle_undo_impl(const Widelands::NodeAndTriangle<Widelands::Coords>& /* center */,
-<<<<<<< HEAD
-				 EditorActionArgs* args,
-				 Widelands::Map* /* map */) {
-	for (std::list<EditorToolAction*>::reverse_iterator i = args->draw_actions.rbegin();
-	     i != args->draw_actions.rend(); ++i) {
-		(*i)->tool.handle_undo(static_cast<EditorTool::ToolIndex>((*i)->i), (*i)->center,
-				       (*i)->args, &((*i)->map));
-=======
                                  EditorActionArgs* args,
                                  Widelands::Map* /* map */) {
 	for (std::list<EditorToolAction*>::reverse_iterator i = args->draw_actions.rbegin();
 	     i != args->draw_actions.rend(); ++i) {
 		(*i)->tool.handle_undo(
 		   static_cast<EditorTool::ToolIndex>((*i)->i), (*i)->center, (*i)->args, &((*i)->map));
->>>>>>> 22a4f0f1
 	}
 	return args->draw_actions.size();
 }
