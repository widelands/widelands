--- conflicted
+++ resolved
@@ -40,10 +40,6 @@
 	ToolHistory,
 };
 
-<<<<<<< HEAD
-
-=======
->>>>>>> 22a4f0f1
 /**
  * An editor tool is a tool that can be selected in the editor. Examples are:
  * modify height, place immovable, place critter, place building. A Tool only
@@ -52,54 +48,30 @@
  */
 class EditorTool {
 public:
-<<<<<<< HEAD
-
-	EditorTool(EditorInteractive& parent, EditorTool& second, EditorTool& third, bool uda = true)
-	  : parent_(parent), second_(second), third_(third), undoable_(uda) {
-=======
 	EditorTool(EditorInteractive& parent, EditorTool& second, EditorTool& third, bool uda = true)
 	   : parent_(parent), second_(second), third_(third), undoable_(uda) {
->>>>>>> 22a4f0f1
 	}
 	virtual ~EditorTool() {
 	}
 
 	enum ToolIndex { First, Second, Third };
 	int32_t handle_click(ToolIndex i,
-<<<<<<< HEAD
-			     const Widelands::NodeAndTriangle<>& center,
-			     EditorActionArgs* args,
-			     Widelands::Map* map) {
-		return (i == First  ? *this :
-			i == Second ? second_ :
-			    third_)
-=======
 	                     const Widelands::NodeAndTriangle<>& center,
 	                     EditorActionArgs* args,
 	                     Widelands::Map* map) {
 		return (i == First  ? *this :
 		        i == Second ? second_ :
                             third_)
->>>>>>> 22a4f0f1
 		   .handle_click_impl(center, args, map);
 	}
 
 	int32_t handle_undo(ToolIndex i,
-<<<<<<< HEAD
-			    const Widelands::NodeAndTriangle<>& center,
-			    EditorActionArgs* args,
-			    Widelands::Map* map) {
-		return (i == First  ? *this :
-			i == Second ? second_ :
-			    third_)
-=======
 	                    const Widelands::NodeAndTriangle<>& center,
 	                    EditorActionArgs* args,
 	                    Widelands::Map* map) {
 		return (i == First  ? *this :
 		        i == Second ? second_ :
                             third_)
->>>>>>> 22a4f0f1
 		   .handle_undo_impl(center, args, map);
 	}
 
@@ -121,28 +93,16 @@
 		return EditorActionArgs(parent_);
 	}
 
-<<<<<<< HEAD
 
         // Default implementation if a tool doesn't hava a restorable configuration.
-=======
->>>>>>> 22a4f0f1
 	virtual std::string format_conf_description_impl(const ToolConf&) {
 		return "";
 	}
 
-<<<<<<< HEAD
-	virtual int32_t handle_click_impl(const Widelands::NodeAndTriangle<>&,
-					  EditorActionArgs*,
-					  Widelands::Map*) = 0;
-	virtual int32_t handle_undo_impl(const Widelands::NodeAndTriangle<>&,
-					 EditorActionArgs*,
-					 Widelands::Map*) {
-=======
 	virtual int32_t
 	handle_click_impl(const Widelands::NodeAndTriangle<>&, EditorActionArgs*, Widelands::Map*) = 0;
 	virtual int32_t
 	handle_undo_impl(const Widelands::NodeAndTriangle<>&, EditorActionArgs*, Widelands::Map*) {
->>>>>>> 22a4f0f1
 		return 0;
 	}  // non unduable tools don't need to implement this.
 	virtual const Image* get_sel_impl() const = 0;
@@ -150,14 +110,14 @@
 	// Gives the tool the chance to modify the nodecaps to change what will be
 	// displayed as build help.
 	virtual Widelands::NodeCaps nodecaps_for_buildhelp(const Widelands::FCoords& fcoords,
-							   const Widelands::EditorGameBase&) {
+	                                                   const Widelands::EditorGameBase&) {
 		return fcoords.field->nodecaps();
 	}
 
 	// Gives the tool the chance to modify the maxcaps to change what will be
 	// displayed as maximum build help.
 	virtual Widelands::NodeCaps maxcaps_for_buildhelp(const Widelands::FCoords& fcoords,
-							  const Widelands::EditorGameBase&) {
+	                                                  const Widelands::EditorGameBase&) {
 		return fcoords.field->maxcaps();
 	}
 
@@ -188,11 +148,6 @@
 		return format_conf_description_impl(conf);
 	}
 
-<<<<<<< HEAD
-
-
-=======
->>>>>>> 22a4f0f1
 protected:
 	EditorInteractive& parent_;
 	EditorTool &second_, &third_;
@@ -202,7 +157,4 @@
 	DISALLOW_COPY_AND_ASSIGN(EditorTool);
 };
 
-
-
-
 #endif  // end of include guard: WL_EDITOR_TOOLS_TOOL_H