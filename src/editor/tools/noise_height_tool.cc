--- conflicted
+++ resolved
@@ -30,18 +30,13 @@
 
 /// Sets the heights to random values. Changes surrounding nodes if necessary.
 int32_t EditorNoiseHeightTool::handle_click_impl(const Widelands::NodeAndTriangle<>& center,
-<<<<<<< HEAD
-						 EditorActionArgs* args,
-						 Widelands::Map* map) {
-=======
                                                  EditorActionArgs* args,
                                                  Widelands::Map* map) {
->>>>>>> 22a4f0f1
 	if (args->original_heights.empty()) {
 		Widelands::MapRegion<Widelands::Area<Widelands::FCoords>> mr(
 		   *map, Widelands::Area<Widelands::FCoords>(
-			    map->get_fcoords(center.node),
-			    args->sel_radius + MAX_FIELD_HEIGHT / MAX_FIELD_HEIGHT_DIFF + 1));
+		            map->get_fcoords(center.node),
+		            args->sel_radius + MAX_FIELD_HEIGHT / MAX_FIELD_HEIGHT_DIFF + 1));
 		do {
 			args->original_heights.push_back(mr.location().field->get_height());
 		} while (mr.advance(*map));
@@ -54,26 +49,16 @@
 	do {
 		max = std::max(
 		   max, map->set_height(parent_.egbase(), mr.location(),
-<<<<<<< HEAD
-					args->interval.min +
-					   RNG::static_rand(args->interval.max - args->interval.min + 1)));
-=======
 		                        args->interval.min +
 		                           RNG::static_rand(args->interval.max - args->interval.min + 1)));
->>>>>>> 22a4f0f1
 	} while (mr.advance(*map));
 	return mr.radius() + max;
 }
 
 int32_t
 EditorNoiseHeightTool::handle_undo_impl(const Widelands::NodeAndTriangle<Widelands::Coords>& center,
-<<<<<<< HEAD
-					EditorActionArgs* args,
-					Widelands::Map* map) {
-=======
                                         EditorActionArgs* args,
                                         Widelands::Map* map) {
->>>>>>> 22a4f0f1
 	return set_tool_.handle_undo_impl(center, args, map);
 }
 
@@ -84,13 +69,7 @@
 }
 
 std::string EditorNoiseHeightTool::format_conf_description_impl(const ToolConf& conf) {
-<<<<<<< HEAD
         /** TRANSLATORS: An entry in the tool history list. */
 	return format(_("Noise height: %1$d–%2$d"),
 		      static_cast<int>(conf.interval.min), static_cast<int>(conf.interval.max));
-=======
-	/** TRANSLATORS: An entry in the tool history list. */
-	return format(_("Noise height: %1$d..%2$d"), static_cast<int>(conf.interval.min),
-	              static_cast<int>(conf.interval.max));
->>>>>>> 22a4f0f1
 }