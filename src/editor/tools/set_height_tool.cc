--- conflicted
+++ resolved
@@ -27,18 +27,13 @@
 #include "logic/mapregion.h"
 
 int32_t EditorSetHeightTool::handle_click_impl(const Widelands::NodeAndTriangle<>& center,
-<<<<<<< HEAD
-					       EditorActionArgs* args,
-					       Widelands::Map* map) {
-=======
                                                EditorActionArgs* args,
                                                Widelands::Map* map) {
->>>>>>> 22a4f0f1
 	if (args->original_heights.empty()) {
 		Widelands::MapRegion<Widelands::Area<Widelands::FCoords>> mr(
 		   *map, Widelands::Area<Widelands::FCoords>(
-			    map->get_fcoords(center.node),
-			    args->sel_radius + MAX_FIELD_HEIGHT / MAX_FIELD_HEIGHT_DIFF + 1));
+		            map->get_fcoords(center.node),
+		            args->sel_radius + MAX_FIELD_HEIGHT / MAX_FIELD_HEIGHT_DIFF + 1));
 		do {
 			args->original_heights.push_back(mr.location().field->get_height());
 		} while (mr.advance(*map));
@@ -51,17 +46,12 @@
 
 int32_t
 EditorSetHeightTool::handle_undo_impl(const Widelands::NodeAndTriangle<Widelands::Coords>& center,
-<<<<<<< HEAD
-				      EditorActionArgs* args,
-				      Widelands::Map* map) {
-=======
                                       EditorActionArgs* args,
                                       Widelands::Map* map) {
->>>>>>> 22a4f0f1
 	Widelands::MapRegion<Widelands::Area<Widelands::FCoords>> mr(
 	   *map, Widelands::Area<Widelands::FCoords>(
-		    map->get_fcoords(center.node),
-		    args->sel_radius + MAX_FIELD_HEIGHT / MAX_FIELD_HEIGHT_DIFF + 1));
+	            map->get_fcoords(center.node),
+	            args->sel_radius + MAX_FIELD_HEIGHT / MAX_FIELD_HEIGHT_DIFF + 1));
 
 	std::list<Widelands::Field::Height>::iterator i = args->original_heights.begin();
 
@@ -72,13 +62,8 @@
 
 	map->recalc_for_field_area(
 	   parent_.egbase(), Widelands::Area<Widelands::FCoords>(
-<<<<<<< HEAD
-			    map->get_fcoords(center.node),
-			    args->sel_radius + MAX_FIELD_HEIGHT / MAX_FIELD_HEIGHT_DIFF + 2));
-=======
 	                        map->get_fcoords(center.node),
 	                        args->sel_radius + MAX_FIELD_HEIGHT / MAX_FIELD_HEIGHT_DIFF + 2));
->>>>>>> 22a4f0f1
 
 	return mr.radius() + 1;
 }
