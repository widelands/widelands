--- conflicted
+++ resolved
@@ -28,14 +28,8 @@
 
 using Widelands::TCoords;
 
-<<<<<<< HEAD
-int32_t EditorIncreaseResourcesTool::handle_click_impl(const Widelands::EditorGameBase& egbase,
-                                                       const Widelands::NodeAndTriangle<>& center,
-                                                       EditorInteractive&,
-=======
 int32_t EditorIncreaseResourcesTool::handle_click_impl(const Widelands::NodeAndTriangle<>& center,
                                                        EditorInteractive& eia,
->>>>>>> 33c5056a
                                                        EditorActionArgs* args,
                                                        Widelands::Map* map) {
 	const Widelands::World& world = eia.egbase().world();
@@ -45,7 +39,7 @@
 		Widelands::ResourceAmount amount = mr.location().field->get_resources_amount();
 		Widelands::ResourceAmount max_amount =
 		   args->current_resource != Widelands::kNoResource ?
-		      egbase.world().get_resource(args->current_resource)->max_amount() :
+		      world.get_resource(args->current_resource)->max_amount() :
 		      0;
 
 		amount += args->change_by;
@@ -54,7 +48,7 @@
 
 		if ((mr.location().field->get_resources() == args->current_resource ||
 		     !mr.location().field->get_resources_amount()) &&
-		    map->is_resource_valid(egbase, mr.location(), args->current_resource) &&
+		    map->is_resource_valid(world, mr.location(), args->current_resource) &&
 		    mr.location().field->get_resources_amount() != max_amount) {
 
 			args->original_resource.push_back(
@@ -68,19 +62,11 @@
 }
 
 int32_t EditorIncreaseResourcesTool::handle_undo_impl(
-<<<<<<< HEAD
-   const Widelands::EditorGameBase& egbase,
-=======
->>>>>>> 33c5056a
    const Widelands::NodeAndTriangle<Widelands::Coords>& center,
    EditorInteractive& parent,
    EditorActionArgs* args,
    Widelands::Map* map) {
-<<<<<<< HEAD
-	return set_tool_.handle_undo_impl(egbase, center, parent, args, map);
-=======
 	return set_tool_.handle_undo_impl(center, parent, args, map);
->>>>>>> 33c5056a
 }
 
 EditorActionArgs EditorIncreaseResourcesTool::format_args_impl(EditorInteractive& parent) {
