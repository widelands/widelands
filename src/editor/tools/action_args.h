/*
 * Copyright (C) 2012-2022 by the Widelands Development Team
 *
 * This program is free software; you can redistribute it and/or
 * modify it under the terms of the GNU General Public License
 * as published by the Free Software Foundation; either version 2
 * of the License, or (at your option) any later version.
 *
 * This program is distributed in the hope that it will be useful,
 * but WITHOUT ANY WARRANTY; without even the implied warranty of
 * MERCHANTABILITY or FITNESS FOR A PARTICULAR PURPOSE.  See the
 * GNU General Public License for more details.
 *
 * You should have received a copy of the GNU General Public License
 * along with this program; if not, see <https://www.gnu.org/licenses/>.
 *
 */

#ifndef WL_EDITOR_TOOLS_ACTION_ARGS_H
#define WL_EDITOR_TOOLS_ACTION_ARGS_H

#include "logic/field.h"
#include "logic/map.h"
#include "logic/widelands_geometry.h"

namespace Widelands {
class BobDescr;
}  // namespace Widelands

class EditorInteractive;
struct EditorToolAction;
enum class WindowID;

/// Class to save important and changeable properties of classes needed for actions
// Implementations in editor_history.cc
struct EditorActionArgs {
	explicit EditorActionArgs(EditorInteractive& base);

	// TODO(sirver): This class does its own reference counting. This design is
	// brittle and on a quick overview I have a feeling that it might not be
	// correct.
	EditorActionArgs(const EditorActionArgs&) = default;
	EditorActionArgs& operator=(const EditorActionArgs&) = default;

	~EditorActionArgs();

	uint32_t sel_radius;

	int32_t change_by{0};                                  // resources, change height tools
	std::list<Widelands::Field::Height> original_heights;  // change height tool
<<<<<<< HEAD
	Widelands::DescriptionIndex current_resource{0};       // resources change tools
	Widelands::ResourceAmount set_to{0};                   // resources change tools
=======
	Widelands::DescriptionIndex current_resource{0U};      // resources change tools
	Widelands::ResourceAmount set_to{0U};                  // resources change tools
>>>>>>> a9549ba2
	Widelands::Extent new_map_size;                        // resize tool

	struct ResourceState {
		Widelands::Coords location;
		Widelands::DescriptionIndex idx;
		Widelands::ResourceAmount amount;
	};

	std::list<ResourceState> original_resource;                        // resources set tool
	std::list<const Widelands::BobDescr*> old_bob_type, new_bob_type;  // bob change tools
	std::list<std::string> old_immovable_types;                        // immovable change tools
	std::list<Widelands::DescriptionIndex> new_immovable_types;        // immovable change tools
	Widelands::HeightInterval interval;                                // noise height tool
	std::list<Widelands::DescriptionIndex> terrain_type, original_terrain_type;  // set terrain tool
	Widelands::ResizeHistory resized;                                            // resize tool

	std::list<EditorToolAction*> draw_actions;  // draw tool

<<<<<<< HEAD
	uint32_t refcount{0};
=======
	uint32_t refcount{0U};
>>>>>>> a9549ba2

	WindowID window_id;
};

#endif  // end of include guard: WL_EDITOR_TOOLS_ACTION_ARGS_H<|MERGE_RESOLUTION|>--- conflicted
+++ resolved
@@ -48,13 +48,8 @@
 
 	int32_t change_by{0};                                  // resources, change height tools
 	std::list<Widelands::Field::Height> original_heights;  // change height tool
-<<<<<<< HEAD
-	Widelands::DescriptionIndex current_resource{0};       // resources change tools
-	Widelands::ResourceAmount set_to{0};                   // resources change tools
-=======
 	Widelands::DescriptionIndex current_resource{0U};      // resources change tools
 	Widelands::ResourceAmount set_to{0U};                  // resources change tools
->>>>>>> a9549ba2
 	Widelands::Extent new_map_size;                        // resize tool
 
 	struct ResourceState {
@@ -73,11 +68,7 @@
 
 	std::list<EditorToolAction*> draw_actions;  // draw tool
 
-<<<<<<< HEAD
-	uint32_t refcount{0};
-=======
 	uint32_t refcount{0U};
->>>>>>> a9549ba2
 
 	WindowID window_id;
 };
