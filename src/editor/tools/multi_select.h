--- conflicted
+++ resolved
@@ -21,10 +21,7 @@
 #define WL_EDITOR_TOOLS_MULTI_SELECT_H
 
 #include <cassert>
-<<<<<<< HEAD
-=======
 #include <cstdint>
->>>>>>> 320b2401
 #include <cstdlib>
 #include <vector>
 
