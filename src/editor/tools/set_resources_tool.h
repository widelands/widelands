/*
 * Copyright (C) 2002-2022 by the Widelands Development Team
 *
 * This program is free software; you can redistribute it and/or
 * modify it under the terms of the GNU General Public License
 * as published by the Free Software Foundation; either version 2
 * of the License, or (at your option) any later version.
 *
 * This program is distributed in the hope that it will be useful,
 * but WITHOUT ANY WARRANTY; without even the implied warranty of
 * MERCHANTABILITY or FITNESS FOR A PARTICULAR PURPOSE.  See the
 * GNU General Public License for more details.
 *
 * You should have received a copy of the GNU General Public License
 * along with this program; if not, see <https://www.gnu.org/licenses/>.
 *
 */

#ifndef WL_EDITOR_TOOLS_SET_RESOURCES_TOOL_H
#define WL_EDITOR_TOOLS_SET_RESOURCES_TOOL_H

#include "editor/tools/tool.h"

Widelands::NodeCaps resource_tools_nodecaps(const Widelands::FCoords& fcoords,
					    const Widelands::EditorGameBase& egbase,
					    Widelands::DescriptionIndex resource);

///  Decreases the resources of a node by a value.
struct EditorSetResourcesTool : public EditorTool {
<<<<<<< HEAD
	EditorSetResourcesTool(EditorInteractive& parent) : EditorTool(parent, *this, *this), cur_res_(0), set_to_(0) {
=======
	EditorSetResourcesTool(EditorInteractive& parent)
	   : EditorTool(parent, *this, *this), cur_res_(0), set_to_(0) {
>>>>>>> 22a4f0f1
	}

	/**
	 * Sets the resources of the current to a fixed value
	 */
	int32_t handle_click_impl(const Widelands::NodeAndTriangle<>& center,
<<<<<<< HEAD
				  EditorActionArgs* args,
				  Widelands::Map* map) override;

	int32_t handle_undo_impl(const Widelands::NodeAndTriangle<>& center,
				 EditorActionArgs* args,
				 Widelands::Map* map) override;
=======
	                          EditorActionArgs* args,
	                          Widelands::Map* map) override;

	int32_t handle_undo_impl(const Widelands::NodeAndTriangle<>& center,
	                         EditorActionArgs* args,
	                         Widelands::Map* map) override;
>>>>>>> 22a4f0f1

	EditorActionArgs format_args_impl() override;

	const Image* get_sel_impl() const override {
		return g_image_cache->get("images/wui/editor/fsel_editor_set_resources.png");
	}

	Widelands::NodeCaps nodecaps_for_buildhelp(const Widelands::FCoords& fcoords,
						   const Widelands::EditorGameBase& egbase) override {
		return resource_tools_nodecaps(fcoords, egbase, cur_res_);
	}

	Widelands::ResourceAmount get_set_to() const {
		return set_to_;
	}
	void set_set_to(Widelands::ResourceAmount const n) {
		set_to_ = n;
	}
	Widelands::DescriptionIndex get_cur_res() const {
		return cur_res_;
	}
	void set_cur_res(Widelands::DescriptionIndex const res) {
		cur_res_ = res;
	}

	WindowID get_window_id() override {
		return WindowID::ChangeResources;
	}

	bool save_configuration_impl(ToolConf& conf) override {
		conf.resource = cur_res_;
		conf.set_to = set_to_;
		return true;
	}
	void load_configuration(const ToolConf& conf) override {
		cur_res_ = conf.resource;
<<<<<<< HEAD
                set_to_ = conf.set_to;
=======
		set_to_ = conf.set_to;
>>>>>>> 22a4f0f1
	}

private:
	Widelands::DescriptionIndex cur_res_;
	Widelands::ResourceAmount set_to_;
};

#endif  // end of include guard: WL_EDITOR_TOOLS_SET_RESOURCES_TOOL_H<|MERGE_RESOLUTION|>--- conflicted
+++ resolved
@@ -22,38 +22,25 @@
 #include "editor/tools/tool.h"
 
 Widelands::NodeCaps resource_tools_nodecaps(const Widelands::FCoords& fcoords,
-					    const Widelands::EditorGameBase& egbase,
-					    Widelands::DescriptionIndex resource);
+                                            const Widelands::EditorGameBase& egbase,
+                                            Widelands::DescriptionIndex resource);
 
 ///  Decreases the resources of a node by a value.
 struct EditorSetResourcesTool : public EditorTool {
-<<<<<<< HEAD
-	EditorSetResourcesTool(EditorInteractive& parent) : EditorTool(parent, *this, *this), cur_res_(0), set_to_(0) {
-=======
 	EditorSetResourcesTool(EditorInteractive& parent)
 	   : EditorTool(parent, *this, *this), cur_res_(0), set_to_(0) {
->>>>>>> 22a4f0f1
 	}
 
 	/**
 	 * Sets the resources of the current to a fixed value
 	 */
 	int32_t handle_click_impl(const Widelands::NodeAndTriangle<>& center,
-<<<<<<< HEAD
-				  EditorActionArgs* args,
-				  Widelands::Map* map) override;
-
-	int32_t handle_undo_impl(const Widelands::NodeAndTriangle<>& center,
-				 EditorActionArgs* args,
-				 Widelands::Map* map) override;
-=======
 	                          EditorActionArgs* args,
 	                          Widelands::Map* map) override;
 
 	int32_t handle_undo_impl(const Widelands::NodeAndTriangle<>& center,
 	                         EditorActionArgs* args,
 	                         Widelands::Map* map) override;
->>>>>>> 22a4f0f1
 
 	EditorActionArgs format_args_impl() override;
 
@@ -62,7 +49,7 @@
 	}
 
 	Widelands::NodeCaps nodecaps_for_buildhelp(const Widelands::FCoords& fcoords,
-						   const Widelands::EditorGameBase& egbase) override {
+	                                           const Widelands::EditorGameBase& egbase) override {
 		return resource_tools_nodecaps(fcoords, egbase, cur_res_);
 	}
 
@@ -90,11 +77,7 @@
 	}
 	void load_configuration(const ToolConf& conf) override {
 		cur_res_ = conf.resource;
-<<<<<<< HEAD
-                set_to_ = conf.set_to;
-=======
 		set_to_ = conf.set_to;
->>>>>>> 22a4f0f1
 	}
 
 private:
