--- conflicted
+++ resolved
@@ -38,18 +38,6 @@
 
 }  // namespace
 
-<<<<<<< HEAD
-EditorSetPortSpaceTool::EditorSetPortSpaceTool(EditorInteractive& parent, EditorUnsetPortSpaceTool& the_unset_tool)
-   : EditorTool(parent, the_unset_tool, the_unset_tool) {
-}
-
-EditorUnsetPortSpaceTool::EditorUnsetPortSpaceTool(EditorInteractive& parent) : EditorTool(parent, *this, *this) {
-}
-
-int32_t EditorSetPortSpaceTool::handle_click_impl(const Widelands::NodeAndTriangle<>& center,
-						  EditorActionArgs* args,
-						  Widelands::Map* map) {
-=======
 EditorSetPortSpaceTool::EditorSetPortSpaceTool(EditorInteractive& parent,
                                                EditorUnsetPortSpaceTool& the_unset_tool)
    : EditorTool(parent, the_unset_tool, the_unset_tool) {
@@ -62,7 +50,6 @@
 int32_t EditorSetPortSpaceTool::handle_click_impl(const Widelands::NodeAndTriangle<>& center,
                                                   EditorActionArgs* args,
                                                   Widelands::Map* map) {
->>>>>>> 22a4f0f1
 	assert(0 <= center.node.x);
 	assert(center.node.x < map->get_width());
 	assert(0 <= center.node.y);
@@ -87,7 +74,7 @@
 
 Widelands::NodeCaps
 EditorSetPortSpaceTool::nodecaps_for_buildhelp(const Widelands::FCoords& fcoords,
-					       const Widelands::EditorGameBase& egbase) {
+                                               const Widelands::EditorGameBase& egbase) {
 	return port_tool_nodecaps(fcoords, egbase.map());
 }
 
@@ -99,13 +86,8 @@
 }
 
 int32_t EditorUnsetPortSpaceTool::handle_click_impl(const Widelands::NodeAndTriangle<>& center,
-<<<<<<< HEAD
-						    EditorActionArgs* args,
-						    Widelands::Map* map) {
-=======
                                                     EditorActionArgs* args,
                                                     Widelands::Map* map) {
->>>>>>> 22a4f0f1
 	assert(0 <= center.node.x);
 	assert(center.node.x < map->get_width());
 	assert(0 <= center.node.y);
@@ -137,6 +119,6 @@
 
 Widelands::NodeCaps
 EditorUnsetPortSpaceTool::nodecaps_for_buildhelp(const Widelands::FCoords& fcoords,
-						 const Widelands::EditorGameBase& egbase) {
+                                                 const Widelands::EditorGameBase& egbase) {
 	return port_tool_nodecaps(fcoords, egbase.map());
 }