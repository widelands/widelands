--- conflicted
+++ resolved
@@ -51,26 +51,15 @@
 		return "images/wui/editor/fsel_editor_set_resources.png";
 	}
 
-<<<<<<< HEAD
-	Widelands::ResourceAmount get_set_to() const       {return m_set_to;}
-	void set_set_to(Widelands::ResourceAmount const n) {m_set_to = n;}
-	Widelands::DescriptionIndex get_cur_res() const {return m_cur_res;}
-=======
-	uint8_t get_set_to() const       {return set_to_;}
-	void set_set_to(uint8_t const n) {set_to_ = n;}
+	Widelands::ResourceAmount get_set_to() const       {return set_to_;}
+	void set_set_to(Widelands::ResourceAmount const n) {set_to_ = n;}
 	Widelands::DescriptionIndex get_cur_res() const {return cur_res_;}
->>>>>>> bb350397
 	void set_cur_res(Widelands::DescriptionIndex const res)
 	{cur_res_ = res;}
 
 private:
-<<<<<<< HEAD
-	Widelands::DescriptionIndex m_cur_res;
-	Widelands::ResourceAmount m_set_to;
-=======
 	Widelands::DescriptionIndex cur_res_;
-	uint8_t set_to_;
->>>>>>> bb350397
+	Widelands::ResourceAmount set_to_;
 };
 
 
