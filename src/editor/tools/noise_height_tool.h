/*
 * Copyright (C) 2002-2022 by the Widelands Development Team
 *
 * This program is free software; you can redistribute it and/or
 * modify it under the terms of the GNU General Public License
 * as published by the Free Software Foundation; either version 2
 * of the License, or (at your option) any later version.
 *
 * This program is distributed in the hope that it will be useful,
 * but WITHOUT ANY WARRANTY; without even the implied warranty of
 * MERCHANTABILITY or FITNESS FOR A PARTICULAR PURPOSE.  See the
 * GNU General Public License for more details.
 *
 * You should have received a copy of the GNU General Public License
 * along with this program; if not, see <https://www.gnu.org/licenses/>.
 *
 */

#ifndef WL_EDITOR_TOOLS_NOISE_HEIGHT_TOOL_H
#define WL_EDITOR_TOOLS_NOISE_HEIGHT_TOOL_H

#include "editor/tools/set_height_tool.h"

/// Set the height of a node to a random value within a defined interval.
struct EditorNoiseHeightTool : public EditorTool {
	explicit EditorNoiseHeightTool(
	   EditorInteractive& parent,
	   EditorSetHeightTool& the_set_tool,
	   const Widelands::HeightInterval& the_interval = Widelands::HeightInterval(10, 14))
<<<<<<< HEAD
	    : EditorTool(parent, the_set_tool, the_set_tool), set_tool_(the_set_tool), interval_(the_interval) {
	}

	int32_t handle_click_impl(const Widelands::NodeAndTriangle<>& center,
				  EditorActionArgs* args,
				  Widelands::Map* map) override;

	int32_t handle_undo_impl(const Widelands::NodeAndTriangle<>& center,
				 EditorActionArgs* args,
				 Widelands::Map* map) override;
=======
	   : EditorTool(parent, the_set_tool, the_set_tool),
	     set_tool_(the_set_tool),
	     interval_(the_interval) {
	}

	int32_t handle_click_impl(const Widelands::NodeAndTriangle<>& center,
	                          EditorActionArgs* args,
	                          Widelands::Map* map) override;

	int32_t handle_undo_impl(const Widelands::NodeAndTriangle<>& center,
	                         EditorActionArgs* args,
	                         Widelands::Map* map) override;
>>>>>>> 22a4f0f1

	EditorActionArgs format_args_impl() override;

	const Image* get_sel_impl() const override {
		return g_image_cache->get("images/wui/editor/fsel_editor_noise_height.png");
	}

	Widelands::HeightInterval get_interval() const {
		return interval_;
	}
	void set_interval(const Widelands::HeightInterval& i) {
		interval_ = i;
	}

	EditorSetHeightTool& set_tool() const {
		return set_tool_;
	}

	WindowID get_window_id() override {
		return WindowID::NoiseHeight;
	}

	bool save_configuration_impl(ToolConf& conf) override {
		conf.interval = interval_;
		return true;
	}
	void load_configuration(const ToolConf& conf) override {
		interval_ = conf.interval;
	}
	std::string format_conf_description_impl(const ToolConf& conf) override;

private:
	EditorSetHeightTool& set_tool_;
	Widelands::HeightInterval interval_;
};

#endif  // end of include guard: WL_EDITOR_TOOLS_NOISE_HEIGHT_TOOL_H<|MERGE_RESOLUTION|>--- conflicted
+++ resolved
@@ -27,18 +27,6 @@
 	   EditorInteractive& parent,
 	   EditorSetHeightTool& the_set_tool,
 	   const Widelands::HeightInterval& the_interval = Widelands::HeightInterval(10, 14))
-<<<<<<< HEAD
-	    : EditorTool(parent, the_set_tool, the_set_tool), set_tool_(the_set_tool), interval_(the_interval) {
-	}
-
-	int32_t handle_click_impl(const Widelands::NodeAndTriangle<>& center,
-				  EditorActionArgs* args,
-				  Widelands::Map* map) override;
-
-	int32_t handle_undo_impl(const Widelands::NodeAndTriangle<>& center,
-				 EditorActionArgs* args,
-				 Widelands::Map* map) override;
-=======
 	   : EditorTool(parent, the_set_tool, the_set_tool),
 	     set_tool_(the_set_tool),
 	     interval_(the_interval) {
@@ -51,7 +39,6 @@
 	int32_t handle_undo_impl(const Widelands::NodeAndTriangle<>& center,
 	                         EditorActionArgs* args,
 	                         Widelands::Map* map) override;
->>>>>>> 22a4f0f1
 
 	EditorActionArgs format_args_impl() override;
 
