--- conflicted
+++ resolved
@@ -30,22 +30,12 @@
 public:
 	explicit EditorUnsetPortSpaceTool();
 
-<<<<<<< HEAD
-	int32_t handle_click_impl(const Widelands::EditorGameBase&,
-	                          const Widelands::NodeAndTriangle<>& center,
-=======
 	int32_t handle_click_impl(const Widelands::NodeAndTriangle<>& center,
->>>>>>> 33c5056a
 	                          EditorInteractive& parent,
 	                          EditorActionArgs* args,
 	                          Widelands::Map* map) override;
 
-<<<<<<< HEAD
-	int32_t handle_undo_impl(const Widelands::EditorGameBase&,
-	                         const Widelands::NodeAndTriangle<>& center,
-=======
 	int32_t handle_undo_impl(const Widelands::NodeAndTriangle<>& center,
->>>>>>> 33c5056a
 	                         EditorInteractive& parent,
 	                         EditorActionArgs* args,
 	                         Widelands::Map* map) override;
@@ -62,22 +52,12 @@
 public:
 	explicit EditorSetPortSpaceTool(EditorUnsetPortSpaceTool&);
 
-<<<<<<< HEAD
-	int32_t handle_click_impl(const Widelands::EditorGameBase&,
-	                          const Widelands::NodeAndTriangle<>& center,
-=======
 	int32_t handle_click_impl(const Widelands::NodeAndTriangle<>& center,
->>>>>>> 33c5056a
 	                          EditorInteractive& parent,
 	                          EditorActionArgs* args,
 	                          Widelands::Map* map) override;
 
-<<<<<<< HEAD
-	int32_t handle_undo_impl(const Widelands::EditorGameBase&,
-	                         const Widelands::NodeAndTriangle<>& center,
-=======
 	int32_t handle_undo_impl(const Widelands::NodeAndTriangle<>& center,
->>>>>>> 33c5056a
 	                         EditorInteractive& parent,
 	                         EditorActionArgs* args,
 	                         Widelands::Map* map) override;
