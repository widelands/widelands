--- conflicted
+++ resolved
@@ -36,17 +36,10 @@
 	}
 
 	uint32_t do_action(EditorTool& tool,
-<<<<<<< HEAD
-			   EditorTool::ToolIndex ind,
-			   Widelands::Map& map,
-			   const Widelands::NodeAndTriangle<>& center,
-			   bool draw = false);
-=======
 	                   EditorTool::ToolIndex ind,
 	                   Widelands::Map& map,
 	                   const Widelands::NodeAndTriangle<>& center,
 	                   bool draw = false);
->>>>>>> 22a4f0f1
 	uint32_t undo_action();
 	uint32_t redo_action();
 
