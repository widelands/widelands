/*
 * Copyright (C) 2002-2004, 2006-2008, 2010, 2012 by the Widelands Development Team
 *
 * This program is free software; you can redistribute it and/or
 * modify it under the terms of the GNU General Public License
 * as published by the Free Software Foundation; either version 2
 * of the License, or (at your option) any later version.
 *
 * This program is distributed in the hope that it will be useful,
 * but WITHOUT ANY WARRANTY; without even the implied warranty of
 * MERCHANTABILITY or FITNESS FOR A PARTICULAR PURPOSE.  See the
 * GNU General Public License for more details.
 *
 * You should have received a copy of the GNU General Public License
 * along with this program; if not, write to the Free Software
 * Foundation, Inc., 51 Franklin Street, Fifth Floor, Boston, MA  02110-1301, USA.
 *
 */

#include "editor/tools/editor_set_resources_tool.h"

#include "editor/editorinteractive.h"
#include "editor/tools/editor_decrease_resources_tool.h"
#include "editor/tools/editor_increase_resources_tool.h"
#include "graphic/graphic.h"
#include "logic/field.h"
#include "logic/mapregion.h"
#include "logic/world/resource_description.h"
#include "logic/world/world.h"
#include "wui/field_overlay_manager.h"


int32_t EditorSetResourcesTool::handle_click_impl(const Widelands::World& world,
                                                     Widelands::NodeAndTriangle<> const center,
<<<<<<< HEAD
                                                     EditorInteractive& parent,
                                                     EditorActionArgs& args) {
	FieldOverlayManager& field_overlay_manager = *parent.mutable_field_overlay_manager();
=======
                                                     EditorInteractive& /* parent */,
                                                     EditorActionArgs* args,
													 Widelands::Map* map)
{
>>>>>>> 9a3361bc
	Widelands::MapRegion<Widelands::Area<Widelands::FCoords> > mr
	(*map,
	 Widelands::Area<Widelands::FCoords>
	 (map->get_fcoords(center.node), args->sel_radius));
	do {
		int32_t amount     = args->set_to;
		int32_t max_amount = args->cur_res != Widelands::kNoResource ?
							 world.get_resource(args->cur_res)->max_amount() : 0;
		if (amount < 0)
			amount = 0;
		else if (amount > max_amount)
			amount = max_amount;

		if (map->is_resource_valid(world, mr.location(), args->cur_res)) {
			args->orgResT.push_back(mr.location().field->get_resources());
			args->orgRes.push_back(mr.location().field->get_resources_amount());
			set_res_and_overlay(world, amount, args->cur_res, &mr, args, map);
		}

<<<<<<< HEAD
		if (editor_change_resource_tool_callback(mr.location(), map, world, args.cur_res)) {
			//  Ok, we're doing something. First remove the current overlays.
			const Image* pic = g_gr->images().get
				(world.get_resource(res)->get_editor_pic (mr.location().field->get_resources_amount()));
			field_overlay_manager.remove_overlay(mr.location(), pic);

			if (!amount) {
				mr.location().field->set_resources(0, 0);
				mr.location().field->set_initial_res_amount(0);
			} else {
				mr.location().field->set_resources(args.cur_res, amount);
				mr.location().field->set_initial_res_amount(amount);
				//  set new overlay
				pic =
				    g_gr->images().get(world.get_resource(args.cur_res)->get_editor_pic(amount));
				field_overlay_manager.register_overlay(mr.location(), pic, 4);
				map.recalc_for_field_area(world, Widelands::Area<Widelands::FCoords>(mr.location(), 0));
			}
		}
	} while (mr.advance(map));
=======

	} while (mr.advance(*map));
>>>>>>> 9a3361bc
	return mr.radius();
}

int32_t
<<<<<<< HEAD
EditorSetResourcesTool::handle_undo_impl(Widelands::Map& map,
                                         const Widelands::World& world,
                                         Widelands::NodeAndTriangle<Widelands::Coords> center,
                                         EditorInteractive& parent,
                                         EditorActionArgs& args) {
	FieldOverlayManager& overlay_manager = *parent.mutable_field_overlay_manager();
=======
EditorSetResourcesTool::handle_undo_impl(const Widelands::World& world,
                                            Widelands::NodeAndTriangle<Widelands::Coords> center,
                                            EditorInteractive& /* parent */,
                                            EditorActionArgs* args,
											Widelands::Map* map) {
	OverlayManager & overlay_manager = map->overlay_manager();
>>>>>>> 9a3361bc
	Widelands::MapRegion<Widelands::Area<Widelands::FCoords> > mr
	(*map,
	 Widelands::Area<Widelands::FCoords>
	 (map->get_fcoords(center.node), args->sel_radius));
	std::list<uint8_t>::iterator ir = args->orgRes.begin(), it = args->orgResT.begin();
	do {
		int32_t res        = mr.location().field->get_resources();
		int32_t amount     = *ir;
		int32_t max_amount = world.get_resource(args->cur_res)->max_amount();

		if (amount < 0)
			amount = 0;
		if (amount > max_amount)
			amount = max_amount;

		set_res_and_overlay(world, amount, *ir, &mr, args, map);

		++ir;
		++it;
	} while (mr.advance(*map));
	args->orgRes.clear();
	args->orgResT.clear();
	return mr.radius();
}

EditorActionArgs EditorSetResourcesTool::format_args_impl(EditorInteractive & parent)
{
	EditorActionArgs a(parent);
	a.cur_res = m_cur_res;
	a.set_to = m_set_to;
	return a;
}

void EditorSetResourcesTool::set_res_and_overlay(const Widelands::World& world,
											int32_t amount, uint8_t new_res,
											Widelands::MapRegion<Widelands::Area<Widelands::FCoords> >* mr,
											EditorActionArgs* args,
											Widelands::Map* map) {
	int32_t old_res = mr->location().field->get_resources();

	//  Ok, we're doing something. First remove the current overlays.
	if (old_res != Widelands::kNoResource) {
		std::string str = world.get_resource(old_res)->get_editor_pic(
				mr->location().field->get_resources_amount());
		const Image* pic = g_gr->images().get(str);
		map->overlay_manager().remove_overlay(mr->location(), pic);
	}

	if (!amount) {
		mr->location().field->set_resources(Widelands::kNoResource, 0);
		mr->location().field->set_initial_res_amount(0);
	} else {
		mr->location().field->set_resources(new_res, amount);
		mr->location().field->set_initial_res_amount(amount);
		//  set new overlay
		std::string str = world.get_resource(new_res)->get_editor_pic(amount);
		const Image* pic = g_gr->images().get(str);
		map->overlay_manager().register_overlay(mr->location(), pic, 4);
		map->recalc_for_field_area(
				world, Widelands::Area<Widelands::FCoords>(mr->location(), 0));
	}
}
<|MERGE_RESOLUTION|>--- conflicted
+++ resolved
@@ -27,21 +27,14 @@
 #include "logic/mapregion.h"
 #include "logic/world/resource_description.h"
 #include "logic/world/world.h"
-#include "wui/field_overlay_manager.h"
 
 
 int32_t EditorSetResourcesTool::handle_click_impl(const Widelands::World& world,
                                                      Widelands::NodeAndTriangle<> const center,
-<<<<<<< HEAD
-                                                     EditorInteractive& parent,
-                                                     EditorActionArgs& args) {
-	FieldOverlayManager& field_overlay_manager = *parent.mutable_field_overlay_manager();
-=======
                                                      EditorInteractive& /* parent */,
                                                      EditorActionArgs* args,
 													 Widelands::Map* map)
 {
->>>>>>> 9a3361bc
 	Widelands::MapRegion<Widelands::Area<Widelands::FCoords> > mr
 	(*map,
 	 Widelands::Area<Widelands::FCoords>
@@ -61,50 +54,18 @@
 			set_res_and_overlay(world, amount, args->cur_res, &mr, args, map);
 		}
 
-<<<<<<< HEAD
-		if (editor_change_resource_tool_callback(mr.location(), map, world, args.cur_res)) {
-			//  Ok, we're doing something. First remove the current overlays.
-			const Image* pic = g_gr->images().get
-				(world.get_resource(res)->get_editor_pic (mr.location().field->get_resources_amount()));
-			field_overlay_manager.remove_overlay(mr.location(), pic);
-
-			if (!amount) {
-				mr.location().field->set_resources(0, 0);
-				mr.location().field->set_initial_res_amount(0);
-			} else {
-				mr.location().field->set_resources(args.cur_res, amount);
-				mr.location().field->set_initial_res_amount(amount);
-				//  set new overlay
-				pic =
-				    g_gr->images().get(world.get_resource(args.cur_res)->get_editor_pic(amount));
-				field_overlay_manager.register_overlay(mr.location(), pic, 4);
-				map.recalc_for_field_area(world, Widelands::Area<Widelands::FCoords>(mr.location(), 0));
-			}
-		}
-	} while (mr.advance(map));
-=======
 
 	} while (mr.advance(*map));
->>>>>>> 9a3361bc
 	return mr.radius();
 }
 
 int32_t
-<<<<<<< HEAD
-EditorSetResourcesTool::handle_undo_impl(Widelands::Map& map,
-                                         const Widelands::World& world,
-                                         Widelands::NodeAndTriangle<Widelands::Coords> center,
-                                         EditorInteractive& parent,
-                                         EditorActionArgs& args) {
-	FieldOverlayManager& overlay_manager = *parent.mutable_field_overlay_manager();
-=======
 EditorSetResourcesTool::handle_undo_impl(const Widelands::World& world,
                                             Widelands::NodeAndTriangle<Widelands::Coords> center,
                                             EditorInteractive& /* parent */,
                                             EditorActionArgs* args,
 											Widelands::Map* map) {
 	OverlayManager & overlay_manager = map->overlay_manager();
->>>>>>> 9a3361bc
 	Widelands::MapRegion<Widelands::Area<Widelands::FCoords> > mr
 	(*map,
 	 Widelands::Area<Widelands::FCoords>
@@ -166,4 +127,4 @@
 		map->recalc_for_field_area(
 				world, Widelands::Area<Widelands::FCoords>(mr->location(), 0));
 	}
-}
+}