/*
 * Copyright (C) 2002-2004, 2006-2008, 2010, 2012 by the Widelands Development Team
 *
 * This program is free software; you can redistribute it and/or
 * modify it under the terms of the GNU General Public License
 * as published by the Free Software Foundation; either version 2
 * of the License, or (at your option) any later version.
 *
 * This program is distributed in the hope that it will be useful,
 * but WITHOUT ANY WARRANTY; without even the implied warranty of
 * MERCHANTABILITY or FITNESS FOR A PARTICULAR PURPOSE.  See the
 * GNU General Public License for more details.
 *
 * You should have received a copy of the GNU General Public License
 * along with this program; if not, write to the Free Software
 * Foundation, Inc., 51 Franklin Street, Fifth Floor, Boston, MA  02110-1301, USA.
 *
 */

#include "editor/tools/editor_set_resources_tool.h"

#include "editor/editorinteractive.h"
#include "editor/tools/editor_decrease_resources_tool.h"
#include "editor/tools/editor_increase_resources_tool.h"
#include "graphic/graphic.h"
#include "logic/field.h"
#include "logic/mapregion.h"
#include "logic/world/resource_description.h"
#include "logic/world/world.h"
#include "wui/overlay_manager.h"

/**
 * Sets the resources of the current to a fixed value
*/
<<<<<<< HEAD
int32_t Editor_Set_Resources_Tool::handle_click_impl(Widelands::Map& map,
                                                     const Widelands::World& world,
                                                     Widelands::Node_and_Triangle<> const center,
                                                     Editor_Interactive& /* parent */,
                                                     Editor_Action_Args& args) {
	Overlay_Manager & overlay_manager = map.overlay_manager();
=======
int32_t Editor_Set_Resources_Tool::handle_click_impl
	(Widelands::Map           &          map,
	Widelands::Node_and_Triangle<> const center,
	Editor_Interactive        &          /* parent */,
	Editor_Action_Args        &          args)
{
	const Widelands::World & world = map.world();
	OverlayManager & overlay_manager = map.overlay_manager();
>>>>>>> e51f4d7f
	Widelands::MapRegion<Widelands::Area<Widelands::FCoords> > mr
	(map,
	 Widelands::Area<Widelands::FCoords>
	 (map.get_fcoords(center.node), args.sel_radius));
	do {
		int32_t res        = mr.location().field->get_resources();
		int32_t amount     = args.set_to;
		int32_t max_amount = world.get_resource(args.cur_res)->max_amount();

		if (amount < 0)
			amount = 0;
		if (amount > max_amount)
			amount = max_amount;

		args.orgResT.push_back(res);
		args.orgRes.push_back(mr.location().field->get_resources_amount());

		if (Editor_Change_Resource_Tool_Callback(mr.location(), map, world, args.cur_res)) {
			//  Ok, we're doing something. First remove the current overlays.
			const Image* pic = g_gr->images().get
				(world.get_resource(res)->get_editor_pic (mr.location().field->get_resources_amount()));
			overlay_manager.remove_overlay(mr.location(), pic);

			if (not amount) {
				mr.location().field->set_resources(0, 0);
				mr.location().field->set_starting_res_amount(0);
			} else {
				mr.location().field->set_resources(args.cur_res, amount);
				mr.location().field->set_starting_res_amount(amount);
				//  set new overlay
				pic =
				    g_gr->images().get(world.get_resource(args.cur_res)->get_editor_pic(amount));
				overlay_manager.register_overlay(mr.location(), pic, 4);
				map.recalc_for_field_area(world, Widelands::Area<Widelands::FCoords>(mr.location(), 0));
			}
		}
	} while (mr.advance(map));
	return mr.radius();
}

<<<<<<< HEAD
int32_t
Editor_Set_Resources_Tool::handle_undo_impl(Widelands::Map& map,
                                            const Widelands::World& world,
                                            Widelands::Node_and_Triangle<Widelands::Coords> center,
                                            Editor_Interactive& /* parent */,
                                            Editor_Action_Args& args) {
	Overlay_Manager & overlay_manager = map.overlay_manager();
=======
int32_t Editor_Set_Resources_Tool::handle_undo_impl
	(Widelands::Map & map, Widelands::Node_and_Triangle< Widelands::Coords > center,
	Editor_Interactive & /* parent */, Editor_Action_Args & args)
{
	const Widelands::World & world = map.world();
	OverlayManager & overlay_manager = map.overlay_manager();
>>>>>>> e51f4d7f
	Widelands::MapRegion<Widelands::Area<Widelands::FCoords> > mr
	(map,
	 Widelands::Area<Widelands::FCoords>
	 (map.get_fcoords(center.node), args.sel_radius));
	std::list<uint8_t>::iterator ir = args.orgRes.begin(), it = args.orgResT.begin();
	do {
		int32_t res        = mr.location().field->get_resources();
		int32_t amount     = *ir;
		int32_t max_amount = world.get_resource(args.cur_res)->max_amount();

		if (amount < 0)
			amount = 0;
		if (amount > max_amount)
			amount = max_amount;

		const Image* pic =
		    g_gr->images().get
		    (world.get_resource(res)->get_editor_pic(mr.location().field->get_resources_amount()));
		overlay_manager.remove_overlay(mr.location(), pic);

		if (not amount) {
			mr.location().field->set_resources(0, 0);
			mr.location().field->set_starting_res_amount(0);
		} else {
			mr.location().field->set_resources(*it, amount);
			mr.location().field->set_starting_res_amount(amount);
			//  set new overlay
			pic = g_gr->images().get(world.get_resource(*it)->get_editor_pic(amount));
			overlay_manager.register_overlay(mr.location(), pic, 4);
			map.recalc_for_field_area(world, Widelands::Area<Widelands::FCoords>(mr.location(), 0));
		}
		++ir;
		++it;
	} while (mr.advance(map));
	args.orgRes.clear();
	args.orgResT.clear();
	return mr.radius();
}

Editor_Action_Args Editor_Set_Resources_Tool::format_args_impl(Editor_Interactive & parent)
{
	Editor_Action_Args a(parent);
	a.cur_res = m_cur_res;
	a.set_to = m_set_to;
	return a;
}<|MERGE_RESOLUTION|>--- conflicted
+++ resolved
@@ -32,23 +32,12 @@
 /**
  * Sets the resources of the current to a fixed value
 */
-<<<<<<< HEAD
 int32_t Editor_Set_Resources_Tool::handle_click_impl(Widelands::Map& map,
                                                      const Widelands::World& world,
                                                      Widelands::Node_and_Triangle<> const center,
                                                      Editor_Interactive& /* parent */,
                                                      Editor_Action_Args& args) {
-	Overlay_Manager & overlay_manager = map.overlay_manager();
-=======
-int32_t Editor_Set_Resources_Tool::handle_click_impl
-	(Widelands::Map           &          map,
-	Widelands::Node_and_Triangle<> const center,
-	Editor_Interactive        &          /* parent */,
-	Editor_Action_Args        &          args)
-{
-	const Widelands::World & world = map.world();
 	OverlayManager & overlay_manager = map.overlay_manager();
->>>>>>> e51f4d7f
 	Widelands::MapRegion<Widelands::Area<Widelands::FCoords> > mr
 	(map,
 	 Widelands::Area<Widelands::FCoords>
@@ -89,22 +78,13 @@
 	return mr.radius();
 }
 
-<<<<<<< HEAD
 int32_t
 Editor_Set_Resources_Tool::handle_undo_impl(Widelands::Map& map,
                                             const Widelands::World& world,
                                             Widelands::Node_and_Triangle<Widelands::Coords> center,
                                             Editor_Interactive& /* parent */,
                                             Editor_Action_Args& args) {
-	Overlay_Manager & overlay_manager = map.overlay_manager();
-=======
-int32_t Editor_Set_Resources_Tool::handle_undo_impl
-	(Widelands::Map & map, Widelands::Node_and_Triangle< Widelands::Coords > center,
-	Editor_Interactive & /* parent */, Editor_Action_Args & args)
-{
-	const Widelands::World & world = map.world();
 	OverlayManager & overlay_manager = map.overlay_manager();
->>>>>>> e51f4d7f
 	Widelands::MapRegion<Widelands::Area<Widelands::FCoords> > mr
 	(map,
 	 Widelands::Area<Widelands::FCoords>
