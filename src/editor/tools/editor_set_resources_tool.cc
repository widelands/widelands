/*
 * Copyright (C) 2002-2004, 2006-2008, 2010, 2012 by the Widelands Development Team
 *
 * This program is free software; you can redistribute it and/or
 * modify it under the terms of the GNU General Public License
 * as published by the Free Software Foundation; either version 2
 * of the License, or (at your option) any later version.
 *
 * This program is distributed in the hope that it will be useful,
 * but WITHOUT ANY WARRANTY; without even the implied warranty of
 * MERCHANTABILITY or FITNESS FOR A PARTICULAR PURPOSE.  See the
 * GNU General Public License for more details.
 *
 * You should have received a copy of the GNU General Public License
 * along with this program; if not, write to the Free Software
 * Foundation, Inc., 51 Franklin Street, Fifth Floor, Boston, MA  02110-1301, USA.
 *
 */

#include "editor/tools/editor_set_resources_tool.h"

#include "editor/editorinteractive.h"
#include "editor/tools/editor_decrease_resources_tool.h"
#include "editor/tools/editor_increase_resources_tool.h"
#include "graphic/graphic.h"
#include "logic/field.h"
#include "logic/map_objects/world/resource_description.h"
#include "logic/map_objects/world/world.h"
#include "logic/mapregion.h"

int32_t EditorSetResourcesTool::handle_click_impl(const Widelands::World& world,
                                                  Widelands::NodeAndTriangle<> const center,
                                                  EditorInteractive& /* parent */,
                                                  EditorActionArgs* args,
                                                  Widelands::Map* map) {
	Widelands::MapRegion<Widelands::Area<Widelands::FCoords> > mr
	(*map,
	 Widelands::Area<Widelands::FCoords>
	 (map->get_fcoords(center.node), args->sel_radius));
	do {
		int32_t amount     = args->set_to;
		int32_t max_amount = args->current_resource != Widelands::kNoResource ?
							 world.get_resource(args->current_resource)->max_amount() : 0;
		if (amount < 0)
			amount = 0;
		else if (amount > max_amount)
			amount = max_amount;

<<<<<<< HEAD
		if (map->is_resource_valid(world, mr.location(), args->current_resource)) {
			args->original_resource_type.push_back(mr.location().field->get_resources());
			args->original_resource_amount.push_back(mr.location().field->get_resources_amount());
			map->initialize_resources(mr.location(), args->current_resource, amount);
=======
		if (map->is_resource_valid(world, mr.location(), args->cur_res) &&
				mr.location().field->get_resources_amount() != amount) {

			args->orgRes.push_back(EditorActionArgs::ResourceState{
				mr.location(),
				mr.location().field->get_resources(),
				mr.location().field->get_resources_amount()
			});

			map->initialize_resources(mr.location(), args->cur_res, amount);
>>>>>>> 3a853b26
		}
	} while (mr.advance(*map));
	return mr.radius();
}

int32_t
EditorSetResourcesTool::handle_undo_impl(const Widelands::World& world,
                                         Widelands::NodeAndTriangle<Widelands::Coords> /* center */,
                                         EditorInteractive& /* parent */,
                                         EditorActionArgs* args,
                                         Widelands::Map* map) {
<<<<<<< HEAD
	Widelands::MapRegion<Widelands::Area<Widelands::FCoords> > mr
	(*map,
	 Widelands::Area<Widelands::FCoords>
	 (map->get_fcoords(center.node), args->sel_radius));
	std::list<uint8_t>::iterator ir = args->original_resource_amount.begin(), it = args->original_resource_type.begin();
	do {
		int32_t amount     = *ir;
		int32_t max_amount = world.get_resource(args->current_resource)->max_amount();
=======
	for (const auto & res : args->orgRes) {
		int32_t amount     = res.amount;
		int32_t max_amount = world.get_resource(args->cur_res)->max_amount();
>>>>>>> 3a853b26

		if (amount < 0)
			amount = 0;
		if (amount > max_amount)
			amount = max_amount;

<<<<<<< HEAD
		map->initialize_resources(mr.location(), *it, amount);
		++ir;
		++it;
	} while (mr.advance(*map));
	args->original_resource_amount.clear();
	args->original_resource_type.clear();
	return mr.radius();
=======
		map->initialize_resources(res.location, res.idx, amount);
	}

	args->orgRes.clear();
	return args->sel_radius;
>>>>>>> 3a853b26
}

EditorActionArgs EditorSetResourcesTool::format_args_impl(EditorInteractive & parent)
{
	EditorActionArgs a(parent);
	a.current_resource = cur_res_;
	a.set_to = set_to_;
	return a;
}<|MERGE_RESOLUTION|>--- conflicted
+++ resolved
@@ -46,23 +46,16 @@
 		else if (amount > max_amount)
 			amount = max_amount;
 
-<<<<<<< HEAD
-		if (map->is_resource_valid(world, mr.location(), args->current_resource)) {
-			args->original_resource_type.push_back(mr.location().field->get_resources());
-			args->original_resource_amount.push_back(mr.location().field->get_resources_amount());
-			map->initialize_resources(mr.location(), args->current_resource, amount);
-=======
-		if (map->is_resource_valid(world, mr.location(), args->cur_res) &&
+		if (map->is_resource_valid(world, mr.location(), args->current_resource) &&
 				mr.location().field->get_resources_amount() != amount) {
 
-			args->orgRes.push_back(EditorActionArgs::ResourceState{
+			args->original_resource.push_back(EditorActionArgs::ResourceState{
 				mr.location(),
 				mr.location().field->get_resources(),
 				mr.location().field->get_resources_amount()
 			});
 
-			map->initialize_resources(mr.location(), args->cur_res, amount);
->>>>>>> 3a853b26
+			map->initialize_resources(mr.location(), args->current_resource, amount);
 		}
 	} while (mr.advance(*map));
 	return mr.radius();
@@ -74,41 +67,20 @@
                                          EditorInteractive& /* parent */,
                                          EditorActionArgs* args,
                                          Widelands::Map* map) {
-<<<<<<< HEAD
-	Widelands::MapRegion<Widelands::Area<Widelands::FCoords> > mr
-	(*map,
-	 Widelands::Area<Widelands::FCoords>
-	 (map->get_fcoords(center.node), args->sel_radius));
-	std::list<uint8_t>::iterator ir = args->original_resource_amount.begin(), it = args->original_resource_type.begin();
-	do {
-		int32_t amount     = *ir;
+	for (const auto & res : args->original_resource) {
+		int32_t amount     = res.amount;
 		int32_t max_amount = world.get_resource(args->current_resource)->max_amount();
-=======
-	for (const auto & res : args->orgRes) {
-		int32_t amount     = res.amount;
-		int32_t max_amount = world.get_resource(args->cur_res)->max_amount();
->>>>>>> 3a853b26
 
 		if (amount < 0)
 			amount = 0;
 		if (amount > max_amount)
 			amount = max_amount;
 
-<<<<<<< HEAD
-		map->initialize_resources(mr.location(), *it, amount);
-		++ir;
-		++it;
-	} while (mr.advance(*map));
-	args->original_resource_amount.clear();
-	args->original_resource_type.clear();
-	return mr.radius();
-=======
 		map->initialize_resources(res.location, res.idx, amount);
 	}
 
-	args->orgRes.clear();
+	args->original_resource.clear();
 	return args->sel_radius;
->>>>>>> 3a853b26
 }
 
 EditorActionArgs EditorSetResourcesTool::format_args_impl(EditorInteractive & parent)
