--- conflicted
+++ resolved
@@ -30,15 +30,9 @@
 EditorActionArgs::EditorActionArgs(EditorInteractive & base):
 	sel_radius(base.get_sel_radius()),
 	change_by(0),
-<<<<<<< HEAD
-	cur_res(0),
-	set_to_resource(0),
-	m_interval(0, 0),
-=======
 	current_resource(0),
 	set_to(0),
 	interval(0, 0),
->>>>>>> bb350397
 	refcount(0)
 {}
 
@@ -48,17 +42,6 @@
 		delete draw_actions.back();
 		draw_actions.pop_back();
 	}
-<<<<<<< HEAD
-	nbob_type.clear();
-	obob_type.clear();
-	nimmov_types.clear();
-	oimmov_types.clear();
-	org_res.clear();
-	org_res_t.clear();
-	origHights.clear();
-	origTerrainType.clear();
-	terrainType.clear();
-=======
 	new_bob_type.clear();
 	old_bob_type.clear();
 	new_immovable_types.clear();
@@ -67,7 +50,6 @@
 	original_heights.clear();
 	original_terrain_type.clear();
 	terrain_type.clear();
->>>>>>> bb350397
 }
 
 // === EditorHistory === //
