/*
 * Copyright (C) 2002-2019 by the Widelands Development Team
 *
 * This program is free software; you can redistribute it and/or
 * modify it under the terms of the GNU General Public License
 * as published by the Free Software Foundation; either version 2
 * of the License, or (at your option) any later version.
 *
 * This program is distributed in the hope that it will be useful,
 * but WITHOUT ANY WARRANTY; without even the implied warranty of
 * MERCHANTABILITY or FITNESS FOR A PARTICULAR PURPOSE.  See the
 * GNU General Public License for more details.
 *
 * You should have received a copy of the GNU General Public License
 * along with this program; if not, write to the Free Software
 * Foundation, Inc., 51 Franklin Street, Fifth Floor, Boston, MA  02110-1301, USA.
 *
 */

#ifndef WL_IO_FILESYSTEM_ZIP_FILESYSTEM_H
#define WL_IO_FILESYSTEM_ZIP_FILESYSTEM_H

#include <cstring>
#include <memory>
#include <string>

#include "base/macros.h"
#include "io/filesystem/filesystem.h"
#include "io/streamread.h"
#include "io/streamwrite.h"
#include "third_party/minizip/unzip.h"
#include "third_party/minizip/zip.h"

class ZipFilesystem : public FileSystem {
public:
	explicit ZipFilesystem(const std::string&);
	~ZipFilesystem() override;

	bool is_writable() const override;

	FilenameSet list_directory(const std::string& path) const override;

<<<<<<< HEAD
	bool is_directory(const std::string& path) const override;
=======
	bool is_directory(const std::string& path) override;
>>>>>>> 7c217e33
	bool file_exists(const std::string& path) const override;

	void* load(const std::string& fname, size_t& length) override;

	void write(const std::string& fname, void const* data, int32_t length) override;
	void ensure_directory_exists(const std::string& fs_dirname) override;
	void make_directory(const std::string& fs_dirname) override;

	StreamRead* open_stream_read(const std::string& fname) override;
	StreamWrite* open_stream_write(const std::string& fname) override;

	FileSystem* make_sub_file_system(const std::string& fs_dirname) override;
	FileSystem* create_sub_file_system(const std::string& fs_dirname, Type) override;
	void fs_unlink(const std::string& fs_filename) override;
	void fs_rename(const std::string&, const std::string&) override;

	unsigned long long disk_space() override;

	static FileSystem* create_from_directory(const std::string& directory);

	std::string get_basename() override;

private:
	enum class State { kIdle, kZipping, kUnzipping };

	// All zip filesystems that use the same zip file have a shared
	// state, which is represented in this struct. This is usually
	// shared between the root file system, plus every filesystem generated
	// through 'make_sub_file_system'.
	class ZipFile {
	public:
		explicit ZipFile(const std::string& zipfile);

		// Calls 'close()'.
		~ZipFile();

		// Make 'filename' into a relative part, dealing with legacy Widelands
		// zip file format.
		std::string strip_basename(const std::string& filename);

		// Full path to the zip file.
		const std::string& path() const;

		// Closes the file if it is open, reopens it for writing, and
		// returns the minizip handle.
		const zipFile& write_handle();

		// Closes the file if it is open, reopens it for reading, and returns the
		// minizip handle.
		const unzFile& read_handle();

	private:
		// Closes 'path_' and reopens it for unzipping (read).
		void open_for_unzip();

		// Closes 'path_' and reopens it for zipping (write).
		void open_for_zip();

		// Closes 'path_' if it is opened.
		void close();

		State state_;

		// E.g. "path/to/filename.zip"
		std::string path_;

		// E.g. "filename.zip"
		std::string basename_;

		// All files in our zipfile start with this prefix. We remember this to deal
		// with legacy Widelands files that used to keep files in sub directories
		// that had the same name than the containing zip file.
		std::string common_prefix_;

		// File handles for zipping and unzipping.
		zipFile write_handle_;
		unzFile read_handle_;
	};

	struct ZipStreamRead : StreamRead {
		explicit ZipStreamRead(const std::shared_ptr<ZipFile>& shared_data);
		~ZipStreamRead() override;
		size_t data(void* data, size_t bufsize) override;
		bool end_of_file() const override;

	private:
		std::shared_ptr<ZipFile> zip_file_;
	};

	struct ZipStreamWrite : StreamWrite {
		explicit ZipStreamWrite(const std::shared_ptr<ZipFile>& shared_data);
		~ZipStreamWrite() override;
		void data(const void* const data, size_t size) override;

	private:
		std::shared_ptr<ZipFile> zip_file_;
	};

	// Used for creating sub filesystems.
	ZipFilesystem(const std::shared_ptr<ZipFile>& shared_data,
	              const std::string& basedir_in_zip_file);

	// The data shared between all zip filesystems with the same
	// underlying zip file.
	std::shared_ptr<ZipFile> zip_file_;

	// If we are a sub filesystem, this points to our base
	// directory, otherwise it is the empty string.
	std::string basedir_in_zip_file_;
};

#endif  // end of include guard: WL_IO_FILESYSTEM_ZIP_FILESYSTEM_H<|MERGE_RESOLUTION|>--- conflicted
+++ resolved
@@ -40,11 +40,7 @@
 
 	FilenameSet list_directory(const std::string& path) const override;
 
-<<<<<<< HEAD
 	bool is_directory(const std::string& path) const override;
-=======
-	bool is_directory(const std::string& path) override;
->>>>>>> 7c217e33
 	bool file_exists(const std::string& path) const override;
 
 	void* load(const std::string& fname, size_t& length) override;
