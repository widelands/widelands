/*
 * Copyright (C) 2002-2019 by the Widelands Development Team
 *
 * This program is free software; you can redistribute it and/or
 * modify it under the terms of the GNU General Public License
 * as published by the Free Software Foundation; either version 2
 * of the License, or (at your option) any later version.
 *
 * This program is distributed in the hope that it will be useful,
 * but WITHOUT ANY WARRANTY; without even the implied warranty of
 * MERCHANTABILITY or FITNESS FOR A PARTICULAR PURPOSE.  See the
 * GNU General Public License for more details.
 *
 * You should have received a copy of the GNU General Public License
 * along with this program; if not, write to the Free Software
 * Foundation, Inc., 51 Franklin Street, Fifth Floor, Boston, MA  02110-1301, USA.
 *
 */

#include "io/filesystem/zip_filesystem.h"

#include <cassert>
<<<<<<< HEAD
=======
#include <cerrno>
>>>>>>> 320b2401
#include <cstring>
#include <memory>

#include <boost/format.hpp>

#include "base/wexception.h"
#include "io/filesystem/filesystem_exceptions.h"
#include "io/filesystem/zip_exceptions.h"
#include "io/streamread.h"
#include "io/streamwrite.h"

ZipFilesystem::ZipFile::ZipFile(const std::string& zipfile)
   : state_(State::kIdle),
     path_(zipfile),
     basename_(fs_filename(zipfile.c_str())),
     write_handle_(nullptr),
     read_handle_(nullptr) {
}

ZipFilesystem::ZipFile::~ZipFile() {
	close();
}

void ZipFilesystem::ZipFile::close() {
	if (state_ == State::kZipping) {
		zipClose(write_handle_, nullptr);
	} else if (state_ == State::kUnzipping) {
		unzClose(read_handle_);
	}
	state_ = State::kIdle;
}

void ZipFilesystem::ZipFile::open_for_zip() {
	if (state_ == State::kZipping)
		return;

	close();

	write_handle_ = zipOpen(path_.c_str(), APPEND_STATUS_ADDINZIP);
	if (!write_handle_) {
		//  Couldn't open for append, so create new.
		write_handle_ = zipOpen(path_.c_str(), APPEND_STATUS_CREATE);
	}

	state_ = State::kZipping;
}

void ZipFilesystem::ZipFile::open_for_unzip() {
	if (state_ == State::kUnzipping)
		return;

	close();

	read_handle_ = unzOpen(path_.c_str());
	if (!read_handle_)
		throw FileTypeError("ZipFilesystem::open_for_unzip", path_, "not a .zip file");

	std::string first_entry;
	size_t longest_prefix = 0;
	unz_file_info file_info;
	char filename_inzip[256];
	for (;;) {
		unzGetCurrentFileInfo(
		   read_handle_, &file_info, filename_inzip, sizeof(filename_inzip), nullptr, 0, nullptr, 0);
		if (first_entry.empty()) {
			first_entry = filename_inzip;
			longest_prefix = first_entry.size();
		} else {
			const std::string entry = filename_inzip;
			size_t pos = 0;
			while (pos < longest_prefix && pos < entry.size() && first_entry[pos] == entry[pos]) {
				++pos;
			}
			longest_prefix = pos;
		}

		if (unzGoToNextFile(read_handle_) == UNZ_END_OF_LIST_OF_FILE)
			break;
	}
	common_prefix_ = first_entry.substr(0, longest_prefix);

	state_ = State::kUnzipping;
}

std::string ZipFilesystem::ZipFile::strip_basename(const std::string& filename) {
	return filename.substr(common_prefix_.size());
}

const zipFile& ZipFilesystem::ZipFile::write_handle() {
	open_for_zip();
	return write_handle_;
}

const unzFile& ZipFilesystem::ZipFile::read_handle() {
	open_for_unzip();
	return read_handle_;
}

const std::string& ZipFilesystem::ZipFile::path() const {
	return path_;
}

/**
 * Initialize the real file-system
 */
ZipFilesystem::ZipFilesystem(const std::string& zipfile)
   : zip_file_(new ZipFile(zipfile)), basedir_in_zip_file_() {
	// TODO(unknown): check OS permissions on whether the file is writable
}

ZipFilesystem::ZipFilesystem(const std::shared_ptr<ZipFile>& shared_data,
                             const std::string& basedir_in_zip_file)
   : zip_file_(shared_data), basedir_in_zip_file_(basedir_in_zip_file) {
}

ZipFilesystem::~ZipFilesystem() {
}

/**
 * Return true if this directory is writable.
 */
bool ZipFilesystem::is_writable() const {
	return true;  // should be checked in constructor
}

/**
 * Returns the number of files found, and stores the filenames (without the
 * pathname) in the results. There doesn't seem to be an even remotely
 * cross-platform way of doing this
 */
FilenameSet ZipFilesystem::list_directory(const std::string& path_in) const {
	assert(path_in.size());  //  prevent invalid read below

	std::string path = basedir_in_zip_file_;
	if (*path_in.begin() != '/')
		path += "/";
	path += path_in;
	if (*path.rbegin() != '/')
		path += '/';
	if (*path.begin() == '/')
		path = path.substr(1);

	unzCloseCurrentFile(zip_file_->read_handle());
	unzGoToFirstFile(zip_file_->read_handle());

	unz_file_info file_info;
	char filename_inzip[256];
	std::set<std::string> results;
	for (;;) {
		unzGetCurrentFileInfo(zip_file_->read_handle(), &file_info, filename_inzip,
		                      sizeof(filename_inzip), nullptr, 0, nullptr, 0);

		std::string complete_filename = zip_file_->strip_basename(filename_inzip);
		std::string filename = fs_filename(complete_filename.c_str());
		std::string filepath =
		   complete_filename.substr(0, complete_filename.size() - filename.size());

		//  TODO(unknown): Something strange is going on with regard to the leading slash!
		//  This is just an ugly workaround and does not solve the real
		//  problem (which remains undiscovered)
		if (('/' + path == filepath || path == filepath || path.length() == 1) && filename.size())
			results.insert(complete_filename.substr(basedir_in_zip_file_.size()));

		if (unzGoToNextFile(zip_file_->read_handle()) == UNZ_END_OF_LIST_OF_FILE)
			break;
	}
	return results;
}

/**
 * Returns true if the given file exists, and false if it doesn't.
 * Also returns false if the pathname is invalid
 */
bool ZipFilesystem::file_exists(const std::string& path) const {
	try {
		unzGoToFirstFile(zip_file_->read_handle());
	} catch (...) {
		// The zip file could not be opened. I guess this means 'path' does not
		// exist.
		return false;
	}
	unz_file_info file_info;
	char filename_inzip[256];
	memset(filename_inzip, ' ', 256);

	std::string path_in = basedir_in_zip_file_ + "/" + path;

	if (*path_in.begin() == '/')
		path_in = path_in.substr(1);

	assert(path_in.size());

	for (;;) {
		const int32_t success =
		   unzGetCurrentFileInfo(zip_file_->read_handle(), &file_info, filename_inzip,
		                         sizeof(filename_inzip), nullptr, 0, nullptr, 0);

		// Handle corrupt files
		if (success != UNZ_OK) {
			return false;
		}

		std::string complete_filename = zip_file_->strip_basename(filename_inzip);

		if (*complete_filename.rbegin() == '/')
			complete_filename.resize(complete_filename.size() - 1);

		if (path_in == complete_filename)
			return true;

		if (unzGoToNextFile(zip_file_->read_handle()) == UNZ_END_OF_LIST_OF_FILE)
			break;
	}
	return false;
}

/**
 * Returns true if the given file is a directory, and false if it doesn't.
 * Also returns false if the pathname is invalid
 */
bool ZipFilesystem::is_directory(const std::string& path) const {

	if (!file_exists(path))
		return false;

	unz_file_info file_info;
	char filename_inzip[256];

	unzGetCurrentFileInfo(zip_file_->read_handle(), &file_info, filename_inzip,
	                      sizeof(filename_inzip), nullptr, 0, nullptr, 0);

	return filename_inzip[strlen(filename_inzip) - 1] == '/';
}

/**
 * Create a sub filesystem out of this filesystem
 */
FileSystem* ZipFilesystem::make_sub_file_system(const std::string& path) {
	if (path == ".") {
		return new ZipFilesystem(zip_file_, basedir_in_zip_file_);
	}
	if (!file_exists(path)) {
		throw wexception(
		   "ZipFilesystem::make_sub_file_system: The path '%s' does not exist in zip file '%s'.",
		   (basedir_in_zip_file_.empty() ? path : basedir_in_zip_file_ + "/" + path).c_str(),
		   zip_file_->path().c_str());
	}
	if (!is_directory(path)) {
		throw wexception(
		   "ZipFilesystem::make_sub_file_system: The path '%s' needs to be a directory in zip file "
		   "'%s'.",
		   (basedir_in_zip_file_.empty() ? path : basedir_in_zip_file_ + "/" + path).c_str(),
		   zip_file_->path().c_str());
	}

	std::string localpath = path;
	if (*localpath.begin() == '/') {
		localpath = localpath.substr(1);
	}
	return new ZipFilesystem(zip_file_, basedir_in_zip_file_ + "/" + localpath);
}

/**
 * Make a new Subfilesystem in this
 * \throw ZipOperationError
 */
// TODO(unknown): type should be recognized automatically,
// see Filesystem::create
FileSystem* ZipFilesystem::create_sub_file_system(const std::string& path, Type const type) {
	if (file_exists(path)) {
		throw wexception(
		   "ZipFilesystem::create_sub_file_system: Path '%s' already exists in zip file %s.",
		   (basedir_in_zip_file_.empty() ? path : basedir_in_zip_file_ + "/" + path).c_str(),
		   zip_file_->path().c_str());
	}

	if (type != FileSystem::DIR)
		throw ZipOperationError("ZipFilesystem::create_sub_file_system", path, zip_file_->path(),
		                        "can not create ZipFilesystem inside another ZipFilesystem");

	ensure_directory_exists(path);

	std::string localpath = path;
	if (*localpath.begin() == '/')
		localpath = localpath.substr(1);
	return new ZipFilesystem(zip_file_, basedir_in_zip_file_ + "/" + localpath);
}
/**
 * Remove a number of files
 * \throw ZipOperationError
 */
void ZipFilesystem::fs_unlink(const std::string& filename) {
	throw ZipOperationError("ZipFilesystem::unlink", filename, zip_file_->path(),
	                        "unlinking is not supported inside zipfiles");
}

/**
 * Create this directory if it doesn't exist, throws an error
 * if the dir can't be created or if a file with this name exists
 */
void ZipFilesystem::ensure_directory_exists(const std::string& dirname) {
	if (file_exists(dirname) && is_directory(dirname))
		return;

	make_directory(dirname);
}

/**
 * Create this directory, throw an error if it already exists or
 * if a file is in the way or if the creation fails.
 *
 * Pleas note, this function does not honor parents,
 * make_directory("onedir/otherdir/onemoredir") will fail
 * if either ondir or otherdir is missing
 */
void ZipFilesystem::make_directory(const std::string& dirname) {
	zip_fileinfo zi;

	zi.tmz_date.tm_sec = zi.tmz_date.tm_min = zi.tmz_date.tm_hour = zi.tmz_date.tm_mday =
	   zi.tmz_date.tm_mon = zi.tmz_date.tm_year = 0;
	zi.dosDate = 0;
	zi.internal_fa = 0;
	zi.external_fa = 0;

	std::string complete_filename = basedir_in_zip_file_;
	complete_filename += "/";
	complete_filename += dirname;

	assert(dirname.size());
	if (*complete_filename.rbegin() != '/')
		complete_filename += '/';

	switch (zipOpenNewFileInZip3(zip_file_->write_handle(), complete_filename.c_str(), &zi, nullptr,
	                             0, nullptr, 0, nullptr /* comment*/, Z_DEFLATED, Z_BEST_COMPRESSION,
	                             0, -MAX_WBITS, DEF_MEM_LEVEL, Z_DEFAULT_STRATEGY, nullptr, 0)) {
	case ZIP_OK:
		break;
	case ZIP_ERRNO:
		throw FileError("ZipFilesystem::make_directory", complete_filename, strerror(errno));
	default:
		throw FileError("ZipFilesystem::make_directory", complete_filename);
	}
	zipCloseFileInZip(zip_file_->write_handle());
}

/**
 * Read the given file into alloced memory; called by FileRead::open.
 * \throw FileNotFoundError if the file couldn't be opened.
 */
void* ZipFilesystem::load(const std::string& fname, size_t& length) {
	if (!file_exists(fname.c_str()) || is_directory(fname.c_str()))
		throw ZipOperationError(
		   "ZipFilesystem::load", fname, zip_file_->path(), "could not open file from zipfile");

	char buffer[1024];
	size_t totallen = 0;
	unzOpenCurrentFile(zip_file_->read_handle());
	for (;;) {
		const int32_t len = unzReadCurrentFile(zip_file_->read_handle(), buffer, sizeof(buffer));
		if (len == 0)
			break;
		if (len < 0) {
			unzCloseCurrentFile(zip_file_->read_handle());
			const std::string errormessage = (boost::format("read error %i") % len).str();
			throw ZipOperationError(
			   "ZipFilesystem::load", fname, zip_file_->path(), errormessage.c_str());
		}

		totallen += len;
	}
	unzCloseCurrentFile(zip_file_->read_handle());

	void* const result = malloc(totallen + 1);
	if (!result)
		throw std::bad_alloc();
	unzOpenCurrentFile(zip_file_->read_handle());
	unzReadCurrentFile(zip_file_->read_handle(), result, totallen);
	unzCloseCurrentFile(zip_file_->read_handle());

	static_cast<uint8_t*>(result)[totallen] = 0;
	length = totallen;

	return result;
}

/**
 * Write the given block of memory to the repository.
 * Throws an exception if it fails.
 */
void ZipFilesystem::write(const std::string& fname, void const* const data, int32_t const length) {
	std::string filename = fname;
	std::replace(filename.begin(), filename.end(), '\\', '/');

	zip_fileinfo zi;
	zi.tmz_date.tm_sec = zi.tmz_date.tm_min = zi.tmz_date.tm_hour = zi.tmz_date.tm_mday =
	   zi.tmz_date.tm_mon = zi.tmz_date.tm_year = 0;
	zi.dosDate = 0;
	zi.internal_fa = 0;
	zi.external_fa = 0;

	std::string complete_filename = basedir_in_zip_file_ + "/" + filename;

	//  create file
	switch (zipOpenNewFileInZip3(zip_file_->write_handle(), complete_filename.c_str(), &zi, nullptr,
	                             0, nullptr, 0, nullptr /* comment*/, Z_DEFLATED, Z_BEST_COMPRESSION,
	                             0, -MAX_WBITS, DEF_MEM_LEVEL, Z_DEFAULT_STRATEGY, nullptr, 0)) {
	case ZIP_OK:
		break;
	default:
		throw ZipOperationError("ZipFilesystem::write", complete_filename, zip_file_->path());
	}

	switch (zipWriteInFileInZip(zip_file_->write_handle(), data, length)) {
	case ZIP_OK:
		break;
	case ZIP_ERRNO:
		throw FileError(
		   "ZipFilesystem::write", complete_filename,
		   (boost::format("in path '%s'', Error") % zip_file_->path() % strerror(errno)).str());
	default:
		throw FileError("ZipFilesystem::write", complete_filename,
		                (boost::format("in path '%s'") % zip_file_->path()).str());
	}

	zipCloseFileInZip(zip_file_->write_handle());
}

StreamRead* ZipFilesystem::open_stream_read(const std::string& fname) {
	if (!file_exists(fname.c_str()) || is_directory(fname.c_str()))
		throw ZipOperationError(
		   "ZipFilesystem::load", fname, zip_file_->path(), "could not open file from zipfile");

	int32_t method;
	int result = unzOpenCurrentFile3(zip_file_->read_handle(), &method, nullptr, 1, nullptr);
	switch (result) {
	case ZIP_OK:
		break;
	default:
		throw ZipOperationError(
		   "ZipFilesystem: Failed to open streamwrite", fname, zip_file_->path());
	}
	return new ZipStreamRead(zip_file_);
}

StreamWrite* ZipFilesystem::open_stream_write(const std::string& fname) {
	zip_fileinfo zi;

	zi.tmz_date.tm_sec = zi.tmz_date.tm_min = zi.tmz_date.tm_hour = zi.tmz_date.tm_mday =
	   zi.tmz_date.tm_mon = zi.tmz_date.tm_year = 0;
	zi.dosDate = 0;
	zi.internal_fa = 0;
	zi.external_fa = 0;

	std::string complete_filename = basedir_in_zip_file_ + "/" + fname;
	//  create file
	switch (zipOpenNewFileInZip3(zip_file_->write_handle(), complete_filename.c_str(), &zi, nullptr,
	                             0, nullptr, 0, nullptr /* comment*/, Z_DEFLATED, Z_BEST_COMPRESSION,
	                             0, -MAX_WBITS, DEF_MEM_LEVEL, Z_DEFAULT_STRATEGY, nullptr, 0)) {
	case ZIP_OK:
		break;
	default:
		throw ZipOperationError(
		   "ZipFilesystem: Failed to open streamwrite", complete_filename, zip_file_->path());
	}
	return new ZipStreamWrite(zip_file_);
}

void ZipFilesystem::fs_rename(const std::string&, const std::string&) {
	throw wexception("rename inside zip FS is not implemented yet");
}

unsigned long long ZipFilesystem::disk_space() {
	return 0;
}

std::string ZipFilesystem::get_basename() {
	return zip_file_->path();
}

ZipFilesystem::ZipStreamRead::ZipStreamRead(const std::shared_ptr<ZipFile>& shared_data)
   : zip_file_(shared_data) {
}

ZipFilesystem::ZipStreamRead::~ZipStreamRead() {
}

size_t ZipFilesystem::ZipStreamRead::data(void* read_data, size_t bufsize) {
	int copied = unzReadCurrentFile(zip_file_->read_handle(), read_data, bufsize);
	if (copied < 0) {
		throw DataError("Failed to read from zip file %s", zip_file_->path().c_str());
	}
	if (copied == 0) {
		throw DataError("End of file reached while reading zip %s", zip_file_->path().c_str());
	}
	return copied;
}

bool ZipFilesystem::ZipStreamRead::end_of_file() const {
	return unzReadCurrentFile(zip_file_->read_handle(), nullptr, 1) == 0;
}

ZipFilesystem::ZipStreamWrite::ZipStreamWrite(const std::shared_ptr<ZipFile>& shared_data)
   : zip_file_(shared_data) {
}

ZipFilesystem::ZipStreamWrite::~ZipStreamWrite() {
}

void ZipFilesystem::ZipStreamWrite::data(const void* const write_data, const size_t size) {
	int result = zipWriteInFileInZip(zip_file_->write_handle(), write_data, size);
	switch (result) {
	case ZIP_OK:
		break;
	default:
		throw wexception("Failed to write into zipfile %s", zip_file_->path().c_str());
	}
}<|MERGE_RESOLUTION|>--- conflicted
+++ resolved
@@ -20,10 +20,7 @@
 #include "io/filesystem/zip_filesystem.h"
 
 #include <cassert>
-<<<<<<< HEAD
-=======
 #include <cerrno>
->>>>>>> 320b2401
 #include <cstring>
 #include <memory>
 
