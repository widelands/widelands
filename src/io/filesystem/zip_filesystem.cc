--- conflicted
+++ resolved
@@ -329,13 +329,7 @@
 			break;
 		if (len < 0) {
 			unzCloseCurrentFile(m_unzipfile);
-<<<<<<< HEAD
-			throw ZipOperation_error
-=======
-			char buf[200];
-			snprintf(buf, sizeof(buf), "read error %i", len);
 			throw ZipOperationError
->>>>>>> 528e4fc3
 				("ZipFilesystem::Load",
 				 fname,
 				 m_zipfilename,
