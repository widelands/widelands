/*
 * Copyright (C) 2006-2019 by the Widelands Development Team
 *
 * This program is free software; you can redistribute it and/or
 * modify it under the terms of the GNU General Public License
 * as published by the Free Software Foundation; either version 2
 * of the License, or (at your option) any later version.
 *
 * This program is distributed in the hope that it will be useful,
 * but WITHOUT ANY WARRANTY; without even the implied warranty of
 * MERCHANTABILITY or FITNESS FOR A PARTICULAR PURPOSE.  See the
 * GNU General Public License for more details.
 *
 * You should have received a copy of the GNU General Public License
 * along with this program; if not, write to the Free Software
 * Foundation, Inc., 51 Franklin Street, Fifth Floor, Boston, MA  02110-1301, USA.
 *
 */

#ifndef WL_IO_FILESYSTEM_LAYERED_FILESYSTEM_H
#define WL_IO_FILESYSTEM_LAYERED_FILESYSTEM_H

#include <memory>

#include "io/filesystem/filesystem.h"

/**
 * LayeredFileSystem is a file system which basically merges several layered
 * real directory structures into a single one. The really funny thing is that
 * those directories aren't represented as absolute paths, but as nested
 * FileSystems. Are you confused yet?
 * Ultimately, this provides us with the necessary flexibility to allow file
 * overrides on a per-user-basis, nested .zip files acting as Quake-like paks
 * and so on.
 *
 * Only the top-most writable filesystem is written to. A typical
 * stack would look like this in real-life:
 *
 * ~/.widelands/
 * /where/they/installed/widelands/  <-- this is the directory that the
 * executable is in
 *
 * $CWD  <-- the current-working directory; this is useful for debugging, when
 * the executable isn't in the root of the game-data directory
 */
class LayeredFileSystem : public FileSystem {
public:
	LayeredFileSystem();
	~LayeredFileSystem() override;

	// Add a new filesystem to the top of the stack. Take ownership of the given
	// filesystem.
	void add_file_system(FileSystem*);

	// Set the home filesystem (which is the preferred filesystem for writing
	// files). Take ownership of the given filesystem.
	void set_home_file_system(FileSystem*);

	FilenameSet list_directory(const std::string& path) const override;

	bool is_writable() const override;
	bool file_exists(const std::string& path) const override;
<<<<<<< HEAD
	bool is_directory(const std::string& path) const override;
=======
	bool is_directory(const std::string& path) override;
>>>>>>> 7c217e33
	void ensure_directory_exists(const std::string& fs_dirname) override;
	void make_directory(const std::string& fs_dirname) override;

	void* load(const std::string& fname, size_t& length) override;
	void write(const std::string& fname, void const* data, int32_t length) override;

	StreamRead* open_stream_read(const std::string& fname) override;
	StreamWrite* open_stream_write(const std::string& fname) override;

	FileSystem* make_sub_file_system(const std::string& fs_dirname) override;
	FileSystem* create_sub_file_system(const std::string& fs_dirname, Type) override;
	void fs_unlink(const std::string& file) override;
	void fs_rename(const std::string&, const std::string&) override;

	std::string get_basename() override {
		return std::string();
	}

	unsigned long long disk_space() override;

private:
	/// This is used to assemble an error message for exceptions that includes all file paths
	std::string paths_error_message(const std::string& filename) const;

	std::vector<std::unique_ptr<FileSystem>> filesystems_;
	std::unique_ptr<FileSystem> home_;
};

/// Access all game data files etc. through this FileSystem
extern LayeredFileSystem* g_fs;

#endif  // end of include guard: WL_IO_FILESYSTEM_LAYERED_FILESYSTEM_H<|MERGE_RESOLUTION|>--- conflicted
+++ resolved
@@ -60,11 +60,7 @@
 
 	bool is_writable() const override;
 	bool file_exists(const std::string& path) const override;
-<<<<<<< HEAD
 	bool is_directory(const std::string& path) const override;
-=======
-	bool is_directory(const std::string& path) override;
->>>>>>> 7c217e33
 	void ensure_directory_exists(const std::string& fs_dirname) override;
 	void make_directory(const std::string& fs_dirname) override;
 
