--- conflicted
+++ resolved
@@ -29,14 +29,6 @@
 #include <cstdio>
 #endif
 
-<<<<<<< HEAD
-// We have to add Boost to this block to make codecheck happy
-#include <boost/algorithm/string/predicate.hpp>
-#include <boost/algorithm/string/replace.hpp>
-#include <boost/lexical_cast.hpp>
-=======
-#include <boost/format.hpp>
->>>>>>> a1a3d4ed
 #ifdef _WIN32
 #include <direct.h>
 #include <windows.h>
@@ -127,13 +119,7 @@
 
 	*s = template_;
 	if (max_) {
-<<<<<<< HEAD
-		*s = boost::replace_last_copy(template_, to_replace_, bformat(format_, current_));
-	} else {
-		*s = template_;
-=======
-		replace_last(*s, to_replace_, (boost::format(format_) % current_).str());
->>>>>>> a1a3d4ed
+		replace_last(*s, to_replace_, bformat(format_, current_));
 	}
 	++current_;
 	return true;
