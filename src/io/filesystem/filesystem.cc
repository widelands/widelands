/*
 * Copyright (C) 2002-2022 by the Widelands Development Team
 *
 * This program is free software; you can redistribute it and/or
 * modify it under the terms of the GNU General Public License
 * as published by the Free Software Foundation; either version 2
 * of the License, or (at your option) any later version.
 *
 * This program is distributed in the hope that it will be useful,
 * but WITHOUT ANY WARRANTY; without even the implied warranty of
 * MERCHANTABILITY or FITNESS FOR A PARTICULAR PURPOSE.  See the
 * GNU General Public License for more details.
 *
 * You should have received a copy of the GNU General Public License
 * along with this program; if not, see <https://www.gnu.org/licenses/>.
 *
 */
// this originally comes from Return to the Shadows (http://www.rtts.org/)
// files.cc: provides all the OS abstraction to access files

#include "io/filesystem/filesystem.h"

#include <cassert>
#include <cstdlib>
#include <list>
#include <string>
#ifdef _WIN32
#include <cstdio>
#endif

#ifdef _WIN32
#include <direct.h>
#include <windows.h>
#else
#include <glob.h>
#include <sys/types.h>
#endif
#include <sys/stat.h>
#ifndef _MSC_VER
#include <unistd.h>
#endif

#include "base/i18n.h"
#include "base/log.h"
#include "base/string.h"
#include "config.h"
#include "io/filesystem/disk_filesystem.h"
#include "io/filesystem/filesystem_exceptions.h"
#include "io/filesystem/layered_filesystem.h"
#include "io/filesystem/zip_filesystem.h"

#ifdef _WIN32
#define stat _stat
#endif

#ifdef _MSC_VER
#define S_ISDIR(x) ((x & _S_IFDIR) ? 1 : 0)
#define S_ISREG(x) ((x & _S_IFREG) ? 1 : 0)
#define PATH_MAX MAX_PATH
#endif

/* Quickfix for bug https://github.com/widelands/widelands/issues/5614:
 * Most systems specify PATH_MAX to be the maximum number of characters in a file path.
 * Systems without a limit (or which don't care about standards) may neglect to define this symbol.
 * On such systems, simply use an arbitrary value that is high enough for some very long paths.
 */
#ifndef PATH_MAX
#define PATH_MAX 0x10000
#endif

namespace {
/// A class that makes iteration over filename_?.* templates easy. It is much faster than using
/// regex.
class NumberGlob {
public:
	explicit NumberGlob(const std::string& file_template);

	/// If there is a next filename, puts it in 's' and returns true.
	bool next(std::string* s);

private:
	std::string template_;
	std::string format_;
	std::string to_replace_;
<<<<<<< HEAD
	uint32_t current_{0};
=======
	uint32_t current_{0U};
>>>>>>> a9549ba2
	uint32_t max_;

	DISALLOW_COPY_AND_ASSIGN(NumberGlob);
};

/**
 * Implementation for NumberGlob.
 */
NumberGlob::NumberGlob(const std::string& file_template) : template_(file_template) {
	int nchars = count(file_template.begin(), file_template.end(), '?');
	format_ = "%0" + as_string(nchars) + "i";

	max_ = 1;
	for (int i = 0; i < nchars; ++i) {
		max_ *= 10;
		to_replace_ += "?";
	}
	--max_;
}

bool NumberGlob::next(std::string* s) {
	if (current_ > max_) {
		return false;
	}

	*s = template_;
	if (max_ != 0u) {
		replace_last(*s, to_replace_, format(format_, current_));
	}
	++current_;
	return true;
}
}  // namespace

/**
 * \param path A file or directory name
 * \return True if ref path is absolute and within this FileSystem, false otherwise
 */
bool FileSystem::is_path_absolute(const std::string& path) const {
	std::string::size_type const path_size = path.size();
	std::string::size_type const root_size = root_.size();

	if (path_size < root_size) {
		return false;
	}
	if (path_size == root_size) {
		return path == root_;
	}
	if (path.compare(0, root_.size(), root_) != 0) {
		return false;
	}

#ifdef _WIN32
	if (path.size() >= 3 && path[1] == ':' && path[2] == '\\')  // "C:\"
	{
		return true;
	}
#endif
	assert(root_size < path_size);  //  Otherwise an invalid read happens below.
	return path[root_size] == file_separator();
}

/**
 * Fix a path that might come from another OS.
 * This function is used to make sure that paths send via network are usable
 * on local OS.
 */
std::string FileSystem::fix_cross_file(const std::string& path) const {
	uint32_t path_size = path.size();
	std::string fixedPath(path);
	std::string temp;
	for (uint32_t i = 0; i < path_size; ++i) {
		temp = path.at(i);
#ifdef _WIN32
		if (temp == ":") {
			fixedPath.at(i) = '-';
		} else if (temp == "/") {
#else
		if (temp == "\\") {
#endif
			fixedPath.at(i) = file_separator();
		}
		// As a security measure, eat all:
		// * tildes
		// * double dots
		// * dots with following slash/backslash (but not a single dot - we need it in e.g. "xyz.wmf")
		// away to avoid misuse of the file transfer function.
		if (temp == "~") {
			fixedPath.at(i) = '_';
		}
		if (temp == "." && (i + 1 < path_size)) {
			std::string temp2;
			temp2 = path.at(i + 1);
			if (temp2 == "." || temp2 == "\\" || temp2 == "/") {
				fixedPath.at(i) = '_';
			}
		}
	}
	return fixedPath;
}

/**
 * \return The process' current working directory
 */
// static
std::string FileSystem::get_working_directory() {
	char cwd[PATH_MAX + 1];
#ifdef _MSC_VER
	// getcwd is deprecated on MSVC
	char* const result = _getcwd(cwd, PATH_MAX);
#else
	char* const result = getcwd(cwd, PATH_MAX);
#endif
	if (result == nullptr) {
		throw FileError("FileSystem::get_working_directory()", "widelands", "can not run getcwd");
	}

	return std::string(cwd);
}

// static
char FileSystem::file_separator() {
#ifdef _WIN32
	return '\\';
#else
	return '/';
#endif
}

// TODO(unknown): Write homedir detection for non-getenv-systems
std::string FileSystem::get_homedir() {
	std::string homedir;
#ifdef _WIN32
	// Trying to get it compatible to ALL windows versions...
	// Could anybody please hit the Megasoft devs for not keeping
	// their own "standards"?
	char const* home_char;
#define TRY_USE_AS_HOMEDIR(name)                                                                   \
	home_char = getenv(name);                                                                       \
	if (home_char != nullptr && *home_char != 0 && check_writeable_for_data(home_char))             \
		return home_char;

	TRY_USE_AS_HOMEDIR("USERPROFILE")
	TRY_USE_AS_HOMEDIR("HOMEPATH")
	TRY_USE_AS_HOMEDIR("HOME")
	TRY_USE_AS_HOMEDIR("APPDATA")

	log_warn("None of the directories was useable - falling back to \".\"\n");
#else
#ifdef HAS_GETENV
	if (char const* const h = getenv("HOME")) {
		homedir = h;
	}
#endif
#endif

	if (homedir.empty()) {
		log_warn("\neither we can not detect your home directory "
		         "or you do not have one! Please contact the developers.\n\n");

		// TODO(unknown): is it really a good idea to set homedir to "." then ??

		log_warn("Instead of your home directory, '.' will be used.\n\n");
		homedir = ".";
	}

	return homedir;
}

#ifdef USE_XDG
/**
 * Return $XDG_DATA_HOME/widelands. Falls back to $HOME/.local/share/widelands
 * https://standards.freedesktop.org/basedir-spec/basedir-spec-latest.html
 * Prioritises $HOME/.widelands if it exists.
 */
std::string FileSystem::get_userdatadir() {
	std::string userdatadir = get_homedir();

	// Use dotfolder for backwards compatibility if it exists.
	RealFSImpl dot(userdatadir);
	if (dot.is_directory(".widelands")) {
		userdatadir = userdatadir + "/.widelands";
	}
#ifdef HAS_GETENV
	else {
		if (char const* const datahome = getenv("XDG_DATA_HOME")) {
			userdatadir = std::string(datahome) + "/widelands";
		} else {
			// If XDG_DATA_HOME is not set, the default path is used.
			userdatadir = userdatadir + "/.local/share/widelands";
		}
	}
#else
	else {
		// Fallback to not dump all files into the current working dir.
		userdatadir = userdatadir + "/.widelands";
	}
#endif

	// Unlike the homedir function, this function includes the program name.
	// This is handled in 'src/wlapplication.cc'.
	return userdatadir;
}

/**
 * Return $XDG_CONFIG_HOME/widelands. Falls back to $HOME/.config/widelands
 * https://standards.freedesktop.org/basedir-spec/basedir-spec-latest.html
 * Prioritises $HOME/.widelands if it exists.
 */
std::string FileSystem::get_userconfigdir() {
	std::string userconfigdir = get_homedir();

	// Use dotfolder for backwards compatibility if it exists.
	RealFSImpl dot(userconfigdir);
	if (dot.is_directory(".widelands")) {
		userconfigdir = userconfigdir + "/.widelands";
	}
#ifdef HAS_GETENV
	else {
		if (char const* const confighome = getenv("XDG_CONFIG_HOME")) {
			userconfigdir = std::string(confighome) + "/widelands";
		} else {
			// If XDG_CONFIG_HOME is not set, the default path is used.
			userconfigdir = userconfigdir + "/.config/widelands";
		}
	}
#else
	else {
		// Fallback to not dump all files into the current working dir.
		userconfigdir = userconfigdir + "/.widelands";
	}
#endif

	// Unlike the homedir function, this function includes the program name.
	// This is handled in 'src/wlapplication.cc'.
	return userconfigdir;
}

/**
 * Return $XDG_DATA_DIRS. Falls back to /usr/local/share:/usr/share
 * https://standards.freedesktop.org/basedir-spec/basedir-spec-latest.html
 */
std::vector<std::string> FileSystem::get_xdgdatadirs() {
	std::vector<std::string> xdgdatadirs;
	const char* environment_char = nullptr;
#ifdef HAS_GETENV
	environment_char = getenv("XDG_DATA_DIRS");
#endif
	std::string environment(environment_char == nullptr || *environment_char == 0 ?
                              "/usr/local/share:/usr/share" :
                              environment_char);

	// https://stackoverflow.com/a/14266139
	std::string token;
	std::string delimiter = ":";
	size_t pos = 0;
	while ((pos = environment.find(delimiter)) != std::string::npos) {
		token = environment.substr(0, pos);
		xdgdatadirs.push_back(token);
		environment.erase(0, pos + delimiter.length());
	}
	xdgdatadirs.push_back(environment);
	return xdgdatadirs;
}
#endif

// Returning a vector rather than a set because animations need the indices
std::vector<std::string> FileSystem::get_sequential_files(const std::string& directory,
                                                          const std::string& basename,
                                                          const std::string& extension) const {
	std::vector<std::string> result;

	auto get_files = [this, directory, basename, extension](const std::string& number_template) {
		std::vector<std::string> files;
		const std::string filename_template =
		   directory + file_separator() + basename + number_template + "." + extension;

		NumberGlob glob(filename_template);
		std::string filename;
		while (glob.next(&filename)) {
			if (!file_exists(filename)) {
				break;
			}
			files.push_back(filename);
		}
		return files;
	};
	result = get_files("");
	if (result.empty()) {
		result = get_files("_?");
	}
	if (result.empty()) {
		result = get_files("_??");
	}
	if (result.empty()) {
		result = get_files("_???");
	}
	return result;
}

/**
 * Split a string into components separated by a certain character.
 *
 * \param path The path to parse
 * \param filesep The file path separator used by the native filesystem
 * \param components The output iterator to place the path nodes into
 */
template <typename Inserter>
static void fs_tokenize(const std::string& path, char const filesep, Inserter components) {
	std::string::size_type pos;   //  start of token
	std::string::size_type pos2;  //  next filesep character

	if (path.empty()) {
		// Nothing to do
		return;
	}

	// Extract the first path component
	if (path.front() == filesep) {  // Is this an absolute path?
		pos = 1;
	} else {  // Relative path
		pos = 0;
	}
	pos2 = path.find(filesep, pos);
	// 'current' token is now between pos and pos2

	// Split path into it's components
	while (pos2 != std::string::npos) {
		if (pos != pos2) {
			std::string node = path.substr(pos, pos2 - pos);
			*components++ = node;
		}
		pos = pos2 + 1;
		pos2 = path.find(filesep, pos);
	}

	// Extract the last component (most probably a filename)
	std::string node = path.substr(pos);
	if (!node.empty()) {
		*components++ = node;
	}
}

/**
 * Transform any valid, unique pathname into a well-formed absolute path
 */
// TODO(unknown): Enable non-Unix paths
std::string FileSystem::canonicalize_name(const std::string& path) const {
	std::list<std::string> components;
	std::list<std::string>::iterator i;

#ifdef _WIN32
	std::string temp_path = path;
	// replace all slashes with backslashes so following can work.
	for (uint32_t j = 0; j < temp_path.size(); ++j) {
		if (temp_path[j] == '/') {
			temp_path[j] = '\\';
		}
	}
#else
	const std::string& temp_path = path;
#endif

	fs_tokenize(temp_path, file_separator(), std::inserter(components, components.begin()));

	// Tilde expansion
	if (!components.empty() && *components.begin() == "~") {
		components.erase(components.begin());
		fs_tokenize(get_homedir(), file_separator(), std::inserter(components, components.begin()));
	} else if (!is_path_absolute(temp_path)) {
		//  make relative paths absolute (so that "../../foo" can work)
		fs_tokenize(root_.empty() ? get_working_directory() : root_, file_separator(),
		            std::inserter(components, components.begin()));
	}

	// Clean up the path
	for (i = components.begin(); i != components.end();) {
		char const* str = i->c_str();
		if (*str == '.') {
			++str;

			// Remove single dot
			if (*str == '\0') {
				i = components.erase(i);
				continue;
			}
			// Remove double dot and the preceding component (if any)
			if (*str == '.' && *(str + 1) == '\0') {
				if (i != components.begin()) {
#ifdef _WIN32
					// On windows don't remove driveletter in this error condition
					if (--i != components.begin())
						i = components.erase(i);
					else
						++i;
#else
					i = components.erase(--i);
#endif
				}
				i = components.erase(i);
				continue;
			}
		}

		++i;
	}

	std::string canonpath;
	canonpath.reserve(temp_path.length());
#ifndef _WIN32
	for (i = components.begin(); i != components.end(); ++i) {
		canonpath.push_back('/');
		canonpath += *i;
	}
#else
	for (i = components.begin(); i != components.end(); ++i) {
		canonpath += *i;
		canonpath += '\\';
	}

	// Remove trailing slash
	if (canonpath.size() > 1)
		canonpath.erase(canonpath.end() - 1);
#endif

	return canonpath;
}

/**
 * Returns the filename of this path, everything after the last
 * / or \  (or the whole string)
 */
const char* FileSystem::fs_filename(const char* p) {
	const char* result = p;

	while (*p != '\0') {
		if (*p == '/' || *p == '\\') {
			result = p + 1;
		}
		++p;
	}

	return result;
}

std::string FileSystem::fs_dirname(const std::string& full_path) {
	std::string filename = fs_filename(full_path.c_str());
	filename = full_path.substr(0, full_path.size() - filename.size());
#ifdef _WIN32
	std::replace(filename.begin(), filename.end(), '\\', '/');
#endif
	return filename;
}

std::string FileSystem::filename_ext(const std::string& f) {
	// Find last '.' - denotes start of extension
	size_t ext_start = f.rfind('.');

	if (std::string::npos == ext_start) {
		return "";
	}
	return f.substr(ext_start);
}

std::string FileSystem::filename_without_ext(const char* const p) {
	std::string fname(p != nullptr ? FileSystem::fs_filename(p) : "");
	std::string ext(FileSystem::filename_ext(fname));
	return fname.substr(0, fname.length() - ext.length());
}

/// Create a filesystem from a zipfile or a real directory
/// \throw FileNotFoundError if root does not exist, is some kind of special
/// file, loops around (via symlinks) or is too long for the OS/filesystem.
/// \throw FileAccessDeniedError if the OS denies access (of course ;-)
/// \throw FileTypeError if root is neither a directory or regular file
// TODO(unknown): Catch FileTypeError in all users
// TODO(unknown): Check for existence before doing anything with the file/dir
// TODO(unknown): Catch FileNotFoundError in all users
// TODO(unknown): throw FileTypeError if root is not a zipfile (exception from
// ZipFilesystem)
FileSystem& FileSystem::create(const std::string& root) {
	struct stat statinfo;

	if (stat(root.c_str(), &statinfo) == -1) {
		if (errno == EBADF || errno == ENOENT || errno == ENOTDIR ||
#ifdef ELOOP
		    errno == ELOOP ||  // MinGW does not support ELOOP (yet)
#endif
		    errno == ENAMETOOLONG) {
			throw FileNotFoundError("FileSystem::create", root);
		}
		if (errno == EACCES) {
			throw FileAccessDeniedError("FileSystem::create", root);
		}
	}

	if (S_ISDIR(statinfo.st_mode)) {
		return *new RealFSImpl(root);
	}
	if (S_ISREG(statinfo.st_mode)) {  // TODO(unknown): ensure root is a zipfile
		return *new ZipFilesystem(root);
	}

	throw FileTypeError(
	   "FileSystem::create", root, "cannot create virtual filesystem from file or directory");
}

#ifdef _WIN32
/// hack that is unfortunately needed for windows to check whether Widelands
/// can write in the directory
bool FileSystem::check_writeable_for_data(char const* const path) {
	RealFSImpl fs(path);

	if (fs.is_directory(".widelands"))
		return true;
	try {
		// throws an exception if not writable
		fs.ensure_directory_exists(".widelands");
		fs.fs_unlink(".widelands");
		return true;
	} catch (const FileError& e) {
		log_warn("Directory %s is not writeable - next try: %s\n", path, e.what());
	}

	return false;
}
#endif<|MERGE_RESOLUTION|>--- conflicted
+++ resolved
@@ -82,11 +82,7 @@
 	std::string template_;
 	std::string format_;
 	std::string to_replace_;
-<<<<<<< HEAD
-	uint32_t current_{0};
-=======
 	uint32_t current_{0U};
->>>>>>> a9549ba2
 	uint32_t max_;
 
 	DISALLOW_COPY_AND_ASSIGN(NumberGlob);
