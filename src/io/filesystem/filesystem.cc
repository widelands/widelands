--- conflicted
+++ resolved
@@ -84,12 +84,8 @@
    "<", ">", ":", "\"", "|", "?", "*", "/", "\\",
 };
 
-<<<<<<< HEAD
-/// A class that makes iteration over filename_?.* templates easy. It is much faster than using regex.
-=======
 /// A class that makes iteration over filename_?.* templates easy. It is much faster than using
 /// regex.
->>>>>>> 08a25539
 class NumberGlob {
 public:
 	explicit NumberGlob(const std::string& file_template);
@@ -317,23 +313,15 @@
 }
 
 // Returning a vector rather than a set because animations need the indices
-<<<<<<< HEAD
-std::vector<std::string> FileSystem::get_sequential_files(const std::string& directory, const std::string& basename, const std::string& extension) const {
-=======
 std::vector<std::string> FileSystem::get_sequential_files(const std::string& directory,
                                                           const std::string& basename,
                                                           const std::string& extension) const {
->>>>>>> 08a25539
 	std::vector<std::string> result;
 
 	auto get_files = [this, directory, basename, extension](const std::string& number_template) {
 		std::vector<std::string> files;
-<<<<<<< HEAD
-		const std::string filename_template = directory + file_separator() + basename + number_template + "." + extension;
-=======
 		const std::string filename_template =
 		   directory + file_separator() + basename + number_template + "." + extension;
->>>>>>> 08a25539
 
 		NumberGlob glob(filename_template);
 		std::string filename;
