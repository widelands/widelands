/*
 * Copyright (C) 2002-2019 by the Widelands Development Team
 *
 * This program is free software; you can redistribute it and/or
 * modify it under the terms of the GNU General Public License
 * as published by the Free Software Foundation; either version 2
 * of the License, or (at your option) any later version.
 *
 * This program is distributed in the hope that it will be useful,
 * but WITHOUT ANY WARRANTY; without even the implied warranty of
 * MERCHANTABILITY or FITNESS FOR A PARTICULAR PURPOSE.  See the
 * GNU General Public License for more details.
 *
 * You should have received a copy of the GNU General Public License
 * along with this program; if not, write to the Free Software
 * Foundation, Inc., 51 Franklin Street, Fifth Floor, Boston, MA  02110-1301, USA.
 *
 */
// this originally comes from Return to the Shadows (http://www.rtts.org/)
// files.cc: provides all the OS abstraction to access files

#include "io/filesystem/filesystem.h"

#include <cassert>
#include <cerrno>
#include <climits>
#include <cstdio>
#include <cstdlib>
#include <cstring>
#include <iterator>
#include <list>
#include <string>
#include <vector>

// We have to add Boost to this block to make codecheck happy
#include <boost/algorithm/string/predicate.hpp>
#include <boost/algorithm/string/replace.hpp>
#include <boost/format.hpp>
#include <boost/lexical_cast.hpp>
#ifdef _WIN32
#include <direct.h>
#include <io.h>
#include <windows.h>
#else
#include <glob.h>
#include <sys/types.h>
#endif
#include <sys/stat.h>
#include <unistd.h>

#include "base/i18n.h"
#include "base/log.h"
#include "config.h"
#include "graphic/text_layout.h"
#include "io/filesystem/disk_filesystem.h"
#include "io/filesystem/layered_filesystem.h"
#include "io/filesystem/zip_exceptions.h"
#include "io/filesystem/zip_filesystem.h"

#ifdef _WIN32
#define stat _stat
#endif

#ifdef _MSC_VER
#define S_ISDIR(x) ((x & _S_IFDIR) ? 1 : 0)
#define S_ISREG(x) ((x & _S_IFREG) ? 1 : 0)
#define PATH_MAX MAX_PATH
#endif

namespace {
// Characters that are allowed in filenames, but not at the beginning
const std::vector<std::string> illegal_filename_starting_characters{
   ".", "-",
   " ",  // Keep the blank last
};

// Characters that are disallowed anywhere in a filename
// No potential file separators or other potentially illegal characters
// https://msdn.microsoft.com/en-us/library/windows/desktop/aa365247(v=vs.85).aspx
// http://www.linfo.org/file_name.html
// https://support.apple.com/en-us/HT202808
// We can't just regex for word & digit characters here because of non-Latin scripts.
const std::vector<std::string> illegal_filename_characters{
   "<", ">", ":", "\"", "|", "?", "*", "/", "\\",
};

/// A class that makes iteration over filename_?.* templates easy. It is much faster than using
/// regex.
class NumberGlob {
public:
	explicit NumberGlob(const std::string& file_template);

	/// If there is a next filename, puts it in 's' and returns true.
	bool next(std::string* s);

private:
	std::string template_;
	std::string format_;
	std::string to_replace_;
	uint32_t current_;
	uint32_t max_;

	DISALLOW_COPY_AND_ASSIGN(NumberGlob);
};

/**
 * Implementation for NumberGlob.
 */
NumberGlob::NumberGlob(const std::string& file_template) : template_(file_template), current_(0) {
	int nchars = count(file_template.begin(), file_template.end(), '?');
	format_ = "%0" + boost::lexical_cast<std::string>(nchars) + "i";

	max_ = 1;
	for (int i = 0; i < nchars; ++i) {
		max_ *= 10;
		to_replace_ += "?";
	}
	--max_;
}

bool NumberGlob::next(std::string* s) {
	if (current_ > max_) {
		return false;
	}

	if (max_) {
		*s = boost::replace_last_copy(
		   template_, to_replace_, (boost::format(format_) % current_).str());
	} else {
		*s = template_;
	}
	++current_;
	return true;
}
}  // namespace

/**
 * \param path A file or directory name
 * \return True if ref path is absolute and within this FileSystem, false otherwise
 */
bool FileSystem::is_path_absolute(const std::string& path) const {
	std::string::size_type const path_size = path.size();
	std::string::size_type const root_size = root_.size();

	if (path_size < root_size)
		return false;

	if (path_size == root_size)
		return path == root_;

	if (path.compare(0, root_.size(), root_))
		return false;

#ifdef _WIN32
	if (path.size() >= 3 && path[1] == ':' && path[2] == '\\')  // "C:\"
	{
		return true;
	}
#endif
	assert(root_size < path_size);  //  Otherwise an invalid read happens below.
	if (path[root_size] != file_separator())
		return false;

	return true;
}

/**
 * Fix a path that might come from another OS.
 * This function is used to make sure that paths send via network are usable
 * on local OS.
 */
std::string FileSystem::fix_cross_file(const std::string& path) const {
	uint32_t path_size = path.size();
	std::string fixedPath(path);
	std::string temp;
	for (uint32_t i = 0; i < path_size; ++i) {
		temp = path.at(i);
#ifdef _WIN32
		if (temp == ":")
			fixedPath.at(i) = '-';
		else if (temp == "/")
#else
		if (temp == "\\")
#endif
			fixedPath.at(i) = file_separator();
		// As a security measure, eat all:
		// * tildes
		// * double dots
		// * dots with following slash/backslash (but not a single dot - we need it in e.g. "xyz.wmf")
		// away to avoid misuse of the file transfer function.
		if (temp == "~")
			fixedPath.at(i) = '_';
		if (temp == "." && (i + 1 < path_size)) {
			std::string temp2;
			temp2 = path.at(i + 1);
			if (temp2 == "." || temp2 == "\\" || temp2 == "/")
				fixedPath.at(i) = '_';
		}
	}
	return fixedPath;
}

/**
 * \return The process' current working directory
 */
// static
std::string FileSystem::get_working_directory() {
	char cwd[PATH_MAX + 1];
	char* const result = getcwd(cwd, PATH_MAX);
	if (!result)
		throw FileError("FileSystem::get_working_directory()", "widelands", "can not run getcwd");

	return std::string(cwd);
}

// static
char FileSystem::file_separator() {
#ifdef _WIN32
	return '\\';
#else
	return '/';
#endif
}

bool FileSystem::is_legal_filename(const std::string& filename) {
	if (filename.empty()) {
		return false;
	}
	for (const std::string& illegal_start : illegal_filename_starting_characters) {
		if (boost::starts_with(filename, illegal_start)) {
			return false;
		}
	}
	for (const std::string& illegal_char : illegal_filename_characters) {
		if (boost::contains(filename, illegal_char)) {
			return false;
		}
	}
	return true;
}

std::string FileSystem::illegal_filename_tooltip() {
	std::vector<std::string> starting_characters;
	for (const std::string& character : illegal_filename_starting_characters) {
		if (character == " ") {
			/** TRANSLATORS: Part of tooltip entry for characters in illegal filenames. replaces tha
			 * blank space in a list of illegal characters */
			starting_characters.push_back(pgettext("illegal_filename_characters", "blank space"));
		} else {
			starting_characters.push_back(character);
		}
	}
	const std::string illegal_start(as_listitem(
	   /** TRANSLATORS: Tooltip entry for characters in illegal filenames.
	    *  %s is a list of illegal characters */
	   (boost::format(pgettext("illegal_filename_characters", "%s at the start of the filename")) %
	    richtext_escape(i18n::localize_list(starting_characters, i18n::ConcatenateWith::OR)))
	      .str(),
	   UI::FontStyle::kWuiMessageParagraph));

	const std::string illegal(as_listitem(
	   /** TRANSLATORS: Tooltip entry for characters in illegal filenames.
	    * %s is a list of illegal characters */
	   (boost::format(pgettext("illegal_filename_characters", "%s anywhere in the filename")) %
	    richtext_escape(i18n::localize_list(illegal_filename_characters, i18n::ConcatenateWith::OR)))
	      .str(),
	   UI::FontStyle::kWuiMessageParagraph));

	return (boost::format("%s%s%s") %
	        /** TRANSLATORS: Tooltip header for characters in illegal filenames.
	         * This is followed by a list of bullet points */
	        pgettext("illegal_filename_characters", "The following characters are not allowed:") %
	        illegal_start % illegal)
	   .str();
}

// TODO(unknown): Write homedir detection for non-getenv-systems
std::string FileSystem::get_homedir() {
	std::string homedir;
#ifdef _WIN32
// Trying to get it compatible to ALL windows versions...
// Could anybody please hit the Megasoft devs for not keeping
// their own "standards"?
char const* home_char;
#define TRY_USE_AS_HOMEDIR(name)                                                                   \
<<<<<<< HEAD
	home_char = getenv(name);                                                                         \
	if (home_char != nullptr && *home_char != 0 && check_writeable_for_data(home_char))                                \
=======
	char const* const home_char = getenv(name);                                                     \
	if (home_char != nullptr && *home_char != 0 && check_writeable_for_data(home_char))             \
>>>>>>> b88a669f
		return home_char;

	TRY_USE_AS_HOMEDIR("USERPROFILE");
	TRY_USE_AS_HOMEDIR("HOMEPATH");
	TRY_USE_AS_HOMEDIR("HOME");
	TRY_USE_AS_HOMEDIR("APPDATA");

	log("None of the directories was useable - falling back to \".\"\n");
#else
#ifdef HAS_GETENV
	if (char const* const h = getenv("HOME"))
		homedir = h;
#endif
#endif

	if (homedir.empty()) {
		log("\nWARNING: either we can not detect your home directory "
		    "or you do not have one! Please contact the developers.\n\n");

		// TODO(unknown): is it really a good idea to set homedir to "." then ??

		log("Instead of your home directory, '.' will be used.\n\n");
		homedir = ".";
	}

	return homedir;
}

#ifdef USE_XDG
/**
 * Return $XDG_DATA_HOME/widelands. Falls back to $HOME/.local/share/widelands
 * https://standards.freedesktop.org/basedir-spec/basedir-spec-latest.html
 * Prioritises $HOME/.widelands if it exists.
 */
std::string FileSystem::get_userdatadir() {
	std::string userdatadir = get_homedir();

	// Use dotfolder for backwards compatibility if it exists.
	RealFSImpl dot(userdatadir);
	if (dot.is_directory(".widelands")) {
		userdatadir = userdatadir + "/.widelands";
	}
#ifdef HAS_GETENV
	else {
		if (char const* const datahome = getenv("XDG_DATA_HOME")) {
			userdatadir = std::string(datahome) + "/widelands";
		} else {
			// If XDG_DATA_HOME is not set, the default path is used.
			userdatadir = userdatadir + "/.local/share/widelands";
		}
	}
#else
	else {
		// Fallback to not dump all files into the current working dir.
		userdatadir = userdatadir + "/.widelands";
	}
#endif

	// Unlike the homedir function, this function includes the program name.
	// This is handled in 'src/wlapplication.cc'.
	return userdatadir;
}

/**
 * Return $XDG_CONFIG_HOME/widelands. Falls back to $HOME/.config/widelands
 * https://standards.freedesktop.org/basedir-spec/basedir-spec-latest.html
 * Prioritises $HOME/.widelands if it exists.
 */
std::string FileSystem::get_userconfigdir() {
	std::string userconfigdir = get_homedir();

	// Use dotfolder for backwards compatibility if it exists.
	RealFSImpl dot(userconfigdir);
	if (dot.is_directory(".widelands")) {
		userconfigdir = userconfigdir + "/.widelands";
	}
#ifdef HAS_GETENV
	else {
		if (char const* const confighome = getenv("XDG_CONFIG_HOME")) {
			userconfigdir = std::string(confighome) + "/widelands";
		} else {
			// If XDG_CONFIG_HOME is not set, the default path is used.
			userconfigdir = userconfigdir + "/.config/widelands";
		}
	}
#else
	else {
		// Fallback to not dump all files into the current working dir.
		userconfigdir = userconfigdir + "/.widelands";
	}
#endif

	// Unlike the homedir function, this function includes the program name.
	// This is handled in 'src/wlapplication.cc'.
	return userconfigdir;
}

/**
 * Return $XDG_DATA_DIRS. Falls back to /usr/local/share:/usr/share
 * https://standards.freedesktop.org/basedir-spec/basedir-spec-latest.html
 */
std::vector<std::string> FileSystem::get_xdgdatadirs() {
	std::vector<std::string> xdgdatadirs;
	const char* environment_char;
#ifdef HAS_GETENV
	environment_char = getenv("XDG_DATA_DIRS");
#endif
	std::string environment(environment_char == nullptr || *environment_char == 0 ?
	                           "/usr/local/share:/usr/share" :
	                           environment_char);

	// https://stackoverflow.com/a/14266139
	std::string token;
	std::string delimiter = ":";
	size_t pos = 0;
	while ((pos = environment.find(delimiter)) != std::string::npos) {
		token = environment.substr(0, pos);
		xdgdatadirs.push_back(token);
		environment.erase(0, pos + delimiter.length());
	}
	xdgdatadirs.push_back(environment);
	return xdgdatadirs;
}
#endif

// Returning a vector rather than a set because animations need the indices
std::vector<std::string> FileSystem::get_sequential_files(const std::string& directory,
                                                          const std::string& basename,
                                                          const std::string& extension) const {
	std::vector<std::string> result;

	auto get_files = [this, directory, basename, extension](const std::string& number_template) {
		std::vector<std::string> files;
		const std::string filename_template =
		   directory + file_separator() + basename + number_template + "." + extension;

		NumberGlob glob(filename_template);
		std::string filename;
		while (glob.next(&filename)) {
			if (!file_exists(filename)) {
				break;
			}
			files.push_back(filename);
		}
		return files;
	};
	result = get_files("");
	if (result.empty()) {
		result = get_files("_?");
	}
	if (result.empty()) {
		result = get_files("_??");
	}
	if (result.empty()) {
		result = get_files("_???");
	}
	return result;
}

/**
 * Split a string into components separated by a certain character.
 *
 * \param path The path to parse
 * \param filesep The file path separator used by the native filesystem
 * \param components The output iterator to place the path nodes into
 */
template <typename Inserter>
static void fs_tokenize(const std::string& path, char const filesep, Inserter components) {
	std::string::size_type pos;   //  start of token
	std::string::size_type pos2;  //  next filesep character

	// Extract the first path component
	if (path.find(filesep) == 0)  // Is this an absolute path?
		pos = 1;
	else  // Relative path
		pos = 0;
	pos2 = path.find(filesep, pos);
	// 'current' token is now between pos and pos2

	// Split path into it's components
	while (pos2 != std::string::npos) {
		if (pos != pos2) {
			std::string node = path.substr(pos, pos2 - pos);
			*components++ = node;
		}
		pos = pos2 + 1;
		pos2 = path.find(filesep, pos);
	}

	// Extract the last component (most probably a filename)
	std::string node = path.substr(pos);
	if (!node.empty())
		*components++ = node;
}

/**
 * Transform any valid, unique pathname into a well-formed absolute path
 */
// TODO(unknown): Enable non-Unix paths
std::string FileSystem::canonicalize_name(std::string path) const {
	std::list<std::string> components;
	std::list<std::string>::iterator i;

#ifdef _WIN32
	// replace all slashes with backslashes so following can work.
	for (uint32_t j = 0; j < path.size(); ++j) {
		if (path[j] == '/')
			path[j] = '\\';
	}
#endif

	fs_tokenize(path, file_separator(), std::inserter(components, components.begin()));

	// Tilde expansion
	if (!components.empty() && *components.begin() == "~") {
		components.erase(components.begin());
		fs_tokenize(get_homedir(), file_separator(), std::inserter(components, components.begin()));
	} else if (!is_path_absolute(path))
		//  make relative paths absolute (so that "../../foo" can work)
		fs_tokenize(root_.empty() ? get_working_directory() : root_, file_separator(),
		            std::inserter(components, components.begin()));

	// Clean up the path
	for (i = components.begin(); i != components.end();) {
		char const* str = i->c_str();
		if (*str == '.') {
			++str;

			// Remove single dot
			if (*str == '\0') {
				i = components.erase(i);
				continue;
			}
			// Remove double dot and the preceding component (if any)
			else if (*str == '.' && *(str + 1) == '\0') {
				if (i != components.begin()) {
#ifdef _WIN32
					// On windows don't remove driveletter in this error condition
					if (--i != components.begin())
						i = components.erase(i);
					else
						++i;
#else
					i = components.erase(--i);
#endif
				}
				i = components.erase(i);
				continue;
			}
		}

		++i;
	}

	std::string canonpath;
	canonpath.reserve(path.length());
#ifndef _WIN32
	for (i = components.begin(); i != components.end(); ++i) {
		canonpath.push_back('/');
		canonpath += *i;
	}
#else
	for (i = components.begin(); i != components.end(); ++i) {
		canonpath += *i;
		canonpath += '\\';
	}

	// Remove trailing slash
	if (canonpath.size() > 1)
		canonpath.erase(canonpath.end() - 1);
#endif

	return canonpath;
}

/**
 * Returns the filename of this path, everything after the last
 * / or \  (or the whole string)
 */
const char* FileSystem::fs_filename(const char* p) {
	const char* result = p;

	while (*p != '\0') {
		if (*p == '/' || *p == '\\')
			result = p + 1;
		++p;
	}

	return result;
}

std::string FileSystem::fs_dirname(const std::string& full_path) {
	const std::string filename = fs_filename(full_path.c_str());
	return full_path.substr(0, full_path.size() - filename.size());
}

std::string FileSystem::filename_ext(const std::string& f) {
	// Find last '.' - denotes start of extension
	size_t ext_start = f.rfind('.');

	if (std::string::npos == ext_start)
		return "";
	else
		return f.substr(ext_start);
}

std::string FileSystem::filename_without_ext(const char* const p) {
	std::string fname(p ? FileSystem::fs_filename(p) : "");
	std::string ext(FileSystem::filename_ext(fname));
	return fname.substr(0, fname.length() - ext.length());
}

/// Create a filesystem from a zipfile or a real directory
/// \throw FileNotFoundError if root does not exist, is some kind of special
/// file, loops around (via symlinks) or is too long for the OS/filesystem.
/// \throw FileAccessDeniedError if the OS denies access (of course ;-)
/// \throw FileTypeError if root is neither a directory or regular file
// TODO(unknown): Catch FileTypeError in all users
// TODO(unknown): Check for existence before doing anything with the file/dir
// TODO(unknown): Catch FileNotFoundError in all users
// TODO(unknown): throw FileTypeError if root is not a zipfile (exception from
// ZipFilesystem)
FileSystem& FileSystem::create(const std::string& root) {
	struct stat statinfo;

	if (stat(root.c_str(), &statinfo) == -1) {
		if (errno == EBADF || errno == ENOENT || errno == ENOTDIR ||
#ifdef ELOOP
		    errno == ELOOP ||  // MinGW does not support ELOOP (yet)
#endif
		    errno == ENAMETOOLONG) {
			throw FileNotFoundError("FileSystem::create", root);
		}
		if (errno == EACCES)
			throw FileAccessDeniedError("FileSystem::create", root);
	}

	if (S_ISDIR(statinfo.st_mode)) {
		return *new RealFSImpl(root);
	}
	if (S_ISREG(statinfo.st_mode)) {  // TODO(unknown): ensure root is a zipfile
		return *new ZipFilesystem(root);
	}

	throw FileTypeError(
	   "FileSystem::create", root, "cannot create virtual filesystem from file or directory");
}

#ifdef _WIN32
/// hack that is unfortunately needed for windows to check whether Widelands
/// can write in the directory
bool FileSystem::check_writeable_for_data(char const* const path) {
	RealFSImpl fs(path);

	if (fs.is_directory(".widelands"))
		return true;
	try {
		// throws an exception if not writable
		fs.ensure_directory_exists(".widelands");
		fs.fs_unlink(".widelands");
		return true;
	} catch (const FileError& e) {
		log("Directory %s is not writeable - next try: %s\n", path, e.what());
	}

	return false;
}
#endif<|MERGE_RESOLUTION|>--- conflicted
+++ resolved
@@ -283,13 +283,8 @@
 // their own "standards"?
 char const* home_char;
 #define TRY_USE_AS_HOMEDIR(name)                                                                   \
-<<<<<<< HEAD
-	home_char = getenv(name);                                                                         \
-	if (home_char != nullptr && *home_char != 0 && check_writeable_for_data(home_char))                                \
-=======
-	char const* const home_char = getenv(name);                                                     \
-	if (home_char != nullptr && *home_char != 0 && check_writeable_for_data(home_char))             \
->>>>>>> b88a669f
+    home_char = getenv(name);                                                                         \
+    if (home_char != nullptr && *home_char != 0 && check_writeable_for_data(home_char))             \
 		return home_char;
 
 	TRY_USE_AS_HOMEDIR("USERPROFILE");
