/*
 * Copyright (C) 2002-2021 by the Widelands Development Team
 *
 * This program is free software; you can redistribute it and/or
 * modify it under the terms of the GNU General Public License
 * as published by the Free Software Foundation; either version 2
 * of the License, or (at your option) any later version.
 *
 * This program is distributed in the hope that it will be useful,
 * but WITHOUT ANY WARRANTY; without even the implied warranty of
 * MERCHANTABILITY or FITNESS FOR A PARTICULAR PURPOSE.  See the
 * GNU General Public License for more details.
 *
 * You should have received a copy of the GNU General Public License
 * along with this program; if not, write to the Free Software
 * Foundation, Inc., 51 Franklin Street, Fifth Floor, Boston, MA  02110-1301, USA.
 *
 */
// this originally comes from Return to the Shadows (http://www.rtts.org/)
// files.cc: provides all the OS abstraction to access files

#include "io/filesystem/filesystem.h"

#include <cassert>
#include <cstdlib>
#include <list>
#include <string>
#ifdef _WIN32
#include <cstdio>
#endif

#ifdef _WIN32
#include <direct.h>
#include <windows.h>
#else
#include <glob.h>
#include <sys/types.h>
#endif
#include <sys/stat.h>
#ifndef _MSC_VER
#include <unistd.h>
#endif

#include "base/i18n.h"
#include "base/log.h"
#include "base/string.h"
#include "config.h"
#include "io/filesystem/disk_filesystem.h"
#include "io/filesystem/filesystem_exceptions.h"
#include "io/filesystem/layered_filesystem.h"
#include "io/filesystem/zip_filesystem.h"

#ifdef _WIN32
#define stat _stat
#endif

#ifdef _MSC_VER
#define S_ISDIR(x) ((x & _S_IFDIR) ? 1 : 0)
#define S_ISREG(x) ((x & _S_IFREG) ? 1 : 0)
#define PATH_MAX MAX_PATH
#endif

namespace {
/// A class that makes iteration over filename_?.* templates easy. It is much faster than using
/// regex.
class NumberGlob {
public:
	explicit NumberGlob(const std::string& file_template);

	/// If there is a next filename, puts it in 's' and returns true.
	bool next(std::string* s);

private:
	std::string template_;
	std::string format_;
	std::string to_replace_;
	uint32_t current_;
	uint32_t max_;

	DISALLOW_COPY_AND_ASSIGN(NumberGlob);
};

/**
 * Implementation for NumberGlob.
 */
NumberGlob::NumberGlob(const std::string& file_template) : template_(file_template), current_(0) {
	int nchars = count(file_template.begin(), file_template.end(), '?');
	format_ = "%0" + as_string(nchars) + "i";

	max_ = 1;
	for (int i = 0; i < nchars; ++i) {
		max_ *= 10;
		to_replace_ += "?";
	}
	--max_;
}

bool NumberGlob::next(std::string* s) {
	if (current_ > max_) {
		return false;
	}

	*s = template_;
	if (max_ != 0) {
		replace_last(*s, to_replace_, format(format_, current_));
	}
	++current_;
	return true;
}
}  // namespace

/**
 * \param path A file or directory name
 * \return True if ref path is absolute and within this FileSystem, false otherwise
 */
bool FileSystem::is_path_absolute(const std::string& path) const {
	std::string::size_type const path_size = path.size();
	std::string::size_type const root_size = root_.size();

	if (path_size < root_size) {
		return false;
	}
	if (path_size == root_size) {
		return path == root_;
	}
	if (path.compare(0, root_.size(), root_) != 0) {
		return false;
	}

#ifdef _WIN32
	if (path.size() >= 3 && path[1] == ':' && path[2] == '\\')  // "C:\"
	{
		return true;
	}
#endif
	assert(root_size < path_size);  //  Otherwise an invalid read happens below.
	return path[root_size] == file_separator();
}

/**
 * Fix a path that might come from another OS.
 * This function is used to make sure that paths send via network are usable
 * on local OS.
 */
std::string FileSystem::fix_cross_file(const std::string& path) const {
	uint32_t path_size = path.size();
	std::string fixedPath(path);
	std::string temp;
	for (uint32_t i = 0; i < path_size; ++i) {
		temp = path.at(i);
#ifdef _WIN32
		if (temp == ":") {
			fixedPath.at(i) = '-';
		} else if (temp == "/") {
#else
		if (temp == "\\") {
#endif
			fixedPath.at(i) = file_separator();
		}
		// As a security measure, eat all:
		// * tildes
		// * double dots
		// * dots with following slash/backslash (but not a single dot - we need it in e.g. "xyz.wmf")
		// away to avoid misuse of the file transfer function.
		if (temp == "~") {
			fixedPath.at(i) = '_';
		}
		if (temp == "." && (i + 1 < path_size)) {
			std::string temp2;
			temp2 = path.at(i + 1);
			if (temp2 == "." || temp2 == "\\" || temp2 == "/") {
				fixedPath.at(i) = '_';
			}
		}
	}
	return fixedPath;
}

/**
 * \return The process' current working directory
 */
// static
std::string FileSystem::get_working_directory() {
	char cwd[PATH_MAX + 1];
#ifdef _MSC_VER
	// getcwd is deprecated on MSVC
	char* const result = _getcwd(cwd, PATH_MAX);
#else
	char* const result = getcwd(cwd, PATH_MAX);
<<<<<<< HEAD
	if (result == nullptr) {
=======
#endif
	if (!result) {
>>>>>>> 759b03c9
		throw FileError("FileSystem::get_working_directory()", "widelands", "can not run getcwd");
	}

	return std::string(cwd);
}

// static
char FileSystem::file_separator() {
#ifdef _WIN32
	return '\\';
#else
	return '/';
#endif
}

// TODO(unknown): Write homedir detection for non-getenv-systems
std::string FileSystem::get_homedir() {
	std::string homedir;
#ifdef _WIN32
	// Trying to get it compatible to ALL windows versions...
	// Could anybody please hit the Megasoft devs for not keeping
	// their own "standards"?
	char const* home_char;
#define TRY_USE_AS_HOMEDIR(name)                                                                   \
	home_char = getenv(name);                                                                       \
	if (home_char != nullptr && *home_char != 0 && check_writeable_for_data(home_char))             \
		return home_char;

	TRY_USE_AS_HOMEDIR("USERPROFILE")
	TRY_USE_AS_HOMEDIR("HOMEPATH")
	TRY_USE_AS_HOMEDIR("HOME")
	TRY_USE_AS_HOMEDIR("APPDATA")

	log_warn("None of the directories was useable - falling back to \".\"\n");
#else
#ifdef HAS_GETENV
	if (char const* const h = getenv("HOME")) {
		homedir = h;
	}
#endif
#endif

	if (homedir.empty()) {
		log_warn("\neither we can not detect your home directory "
		         "or you do not have one! Please contact the developers.\n\n");

		// TODO(unknown): is it really a good idea to set homedir to "." then ??

		log_warn("Instead of your home directory, '.' will be used.\n\n");
		homedir = ".";
	}

	return homedir;
}

#ifdef USE_XDG
/**
 * Return $XDG_DATA_HOME/widelands. Falls back to $HOME/.local/share/widelands
 * https://standards.freedesktop.org/basedir-spec/basedir-spec-latest.html
 * Prioritises $HOME/.widelands if it exists.
 */
std::string FileSystem::get_userdatadir() {
	std::string userdatadir = get_homedir();

	// Use dotfolder for backwards compatibility if it exists.
	RealFSImpl dot(userdatadir);
	if (dot.is_directory(".widelands")) {
		userdatadir = userdatadir + "/.widelands";
	}
#ifdef HAS_GETENV
	else {
		if (char const* const datahome = getenv("XDG_DATA_HOME")) {
			userdatadir = std::string(datahome) + "/widelands";
		} else {
			// If XDG_DATA_HOME is not set, the default path is used.
			userdatadir = userdatadir + "/.local/share/widelands";
		}
	}
#else
	else {
		// Fallback to not dump all files into the current working dir.
		userdatadir = userdatadir + "/.widelands";
	}
#endif

	// Unlike the homedir function, this function includes the program name.
	// This is handled in 'src/wlapplication.cc'.
	return userdatadir;
}

/**
 * Return $XDG_CONFIG_HOME/widelands. Falls back to $HOME/.config/widelands
 * https://standards.freedesktop.org/basedir-spec/basedir-spec-latest.html
 * Prioritises $HOME/.widelands if it exists.
 */
std::string FileSystem::get_userconfigdir() {
	std::string userconfigdir = get_homedir();

	// Use dotfolder for backwards compatibility if it exists.
	RealFSImpl dot(userconfigdir);
	if (dot.is_directory(".widelands")) {
		userconfigdir = userconfigdir + "/.widelands";
	}
#ifdef HAS_GETENV
	else {
		if (char const* const confighome = getenv("XDG_CONFIG_HOME")) {
			userconfigdir = std::string(confighome) + "/widelands";
		} else {
			// If XDG_CONFIG_HOME is not set, the default path is used.
			userconfigdir = userconfigdir + "/.config/widelands";
		}
	}
#else
	else {
		// Fallback to not dump all files into the current working dir.
		userconfigdir = userconfigdir + "/.widelands";
	}
#endif

	// Unlike the homedir function, this function includes the program name.
	// This is handled in 'src/wlapplication.cc'.
	return userconfigdir;
}

/**
 * Return $XDG_DATA_DIRS. Falls back to /usr/local/share:/usr/share
 * https://standards.freedesktop.org/basedir-spec/basedir-spec-latest.html
 */
std::vector<std::string> FileSystem::get_xdgdatadirs() {
	std::vector<std::string> xdgdatadirs;
	const char* environment_char = nullptr;
#ifdef HAS_GETENV
	environment_char = getenv("XDG_DATA_DIRS");
#endif
	std::string environment(environment_char == nullptr || *environment_char == 0 ?
                              "/usr/local/share:/usr/share" :
                              environment_char);

	// https://stackoverflow.com/a/14266139
	std::string token;
	std::string delimiter = ":";
	size_t pos = 0;
	while ((pos = environment.find(delimiter)) != std::string::npos) {
		token = environment.substr(0, pos);
		xdgdatadirs.push_back(token);
		environment.erase(0, pos + delimiter.length());
	}
	xdgdatadirs.push_back(environment);
	return xdgdatadirs;
}
#endif

// Returning a vector rather than a set because animations need the indices
std::vector<std::string> FileSystem::get_sequential_files(const std::string& directory,
                                                          const std::string& basename,
                                                          const std::string& extension) const {
	std::vector<std::string> result;

	auto get_files = [this, directory, basename, extension](const std::string& number_template) {
		std::vector<std::string> files;
		const std::string filename_template =
		   directory + file_separator() + basename + number_template + "." + extension;

		NumberGlob glob(filename_template);
		std::string filename;
		while (glob.next(&filename)) {
			if (!file_exists(filename)) {
				break;
			}
			files.push_back(filename);
		}
		return files;
	};
	result = get_files("");
	if (result.empty()) {
		result = get_files("_?");
	}
	if (result.empty()) {
		result = get_files("_??");
	}
	if (result.empty()) {
		result = get_files("_???");
	}
	return result;
}

/**
 * Split a string into components separated by a certain character.
 *
 * \param path The path to parse
 * \param filesep The file path separator used by the native filesystem
 * \param components The output iterator to place the path nodes into
 */
template <typename Inserter>
static void fs_tokenize(const std::string& path, char const filesep, Inserter components) {
	std::string::size_type pos;   //  start of token
	std::string::size_type pos2;  //  next filesep character

	if (path.empty()) {
		// Nothing to do
		return;
	}

	// Extract the first path component
	if (path.front() == filesep) {  // Is this an absolute path?
		pos = 1;
	} else {  // Relative path
		pos = 0;
	}
	pos2 = path.find(filesep, pos);
	// 'current' token is now between pos and pos2

	// Split path into it's components
	while (pos2 != std::string::npos) {
		if (pos != pos2) {
			std::string node = path.substr(pos, pos2 - pos);
			*components++ = node;
		}
		pos = pos2 + 1;
		pos2 = path.find(filesep, pos);
	}

	// Extract the last component (most probably a filename)
	std::string node = path.substr(pos);
	if (!node.empty()) {
		*components++ = node;
	}
}

/**
 * Transform any valid, unique pathname into a well-formed absolute path
 */
// TODO(unknown): Enable non-Unix paths
std::string FileSystem::canonicalize_name(const std::string& path) const {
	std::list<std::string> components;
	std::list<std::string>::iterator i;

#ifdef _WIN32
	std::string temp_path = path;
	// replace all slashes with backslashes so following can work.
	for (uint32_t j = 0; j < temp_path.size(); ++j) {
		if (temp_path[j] == '/') {
			temp_path[j] = '\\';
		}
	}
#else
	const std::string& temp_path = path;
#endif

	fs_tokenize(temp_path, file_separator(), std::inserter(components, components.begin()));

	// Tilde expansion
	if (!components.empty() && *components.begin() == "~") {
		components.erase(components.begin());
		fs_tokenize(get_homedir(), file_separator(), std::inserter(components, components.begin()));
	} else if (!is_path_absolute(temp_path)) {
		//  make relative paths absolute (so that "../../foo" can work)
		fs_tokenize(root_.empty() ? get_working_directory() : root_, file_separator(),
		            std::inserter(components, components.begin()));
	}

	// Clean up the path
	for (i = components.begin(); i != components.end();) {
		char const* str = i->c_str();
		if (*str == '.') {
			++str;

			// Remove single dot
			if (*str == '\0') {
				i = components.erase(i);
				continue;
			}
			// Remove double dot and the preceding component (if any)
			else if (*str == '.' && *(str + 1) == '\0') {
				if (i != components.begin()) {
#ifdef _WIN32
					// On windows don't remove driveletter in this error condition
					if (--i != components.begin())
						i = components.erase(i);
					else
						++i;
#else
					i = components.erase(--i);
#endif
				}
				i = components.erase(i);
				continue;
			}
		}

		++i;
	}

	std::string canonpath;
	canonpath.reserve(temp_path.length());
#ifndef _WIN32
	for (i = components.begin(); i != components.end(); ++i) {
		canonpath.push_back('/');
		canonpath += *i;
	}
#else
	for (i = components.begin(); i != components.end(); ++i) {
		canonpath += *i;
		canonpath += '\\';
	}

	// Remove trailing slash
	if (canonpath.size() > 1)
		canonpath.erase(canonpath.end() - 1);
#endif

	return canonpath;
}

/**
 * Returns the filename of this path, everything after the last
 * / or \  (or the whole string)
 */
const char* FileSystem::fs_filename(const char* p) {
	const char* result = p;

	while (*p != '\0') {
		if (*p == '/' || *p == '\\') {
			result = p + 1;
		}
		++p;
	}

	return result;
}

std::string FileSystem::fs_dirname(const std::string& full_path) {
	std::string filename = fs_filename(full_path.c_str());
	filename = full_path.substr(0, full_path.size() - filename.size());
#ifdef _WIN32
	std::replace(filename.begin(), filename.end(), '\\', '/');
#endif
	return filename;
}

std::string FileSystem::filename_ext(const std::string& f) {
	// Find last '.' - denotes start of extension
	size_t ext_start = f.rfind('.');

	if (std::string::npos == ext_start) {
		return "";
	} else {
		return f.substr(ext_start);
	}
}

std::string FileSystem::filename_without_ext(const char* const p) {
	std::string fname(p != nullptr ? FileSystem::fs_filename(p) : "");
	std::string ext(FileSystem::filename_ext(fname));
	return fname.substr(0, fname.length() - ext.length());
}

/// Create a filesystem from a zipfile or a real directory
/// \throw FileNotFoundError if root does not exist, is some kind of special
/// file, loops around (via symlinks) or is too long for the OS/filesystem.
/// \throw FileAccessDeniedError if the OS denies access (of course ;-)
/// \throw FileTypeError if root is neither a directory or regular file
// TODO(unknown): Catch FileTypeError in all users
// TODO(unknown): Check for existence before doing anything with the file/dir
// TODO(unknown): Catch FileNotFoundError in all users
// TODO(unknown): throw FileTypeError if root is not a zipfile (exception from
// ZipFilesystem)
FileSystem& FileSystem::create(const std::string& root) {
	struct stat statinfo;

	if (stat(root.c_str(), &statinfo) == -1) {
		if (errno == EBADF || errno == ENOENT || errno == ENOTDIR ||
#ifdef ELOOP
		    errno == ELOOP ||  // MinGW does not support ELOOP (yet)
#endif
		    errno == ENAMETOOLONG) {
			throw FileNotFoundError("FileSystem::create", root);
		}
		if (errno == EACCES) {
			throw FileAccessDeniedError("FileSystem::create", root);
		}
	}

	if (S_ISDIR(statinfo.st_mode)) {
		return *new RealFSImpl(root);
	}
	if (S_ISREG(statinfo.st_mode)) {  // TODO(unknown): ensure root is a zipfile
		return *new ZipFilesystem(root);
	}

	throw FileTypeError(
	   "FileSystem::create", root, "cannot create virtual filesystem from file or directory");
}

#ifdef _WIN32
/// hack that is unfortunately needed for windows to check whether Widelands
/// can write in the directory
bool FileSystem::check_writeable_for_data(char const* const path) {
	RealFSImpl fs(path);

	if (fs.is_directory(".widelands"))
		return true;
	try {
		// throws an exception if not writable
		fs.ensure_directory_exists(".widelands");
		fs.fs_unlink(".widelands");
		return true;
	} catch (const FileError& e) {
		log_warn("Directory %s is not writeable - next try: %s\n", path, e.what());
	}

	return false;
}
#endif<|MERGE_RESOLUTION|>--- conflicted
+++ resolved
@@ -187,12 +187,8 @@
 	char* const result = _getcwd(cwd, PATH_MAX);
 #else
 	char* const result = getcwd(cwd, PATH_MAX);
-<<<<<<< HEAD
+#endif
 	if (result == nullptr) {
-=======
-#endif
-	if (!result) {
->>>>>>> 759b03c9
 		throw FileError("FileSystem::get_working_directory()", "widelands", "can not run getcwd");
 	}
 
