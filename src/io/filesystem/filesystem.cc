--- conflicted
+++ resolved
@@ -199,60 +199,6 @@
 #endif
 }
 
-<<<<<<< HEAD
-=======
-bool FileSystem::is_legal_filename(const std::string& filename) {
-	if (filename.empty()) {
-		return false;
-	}
-	for (const std::string& illegal_start : illegal_filename_starting_characters) {
-		if (starts_with(filename, illegal_start)) {
-			return false;
-		}
-	}
-	for (const std::string& illegal_char : illegal_filename_characters) {
-		if (contains(filename, illegal_char)) {
-			return false;
-		}
-	}
-	return true;
-}
-
-std::string FileSystem::illegal_filename_tooltip() {
-	std::vector<std::string> starting_characters;
-	for (const std::string& character : illegal_filename_starting_characters) {
-		if (character == " ") {
-			/** TRANSLATORS: Part of tooltip entry for characters in illegal filenames. replaces tha
-			 * blank space in a list of illegal characters */
-			starting_characters.push_back(pgettext("illegal_filename_characters", "blank space"));
-		} else {
-			starting_characters.push_back(character);
-		}
-	}
-	const std::string illegal_start(as_listitem(
-	   /** TRANSLATORS: Tooltip entry for characters in illegal filenames.
-	    *  %s is a list of illegal characters */
-	   format(pgettext("illegal_filename_characters", "%s at the start of the filename"),
-	          richtext_escape(i18n::localize_list(starting_characters, i18n::ConcatenateWith::OR))),
-	   UI::FontStyle::kWuiMessageParagraph));
-
-	const std::string illegal(as_listitem(
-	   /** TRANSLATORS: Tooltip entry for characters in illegal filenames.
-	    * %s is a list of illegal characters */
-	   format(pgettext("illegal_filename_characters", "%s anywhere in the filename"),
-	          richtext_escape(
-	             i18n::localize_list(illegal_filename_characters, i18n::ConcatenateWith::OR))),
-	   UI::FontStyle::kWuiMessageParagraph));
-
-	return format(
-	   "%s%s%s",
-	   /** TRANSLATORS: Tooltip header for characters in illegal filenames.
-	    * This is followed by a list of bullet points */
-	   pgettext("illegal_filename_characters", "The following characters are not allowed:"),
-	   illegal_start, illegal);
-}
-
->>>>>>> 7c0a3e72
 // TODO(unknown): Write homedir detection for non-getenv-systems
 std::string FileSystem::get_homedir() {
 	std::string homedir;
