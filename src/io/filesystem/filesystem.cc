--- conflicted
+++ resolved
@@ -77,12 +77,7 @@
 });
 // clang-format on
 #else
-<<<<<<< HEAD
-void emscripten_do_sync_idbfs () {}
-=======
-void _do_sync_idbfs() {
-}
->>>>>>> 8cf12fc0
+void emscripten_do_sync_idbfs() {}
 #endif
 
 namespace {
@@ -269,13 +264,8 @@
 	return homedir;
 }
 
-<<<<<<< HEAD
-void FileSystem::do_sync_idbfs () {
+void FileSystem::do_sync_idbfs() {
 	emscripten_do_sync_idbfs();
-=======
-void FileSystem::do_sync_idbfs() {
-	_do_sync_idbfs();
->>>>>>> 8cf12fc0
 }
 
 #ifdef USE_XDG
