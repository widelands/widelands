/*
 * Copyright (C) 2002, 2006, 2008-2010 by the Widelands Development Team
 *
 * This program is free software; you can redistribute it and/or
 * modify it under the terms of the GNU General Public License
 * as published by the Free Software Foundation; either version 2
 * of the License, or (at your option) any later version.
 *
 * This program is distributed in the hope that it will be useful,
 * but WITHOUT ANY WARRANTY; without even the implied warranty of
 * MERCHANTABILITY or FITNESS FOR A PARTICULAR PURPOSE.  See the
 * GNU General Public License for more details.
 *
 * You should have received a copy of the GNU General Public License
 * along with this program; if not, write to the Free Software
 * Foundation, Inc., 51 Franklin Street, Fifth Floor, Boston, MA  02110-1301, USA.
 *
 */
// this originally comes from Return to the Shadows (http://www.rtts.org/)
// files.cc: provides all the OS abstraction to access files

#include "io/filesystem/filesystem.h"

#include <cassert>
#include <cerrno>
#include <climits>
#include <cstdio>
#include <cstdlib>
#include <cstring>
#include <iterator>
#include <list>
#include <string>
#include <vector>

#ifdef _WIN32
#include <direct.h>
#include <io.h>
#include <windows.h>
#else
#include <glob.h>
#include <sys/types.h>
#endif
#include <sys/stat.h>
#include <unistd.h>

#include "base/log.h"
#include "config.h"
#include "io/filesystem/disk_filesystem.h"
#include "io/filesystem/layered_filesystem.h"
#include "io/filesystem/zip_exceptions.h"
#include "io/filesystem/zip_filesystem.h"

#ifdef _WIN32
#define stat _stat
#endif

#ifdef _MSC_VER
#define S_ISDIR(x) ((x & _S_IFDIR) ? 1 : 0)
#define S_ISREG(x) ((x & _S_IFREG) ? 1 : 0)
#define PATH_MAX MAX_PATH
#endif

<<<<<<< HEAD
FileSystem::FileSystem()
   : root_("")
{}
=======
FileSystem::FileSystem() {
	root_ = "";
}
>>>>>>> 49856c45

/**
 * \param path A file or directory name
 * \return True if ref path is absolute and within this FileSystem, false otherwise
 */
bool FileSystem::is_path_absolute(const std::string& path) const {
	std::string::size_type const path_size = path.size();
	std::string::size_type const root_size = root_.size();

	if (path_size < root_size)
		return false;

	if (path_size == root_size)
		return path == root_;

	if (path.compare(0, root_.size(), root_))
		return false;

#ifdef _WIN32
	if (path.size() >= 3 && path[1] == ':' && path[2] == '\\')  // "C:\"
	{
		return true;
	}
#endif
	assert(root_size < path_size);  //  Otherwise an invalid read happens below.
	if (path[root_size] != file_separator())
		return false;

	return true;
}

/**
 * Fix a path that might come from another OS.
 * This function is used to make sure that paths send via network are usable
 * on locale OS.
 */
std::string FileSystem::fix_cross_file(const std::string& path) const {
	uint32_t path_size = path.size();
	std::string fixedPath(path);
	std::string temp;
	for (uint32_t i = 0; i < path_size; ++i) {
		temp = path.at(i);
#ifdef _WIN32
		if (temp == ":")
			fixedPath.at(i) = '-';
		else if (temp == "/")
#else
		if (temp == "\\")
#endif
			fixedPath.at(i) = file_separator();
		// As a security measure, eat all:
		// * tildes
		// * double dots
		// * dots with following slash/backslash (but not a single dot - we need it in e.g. "xyz.wmf")
		// away to avoid misuse of the file transfer function.
		if (temp == "~")
			fixedPath.at(i) = '_';
		if (temp == "." && (i + 1 < path_size)) {
			std::string temp2;
			temp2 = path.at(i + 1);
			if (temp2 == "." || temp2 == "\\" || temp2 == "/")
				fixedPath.at(i) = '_';
		}
	}
	return fixedPath;
}

/**
 * \return The process' current working directory
 */
// static
std::string FileSystem::get_working_directory() {
	char cwd[PATH_MAX + 1];
	char* const result = getcwd(cwd, PATH_MAX);
	if (!result)
		throw FileError("FileSystem::get_working_directory()", "widelands", "can not run getcwd");

	return std::string(cwd);
}

// static
char FileSystem::file_separator() {
#ifdef _WIN32
	return '\\';
#else
	return '/';
#endif
}

// TODO(unknown): Write homedir detection for non-getenv-systems
std::string FileSystem::get_homedir() {
	std::string homedir;
#ifdef _WIN32
// Trying to get it compatible to ALL windows versions...
// Could anybody please hit the Megasoft devs for not keeping
// their own "standards"?
#define TRY_USE_AS_HOMEDIR(name)                                                                   \
	homedir = getenv(name);                                                                         \
	if (homedir.size() && check_writeable_for_data(homedir.c_str()))                                \
		return homedir;

	TRY_USE_AS_HOMEDIR("USERPROFILE");
	TRY_USE_AS_HOMEDIR("HOMEPATH");
	TRY_USE_AS_HOMEDIR("HOME");
	TRY_USE_AS_HOMEDIR("APPDATA");

	log("None of the directories was useable - falling back to \".\"\n");
#else
#ifdef HAS_GETENV
	if (char const* const h = getenv("HOME"))
		homedir = h;
#endif
#endif

	if (homedir.empty()) {
		log("\nWARNING: either we can not detect your home directory "
		    "or you do not have one! Please contact the developers.\n\n");

		// TODO(unknown): is it really a good idea to set homedir to "." then ??

		log("Instead of your home directory, '.' will be used.\n\n");
		homedir = ".";
	}

	return homedir;
}

/**
 * Split a string into components separated by a certain character.
 *
 * \param path The path to parse
 * \param filesep The file path separator used by the native filesystem
 * \param components The output iterator to place the path nodes into
 */
template <typename Inserter>
static void fs_tokenize(const std::string& path, char const filesep, Inserter components) {
	std::string::size_type pos;   //  start of token
	std::string::size_type pos2;  //  next filesep character

	// Extract the first path component
	if (path.find(filesep) == 0)  // Is this an absolute path?
		pos = 1;
	else  // Relative path
		pos = 0;
	pos2 = path.find(filesep, pos);
	// 'current' token is now between pos and pos2

	// Split path into it's components
	while (pos2 != std::string::npos) {
		if (pos != pos2) {
			std::string node = path.substr(pos, pos2 - pos);
			*components++ = node;
		}
		pos = pos2 + 1;
		pos2 = path.find(filesep, pos);
	}

	// Extract the last component (most probably a filename)
	std::string node = path.substr(pos);
	if (!node.empty())
		*components++ = node;
}

/**
 * Transform any valid, unique pathname into a well-formed absolute path
 */
// TODO(unknown): Enable non-Unix paths
std::string FileSystem::canonicalize_name(std::string path) const {
	std::list<std::string> components;
	std::list<std::string>::iterator i;

#ifdef _WIN32
	// remove all slashes with backslashes so following can work.
	for (uint32_t j = 0; j < path.size(); ++j) {
		if (path[j] == '/')
			path[j] = '\\';
	}
#endif

	fs_tokenize(path, file_separator(), std::inserter(components, components.begin()));

	// Tilde expansion
	if (!components.empty() && *components.begin() == "~") {
		components.erase(components.begin());
		fs_tokenize(get_homedir(), file_separator(), std::inserter(components, components.begin()));
	} else if (!is_path_absolute(path))
		//  make relative paths absolute (so that "../../foo" can work)
		fs_tokenize(root_.empty() ? get_working_directory() : root_, file_separator(),
		            std::inserter(components, components.begin()));

	// Clean up the path
	for (i = components.begin(); i != components.end();) {
		char const* str = i->c_str();
		if (*str == '.') {
			++str;

			// Remove single dot
			if (*str == '\0') {
				i = components.erase(i);
				continue;
			}
			// Remove double dot and the preceding component (if any)
			else if (*str == '.' && *(str + 1) == '\0') {
				if (i != components.begin()) {
#ifdef _WIN32
					// On windows don't remove driveletter in this error condition
					if (--i != components.begin())
						i = components.erase(i);
					else
						++i;
#else
					i = components.erase(--i);
#endif
				}
				i = components.erase(i);
				continue;
			}
		}

		++i;
	}

	std::string canonpath;
	canonpath.reserve(path.length());
#ifndef _WIN32
	for (i = components.begin(); i != components.end(); ++i) {
		canonpath.push_back('/');
		canonpath += *i;
	}
#else
	for (i = components.begin(); i != components.end(); ++i) {
		canonpath += *i;
		canonpath += '\\';
	}

	// Remove trailing slash
	if (canonpath.size() > 1)
		canonpath.erase(canonpath.end() - 1);
#endif

	return canonpath;
}

/**
 * Returns the filename of this path, everything after the last
 * / or \  (or the whole string)
 */
const char* FileSystem::fs_filename(const char* p) {
	const char* result = p;

	while (*p != '\0') {
		if (*p == '/' || *p == '\\')
			result = p + 1;
		++p;
	}

	return result;
}

std::string FileSystem::fs_dirname(const std::string& full_path) {
	const std::string filename = fs_filename(full_path.c_str());
	return full_path.substr(0, full_path.size() - filename.size());
}

std::string FileSystem::filename_ext(const std::string& f) {
	// Find last '.' - denotes start of extension
	size_t ext_start = f.rfind('.');

	if (std::string::npos == ext_start)
		return "";
	else
		return f.substr(ext_start);
}

std::string FileSystem::filename_without_ext(const char* const p) {
	std::string fname(p ? FileSystem::fs_filename(p) : "");
	std::string ext(FileSystem::filename_ext(fname));
	return fname.substr(0, fname.length() - ext.length());
}

/// Create a filesystem from a zipfile or a real directory
/// \throw FileNotFoundError if root does not exist, is some kind of special
/// file, loops around (via symlinks) or is too long for the OS/filesystem.
/// \throw FileAccessDeniedError if the OS denies access (of course ;-)
/// \throw FileTypeError if root is neither a directory or regular file
// TODO(unknown): Catch FileTypeError in all users
// TODO(unknown): Check for existence before doing anything with the file/dir
// TODO(unknown): Catch FileNotFoundError in all users
// TODO(unknown): throw FileTypeError if root is not a zipfile (exception from
// ZipFilesystem)
FileSystem& FileSystem::create(const std::string& root) {
	struct stat statinfo;

	if (stat(root.c_str(), &statinfo) == -1) {
		if (errno == EBADF || errno == ENOENT || errno == ENOTDIR ||
#ifdef ELOOP
		    errno == ELOOP ||  // MinGW does not support ELOOP (yet)
#endif
		    errno == ENAMETOOLONG) {
			throw FileNotFoundError("FileSystem::create", root);
		}
		if (errno == EACCES)
			throw FileAccessDeniedError("FileSystem::create", root);
	}

	if (S_ISDIR(statinfo.st_mode)) {
		return *new RealFSImpl(root);
	}
	if (S_ISREG(statinfo.st_mode)) {  // TODO(unknown): ensure root is a zipfile
		return *new ZipFilesystem(root);
	}

	throw FileTypeError(
	   "FileSystem::create", root, "cannot create virtual filesystem from file or directory");
}

#ifdef _WIN32
/// hack that is unfortunately needed for windows to check whether Widelands
/// can write in the directory
bool FileSystem::check_writeable_for_data(char const* const path) {
	RealFSImpl fs(path);

	if (fs.is_directory(".widelands"))
		return true;
	try {
		// throws an exception if not writable
		fs.ensure_directory_exists(".widelands");
		fs.fs_unlink(".widelands");
		return true;
	} catch (...) {
		log("Directory %s is not writeable - next try\n", path);
	}

	return false;
}
#endif<|MERGE_RESOLUTION|>--- conflicted
+++ resolved
@@ -60,15 +60,9 @@
 #define PATH_MAX MAX_PATH
 #endif
 
-<<<<<<< HEAD
 FileSystem::FileSystem()
    : root_("")
 {}
-=======
-FileSystem::FileSystem() {
-	root_ = "";
-}
->>>>>>> 49856c45
 
 /**
  * \param path A file or directory name
