/*
 * Copyright (C) 2002-2021 by the Widelands Development Team
 *
 * This program is free software; you can redistribute it and/or
 * modify it under the terms of the GNU General Public License
 * as published by the Free Software Foundation; either version 2
 * of the License, or (at your option) any later version.
 *
 * This program is distributed in the hope that it will be useful,
 * but WITHOUT ANY WARRANTY; without even the implied warranty of
 * MERCHANTABILITY or FITNESS FOR A PARTICULAR PURPOSE.  See the
 * GNU General Public License for more details.
 *
 * You should have received a copy of the GNU General Public License
 * along with this program; if not, write to the Free Software
 * Foundation, Inc., 51 Franklin Street, Fifth Floor, Boston, MA  02110-1301, USA.
 *
 */
// this originally comes from Return to the Shadows (http://www.rtts.org/)
// files.cc: provides all the OS abstraction to access files

#include "io/filesystem/filesystem.h"

#include <cassert>
#include <cstdlib>
#include <list>
#include <string>
#ifdef _WIN32
#include <cstdio>
#endif

#ifdef _WIN32
#include <direct.h>
#include <windows.h>
#else
#include <glob.h>
#include <sys/types.h>
#endif
#include <sys/stat.h>
#ifndef _MSC_VER
#include <unistd.h>
#endif

#include "base/i18n.h"
#include "base/log.h"
#include "base/string.h"
#include "config.h"
#include "io/filesystem/disk_filesystem.h"
#include "io/filesystem/filesystem_exceptions.h"
#include "io/filesystem/layered_filesystem.h"
#include "io/filesystem/zip_filesystem.h"

#ifdef _WIN32
#define stat _stat
#endif

#ifdef _MSC_VER
#define S_ISDIR(x) ((x & _S_IFDIR) ? 1 : 0)
#define S_ISREG(x) ((x & _S_IFREG) ? 1 : 0)
#define PATH_MAX MAX_PATH
#endif

namespace {
/// A class that makes iteration over filename_?.* templates easy. It is much faster than using
/// regex.
class NumberGlob {
public:
	explicit NumberGlob(const std::string& file_template);

	/// If there is a next filename, puts it in 's' and returns true.
	bool next(std::string* s);

private:
	std::string template_;
	std::string format_;
	std::string to_replace_;
	uint32_t current_;
	uint32_t max_;

	DISALLOW_COPY_AND_ASSIGN(NumberGlob);
};

/**
 * Implementation for NumberGlob.
 */
NumberGlob::NumberGlob(const std::string& file_template) : template_(file_template), current_(0) {
	int nchars = count(file_template.begin(), file_template.end(), '?');
	format_ = "%0" + as_string(nchars) + "i";

	max_ = 1;
	for (int i = 0; i < nchars; ++i) {
		max_ *= 10;
		to_replace_ += "?";
	}
	--max_;
}

bool NumberGlob::next(std::string* s) {
	if (current_ > max_) {
		return false;
	}

	*s = template_;
	if (max_ != 0) {
		replace_last(*s, to_replace_, format(format_, current_));
	}
	++current_;
	return true;
}
}  // namespace

/**
 * \param path A file or directory name
 * \return True if ref path is absolute and within this FileSystem, false otherwise
 */
bool FileSystem::is_path_absolute(const std::string& path) const {
	std::string::size_type const path_size = path.size();
	std::string::size_type const root_size = root_.size();

	if (path_size < root_size) {
		return false;
	}
	if (path_size == root_size) {
		return path == root_;
	}
	if (path.compare(0, root_.size(), root_) != 0) {
		return false;
	}

#ifdef _WIN32
	if (path.size() >= 3 && path[1] == ':' && path[2] == '\\')  // "C:\"
	{
		return true;
	}
#endif
	assert(root_size < path_size);  //  Otherwise an invalid read happens below.
	return path[root_size] == file_separator();
}

/**
 * Fix a path that might come from another OS.
 * This function is used to make sure that paths send via network are usable
 * on local OS.
 */
std::string FileSystem::fix_cross_file(const std::string& path) const {
	uint32_t path_size = path.size();
	std::string fixedPath(path);
	std::string temp;
	for (uint32_t i = 0; i < path_size; ++i) {
		temp = path.at(i);
#ifdef _WIN32
		if (temp == ":") {
			fixedPath.at(i) = '-';
		} else if (temp == "/") {
#else
		if (temp == "\\") {
#endif
			fixedPath.at(i) = file_separator();
		}
		// As a security measure, eat all:
		// * tildes
		// * double dots
		// * dots with following slash/backslash (but not a single dot - we need it in e.g. "xyz.wmf")
		// away to avoid misuse of the file transfer function.
		if (temp == "~") {
			fixedPath.at(i) = '_';
		}
		if (temp == "." && (i + 1 < path_size)) {
			std::string temp2;
			temp2 = path.at(i + 1);
			if (temp2 == "." || temp2 == "\\" || temp2 == "/") {
				fixedPath.at(i) = '_';
			}
		}
	}
	return fixedPath;
}

/**
 * \return The process' current working directory
 */
// static
std::string FileSystem::get_working_directory() {
	char cwd[PATH_MAX + 1];
#ifdef _MSC_VER
	// getcwd is deprecated on MSVC
	char* const result = _getcwd(cwd, PATH_MAX);
#else
	char* const result = getcwd(cwd, PATH_MAX);
<<<<<<< HEAD
=======
#endif
>>>>>>> 12e250b6
	if (result == nullptr) {
		throw FileError("FileSystem::get_working_directory()", "widelands", "can not run getcwd");
	}

	return std::string(cwd);
}

// static
char FileSystem::file_separator() {
#ifdef _WIN32
	return '\\';
#else
	return '/';
#endif
}

// TODO(unknown): Write homedir detection for non-getenv-systems
std::string FileSystem::get_homedir() {
	std::string homedir;
#ifdef _WIN32
	// Trying to get it compatible to ALL windows versions...
	// Could anybody please hit the Megasoft devs for not keeping
	// their own "standards"?
	char const* home_char;
#define TRY_USE_AS_HOMEDIR(name)                                                                   \
	home_char = getenv(name);                                                                       \
	if (home_char != nullptr && *home_char != 0 && check_writeable_for_data(home_char))             \
		return home_char;

	TRY_USE_AS_HOMEDIR("USERPROFILE")
	TRY_USE_AS_HOMEDIR("HOMEPATH")
	TRY_USE_AS_HOMEDIR("HOME")
	TRY_USE_AS_HOMEDIR("APPDATA")

	log_warn("None of the directories was useable - falling back to \".\"\n");
#else
#ifdef HAS_GETENV
	if (char const* const h = getenv("HOME")) {
		homedir = h;
	}
#endif
#endif

	if (homedir.empty()) {
		log_warn("\neither we can not detect your home directory "
		         "or you do not have one! Please contact the developers.\n\n");

		// TODO(unknown): is it really a good idea to set homedir to "." then ??

		log_warn("Instead of your home directory, '.' will be used.\n\n");
		homedir = ".";
	}

	return homedir;
}

#ifdef USE_XDG
/**
 * Return $XDG_DATA_HOME/widelands. Falls back to $HOME/.local/share/widelands
 * https://standards.freedesktop.org/basedir-spec/basedir-spec-latest.html
 * Prioritises $HOME/.widelands if it exists.
 */
std::string FileSystem::get_userdatadir() {
	std::string userdatadir = get_homedir();

	// Use dotfolder for backwards compatibility if it exists.
	RealFSImpl dot(userdatadir);
	if (dot.is_directory(".widelands")) {
		userdatadir = userdatadir + "/.widelands";
	}
#ifdef HAS_GETENV
	else {
		if (char const* const datahome = getenv("XDG_DATA_HOME")) {
			userdatadir = std::string(datahome) + "/widelands";
		} else {
			// If XDG_DATA_HOME is not set, the default path is used.
			userdatadir = userdatadir + "/.local/share/widelands";
		}
	}
#else
	else {
		// Fallback to not dump all files into the current working dir.
		userdatadir = userdatadir + "/.widelands";
	}
#endif

	// Unlike the homedir function, this function includes the program name.
	// This is handled in 'src/wlapplication.cc'.
	return userdatadir;
}

/**
 * Return $XDG_CONFIG_HOME/widelands. Falls back to $HOME/.config/widelands
 * https://standards.freedesktop.org/basedir-spec/basedir-spec-latest.html
 * Prioritises $HOME/.widelands if it exists.
 */
std::string FileSystem::get_userconfigdir() {
	std::string userconfigdir = get_homedir();

	// Use dotfolder for backwards compatibility if it exists.
	RealFSImpl dot(userconfigdir);
	if (dot.is_directory(".widelands")) {
		userconfigdir = userconfigdir + "/.widelands";
	}
#ifdef HAS_GETENV
	else {
		if (char const* const confighome = getenv("XDG_CONFIG_HOME")) {
			userconfigdir = std::string(confighome) + "/widelands";
		} else {
			// If XDG_CONFIG_HOME is not set, the default path is used.
			userconfigdir = userconfigdir + "/.config/widelands";
		}
	}
#else
	else {
		// Fallback to not dump all files into the current working dir.
		userconfigdir = userconfigdir + "/.widelands";
	}
#endif

	// Unlike the homedir function, this function includes the program name.
	// This is handled in 'src/wlapplication.cc'.
	return userconfigdir;
}

/**
 * Return $XDG_DATA_DIRS. Falls back to /usr/local/share:/usr/share
 * https://standards.freedesktop.org/basedir-spec/basedir-spec-latest.html
 */
std::vector<std::string> FileSystem::get_xdgdatadirs() {
	std::vector<std::string> xdgdatadirs;
	const char* environment_char = nullptr;
#ifdef HAS_GETENV
	environment_char = getenv("XDG_DATA_DIRS");
#endif
	std::string environment(environment_char == nullptr || *environment_char == 0 ?
                              "/usr/local/share:/usr/share" :
                              environment_char);

	// https://stackoverflow.com/a/14266139
	std::string token;
	std::string delimiter = ":";
	size_t pos = 0;
	while ((pos = environment.find(delimiter)) != std::string::npos) {
		token = environment.substr(0, pos);
		xdgdatadirs.push_back(token);
		environment.erase(0, pos + delimiter.length());
	}
	xdgdatadirs.push_back(environment);
	return xdgdatadirs;
}
#endif

// Returning a vector rather than a set because animations need the indices
std::vector<std::string> FileSystem::get_sequential_files(const std::string& directory,
                                                          const std::string& basename,
                                                          const std::string& extension) const {
	std::vector<std::string> result;

	auto get_files = [this, directory, basename, extension](const std::string& number_template) {
		std::vector<std::string> files;
		const std::string filename_template =
		   directory + file_separator() + basename + number_template + "." + extension;

		NumberGlob glob(filename_template);
		std::string filename;
		while (glob.next(&filename)) {
			if (!file_exists(filename)) {
				break;
			}
			files.push_back(filename);
		}
		return files;
	};
	result = get_files("");
	if (result.empty()) {
		result = get_files("_?");
	}
	if (result.empty()) {
		result = get_files("_??");
	}
	if (result.empty()) {
		result = get_files("_???");
	}
	return result;
}

/**
 * Split a string into components separated by a certain character.
 *
 * \param path The path to parse
 * \param filesep The file path separator used by the native filesystem
 * \param components The output iterator to place the path nodes into
 */
template <typename Inserter>
static void fs_tokenize(const std::string& path, char const filesep, Inserter components) {
	std::string::size_type pos;   //  start of token
	std::string::size_type pos2;  //  next filesep character

	if (path.empty()) {
		// Nothing to do
		return;
	}

	// Extract the first path component
	if (path.front() == filesep) {  // Is this an absolute path?
		pos = 1;
	} else {  // Relative path
		pos = 0;
	}
	pos2 = path.find(filesep, pos);
	// 'current' token is now between pos and pos2

	// Split path into it's components
	while (pos2 != std::string::npos) {
		if (pos != pos2) {
			std::string node = path.substr(pos, pos2 - pos);
			*components++ = node;
		}
		pos = pos2 + 1;
		pos2 = path.find(filesep, pos);
	}

	// Extract the last component (most probably a filename)
	std::string node = path.substr(pos);
	if (!node.empty()) {
		*components++ = node;
	}
}

/**
 * Transform any valid, unique pathname into a well-formed absolute path
 */
// TODO(unknown): Enable non-Unix paths
std::string FileSystem::canonicalize_name(const std::string& path) const {
	std::list<std::string> components;
	std::list<std::string>::iterator i;

#ifdef _WIN32
	std::string temp_path = path;
	// replace all slashes with backslashes so following can work.
	for (uint32_t j = 0; j < temp_path.size(); ++j) {
		if (temp_path[j] == '/') {
			temp_path[j] = '\\';
		}
	}
#else
	const std::string& temp_path = path;
#endif

	fs_tokenize(temp_path, file_separator(), std::inserter(components, components.begin()));

	// Tilde expansion
	if (!components.empty() && *components.begin() == "~") {
		components.erase(components.begin());
		fs_tokenize(get_homedir(), file_separator(), std::inserter(components, components.begin()));
	} else if (!is_path_absolute(temp_path)) {
		//  make relative paths absolute (so that "../../foo" can work)
		fs_tokenize(root_.empty() ? get_working_directory() : root_, file_separator(),
		            std::inserter(components, components.begin()));
	}

	// Clean up the path
	for (i = components.begin(); i != components.end();) {
		char const* str = i->c_str();
		if (*str == '.') {
			++str;

			// Remove single dot
			if (*str == '\0') {
				i = components.erase(i);
				continue;
			}
			// Remove double dot and the preceding component (if any)
			else if (*str == '.' && *(str + 1) == '\0') {
				if (i != components.begin()) {
#ifdef _WIN32
					// On windows don't remove driveletter in this error condition
					if (--i != components.begin())
						i = components.erase(i);
					else
						++i;
#else
					i = components.erase(--i);
#endif
				}
				i = components.erase(i);
				continue;
			}
		}

		++i;
	}

	std::string canonpath;
	canonpath.reserve(temp_path.length());
#ifndef _WIN32
	for (i = components.begin(); i != components.end(); ++i) {
		canonpath.push_back('/');
		canonpath += *i;
	}
#else
	for (i = components.begin(); i != components.end(); ++i) {
		canonpath += *i;
		canonpath += '\\';
	}

	// Remove trailing slash
	if (canonpath.size() > 1)
		canonpath.erase(canonpath.end() - 1);
#endif

	return canonpath;
}

/**
 * Returns the filename of this path, everything after the last
 * / or \  (or the whole string)
 */
const char* FileSystem::fs_filename(const char* p) {
	const char* result = p;

	while (*p != '\0') {
		if (*p == '/' || *p == '\\') {
			result = p + 1;
		}
		++p;
	}

	return result;
}

std::string FileSystem::fs_dirname(const std::string& full_path) {
	std::string filename = fs_filename(full_path.c_str());
	filename = full_path.substr(0, full_path.size() - filename.size());
#ifdef _WIN32
	std::replace(filename.begin(), filename.end(), '\\', '/');
#endif
	return filename;
}

std::string FileSystem::filename_ext(const std::string& f) {
	// Find last '.' - denotes start of extension
	size_t ext_start = f.rfind('.');

	if (std::string::npos == ext_start) {
		return "";
	} else {
		return f.substr(ext_start);
	}
}

std::string FileSystem::filename_without_ext(const char* const p) {
	std::string fname(p != nullptr ? FileSystem::fs_filename(p) : "");
	std::string ext(FileSystem::filename_ext(fname));
	return fname.substr(0, fname.length() - ext.length());
}

/// Create a filesystem from a zipfile or a real directory
/// \throw FileNotFoundError if root does not exist, is some kind of special
/// file, loops around (via symlinks) or is too long for the OS/filesystem.
/// \throw FileAccessDeniedError if the OS denies access (of course ;-)
/// \throw FileTypeError if root is neither a directory or regular file
// TODO(unknown): Catch FileTypeError in all users
// TODO(unknown): Check for existence before doing anything with the file/dir
// TODO(unknown): Catch FileNotFoundError in all users
// TODO(unknown): throw FileTypeError if root is not a zipfile (exception from
// ZipFilesystem)
FileSystem& FileSystem::create(const std::string& root) {
	struct stat statinfo;

	if (stat(root.c_str(), &statinfo) == -1) {
		if (errno == EBADF || errno == ENOENT || errno == ENOTDIR ||
#ifdef ELOOP
		    errno == ELOOP ||  // MinGW does not support ELOOP (yet)
#endif
		    errno == ENAMETOOLONG) {
			throw FileNotFoundError("FileSystem::create", root);
		}
		if (errno == EACCES) {
			throw FileAccessDeniedError("FileSystem::create", root);
		}
	}

	if (S_ISDIR(statinfo.st_mode)) {
		return *new RealFSImpl(root);
	}
	if (S_ISREG(statinfo.st_mode)) {  // TODO(unknown): ensure root is a zipfile
		return *new ZipFilesystem(root);
	}

	throw FileTypeError(
	   "FileSystem::create", root, "cannot create virtual filesystem from file or directory");
}

#ifdef _WIN32
/// hack that is unfortunately needed for windows to check whether Widelands
/// can write in the directory
bool FileSystem::check_writeable_for_data(char const* const path) {
	RealFSImpl fs(path);

	if (fs.is_directory(".widelands"))
		return true;
	try {
		// throws an exception if not writable
		fs.ensure_directory_exists(".widelands");
		fs.fs_unlink(".widelands");
		return true;
	} catch (const FileError& e) {
		log_warn("Directory %s is not writeable - next try: %s\n", path, e.what());
	}

	return false;
}
#endif<|MERGE_RESOLUTION|>--- conflicted
+++ resolved
@@ -187,10 +187,7 @@
 	char* const result = _getcwd(cwd, PATH_MAX);
 #else
 	char* const result = getcwd(cwd, PATH_MAX);
-<<<<<<< HEAD
-=======
-#endif
->>>>>>> 12e250b6
+#endif
 	if (result == nullptr) {
 		throw FileError("FileSystem::get_working_directory()", "widelands", "can not run getcwd");
 	}
