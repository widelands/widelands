--- conflicted
+++ resolved
@@ -561,11 +561,8 @@
 unsigned long long RealFSImpl::disk_space() {  // NOLINT
 #ifdef _WIN32
 	ULARGE_INTEGER freeavailable;
-<<<<<<< HEAD
-	return GetDiskFreeSpaceEx(canonicalize_name(directory_).c_str(), &freeavailable, 0, 0) ?
-=======
+
 	return GetDiskFreeSpaceEx(root_.c_str(), &freeavailable, 0, 0) ?
->>>>>>> bbe417a2
              // If more than 2G free space report that much
              freeavailable.HighPart ? std::numeric_limits<unsigned long>::max() :  // NOLINT
                                       freeavailable.LowPart :
