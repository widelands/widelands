/*
 * Copyright (C) 2006-2010 by the Widelands Development Team
 *
 * This program is free software; you can redistribute it and/or
 * modify it under the terms of the GNU General Public License
 * as published by the Free Software Foundation; either version 2
 * of the License, or (at your option) any later version.
 *
 * This program is distributed in the hope that it will be useful,
 * but WITHOUT ANY WARRANTY; without even the implied warranty of
 * MERCHANTABILITY or FITNESS FOR A PARTICULAR PURPOSE.  See the
 * GNU General Public License for more details.
 *
 * You should have received a copy of the GNU General Public License
 * along with this program; if not, write to the Free Software
 * Foundation, Inc., 51 Franklin Street, Fifth Floor, Boston, MA  02110-1301, USA.
 *
 */

#include "io/filesystem/disk_filesystem.h"

#include <cassert>
#include <cerrno>

#include <sys/stat.h>

#ifdef _WIN32
#include <dos.h>
#include <windows.h>
#ifdef _MSC_VER
#include <direct.h>
#include <io.h>
#define S_ISDIR(x) ((x&_S_IFDIR)?1:0)
#endif // _MSC_VER
#else  // not _WIN32
#include <fcntl.h>
#include <glob.h>
#include <sys/mman.h>
#include <sys/statvfs.h>
#include <sys/types.h>
#endif

#include "compile_diagnostics.h"
#include "io/filesystem/filesystem_exceptions.h"
#include "io/filesystem/zip_filesystem.h"
#include "io/streamread.h"
#include "io/streamwrite.h"
#include "log.h"
#include "wexception.h"

struct FileSystemPath: public std::string
{
	bool m_exists;
	bool m_isDirectory;

	FileSystemPath(const std::string & path)
	: std::string(path)
	{
		struct stat st;

		m_exists = (stat(c_str(), &st) != -1);
		m_isDirectory = m_exists and S_ISDIR(st.st_mode);
	}
};

/**
 * Initialize the real file-system
 */
RealFSImpl::RealFSImpl(const std::string & Directory)
: m_directory(Directory)
{
	// TODO: check OS permissions on whether the directory is writable!
	m_root = FS_CanonicalizeName(Directory);
}


/**
 * SHOULD return true if this directory is writable.
 */
bool RealFSImpl::IsWritable() const {
	// Should be checked here (ondisk state can change)
	return true;
}

/// returns true, if the file is writeable
bool RealFSImpl::FileIsWriteable(const std::string & path) {
	std::string fullname;
	fullname = FS_CanonicalizeName(path);

	// we call fopen with "a" == append to be sure nothing gets overwritten
	FILE * const f = fopen(fullname.c_str(), "a");
	if (!f)
		return false;
	fclose(f);
	return true;
}


std::set<std::string> RealFSImpl::ListDirectory(const std::string & path)
{
#ifdef _WIN32
	std::string buf;
	struct _finddata_t c_file;
	long hFile;

	if (path.size())
		buf = m_directory + '\\' + path + "\\*";
	else
		buf = m_directory + "\\*";

	std::set<std::string> results;

	hFile = _findfirst(buf.c_str(), &c_file);
	if (hFile == -1)
		return results;

	std::string realpath = path;

	if (!realpath.empty()) {
		realpath.append("\\");
	}
<<<<<<< HEAD
	do {
		if ((strcmp( c_file.name, ".") == 0) || (strcmp( c_file.name, "..") == 0)) { continue; }
=======
	do {
		if ((strcmp(c_file.name, ".") == 0) || (strcmp(c_file.name, "..") == 0)) {
				continue;
		}
>>>>>>> 88173f45
		const std::string filename = FS_CanonicalizeName(realpath + c_file.name);
		const std::string result = filename.substr(m_root.size() + 1);
		results.insert(result);
	} while (_findnext(hFile, &c_file) == 0);

	_findclose(hFile);

	return results;
#else
	std::string buf;
	glob_t gl;
	int32_t ofs;

	if (path.size()) {
		if (pathIsAbsolute(path)) {
			buf = path + "/*";
			ofs = 0;
		} else {
			buf = m_directory + '/' + path + "/*";
			ofs = m_directory.length() + 1;
		}
	} else {
		buf = m_directory + "/*";
		ofs = m_directory.length() + 1;
	}
	std::set<std::string> results;

	if (glob(buf.c_str(), 0, nullptr, &gl))
		return results;

	for (size_t i = 0; i < gl.gl_pathc; ++i) {
		const std::string filename(FS_CanonicalizeName(&gl.gl_pathv[i][ofs]));
		results.insert(filename.substr(m_root.size() + 1));
	}

	globfree(&gl);

	return results;
#endif
}

/**
 * Returns true if the given file exists, and false if it doesn't.
 * Also returns false if the pathname is invalid (obviously, because the file
 * \e can't exist then)
 * \todo Can this be rewritten to just using exceptions? Should it?
 */
bool RealFSImpl::FileExists(const std::string & path) {
	return FileSystemPath(FS_CanonicalizeName(path)).m_exists;
}

/**
 * Returns true if the given file is a directory, and false if it isn't.
 * Also returns false if the pathname is invalid (obviously, because the file
 * \e can't exist then)
 */
bool RealFSImpl::IsDirectory(const std::string & path) {
	return FileSystemPath(FS_CanonicalizeName(path)).m_isDirectory;
}

/**
 * Create a sub filesystem out of this filesystem
 */
FileSystem * RealFSImpl::MakeSubFileSystem(const std::string & path) {
	FileSystemPath fspath(FS_CanonicalizeName(path));
	assert(fspath.m_exists); //TODO: throw an exception instead

	if (fspath.m_isDirectory)
		return new RealFSImpl   (fspath);
	else
		return new ZipFilesystem(fspath);
}

/**
 * Create a sub filesystem out of this filesystem
 */
FileSystem * RealFSImpl::CreateSubFileSystem(const std::string & path, Type const fs)
{
	FileSystemPath fspath(FS_CanonicalizeName(path));
	if (fspath.m_exists)
		throw wexception
			("path %s already exists, can not create a filesystem from it",
			 path.c_str());

	if (fs == FileSystem::DIR) {
		EnsureDirectoryExists(path);
		return new RealFSImpl(fspath);
	} else
		return new ZipFilesystem(fspath);
}

/**
 * Remove a number of files
 */
void RealFSImpl::Unlink(const std::string & file) {
	FileSystemPath fspath(FS_CanonicalizeName(file));
	if (!fspath.m_exists)
		return;

	if (fspath.m_isDirectory)
		m_unlink_directory(file);
	else
		m_unlink_file(file);
}

/**
 * Remove a single directory or file
 */
void RealFSImpl::m_unlink_file(const std::string & file) {
	FileSystemPath fspath(FS_CanonicalizeName(file));
	assert(fspath.m_exists);  //TODO: throw an exception instead
	assert(!fspath.m_isDirectory); //TODO: throw an exception instead

#ifndef _WIN32
	unlink(fspath.c_str());
#else
	DeleteFile(fspath.c_str());
#endif
}

/**
 * Recursively remove a directory
 */
void RealFSImpl::m_unlink_directory(const std::string & file) {
	FileSystemPath fspath(FS_CanonicalizeName(file));
	assert(fspath.m_exists);  //TODO: throw an exception instead
	assert(fspath.m_isDirectory);  //TODO: throw an exception instead

	filenameset_t files = ListDirectory(file);
	for
		(filenameset_t::iterator pname = files.begin();
		 pname != files.end();
		 ++pname)
	{
		std::string filename = FS_Filename(pname->c_str());
		if (filename == "..")
			continue;
		if (filename == ".")
			continue;

		if (IsDirectory(*pname))
			m_unlink_directory(*pname);
		else
			m_unlink_file(*pname);
	}

	// NOTE: this might fail if this directory contains CVS dir,
	// so no error checking here
#ifndef _WIN32
	rmdir(fspath.c_str());
#else
	RemoveDirectory(fspath.c_str());
#endif
}

/**
 * Create this directory if it doesn't exist, throws an error
 * if the dir can't be created or if a file with this name exists
 */
void RealFSImpl::EnsureDirectoryExists(const std::string & dirname)
{
	try {
		std::string::size_type it = 0;
		while (it < dirname.size()) {
			it = dirname.find(m_filesep, it);

			FileSystemPath fspath(FS_CanonicalizeName(dirname.substr(0, it)));
			if (fspath.m_exists and !fspath.m_isDirectory)
				throw wexception
					("%s exists and is not a directory",
					 dirname.substr(0, it).c_str());
			if (!fspath.m_exists)
				MakeDirectory(dirname.substr(0, it));

			if (it == std::string::npos)
				break;
			++it;
		}
	} catch (const std::exception & e) {
		throw wexception
			("RealFSImpl::EnsureDirectoryExists(%s): %s",
			 dirname.c_str(), e.what());
	}
}

/**
 * Create this directory, throw an error if it already exists or
 * if a file is in the way or if the creation fails.
 *
 * Pleas note, this function does not honor parents,
 * MakeDirectory("onedir/otherdir/onemoredir") will fail
 * if either onedir or otherdir is missing
 */
void RealFSImpl::MakeDirectory(const std::string & dirname) {
	FileSystemPath fspath(FS_CanonicalizeName(dirname));
	if (fspath.m_exists)
		throw wexception
			("a file with the name \"%s\" already exists", dirname.c_str());

	if
		(mkdir
#ifdef _WIN32
		 	(fspath.c_str())
#else
		 	(fspath.c_str(), 0x1FF)
#endif
		 ==
		 -1)
		throw DirectoryCannotCreate_error
			("RealFSImpl::MakeDirectory",
			 dirname,
			 strerror(errno));
}

/**
 * Read the given file into alloced memory; called by FileRead::Open.
 * Throws an exception if the file couldn't be opened.
 */
void * RealFSImpl::Load(const std::string & fname, size_t & length) {
	const std::string fullname = FS_CanonicalizeName(fname);

	FILE * file = nullptr;
	void * data = nullptr;

	try {
		//debug info
		//printf("------------------------------------------\n");
		//printf("RealFSImpl::Load():\n");
		//printf("     fname       = %s\n", fname.c_str());
		//printf("     m_directory = %s\n", m_directory.c_str());
		//printf("     fullname    = %s\n", fullname.c_str());
		//printf("------------------------------------------\n");

		file = fopen(fullname.c_str(), "rb");
		if (not file)
			throw File_error("RealFSImpl::Load", fullname.c_str());

		// determine the size of the file (rather quirky, but it doesn't require
		// potentially unportable functions)
		fseek(file, 0, SEEK_END);
		size_t size;
		{
			const int32_t ftell_pos = ftell(file);
			if (ftell_pos < 0)
				throw wexception
					("RealFSImpl::Load: error when loading \"%s\" (\"%s\"): file "
					 "size calculation yielded negative value %i",
					 fname.c_str(), fullname.c_str(), ftell_pos);
			size = ftell_pos;
		}
		fseek(file, 0, SEEK_SET);

		// allocate a buffer and read the entire file into it
		data = malloc(size + 1); //  FIXME memory leak!
		int result = fread(data, size, 1, file);
		if (size and (result != 1)) {
			assert(false);
			throw wexception
				("RealFSImpl::Load: read failed for %s (%s) with size %" PRIuS "",
				 fname.c_str(), fullname.c_str(), size);
		}
		static_cast<int8_t *>(data)[size] = 0;

		fclose(file);
		file = nullptr;

		length = size;
	} catch (...) {
		if (file) {
			fclose(file);
		}
		free(data);
		throw;
	}

	return data;
}

void * RealFSImpl::fastLoad
	(const std::string & fname, size_t & length, bool & fast)
{
#ifdef _WIN32
	fast = false;
	return Load(fname, length);
#else
	const std::string fullname = FS_CanonicalizeName(fname);
	int file = 0;
	void * data = nullptr;

#ifdef __APPLE__
	file = open(fullname.c_str(), O_RDONLY);
#elif defined (__FreeBSD__) || defined (__OpenBSD__)
	file = open(fullname.c_str(), O_RDONLY);
#else
	file = open(fullname.c_str(), O_RDONLY|O_NOATIME);
#endif
	length = lseek(file, 0, SEEK_END);
	lseek(file, 0, SEEK_SET);

	data = mmap(nullptr, length, PROT_READ, MAP_PRIVATE, file, 0);

	//if mmap doesn't work for some strange reason try the old way
GCC_DIAG_OFF("-Wold-style-cast")
	if (data == MAP_FAILED) {
GCC_DIAG_ON("-Wold-style-cast")
		return Load(fname, length);
	}

	fast = true;

	assert(data);
GCC_DIAG_OFF("-Wold-style-cast")
	assert(data != MAP_FAILED);
GCC_DIAG_ON("-Wold-style-cast")

	close(file);

	return data;
#endif
}

/**
 * Write the given block of memory to the repository.
 * if \arg append is true and a file of name \arg fname is already existing the data will be appended to
 * that file.
 * Throws an exception if it fails.
 */
void RealFSImpl::Write(const std::string & fname, void const * const data, int32_t const length, bool append)
{
	std::string fullname;

	fullname = FS_CanonicalizeName(fname);

	FILE * const f = fopen(fullname.c_str(), append ? "a" : "wb");
	if (!f)
		throw wexception
			("could not open %s (%s) for writing", fname.c_str(), fullname.c_str());

	size_t const c = fwrite(data, length, 1, f);
	fclose(f);

	if (length and c != 1) // data might be 0 blocks long
		throw wexception
			("Write to %s (%s) failed", fname.c_str(), fullname.c_str());
}

// rename a file or directory
void RealFSImpl::Rename
	(const std::string & old_name, const std::string & new_name)
{
	const std::string fullname1 = FS_CanonicalizeName(old_name);
	const std::string fullname2 = FS_CanonicalizeName(new_name);
	rename(fullname1.c_str(), fullname2.c_str());
}


/*****************************************************************************

Implementation of OpenStreamRead

*****************************************************************************/

namespace {

struct RealFSStreamRead : public StreamRead {
	RealFSStreamRead(const std::string & fname)
		: m_file(fopen(fname.c_str(), "rb"))
	{
		if (!m_file)
			throw wexception("could not open %s for reading", fname.c_str());
	}

	~RealFSStreamRead()
	{
		fclose(m_file);
	}

	size_t Data(void * data, size_t const bufsize) override {
		return fread(data, 1, bufsize, m_file);
	}

	bool EndOfFile() const override
	{
		return feof(m_file);
	}

private:
	FILE * m_file;
};

};

StreamRead * RealFSImpl::OpenStreamRead(const std::string & fname) {
	const std::string fullname = FS_CanonicalizeName(fname);

	return new RealFSStreamRead(fullname);
}


/*****************************************************************************

Implementation of OpenStreamWrite

*****************************************************************************/

namespace {

struct RealFSStreamWrite : public StreamWrite {
	RealFSStreamWrite(const std::string & fname)
		: m_filename(fname)
	{
		m_file = fopen(fname.c_str(), "wb");
		if (!m_file)
			throw wexception("could not open %s for writing", fname.c_str());
	}

	~RealFSStreamWrite() {fclose(m_file);}

	void Data(const void * const data, const size_t size) override
	{
		size_t ret = fwrite(data, 1, size, m_file);

		if (ret != size)
			throw wexception("Write to %s failed", m_filename.c_str());
	}

	void Flush() override
	{
		fflush(m_file);
	}

private:
	std::string m_filename;
	FILE * m_file;
};

};

StreamWrite * RealFSImpl::OpenStreamWrite(const std::string & fname) {
	const std::string fullname = FS_CanonicalizeName(fname);

	return new RealFSStreamWrite(fullname);
}

unsigned long long RealFSImpl::DiskSpace() {
#ifdef _WIN32
	ULARGE_INTEGER freeavailable;
	return
		GetDiskFreeSpaceEx
			(FS_CanonicalizeName(m_directory).c_str(), &freeavailable, 0, 0)
		?
		//if more than 2G free space report that much
		freeavailable.HighPart ? std::numeric_limits<unsigned long>::max() :
		freeavailable.LowPart : 0;
#else
	struct statvfs svfs;
	if (statvfs(FS_CanonicalizeName(m_directory).c_str(), &svfs) != -1) {
		return static_cast<unsigned long long>(svfs.f_bsize) * svfs.f_bavail;
	}
#endif
	return 0; //  can not check disk space
}<|MERGE_RESOLUTION|>--- conflicted
+++ resolved
@@ -119,15 +119,10 @@
 	if (!realpath.empty()) {
 		realpath.append("\\");
 	}
-<<<<<<< HEAD
-	do {
-		if ((strcmp( c_file.name, ".") == 0) || (strcmp( c_file.name, "..") == 0)) { continue; }
-=======
 	do {
 		if ((strcmp(c_file.name, ".") == 0) || (strcmp(c_file.name, "..") == 0)) {
-				continue;
+			continue;
 		}
->>>>>>> 88173f45
 		const std::string filename = FS_CanonicalizeName(realpath + c_file.name);
 		const std::string result = filename.substr(m_root.size() + 1);
 		results.insert(result);
