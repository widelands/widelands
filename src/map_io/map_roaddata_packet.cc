--- conflicted
+++ resolved
@@ -57,13 +57,8 @@
 
 	try {
 		uint16_t const packet_version = fr.unsigned_16();
-<<<<<<< HEAD
-		// TODO(Nordfriese): Savegame compatibility
-		if (packet_version <= kCurrentPacketVersion && packet_version >= 4) {
+		if (packet_version == kCurrentPacketVersion) {
 			Game* game = dynamic_cast<Game*>(&egbase);
-=======
-		if (packet_version == kCurrentPacketVersion) {
->>>>>>> 6b58ed38
 			const Map& map = egbase.map();
 			PlayerNumber const nr_players = map.get_nrplayers();
 			while (!fr.end_of_file()) {
