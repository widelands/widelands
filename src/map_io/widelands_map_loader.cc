/*
 * Copyright (C) 2002-2020 by the Widelands Development Team
 *
 * This program is free software; you can redistribute it and/or
 * modify it under the terms of the GNU General Public License
 * as published by the Free Software Foundation; either version 2
 * of the License, or (at your option) any later version.
 *
 * This program is distributed in the hope that it will be useful,
 * but WITHOUT ANY WARRANTY; without even the implied warranty of
 * MERCHANTABILITY or FITNESS FOR A PARTICULAR PURPOSE.  See the
 * GNU General Public License for more details.
 *
 * You should have received a copy of the GNU General Public License
 * along with this program; if not, write to the Free Software
 * Foundation, Inc., 51 Franklin Street, Fifth Floor, Boston, MA  02110-1301, USA.
 *
 */

#include "map_io/widelands_map_loader.h"

#include <memory>

#include "base/log.h"
#include "base/scoped_timer.h"
#include "io/filesystem/filesystem.h"
#include "logic/editor_game_base.h"
#include "logic/map.h"
#include "logic/map_objects/tribes/tribe_descr.h"
#include "logic/player.h"
#include "map_io/map_allowed_building_types_packet.h"
#include "map_io/map_allowed_worker_types_packet.h"
#include "map_io/map_bob_packet.h"
#include "map_io/map_building_packet.h"
#include "map_io/map_buildingdata_packet.h"
#include "map_io/map_elemental_packet.h"
#include "map_io/map_flag_packet.h"
#include "map_io/map_flagdata_packet.h"
#include "map_io/map_heights_packet.h"
#include "map_io/map_images.h"
#include "map_io/map_node_ownership_packet.h"
#include "map_io/map_object_loader.h"
#include "map_io/map_object_packet.h"
#include "map_io/map_objective_packet.h"
#include "map_io/map_player_names_and_tribes_packet.h"
#include "map_io/map_player_position_packet.h"
#include "map_io/map_players_messages_packet.h"
#include "map_io/map_players_view_packet.h"
#include "map_io/map_port_spaces_packet.h"
#include "map_io/map_resources_packet.h"
#include "map_io/map_road_packet.h"
#include "map_io/map_roaddata_packet.h"
#include "map_io/map_scripting_packet.h"
#include "map_io/map_terrain_packet.h"
#include "map_io/map_version_packet.h"
#include "map_io/map_waterway_packet.h"
#include "map_io/map_waterwaydata_packet.h"
#include "map_io/map_wincondition_packet.h"
#include "map_io/tribes_legacy_lookup_table.h"
#include "map_io/world_legacy_lookup_table.h"
#include "ui_basic/progresswindow.h"

namespace Widelands {

WidelandsMapLoader::WidelandsMapLoader(FileSystem* fs, Map* const m) : MapLoader("", *m), fs_(fs) {
	m->filesystem_.reset(fs);
}

WidelandsMapLoader::~WidelandsMapLoader() {
}

/**
 * Preloads a map so that the map class returns valid data for all it's
 * get_info() functions (width, nrplayers..)
 */
int32_t WidelandsMapLoader::preload_map(bool const scenario) {
	assert(get_state() != State::kLoaded);

	map_.cleanup();

	{
		MapElementalPacket mp;
		mp.pre_read(*fs_, &map_);
		old_world_name_ = mp.old_world_name();
	}
	{
		MapVersionPacket version_packet;
		version_packet.pre_read(*fs_, &map_, false, old_world_name_.empty());
	}

	{
		MapPlayerNamesAndTribesPacket p;
		p.pre_read(*fs_, &map_, !scenario);
	}
	// No scripting/init.lua file -> not playable as scenario
	Map::ScenarioTypes m = Map::NO_SCENARIO;
	if (fs_->file_exists("scripting/init.lua")) {
		m |= Map::SP_SCENARIO;
	}
	if (fs_->file_exists("scripting/multiplayer_init.lua")) {
		m |= Map::MP_SCENARIO;
	}
	map_.set_scenario_types(m);

	set_state(State::kPreLoaded);

	return 0;
}

/*
 * Load the complete map and make sure that it runs without problems
 */
int32_t WidelandsMapLoader::load_map_complete(EditorGameBase& egbase,
                                              MapLoader::LoadType load_type) {
	std::string timer_message = "WidelandsMapLoader::load_map_complete() for '";
	timer_message += map_.get_name();
	timer_message += "' took %ums";
	ScopedTimer timer(timer_message);
	Notifications::publish(UI::NoteLoadingMessage(_("Loading map…")));

	const bool is_game = load_type == MapLoader::LoadType::kGame;
	const bool is_editor = load_type == MapLoader::LoadType::kEditor;

	preload_map(!is_game);
	map_.set_size(map_.width_, map_.height_);
	mol_.reset(new MapObjectLoader());

	// MANDATORY PACKETS
	// PRELOAD DATA BEGIN
	auto set_progress_message = [is_editor](std::string text, unsigned step) {
		Notifications::publish(UI::NoteLoadingMessage(
<<<<<<< HEAD
		   (boost::format(_("Loading map: %1$s (%2$u/%3$d)")) % text % step % (is_editor ? 9 : 24))
=======
		   (boost::format(_("Loading map: %1$s (%2$u/%3$d)")) % text % step % (is_editor ? 9 : 23))
>>>>>>> d06d4c4a
		      .str()));
	};

	set_progress_message(_("Elemental data"), 1);
	log("Reading Elemental Data ... ");
	MapElementalPacket elemental_data_packet;
	elemental_data_packet.read(*fs_, egbase, is_game, *mol_);
	log("took %ums\n ", timer.ms_since_last_query());

	egbase.allocate_player_maps();  //  Can do this now that map size is known.

	//  now player names and tribes
	log("Reading Player Names And Tribe Data ... ");
	{
		MapPlayerNamesAndTribesPacket p;
		p.read(*fs_, egbase, is_game, *mol_);
	}
	log("took %ums\n ", timer.ms_since_last_query());
	// PRELOAD DATA END

	if (fs_->file_exists("port_spaces")) {
		log("Reading Port Spaces Data ... ");

		MapPortSpacesPacket p;
		p.read(*fs_, egbase, is_game, *mol_);

		log("took %ums\n ", timer.ms_since_last_query());
	}

	log("Reading Heights Data ... ");
	set_progress_message(_("Heights"), 2);
	{
		MapHeightsPacket p;
		p.read(*fs_, egbase, is_game, *mol_);
	}
	log("took %ums\n ", timer.ms_since_last_query());

	std::unique_ptr<WorldLegacyLookupTable> world_lookup_table(
	   create_world_legacy_lookup_table(old_world_name_));
	std::unique_ptr<TribesLegacyLookupTable> tribes_lookup_table(new TribesLegacyLookupTable());
	log("Reading Terrain Data ... ");
	set_progress_message(_("Terrains"), 3);
	{
		MapTerrainPacket p;
		p.read(*fs_, egbase, *world_lookup_table);
	}
	log("took %ums\n ", timer.ms_since_last_query());

	MapObjectPacket mapobjects;

	log("Reading Map Objects ... ");
	set_progress_message(_("Map objects"), 4);
	mapobjects.read(*fs_, egbase, *mol_, *world_lookup_table, *tribes_lookup_table);
	log("took %ums\n ", timer.ms_since_last_query());

	log("Reading Player Start Position Data ... ");
	set_progress_message(_("Starting positions"), 5);
	{
		MapPlayerPositionPacket p;
		p.read(*fs_, egbase, is_game, *mol_);
	}
	log("took %ums\n ", timer.ms_since_last_query());

	// This call must stay around forever since this was the way critters have
	// been saved into the map before 2010. Most of the maps we ship are still
	// old in that sense and most maps on the homepage too.
	if (fs_->file_exists("binary/bob")) {
		log("Reading (legacy) Bob Data ... ");
		{
			MapBobPacket p;
			p.read(*fs_, egbase, *mol_, *world_lookup_table);
		}
		log("took %ums\n ", timer.ms_since_last_query());
	}

	log("Reading Resources Data ... ");
	set_progress_message(_("Resources"), 6);
	{
		MapResourcesPacket p;
		p.read(*fs_, egbase, *world_lookup_table);
	}
	log("took %ums\n ", timer.ms_since_last_query());

	//  NON MANDATORY PACKETS BELOW THIS POINT
	// Do not load unneeded packages in the editor
	if (!is_editor) {
		log("Reading Map Version Data ... ");
		set_progress_message(_("Map version"), 7);
		{
			MapVersionPacket p;
			p.read(*fs_, egbase, is_game, old_world_name_.empty());
		}
		log("took %ums\n ", timer.ms_since_last_query());

		set_progress_message(_("Building restrictions"), 8);
		log("Reading Allowed Worker Types Data ... ");
		{
			MapAllowedWorkerTypesPacket p;
			p.read(*fs_, egbase, is_game, *mol_);
		}
		log("took %ums\n ", timer.ms_since_last_query());

		log("Reading Allowed Building Types Data ... ");
		{
			MapAllowedBuildingTypesPacket p;
			p.read(*fs_, egbase, is_game, *mol_);
		}
		log("took %ums\n ", timer.ms_since_last_query());

		set_progress_message(_("Territories"), 9);
		log("Reading Node Ownership Data ... ");
		{
			MapNodeOwnershipPacket p;
			p.read(*fs_, egbase, is_game, *mol_);
		}
		log("took %ums\n ", timer.ms_since_last_query());

		//  !!!!!!!!!! NOTE
		//  This packet must be before any building or road packet. So do not change
		//  this order without knowing what you do
		//  EXISTENT PACKETS
		log("Reading Flag Data ... ");
		set_progress_message(_("Flags"), 10);
		{
			MapFlagPacket p;
			p.read(*fs_, egbase, is_game, *mol_);
		}
		log("took %ums\n ", timer.ms_since_last_query());

		log("Reading Road Data ... ");
		set_progress_message(_("Roads and waterways"), 11);
		{
			MapRoadPacket p;
			p.read(*fs_, egbase, is_game, *mol_);
		}
		log("took %ums\n ", timer.ms_since_last_query());

		log("Reading Waterway Data ... ");
		{
			MapWaterwayPacket p;
			p.read(*fs_, egbase, is_game, *mol_);
		}
		log("took %ums\n ", timer.ms_since_last_query());

		log("Reading Building Data ... ");
		set_progress_message(_("Buildings"), 12);
		{
			MapBuildingPacket p;
			p.read(*fs_, egbase, is_game, *mol_);
		}
		log("took %ums\n ", timer.ms_since_last_query());

		//  DATA PACKETS
		log("Reading Flagdata Data ... ");
		set_progress_message(_("Initializing flags"), 13);
		{
			MapFlagdataPacket p;
			p.read(*fs_, egbase, is_game, *mol_, *tribes_lookup_table);
		}
		log("took %ums\n ", timer.ms_since_last_query());

		log("Reading Roaddata Data ... ");
		set_progress_message(_("Initializing roads and waterways"), 14);
		{
			MapRoaddataPacket p;
			p.read(*fs_, egbase, is_game, *mol_, *tribes_lookup_table);
		}
		log("took %ums\n ", timer.ms_since_last_query());

		log("Reading Waterwaydata Data ... ");
		{
			MapWaterwaydataPacket p;
			p.read(*fs_, egbase, is_game, *mol_);
		}
		log("took %ums\n ", timer.ms_since_last_query());

		log("Reading Buildingdata Data ... ");
		set_progress_message(_("Initializing buildings"), 15);
		{
			MapBuildingdataPacket p;
			p.read(*fs_, egbase, is_game, *mol_, *tribes_lookup_table);
		}
		log("took %ums\n ", timer.ms_since_last_query());

		log("Second and third phase loading Map Objects ... ");
		set_progress_message(_("Initializing map objects"), 16);
		mapobjects.load_finish();
		{
			const Field& fields_end = map()[map().max_index()];
			for (Field* field = &map()[0]; field < &fields_end; ++field) {
				if (BaseImmovable* const imm = field->get_immovable()) {
					if (upcast(Building const, building, imm)) {
						if (field != &map()[building->get_position()]) {
							continue;  //  not the building's main position
						}
					}
					imm->load_finish(egbase);
				}
			}
		}
		log("took %ums\n ", timer.ms_since_last_query());

		//  This should be at least after loading Soldiers (Bobs).
		//  NOTE DO NOT CHANGE THE PLACE UNLESS YOU KNOW WHAT ARE YOU DOING
		//  Must be loaded after every kind of object that can see.
		log("Reading Players View Data ... ");
		set_progress_message(_("Vision"), 17);
		{
			MapPlayersViewPacket p;
			p.read(*fs_, egbase);
		}
		log("took %ums\n ", timer.ms_since_last_query());

		//  This must come before anything that references messages, such as:
		//    * command queue (PlayerMessageCommand, inherited by
		//      Cmd_MessageSetStatusRead and Cmd_MessageSetStatusArchived)
		log("Reading Player Message Data ... ");
		set_progress_message(_("Messages"), 18);
		{
			MapPlayersMessagesPacket p;
			p.read(*fs_, egbase, is_game, *mol_);
		}
		log("took %ums\n ", timer.ms_since_last_query());

		// Map data used by win conditions.
		log("Reading Wincondition Data ... ");
		set_progress_message(_("Win condition"), 19);
		{
			MapWinconditionPacket p;
			p.read(*fs_, *egbase.mutable_map());
		}
		log("took %ums\n ", timer.ms_since_last_query());

		// Objectives. They are not needed in the Editor, since they are fully
		// defined through Lua scripting. They are also not required for a game,
		// since they will be only be set after it has started.
		log("Reading Objective Data ... ");
		set_progress_message(_("Objectives"), 20);
		if (!is_game) {
			read_objective_data(*fs_, egbase);
		}
		log("took %ums\n ", timer.ms_since_last_query());
	}

	log("Reading Scripting Data ... ");
	set_progress_message(_("Scripting"), is_editor ? 7 : 21);
	{
		MapScriptingPacket p;
		p.read(*fs_, egbase, is_game, *mol_);
	}
	log("took %ums\n ", timer.ms_since_last_query());

	log("Reading map images ... ");
	set_progress_message(_("Images"), is_editor ? 8 : 22);
	load_map_images(*fs_);
	log("took %ums\n ", timer.ms_since_last_query());

	set_progress_message(_("Checking map"), is_editor ? 9 : 23);
	if (!is_editor) {
		if (mol_->get_nr_unloaded_objects()) {
			log("WARNING: There are %i unloaded objects. This is a bug, please "
			    "consider committing!\n",
			    mol_->get_nr_unloaded_objects());
		}
	}  // load_type != MapLoader::LoadType::kEditor

	map_.recalc_whole_map(egbase);

	map_.ensure_resource_consistency(egbase.world());

	set_state(State::kLoaded);

	return 0;
}
}  // namespace Widelands<|MERGE_RESOLUTION|>--- conflicted
+++ resolved
@@ -129,11 +129,7 @@
 	// PRELOAD DATA BEGIN
 	auto set_progress_message = [is_editor](std::string text, unsigned step) {
 		Notifications::publish(UI::NoteLoadingMessage(
-<<<<<<< HEAD
-		   (boost::format(_("Loading map: %1$s (%2$u/%3$d)")) % text % step % (is_editor ? 9 : 24))
-=======
 		   (boost::format(_("Loading map: %1$s (%2$u/%3$d)")) % text % step % (is_editor ? 9 : 23))
->>>>>>> d06d4c4a
 		      .str()));
 	};
 
