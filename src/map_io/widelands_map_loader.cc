--- conflicted
+++ resolved
@@ -129,11 +129,7 @@
 	// PRELOAD DATA BEGIN
 	auto set_progress_message = [&egbase, is_editor](std::string text, unsigned step) {
 		egbase.step_loader_ui(
-<<<<<<< HEAD
-		   (boost::format(_("Loading map: %1$s (%2$u/%3$d)")) % text % step % (is_editor ? 10 : 24))
-=======
-		   (boost::format(_("Loading map: %1$s (%2$u/%3$d)")) % text % step % (is_editor ? 9 : 23))
->>>>>>> 6b58ed38
+		   (boost::format(_("Loading map: %1$s (%2$u/%3$d)")) % text % step % (is_editor ? 10 : 23))
 		      .str());
 	};
 
@@ -391,7 +387,6 @@
 	load_map_images(*fs_);
 	log("took %ums\n ", timer.ms_since_last_query());
 
-<<<<<<< HEAD
 	if (is_editor) {
 		log("Reading Scenario Editor Data ... ");
 		set_progress_message(_("Scenario data"), 9);
@@ -399,10 +394,7 @@
 		p.read(*fs_, egbase, false, *mol_);
 	}
 
-	set_progress_message(_("Checking map"), is_editor ? 10 : 24);
-=======
-	set_progress_message(_("Checking map"), is_editor ? 9 : 23);
->>>>>>> 6b58ed38
+	set_progress_message(_("Checking map"), is_editor ? 10 : 23);
 	if (!is_editor) {
 		if (mol_->get_nr_unloaded_objects()) {
 			log("WARNING: There are %i unloaded objects. This is a bug, please "
