--- conflicted
+++ resolved
@@ -126,14 +126,8 @@
 
 	// MANDATORY PACKETS
 	// PRELOAD DATA BEGIN
-<<<<<<< HEAD
-	UI::ProgressWindow* loader_ui = &egbase.loader_ui();
-	auto set_progress_message = [loader_ui, is_editor](std::string text, unsigned step) {
-		loader_ui->step(
-=======
 	auto set_progress_message = [&egbase, is_editor](std::string text, unsigned step) {
 		egbase.step_loader_ui(
->>>>>>> 4eff9935
 		   (boost::format(_("Loading map: %1$s (%2$u/%3$d)")) % text % step % (is_editor ? 9 : 24))
 		      .str());
 	};
