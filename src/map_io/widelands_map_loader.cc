--- conflicted
+++ resolved
@@ -127,17 +127,10 @@
 
 	// MANDATORY PACKETS
 	// PRELOAD DATA BEGIN
-<<<<<<< HEAD
 	auto set_progress_message = [is_editor](std::string text, unsigned step) {
 		Notifications::publish(UI::NoteLoadingMessage(
-		   (boost::format(_("Loading map: %1$s (%2$u/%3$d)")) % text % step % (is_editor ? 9 : 24))
+		   (boost::format(_("Loading map: %1$s (%2$u/%3$d)")) % text % step % (is_editor ? 9 : 23))
 		      .str()));
-=======
-	auto set_progress_message = [&egbase, is_editor](std::string text, unsigned step) {
-		egbase.step_loader_ui(
-		   (boost::format(_("Loading map: %1$s (%2$u/%3$d)")) % text % step % (is_editor ? 9 : 23))
-		      .str());
->>>>>>> 84a8f14c
 	};
 
 	set_progress_message(_("Elemental data"), 1);
