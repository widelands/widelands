--- conflicted
+++ resolved
@@ -127,20 +127,13 @@
 
 	// MANDATORY PACKETS
 	// PRELOAD DATA BEGIN
-<<<<<<< HEAD
-	assert(egbase.get_loader_ui());
-	egbase.get_loader_ui()->step(_("Loading map: Elemental data (1/24)"));
-=======
 	UI::ProgressWindow* ui = egbase.get_loader_ui();
 	assert(ui);
-	auto set_progress_message = [ui, is_editor](std::string text, unsigned step) {
-		ui->step(
-		   (boost::format(_("Loading map: %1$s (%2$u/%3$d)")) % text % step % (is_editor ? 9 : 24))
-		      .str());
+	auto set_progress_message = [ui](std::string text, unsigned step) {
+		ui->step((boost::format(_("Loading map: %1$s (%2$u/%3$d)")) % text % step % 25).str());
 	};
 
 	set_progress_message(_("Elemental data"), 1);
->>>>>>> 34fb6f5a
 	log("Reading Elemental Data ... ");
 	MapElementalPacket elemental_data_packet;
 	elemental_data_packet.read(*fs_, egbase, is_game, *mol_);
@@ -167,11 +160,7 @@
 	}
 
 	log("Reading Heights Data ... ");
-<<<<<<< HEAD
-	egbase.get_loader_ui()->step(_("Loading map: Heights (2/24)"));
-=======
 	set_progress_message(_("Heights"), 2);
->>>>>>> 34fb6f5a
 	{
 		MapHeightsPacket p;
 		p.read(*fs_, egbase, is_game, *mol_);
@@ -182,11 +171,7 @@
 	   create_world_legacy_lookup_table(old_world_name_));
 	std::unique_ptr<TribesLegacyLookupTable> tribes_lookup_table(new TribesLegacyLookupTable());
 	log("Reading Terrain Data ... ");
-<<<<<<< HEAD
-	egbase.get_loader_ui()->step(_("Loading map: Terrains (3/24)"));
-=======
 	set_progress_message(_("Terrains"), 3);
->>>>>>> 34fb6f5a
 	{
 		MapTerrainPacket p;
 		p.read(*fs_, egbase, *world_lookup_table);
@@ -196,20 +181,12 @@
 	MapObjectPacket mapobjects;
 
 	log("Reading Map Objects ... ");
-<<<<<<< HEAD
-	egbase.get_loader_ui()->step(_("Loading map: Map objects (4/24)"));
-=======
 	set_progress_message(_("Map objects"), 4);
->>>>>>> 34fb6f5a
 	mapobjects.read(*fs_, egbase, *mol_, *world_lookup_table, *tribes_lookup_table);
 	log("took %ums\n ", timer.ms_since_last_query());
 
 	log("Reading Player Start Position Data ... ");
-<<<<<<< HEAD
-	egbase.get_loader_ui()->step(_("Loading map: Starting positions (5/24)"));
-=======
 	set_progress_message(_("Starting positions"), 5);
->>>>>>> 34fb6f5a
 	{
 		MapPlayerPositionPacket p;
 		p.read(*fs_, egbase, is_game, *mol_);
@@ -229,53 +206,28 @@
 	}
 
 	log("Reading Resources Data ... ");
-<<<<<<< HEAD
-	egbase.get_loader_ui()->step(_("Loading map: Resources (6/24)"));
-=======
 	set_progress_message(_("Resources"), 6);
->>>>>>> 34fb6f5a
 	{
 		MapResourcesPacket p;
 		p.read(*fs_, egbase, *world_lookup_table);
 	}
 	log("took %ums\n ", timer.ms_since_last_query());
 
-<<<<<<< HEAD
 	log("Reading Map Version Data ... ");
-	egbase.get_loader_ui()->step(_("Loading map: Map version (7/24)"));
+	set_progress_message(_("Map version"), 7);
 	{
 		MapVersionPacket p;
 		p.read(*fs_, egbase, is_game, old_world_name_.empty());
 	}
 	log("took %ums\n ", timer.ms_since_last_query());
 
-	egbase.get_loader_ui()->step(_("Loading map: Building restrictions (8/24)"));
+	set_progress_message(_("Building restrictions"), 8);
 	log("Reading Allowed Worker Types Data ... ");
 	{
 		MapAllowedWorkerTypesPacket p;
 		p.read(*fs_, egbase, is_game, *mol_);
 	}
 	log("took %ums\n ", timer.ms_since_last_query());
-=======
-	//  NON MANDATORY PACKETS BELOW THIS POINT
-	// Do not load unneeded packages in the editor
-	if (!is_editor) {
-		log("Reading Map Version Data ... ");
-		set_progress_message(_("Map version"), 7);
-		{
-			MapVersionPacket p;
-			p.read(*fs_, egbase, is_game, old_world_name_.empty());
-		}
-		log("took %ums\n ", timer.ms_since_last_query());
-
-		set_progress_message(_("Building restrictions"), 8);
-		log("Reading Allowed Worker Types Data ... ");
-		{
-			MapAllowedWorkerTypesPacket p;
-			p.read(*fs_, egbase, is_game, *mol_);
-		}
-		log("took %ums\n ", timer.ms_since_last_query());
->>>>>>> 34fb6f5a
 
 	log("Reading Allowed Building Types Data ... ");
 	{
@@ -284,8 +236,7 @@
 	}
 	log("took %ums\n ", timer.ms_since_last_query());
 
-<<<<<<< HEAD
-	egbase.get_loader_ui()->step(_("Loading map: Territories (9/24)"));
+	set_progress_message(_("Territories"), 9);
 	log("Reading Node Ownership Data ... ");
 	{
 		MapNodeOwnershipPacket p;
@@ -293,7 +244,7 @@
 	}
 	log("took %ums\n ", timer.ms_since_last_query());
 
-	egbase.get_loader_ui()->step(_("Loading map: Exploration (10/24)"));
+	set_progress_message(_("Exploration"), 10);
 	log("Reading Exploration Data ... ");
 	{
 		MapExplorationPacket p;
@@ -305,58 +256,21 @@
 	//  This packet must be before any building or road packet. So do not change
 	//  this order without knowing what you do
 	//  EXISTENT PACKETS
-	egbase.get_loader_ui()->step(_("Loading map: Flags (11/24)"));
 	log("Reading Flag Data ... ");
+	set_progress_message(_("Flags"), 11);
 	{
 		MapFlagPacket p;
 		p.read(*fs_, egbase, is_game, *mol_);
 	}
 	log("took %ums\n ", timer.ms_since_last_query());
 
-	egbase.get_loader_ui()->step(_("Loading map: Roads and waterways (12/24)"));
 	log("Reading Road Data ... ");
+	set_progress_message(_("Roads and waterways"), 12);
 	{
 		MapRoadPacket p;
 		p.read(*fs_, egbase, is_game, *mol_);
 	}
 	log("took %ums\n ", timer.ms_since_last_query());
-=======
-		set_progress_message(_("Territories"), 9);
-		log("Reading Node Ownership Data ... ");
-		{
-			MapNodeOwnershipPacket p;
-			p.read(*fs_, egbase, is_game, *mol_);
-		}
-		log("took %ums\n ", timer.ms_since_last_query());
-
-		set_progress_message(_("Exploration"), 10);
-		log("Reading Exploration Data ... ");
-		{
-			MapExplorationPacket p;
-			p.read(*fs_, egbase, is_game, *mol_);
-		}
-		log("took %ums\n ", timer.ms_since_last_query());
-
-		//  !!!!!!!!!! NOTE
-		//  This packet must be before any building or road packet. So do not change
-		//  this order without knowing what you do
-		//  EXISTENT PACKETS
-		log("Reading Flag Data ... ");
-		set_progress_message(_("Flags"), 11);
-		{
-			MapFlagPacket p;
-			p.read(*fs_, egbase, is_game, *mol_);
-		}
-		log("took %ums\n ", timer.ms_since_last_query());
-
-		log("Reading Road Data ... ");
-		set_progress_message(_("Roads and waterways"), 12);
-		{
-			MapRoadPacket p;
-			p.read(*fs_, egbase, is_game, *mol_);
-		}
-		log("took %ums\n ", timer.ms_since_last_query());
->>>>>>> 34fb6f5a
 
 	log("Reading Waterway Data ... ");
 	{
@@ -365,9 +279,8 @@
 	}
 	log("took %ums\n ", timer.ms_since_last_query());
 
-<<<<<<< HEAD
-	egbase.get_loader_ui()->step(_("Loading map: Buildings (13/24)"));
 	log("Reading Building Data ... ");
+	set_progress_message(_("Buildings"), 13);
 	{
 		MapBuildingPacket p;
 		p.read(*fs_, egbase, is_game, *mol_);
@@ -375,47 +288,21 @@
 	log("took %ums\n ", timer.ms_since_last_query());
 
 	//  DATA PACKETS
-	egbase.get_loader_ui()->step(_("Loading map: Initializing flags (14/24)"));
 	log("Reading Flagdata Data ... ");
+	set_progress_message(_("Initializing flags"), 14);
 	{
 		MapFlagdataPacket p;
 		p.read(*fs_, egbase, is_game, *mol_, *tribes_lookup_table);
 	}
 	log("took %ums\n ", timer.ms_since_last_query());
 
-	egbase.get_loader_ui()->step(_("Loading map: Initializing roads and waterways (15/24)"));
 	log("Reading Roaddata Data ... ");
+	set_progress_message(_("Initializing roads and waterways"), 15);
 	{
 		MapRoaddataPacket p;
 		p.read(*fs_, egbase, is_game, *mol_, *tribes_lookup_table);
 	}
 	log("took %ums\n ", timer.ms_since_last_query());
-=======
-		log("Reading Building Data ... ");
-		set_progress_message(_("Buildings"), 13);
-		{
-			MapBuildingPacket p;
-			p.read(*fs_, egbase, is_game, *mol_);
-		}
-		log("took %ums\n ", timer.ms_since_last_query());
-
-		//  DATA PACKETS
-		log("Reading Flagdata Data ... ");
-		set_progress_message(_("Initializing flags"), 14);
-		{
-			MapFlagdataPacket p;
-			p.read(*fs_, egbase, is_game, *mol_, *tribes_lookup_table);
-		}
-		log("took %ums\n ", timer.ms_since_last_query());
-
-		log("Reading Roaddata Data ... ");
-		set_progress_message(_("Initializing roads and waterways"), 15);
-		{
-			MapRoaddataPacket p;
-			p.read(*fs_, egbase, is_game, *mol_, *tribes_lookup_table);
-		}
-		log("took %ums\n ", timer.ms_since_last_query());
->>>>>>> 34fb6f5a
 
 	log("Reading Waterwaydata Data ... ");
 	{
@@ -424,17 +311,16 @@
 	}
 	log("took %ums\n ", timer.ms_since_last_query());
 
-<<<<<<< HEAD
-	egbase.get_loader_ui()->step(_("Loading map: Initializing buildings (16/24)"));
 	log("Reading Buildingdata Data ... ");
+	set_progress_message(_("Initializing buildings"), 16);
 	{
 		MapBuildingdataPacket p;
 		p.read(*fs_, egbase, is_game, *mol_, *tribes_lookup_table);
 	}
 	log("took %ums\n ", timer.ms_since_last_query());
 
-	egbase.get_loader_ui()->step(_("Loading map: Initializing map objects (17/24)"));
 	log("Second and third phase loading Map Objects ... ");
+	set_progress_message(_("Initializing map objects"), 17);
 	mapobjects.load_finish();
 	{
 		const Field& fields_end = map()[map().max_index()];
@@ -451,8 +337,8 @@
 	//  This should be at least after loading Soldiers (Bobs).
 	//  NOTE DO NOT CHANGE THE PLACE UNLESS YOU KNOW WHAT ARE YOU DOING
 	//  Must be loaded after every kind of object that can see.
-	egbase.get_loader_ui()->step(_("Loading map: Vision (18/24)"));
 	log("Reading Players View Data ... ");
+	set_progress_message(_("Vision"), 18);
 	{
 		MapPlayersViewPacket p;
 		p.read(*fs_, egbase, is_game, *mol_, *tribes_lookup_table, *world_lookup_table);
@@ -462,8 +348,8 @@
 	//  This must come before anything that references messages, such as:
 	//    * command queue (PlayerMessageCommand, inherited by
 	//      Cmd_MessageSetStatusRead and Cmd_MessageSetStatusArchived)
-	egbase.get_loader_ui()->step(_("Loading map: Messages (19/24)"));
 	log("Reading Player Message Data ... ");
+	set_progress_message(_("Messages"), 19);
 	{
 		MapPlayersMessagesPacket p;
 		p.read(*fs_, egbase, is_game, *mol_);
@@ -471,8 +357,8 @@
 	log("took %ums\n ", timer.ms_since_last_query());
 
 	// Map data used by win conditions.
-	egbase.get_loader_ui()->step(_("Loading map: Win condition and objectives (20/24)"));
 	log("Reading Wincondition Data ... ");
+	set_progress_message(_("Win condition"), 20);
 	{
 		MapWinconditionPacket p;
 		p.read(*fs_, *egbase.mutable_map(), *mol_);
@@ -483,82 +369,14 @@
 	// defined through Lua scripting. They are also not required for a game,
 	// since they will be only be set after it has started.
 	log("Reading Objective Data ... ");
+	set_progress_message(_("Objectives"), 21);
 	if (!is_game) {
 		read_objective_data(*fs_, egbase);
-=======
-		log("Reading Buildingdata Data ... ");
-		set_progress_message(_("Initializing buildings"), 16);
-		{
-			MapBuildingdataPacket p;
-			p.read(*fs_, egbase, is_game, *mol_, *tribes_lookup_table);
-		}
-		log("took %ums\n ", timer.ms_since_last_query());
-
-		log("Second and third phase loading Map Objects ... ");
-		set_progress_message(_("Initializing map objects"), 17);
-		mapobjects.load_finish();
-		{
-			const Field& fields_end = map()[map().max_index()];
-			for (Field* field = &map()[0]; field < &fields_end; ++field)
-				if (BaseImmovable* const imm = field->get_immovable()) {
-					if (upcast(Building const, building, imm))
-						if (field != &map()[building->get_position()])
-							continue;  //  not the building's main position
-					imm->load_finish(egbase);
-				}
-		}
-		log("took %ums\n ", timer.ms_since_last_query());
-
-		//  This should be at least after loading Soldiers (Bobs).
-		//  NOTE DO NOT CHANGE THE PLACE UNLESS YOU KNOW WHAT ARE YOU DOING
-		//  Must be loaded after every kind of object that can see.
-		log("Reading Players View Data ... ");
-		set_progress_message(_("Vision"), 18);
-		{
-			MapPlayersViewPacket p;
-			p.read(*fs_, egbase, is_game, *mol_, *tribes_lookup_table, *world_lookup_table);
-		}
-		log("took %ums\n ", timer.ms_since_last_query());
-
-		//  This must come before anything that references messages, such as:
-		//    * command queue (PlayerMessageCommand, inherited by
-		//      Cmd_MessageSetStatusRead and Cmd_MessageSetStatusArchived)
-		log("Reading Player Message Data ... ");
-		set_progress_message(_("Messages"), 19);
-		{
-			MapPlayersMessagesPacket p;
-			p.read(*fs_, egbase, is_game, *mol_);
-		}
-		log("took %ums\n ", timer.ms_since_last_query());
-
-		// Map data used by win conditions.
-		log("Reading Wincondition Data ... ");
-		set_progress_message(_("Win condition"), 20);
-		{
-			MapWinconditionPacket p;
-			p.read(*fs_, *egbase.mutable_map(), *mol_);
-		}
-		log("took %ums\n ", timer.ms_since_last_query());
-
-		// Objectives. They are not needed in the Editor, since they are fully
-		// defined through Lua scripting. They are also not required for a game,
-		// since they will be only be set after it has started.
-		log("Reading Objective Data ... ");
-		set_progress_message(_("Objectives"), 21);
-		if (!is_game) {
-			read_objective_data(*fs_, egbase);
-		}
-		log("took %ums\n ", timer.ms_since_last_query());
->>>>>>> 34fb6f5a
 	}
 	log("took %ums\n ", timer.ms_since_last_query());
 
 	log("Reading Scripting Data ... ");
-<<<<<<< HEAD
-	egbase.get_loader_ui()->step(_("Loading map: Scripting (21/24)"));
-=======
-	set_progress_message(_("Scripting"), is_editor ? 7 : 22);
->>>>>>> 34fb6f5a
+	set_progress_message(_("Scripting"), 22);
 	{
 		MapScriptingPacket p;
 		p.read(*fs_, egbase, is_game, *mol_);
@@ -566,29 +384,20 @@
 	log("took %ums\n ", timer.ms_since_last_query());
 
 	log("Reading map images ... ");
-<<<<<<< HEAD
-	egbase.get_loader_ui()->step(_("Loading map: Images (22/24)"));
+	set_progress_message(_("Images"), 23);
 	load_map_images(*fs_);
 	log("took %ums\n ", timer.ms_since_last_query());
 
 	// This packet needs to be loaded in games as well as in the editor,
 	// and it has to be loaded last!
 	log("Reading Scenario Editor Data ... ");
-	egbase.get_loader_ui()->step(_("Loading map: Scenario Data (23/24)"));
+	set_progress_message(_("Scenario data"), 24);
 	{
 		MapScenarioEditorPacket p;
 		p.read(*fs_, egbase, !is_editor, *mol_);
 	}
-	log("took %ums\n ", timer.ms_since_last_query());
-
-	egbase.get_loader_ui()->step(_("Loading map: Checking map (24/24)"));
-=======
-	set_progress_message(_("Images"), is_editor ? 8 : 23);
-	load_map_images(*fs_);
-	log("took %ums\n ", timer.ms_since_last_query());
-
-	set_progress_message(_("Checking map"), is_editor ? 9 : 24);
->>>>>>> 34fb6f5a
+
+	set_progress_message(_("Checking map"), 25);
 	if (!is_editor) {
 		if (mol_->get_nr_unloaded_objects()) {
 			log("WARNING: There are %i unloaded objects. This is a bug, please "
