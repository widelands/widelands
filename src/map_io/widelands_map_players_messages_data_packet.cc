--- conflicted
+++ resolved
@@ -22,10 +22,7 @@
 #include "logic/game_data_error.h"
 #include "logic/player.h"
 #include "map_io/widelands_map_map_object_saver.h"
-<<<<<<< HEAD
 #include "map_io/widelands_map_map_object_loader.h"
-=======
->>>>>>> 8feed601
 #include "profile/profile.h"
 
 namespace Widelands {
@@ -50,7 +47,7 @@
 			Profile prof;
 			try {prof.read(filename, 0, fs);} catch (...) {continue;}
 			prof.get_safe_section("global").get_positive
-					("packet_version", CURRENT_PACKET_VERSION);
+				("packet_version", CURRENT_PACKET_VERSION);
 			MessageQueue & messages = player->messages();
 
 			{
