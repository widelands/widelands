--- conflicted
+++ resolved
@@ -253,26 +253,18 @@
 			}
 
 			try {
-<<<<<<< HEAD
-				uint16_t const size = fr.unsigned_16();
-				pfb.wares_.resize(size);
-				for (uint16_t i = 0; i < pfb.wares_.size(); ++i) {
-					pfb.wares_[i] = new WaresQueue(pfb, INVALID_INDEX, 0);
-					pfb.wares_[i]->read(fr, egbase, mol, tribes_lookup_table);
-=======
 				uint16_t size = fr.unsigned_16();
 				pfb.consume_wares_.resize(size);
 				for (uint16_t i = 0; i < pfb.consume_wares_.size(); ++i) {
 					pfb.consume_wares_[i] = new WaresQueue(pfb, INVALID_INDEX, 0);
-					pfb.consume_wares_[i]->read(fr, game, mol, tribes_lookup_table);
+					pfb.consume_wares_[i]->read(fr, egbase, mol, tribes_lookup_table);
 				}
 				// TODO(Nordfriese): Savegame compatibility
 				size = packet_version >= 2 ? fr.unsigned_16() : 0;
 				pfb.dropout_wares_.resize(size);
 				for (uint16_t i = 0; i < pfb.dropout_wares_.size(); ++i) {
 					pfb.dropout_wares_[i] = new WaresQueue(pfb, INVALID_INDEX, 0);
-					pfb.dropout_wares_[i]->read(fr, game, mol, tribes_lookup_table);
->>>>>>> 37c4a55f
+					pfb.dropout_wares_[i]->read(fr, egbase, mol, tribes_lookup_table);
 				}
 			} catch (const WException& e) {
 				throw GameDataError("wares: %s", e.what());
@@ -1060,16 +1052,12 @@
 	uint16_t wares_size = pfb.consume_wares_.size();
 	fw.unsigned_16(wares_size);
 	for (uint16_t i = 0; i < wares_size; ++i) {
-<<<<<<< HEAD
-		pfb.wares_[i]->write(fw, egbase, mos);
-=======
-		pfb.consume_wares_[i]->write(fw, game, mos);
+		pfb.consume_wares_[i]->write(fw, egbase, mos);
 	}
 	wares_size = pfb.dropout_wares_.size();
 	fw.unsigned_16(wares_size);
 	for (uint16_t i = 0; i < wares_size; ++i) {
-		pfb.dropout_wares_[i]->write(fw, game, mos);
->>>>>>> 37c4a55f
+		pfb.dropout_wares_[i]->write(fw, egbase, mos);
 	}
 
 	fw.unsigned_8(pfb.working_);
