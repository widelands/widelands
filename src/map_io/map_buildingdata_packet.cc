--- conflicted
+++ resolved
@@ -497,13 +497,7 @@
 					   map.calc_influence(mr.location(), Area<>(a, a.radius));
 				} while (mr.advance(map));
 			}
-<<<<<<< HEAD
-			player->see_area(Area<FCoords>(
-			   map.get_fcoords(warehouse.get_position()), warehouse.descr().vision_range()));
 			warehouse.next_military_act_ = egbase.get_gametime();
-=======
-			warehouse.next_military_act_ = game.get_gametime();
->>>>>>> 6b58ed38
 		} else {
 			throw UnhandledVersionError("MapBuildingdataPacket - Warehouse", packet_version,
 			                            kCurrentPacketVersionWarehouseAndExpedition);
@@ -762,28 +756,12 @@
 				}
 			}
 
-<<<<<<< HEAD
-			if (packet_version > 5) {
-				nr_queues = fr.unsigned_16();
-				for (uint16_t i = 0; i < nr_queues; ++i) {
-					WorkersQueue* wq = new WorkersQueue(productionsite, INVALID_INDEX, 0);
-					wq->read(fr, egbase, mol, tribes_lookup_table);
-
-					if (!egbase.tribes().worker_exists(wq->get_index())) {
-						delete wq;
-					} else {
-						productionsite.input_queues_.push_back(wq);
-					}
-				}
-			}
-=======
 			nr_queues = fr.unsigned_16();
 			for (uint16_t i = 0; i < nr_queues; ++i) {
 				WorkersQueue* wq = new WorkersQueue(productionsite, INVALID_INDEX, 0);
-				wq->read(fr, game, mol, tribes_lookup_table);
->>>>>>> 6b58ed38
-
-				if (!game.tribes().worker_exists(wq->get_index())) {
+				wq->read(fr, egbase, mol, tribes_lookup_table);
+
+				if (!egbase.tribes().worker_exists(wq->get_index())) {
 					delete wq;
 				} else {
 					productionsite.input_queues_.push_back(wq);
@@ -824,15 +802,9 @@
                                               const TribesLegacyLookupTable& tribes_lookup_table) {
 	try {
 		uint16_t const packet_version = fr.unsigned_16();
-<<<<<<< HEAD
-		// TODO(tppq): remove support for packet version 5 after release 21, to keep code simple.
-		if (packet_version <= kCurrentPacketVersionTrainingsite && packet_version >= 5) {
+		if (packet_version == kCurrentPacketVersionTrainingsite) {
+
 			read_productionsite(trainingsite, fr, egbase, mol, tribes_lookup_table);
-=======
-		if (packet_version == kCurrentPacketVersionTrainingsite) {
-
-			read_productionsite(trainingsite, fr, game, mol, tribes_lookup_table);
->>>>>>> 6b58ed38
 
 			delete trainingsite.soldier_request_;
 			trainingsite.soldier_request_ = nullptr;
