/*
 * Copyright (C) 2002-2019 by the Widelands Development Team
 *
 * This program is free software; you can redistribute it and/or
 * modify it under the terms of the GNU General Public License
 * as published by the Free Software Foundation; either version 2
 * of the License, or (at your option) any later version.
 *
 * This program is distributed in the hope that it will be useful,
 * but WITHOUT ANY WARRANTY; without even the implied warranty of
 * MERCHANTABILITY or FITNESS FOR A PARTICULAR PURPOSE.  See the
 * GNU General Public License for more details.
 *
 * You should have received a copy of the GNU General Public License
 * along with this program; if not, write to the Free Software
 * Foundation, Inc., 51 Franklin Street, Fifth Floor, Boston, MA  02110-1301, USA.
 *
 */

#include "map_io/map_buildingdata_packet.h"

#include "base/macros.h"
#include "base/wexception.h"
#include "economy/expedition_bootstrap.h"
#include "economy/flag.h"
#include "economy/input_queue.h"
#include "economy/portdock.h"
#include "economy/request.h"
#include "economy/warehousesupply.h"
#include "economy/wares_queue.h"
#include "economy/workers_queue.h"
#include "io/fileread.h"
#include "io/filewrite.h"
#include "logic/editor_game_base.h"
#include "logic/game.h"
#include "logic/game_data_error.h"
#include "logic/map.h"
#include "logic/map_objects/tribes/constructionsite.h"
#include "logic/map_objects/tribes/dismantlesite.h"
#include "logic/map_objects/tribes/militarysite.h"
#include "logic/map_objects/tribes/production_program.h"
#include "logic/map_objects/tribes/productionsite.h"
#include "logic/map_objects/tribes/soldier.h"
#include "logic/map_objects/tribes/trainingsite.h"
#include "logic/map_objects/tribes/tribe_descr.h"
#include "logic/map_objects/tribes/warehouse.h"
#include "logic/map_objects/tribes/worker.h"
#include "logic/player.h"
#include "logic/widelands_geometry_io.h"
#include "map_io/map_object_loader.h"
#include "map_io/map_object_saver.h"
namespace Widelands {

// Overall package version
constexpr uint16_t kCurrentPacketVersion = 5;

// Building type package versions
constexpr uint16_t kCurrentPacketVersionDismantlesite = 1;
constexpr uint16_t kCurrentPacketVersionConstructionsite = 4;
constexpr uint16_t kCurrentPacketPFBuilding = 1;
// Responsible for warehouses and expedition bootstraps
constexpr uint16_t kCurrentPacketVersionWarehouse = 8;
constexpr uint16_t kCurrentPacketVersionMilitarysite = 6;
constexpr uint16_t kCurrentPacketVersionProductionsite = 8;
constexpr uint16_t kCurrentPacketVersionTrainingsite = 6;

void MapBuildingdataPacket::read(FileSystem& fs,
                                 EditorGameBase& egbase,
                                 bool const skip,
                                 MapObjectLoader& mol,
                                 const TribesLegacyLookupTable& tribes_lookup_table) {
	if (skip) {
		return;
	}

	FileRead fr;
	try {
		fr.open(fs, "binary/building_data");
	} catch (...) {
		return;
	}

	try {
		uint16_t const packet_version = fr.unsigned_16();
		if (packet_version <= kCurrentPacketVersion && packet_version >= 4) {
			while (!fr.end_of_file()) {
				Serial const serial = fr.unsigned_32();
				try {
					Building& building = mol.get<Building>(serial);

					// Animation. If the animation is no longer known, pick the main animation instead.
					if (fr.unsigned_8()) {
						char const* const animname = fr.c_string();
						if (building.descr().is_animation_known(animname)) {
							building.anim_ = building.descr().get_animation(animname, &building);
						} else {
							log(
							   "Unknown animation '%s' for building '%s', using main animation instead.\n",
							   animname, building.descr().name().c_str());
							building.anim_ = building.descr().main_animation();
						}
					} else {
						building.anim_ = building.descr().main_animation();
					}
					building.animstart_ = fr.unsigned_32();

					{
						Building::LeaveQueue& leave_queue = building.leave_queue_;
						leave_queue.resize(fr.unsigned_16());

						for (Building::LeaveQueue::iterator queue_iter = leave_queue.begin();
						     queue_iter != leave_queue.end(); ++queue_iter) {

							if (uint32_t const leaver_serial = fr.unsigned_32()) {
								try {
									//  The check that this worker actually has a
									//  leavebuilding task for this building is in
									//  Building::load_finish, which is called after the
									//  worker (with his stack of tasks) has been fully
									//  loaded.
									*queue_iter = &mol.get<Worker>(leaver_serial);
								} catch (const WException& e) {
									throw GameDataError(
									   "leave queue item #%li (%u): %s",
									   static_cast<long int>(queue_iter - leave_queue.begin()),
									   leaver_serial, e.what());
								}
							} else {
								*queue_iter = nullptr;
							}
						}
					}

					building.leave_time_ = fr.unsigned_32();

					if (uint32_t const leaver_serial = fr.unsigned_32()) {
						try {
							building.leave_allow_ = &mol.get<MapObject>(leaver_serial);
						} catch (const WException& e) {
							throw GameDataError("leave allow item (%u): %s", leaver_serial, e.what());
						}
					} else {
						building.leave_allow_ = nullptr;
					}

					if (packet_version >= kCurrentPacketVersion) {
						while (fr.unsigned_8()) {
							DescriptionIndex oldidx =
							   building.owner().tribe().safe_building_index(fr.c_string());
							const std::string type(fr.c_string());
							building.old_buildings_.push_back(std::make_pair(oldidx, type));
						}
					} else {
						while (fr.unsigned_8()) {
							DescriptionIndex oldidx =
							   building.owner().tribe().safe_building_index(fr.c_string());
							building.old_buildings_.push_back(std::make_pair(oldidx, ""));
						}
					}
					// Only construction sites may have an empty list
					if (building.old_buildings_.empty() && !is_a(ConstructionSite, &building)) {
						throw GameDataError("Failed to read %s %u: No former buildings information.\n"
						                    "Your savegame is corrupted",
						                    building.descr().name().c_str(), building.serial());
					}

					if (fr.unsigned_8()) {
						if (upcast(ProductionSite, productionsite, &building)) {
							if (building.descr().type() == MapObjectType::MILITARYSITE) {
								log("WARNING: Found a stopped %s at (%i, %i) in the "
								    "savegame. Militarysites are not stoppable. "
								    "Ignoring.",
								    building.descr().name().c_str(), building.get_position().x,
								    building.get_position().y);
							} else {
								productionsite->set_stopped(true);
							}
						} else {
							log("WARNING: Found a stopped %s at (%i, %i) in the "
							    "savegame. Only productionsites are stoppable. "
							    "Ignoring.",
							    building.descr().name().c_str(), building.get_position().x,
							    building.get_position().y);
						}
					}

					//  Set economy now, some stuff below will count on this.
					building.set_economy(building.flag_->get_economy(wwWARE), wwWARE);
					building.set_economy(building.flag_->get_economy(wwWORKER), wwWORKER);

					if (upcast(ConstructionSite, constructionsite, &building)) {
						read_constructionsite(*constructionsite, fr, egbase, mol, tribes_lookup_table);
					} else if (upcast(DismantleSite, dms, &building)) {
						read_dismantlesite(*dms, fr, egbase, mol, tribes_lookup_table);
					} else if (upcast(MilitarySite, militarysite, &building)) {
						read_militarysite(*militarysite, fr, egbase, mol, tribes_lookup_table);
					} else if (upcast(Warehouse, warehouse, &building)) {
						read_warehouse(*warehouse, fr, egbase, mol, tribes_lookup_table);
					} else if (upcast(ProductionSite, productionsite, &building)) {
						if (upcast(TrainingSite, trainingsite, productionsite)) {
							read_trainingsite(*trainingsite, fr, egbase, mol, tribes_lookup_table);
						} else {
							read_productionsite(*productionsite, fr, egbase, mol, tribes_lookup_table);
						}
					} else {
						//  type of building is not one of (or derived from)
						//  {ConstructionSite, Warehouse, ProductionSite}
						NEVER_HERE();
					}
					mol.mark_object_as_loaded(building);
				} catch (const WException& e) {
					throw GameDataError("building %u: %s", serial, e.what());
				}
			}
		} else {
			throw UnhandledVersionError(
			   "MapBuildingdataPacket", packet_version, kCurrentPacketVersion);
		}
	} catch (const WException& e) {
		throw GameDataError("buildingdata: %s", e.what());
	}
}

void MapBuildingdataPacket::read_partially_finished_building(
   PartiallyFinishedBuilding& pfb,
   FileRead& fr,
   EditorGameBase& egbase,
   MapObjectLoader& mol,
   const TribesLegacyLookupTable& tribes_lookup_table) {
	try {
		uint16_t const packet_version = fr.unsigned_16();
		if (packet_version == kCurrentPacketPFBuilding) {
			const TribeDescr& tribe = pfb.owner().tribe();
			pfb.building_ = tribe.get_building_descr(tribe.safe_building_index(fr.c_string()));

			delete pfb.builder_request_;
			if (fr.unsigned_8()) {
				pfb.builder_request_ =
				   new Request(pfb, 0, PartiallyFinishedBuilding::request_builder_callback, wwWORKER);
				pfb.builder_request_->read(fr, egbase, mol, tribes_lookup_table);
			} else {
				pfb.builder_request_ = nullptr;
			}

			if (uint32_t const builder_serial = fr.unsigned_32()) {
				try {
					pfb.builder_ = &mol.get<Worker>(builder_serial);
				} catch (const WException& e) {
					throw GameDataError("builder (%u): %s", builder_serial, e.what());
				}
			} else {
				pfb.builder_ = nullptr;
			}

			try {
				uint16_t const size = fr.unsigned_16();
				pfb.wares_.resize(size);
				for (uint16_t i = 0; i < pfb.wares_.size(); ++i) {
					pfb.wares_[i] = new WaresQueue(pfb, INVALID_INDEX, 0);
					pfb.wares_[i]->read(fr, egbase, mol, tribes_lookup_table);
				}
			} catch (const WException& e) {
				throw GameDataError("wares: %s", e.what());
			}

			pfb.working_ = fr.unsigned_8();
			pfb.work_steptime_ = fr.unsigned_32();
			pfb.work_completed_ = fr.unsigned_32();
			pfb.work_steps_ = fr.unsigned_32();
		} else {
			throw UnhandledVersionError("MapBuildingdataPacket - Partially Finished Building",
			                            packet_version, kCurrentPacketPFBuilding);
		}
	} catch (const WException& e) {
		throw GameDataError("partially_constructed_buildings: %s", e.what());
	}
}

void MapBuildingdataPacket::read_constructionsite(
   ConstructionSite& constructionsite,
   FileRead& fr,
   EditorGameBase& egbase,
   MapObjectLoader& mol,
   const TribesLegacyLookupTable& tribes_lookup_table) {
	try {
		uint16_t const packet_version = fr.unsigned_16();
		if (packet_version >= 3) {
			read_partially_finished_building(constructionsite, fr, egbase, mol, tribes_lookup_table);

			for (ConstructionSite::Wares::iterator wares_iter = constructionsite.wares_.begin();
			     wares_iter != constructionsite.wares_.end(); ++wares_iter) {

				(*wares_iter)->set_callback(ConstructionSite::wares_queue_callback, &constructionsite);
			}

			constructionsite.fetchfromflag_ = fr.signed_32();

			if (packet_version >= 4) {
				const uint32_t intermediates = fr.unsigned_32();
				for (uint32_t i = 0; i < intermediates; ++i) {
					constructionsite.info_.intermediates.push_back(egbase.tribes().get_building_descr(
					   egbase.tribes().building_index(fr.c_string())));
				}
				constructionsite.settings_.reset(BuildingSettings::load(
				   egbase, constructionsite.owner().tribe(), fr, tribes_lookup_table));
			} else {
				constructionsite.init_settings();
			}
		} else {
			throw UnhandledVersionError("MapBuildingdataPacket - Constructionsite", packet_version,
			                            kCurrentPacketVersionConstructionsite);
		}
	} catch (const WException& e) {
		throw GameDataError("constructionsite: %s", e.what());
	}
}

void MapBuildingdataPacket::read_dismantlesite(DismantleSite& dms,
                                               FileRead& fr,
                                               EditorGameBase& egbase,
                                               MapObjectLoader& mol,
                                               const TribesLegacyLookupTable& tribes_lookup_table) {
	try {
		uint16_t const packet_version = fr.unsigned_16();
		if (packet_version == kCurrentPacketVersionDismantlesite) {
			read_partially_finished_building(dms, fr, egbase, mol, tribes_lookup_table);

			// Nothing to do
		} else {
			throw UnhandledVersionError("MapBuildingdataPacket - Dismantlesite", packet_version,
			                            kCurrentPacketVersionDismantlesite);
		}
	} catch (const WException& e) {
		throw GameDataError("dismantlesite: %s", e.what());
	}
}

void MapBuildingdataPacket::read_warehouse(Warehouse& warehouse,
                                           FileRead& fr,
                                           EditorGameBase& egbase,
                                           MapObjectLoader& mol,
                                           const TribesLegacyLookupTable& tribes_lookup_table) {
	try {
		uint16_t const packet_version = fr.unsigned_16();
		if (packet_version >= 6) {
			Player* player = warehouse.get_owner();
			warehouse.init_containers(*player);
			const TribeDescr& tribe = player->tribe();

			while (fr.unsigned_8()) {
				const DescriptionIndex& id =
				   tribe.ware_index(tribes_lookup_table.lookup_ware(fr.c_string()));
				Quantity amount = fr.unsigned_32();
				StockPolicy policy = static_cast<StockPolicy>(fr.unsigned_8());

				if (egbase.tribes().ware_exists(id)) {
					warehouse.insert_wares(id, amount);
					warehouse.set_ware_policy(id, policy);
				}
			}
			while (fr.unsigned_8()) {
				const DescriptionIndex& id =
				   tribe.worker_index(tribes_lookup_table.lookup_worker(fr.c_string()));
				uint32_t amount = fr.unsigned_32();
				StockPolicy policy = static_cast<StockPolicy>(fr.unsigned_8());

				if (egbase.tribes().worker_exists(id)) {
					warehouse.insert_workers(id, amount);
					warehouse.set_worker_policy(id, policy);
				}
			}

			// TODO(sirver,trading): Pull out and reuse this for market workers.
			assert(warehouse.incorporated_workers_.empty());
			{
				uint16_t const nrworkers = fr.unsigned_16();
				for (uint16_t i = 0; i < nrworkers; ++i) {
					uint32_t const worker_serial = fr.unsigned_32();

					try {
						Worker& worker = mol.get<Worker>(worker_serial);
						const DescriptionIndex& worker_index =
						   tribe.worker_index(worker.descr().name().c_str());
						if (!warehouse.incorporated_workers_.count(worker_index)) {
							warehouse.incorporated_workers_[worker_index] = std::vector<Worker*>();
						}
						warehouse.incorporated_workers_[worker_index].push_back(&worker);
					} catch (const WException& e) {
						throw GameDataError(
						   "incorporated worker #%u (%u): %s", i, worker_serial, e.what());
					}
				}
			}

			const std::vector<DescriptionIndex>& worker_types_without_cost =
			   tribe.worker_types_without_cost();

			for (;;) {
				const std::string worker_typename = tribes_lookup_table.lookup_worker(fr.c_string());
				if (worker_typename.empty()) {  //  No more workers found
					break;
				}
				uint32_t const next_spawn = fr.unsigned_32();
				DescriptionIndex const worker_index = tribe.safe_worker_index(worker_typename);
				if (!egbase.tribes().worker_exists(worker_index)) {
					log("WARNING: %s %u has a next_spawn time for nonexistent "
					    "worker type \"%s\" set to %u, ignoring\n",
					    warehouse.descr().name().c_str(), warehouse.serial(), worker_typename.c_str(),
					    next_spawn);
					continue;
				}
				if (tribe.get_worker_descr(worker_index)->buildcost().size()) {
					log("WARNING: %s %u has a next_spawn time for worker type "
					    "\"%s\", that costs something to build, set to %u, "
					    "ignoring\n",
					    warehouse.descr().name().c_str(), warehouse.serial(), worker_typename.c_str(),
					    next_spawn);
					continue;
				}
				for (uint8_t i = 0;; ++i) {
					assert(i < worker_types_without_cost.size());
					if (worker_types_without_cost.at(i) == worker_index) {
						if (warehouse.next_worker_without_cost_spawn_[i] != never()) {
							throw GameDataError("%s %u has a next_spawn time for worker type "
							                    "\"%s\" set to %u, but it was previously set "
							                    "to %u\n",
							                    warehouse.descr().name().c_str(), warehouse.serial(),
							                    worker_typename.c_str(), next_spawn,
							                    warehouse.next_worker_without_cost_spawn_[i]);
						}
						warehouse.next_worker_without_cost_spawn_[i] = next_spawn;
						break;
					}
				}
			}
			//  The checks that the warehouse has a next_spawn time for each
			//  worker type that the player is allowed to spawn, is in
			//  Warehouse::load_finish.

			// Read planned worker data
			// Consistency checks are in Warehouse::load_finish
			uint32_t nr_planned_workers = fr.unsigned_32();
			while (nr_planned_workers--) {
				warehouse.planned_workers_.push_back(Warehouse::PlannedWorkers());
				Warehouse::PlannedWorkers& pw = warehouse.planned_workers_.back();
				pw.index = tribe.worker_index(tribes_lookup_table.lookup_worker(fr.c_string()));
				pw.amount = fr.unsigned_32();

				uint32_t nr_requests = fr.unsigned_32();
				while (nr_requests--) {
					pw.requests.push_back(new Request(warehouse, 0, &Warehouse::request_cb, wwWORKER));
					pw.requests.back()->read(fr, egbase, mol, tribes_lookup_table);
				}
			}

			warehouse.next_stock_remove_act_ = fr.unsigned_32();

			if (warehouse.descr().get_isport()) {
				if (Serial portdock = fr.unsigned_32()) {
					warehouse.portdock_ = &mol.get<PortDock>(portdock);
					warehouse.portdock_->set_economy(warehouse.get_economy(wwWARE), wwWARE);
					warehouse.portdock_->set_economy(warehouse.get_economy(wwWORKER), wwWORKER);
					// Expedition specific stuff. This is done in this packet
					// because the "new style" loader is not supported and
					// doesn't lend itself to request and other stuff.
					if (warehouse.portdock_->expedition_started()) {
						warehouse.portdock_->expedition_bootstrap()->load(
						   warehouse, fr, egbase, mol, tribes_lookup_table, packet_version);
					}
				}
			}

			const Map& map = egbase.map();

			if (uint32_t const conquer_radius = warehouse.descr().get_conquers()) {
				//  Add to map of military influence.
				Area<FCoords> a(map.get_fcoords(warehouse.get_position()), conquer_radius);
				const Field& first_map_field = map[0];
				Player::Field* const player_fields = player->fields_.get();
				MapRegion<Area<FCoords>> mr(map, a);
				do {
					player_fields[mr.location().field - &first_map_field].military_influence +=
					   map.calc_influence(mr.location(), Area<>(a, a.radius));
				} while (mr.advance(map));
			}
			player->see_area(Area<FCoords>(
			   map.get_fcoords(warehouse.get_position()), warehouse.descr().vision_range()));
			warehouse.next_military_act_ = egbase.get_gametime();
		} else {
			throw UnhandledVersionError(
			   "MapBuildingdataPacket - Warehouse", packet_version, kCurrentPacketVersionWarehouse);
		}
	} catch (const WException& e) {
		throw GameDataError("warehouse: %s", e.what());
	}
}

void MapBuildingdataPacket::read_militarysite(MilitarySite& militarysite,
                                              FileRead& fr,
                                              EditorGameBase& egbase,
                                              MapObjectLoader& mol,
                                              const TribesLegacyLookupTable& tribes_lookup_table) {
	try {
		uint16_t const packet_version = fr.unsigned_16();
		if (packet_version >= 5 && packet_version <= kCurrentPacketVersionMilitarysite) {
			militarysite.normal_soldier_request_.reset();

			if (fr.unsigned_8()) {
				militarysite.normal_soldier_request_.reset(
				   new Request(militarysite, 0, MilitarySite::request_soldier_callback, wwWORKER));
				militarysite.normal_soldier_request_->read(fr, egbase, mol, tribes_lookup_table);
			} else {
				militarysite.normal_soldier_request_.reset();
			}

			if (fr.unsigned_8()) {
				militarysite.upgrade_soldier_request_.reset(new Request(
				   militarysite,
				   (!militarysite.normal_soldier_request_) ? 0 : militarysite.owner().tribe().soldier(),
				   MilitarySite::request_soldier_callback, wwWORKER));
				militarysite.upgrade_soldier_request_->read(fr, egbase, mol, tribes_lookup_table);
			} else {
				militarysite.upgrade_soldier_request_.reset();
			}

			if ((militarysite.didconquer_ = fr.unsigned_8())) {
				//  Add to map of military influence.
				const Map& map = egbase.map();
				Area<FCoords> a(
				   map.get_fcoords(militarysite.get_position()), militarysite.descr().get_conquers());
				const Field& first_map_field = map[0];
				Player::Field* const player_fields = militarysite.owner().fields_.get();
				MapRegion<Area<FCoords>> mr(map, a);
				do {
					player_fields[mr.location().field - &first_map_field].military_influence +=
					   map.calc_influence(mr.location(), Area<>(a, a.radius));
				} while (mr.advance(map));
			}

			//  capacity (modified by user)
			militarysite.capacity_ = fr.unsigned_8();
			militarysite.nexthealtime_ = fr.signed_32();

			uint16_t reqmin = fr.unsigned_16();
			uint16_t reqmax = fr.unsigned_16();
			militarysite.soldier_upgrade_requirements_ =
			   RequireAttribute(TrainingAttribute::kTotal, reqmin, reqmax);
			militarysite.soldier_preference_ = static_cast<SoldierPreference>(fr.unsigned_8());
			militarysite.next_swap_soldiers_time_ = fr.signed_32();
			militarysite.soldier_upgrade_try_ = 0 != fr.unsigned_8() ? true : false;
			militarysite.doing_upgrade_request_ = 0 != fr.unsigned_8() ? true : false;

		} else {
			throw UnhandledVersionError("MapBuildingdataPacket - Militarysite", packet_version,
			                            kCurrentPacketVersionMilitarysite);
		}

		//  If the site's capacity is outside the allowed range (can happen if
		//  the site's type's definition has changed), set the variable to the
		//  nearest valid value.
		//
		//  This does not drop excessive soldiers, since they are not loaded into
		//  the site yet. To do that we would have to do this change by adding a
		//  Cmd_ChangeSoldierCapacity to the beginning of the game's command
		//  queue. But that would not work because the command queue is not read
		//  yet and will be cleared before it is read.
		if (militarysite.capacity_ < militarysite.soldier_control()->min_soldier_capacity()) {
			log("WARNING: militarysite %u of player %u at (%i, %i) has capacity "
			    "set to %u but it must be at least %u. Changing to that value.\n",
			    militarysite.serial(), militarysite.owner().player_number(),
			    militarysite.get_position().x, militarysite.get_position().y, militarysite.capacity_,
			    militarysite.soldier_control()->min_soldier_capacity());
			militarysite.capacity_ = militarysite.soldier_control()->min_soldier_capacity();
		} else if (militarysite.soldier_control()->max_soldier_capacity() < militarysite.capacity_) {
			log("WARNING: militarysite %u of player %u at (%i, %i) has capacity "
			    "set to %u but it can be at most %u. Changing to that value.\n",
			    militarysite.serial(), militarysite.owner().player_number(),
			    militarysite.get_position().x, militarysite.get_position().y, militarysite.capacity_,
			    militarysite.soldier_control()->max_soldier_capacity());
			militarysite.capacity_ = militarysite.soldier_control()->max_soldier_capacity();
		}
	} catch (const WException& e) {
		throw GameDataError("militarysite: %s", e.what());
	}
}

void MapBuildingdataPacket::read_productionsite(
   ProductionSite& productionsite,
   FileRead& fr,
   EditorGameBase& egbase,
   MapObjectLoader& mol,
   const TribesLegacyLookupTable& tribes_lookup_table) {
	try {
		uint16_t const packet_version = fr.unsigned_16();
		// TODO(GunChleoc): Savegame compatibility, remove after Build 21.
		if (packet_version >= 5 && packet_version <= kCurrentPacketVersionProductionsite) {
			ProductionSite::WorkingPosition& wp_begin = *productionsite.working_positions_;
			const ProductionSiteDescr& pr_descr = productionsite.descr();
			const BillOfMaterials& working_positions = pr_descr.working_positions();

			uint16_t nr_worker_requests = fr.unsigned_16();
			for (uint16_t i = nr_worker_requests; i; --i) {
				Request& req =
				   *new Request(productionsite, 0, ProductionSite::request_worker_callback, wwWORKER);
				req.read(fr, egbase, mol, tribes_lookup_table);
				const DescriptionIndex& worker_index = req.get_index();

				//  Find a working position that matches this request.
				ProductionSite::WorkingPosition* wp = &wp_begin;
				bool found_working_position = false;
				for (const auto& working_position : working_positions) {
					uint32_t count = working_position.second;
					assert(count);
					if (worker_index == working_position.first) {
						while (wp->worker_request) {
							if (--count) {
								++wp;
							} else {
								throw GameDataError("request for %s does not match any free working "
								                    "position",
								                    productionsite.owner()
								                       .tribe()
								                       .get_worker_descr(req.get_index())
								                       ->name()
								                       .c_str());
							}
						}
						found_working_position = true;
						break;
					} else {
						wp += count;
					}
				}

				if (!found_working_position) {
					throw GameDataError(
					   "site has request for %s, for which there is no working "
					   "position",
					   productionsite.owner().tribe().get_worker_descr(req.get_index())->name().c_str());
				}

				wp->worker_request = &req;
			}

			uint16_t nr_workers = fr.unsigned_16();
			for (uint16_t i = nr_workers; i; --i) {
				Worker* worker = &mol.get<Worker>(fr.unsigned_32());

				//  Find a working position that matches this worker.
				const WorkerDescr& worker_descr = worker->descr();
				ProductionSite::WorkingPosition* wp = &wp_begin;
				bool found_working_position = false;
				for (const auto& working_position : working_positions) {
					uint32_t count = working_position.second;
					assert(count);

					if (worker_descr.can_act_as(working_position.first)) {
						while (wp->worker || wp->worker_request) {
							++wp;
							if (!--count) {
								goto end_working_position;
							}
						}
						found_working_position = true;
						break;
					} else {
						wp += count;
					}
				end_working_position:;
				}

				if (!found_working_position) {
					throw GameDataError("site has %s, for which there is no free working "
					                    "position",
					                    worker_descr.name().c_str());
				}
				wp->worker = worker;
			}

			if (nr_worker_requests + nr_workers < pr_descr.nr_working_positions()) {
				throw GameDataError("number of worker requests and workers are fewer than the "
				                    "number of working positions");
			}

			//  items from flags
			productionsite.fetchfromflag_ = fr.signed_32();

			//  skipped programs
			uint32_t const gametime = egbase.get_gametime();
			for (uint8_t i = fr.unsigned_8(); i; --i) {
				char const* const program_name = fr.c_string();
				if (pr_descr.programs().count(program_name)) {
					uint32_t const skip_time = fr.unsigned_32();
					if (gametime < skip_time) {
						throw GameDataError("program %s failed/was skipped at time %u, but time is only "
						                    "%u",
						                    program_name, skip_time, gametime);
					}
					productionsite.failed_skipped_programs_[program_name] = skip_time;
				} else {
					fr.unsigned_32();  // eat skip time
					log("WARNING: productionsite has failed/skipped program \"%s\", which "
					    "does not exist\n",
					    program_name);
				}
			}

			//  state
			uint16_t const nr_progs = fr.unsigned_16();
			productionsite.stack_.resize(nr_progs);
			for (uint16_t i = 0; i < nr_progs; ++i) {
				std::string program_name = fr.c_string();
				std::transform(program_name.begin(), program_name.end(), program_name.begin(), tolower);

				productionsite.stack_[i].program = productionsite.descr().get_program(program_name);
				productionsite.stack_[i].ip = fr.signed_32();
				productionsite.stack_[i].phase = static_cast<ProgramResult>(fr.signed_32());
				productionsite.stack_[i].flags = fr.unsigned_32();

				uint32_t serial = fr.unsigned_32();
				if (serial) {
					productionsite.stack_[i].objvar = &mol.get<MapObject>(serial);
				}
				productionsite.stack_[i].coord = read_coords_32_allow_null(&fr, egbase.map().extent());
			}
			productionsite.program_timer_ = fr.unsigned_8();
			productionsite.program_time_ = fr.signed_32();

			uint16_t nr_queues = fr.unsigned_16();
			assert(!productionsite.input_queues_.size());
			for (uint16_t i = 0; i < nr_queues; ++i) {
				WaresQueue* wq = new WaresQueue(productionsite, INVALID_INDEX, 0);
				wq->read(fr, egbase, mol, tribes_lookup_table);

				if (!egbase.tribes().ware_exists(wq->get_index())) {
					delete wq;
				} else {
					productionsite.input_queues_.push_back(wq);
				}
			}

			if (packet_version > 5) {
				nr_queues = fr.unsigned_16();
				for (uint16_t i = 0; i < nr_queues; ++i) {
					WorkersQueue* wq = new WorkersQueue(productionsite, INVALID_INDEX, 0);
					wq->read(fr, egbase, mol, tribes_lookup_table);

					if (!egbase.tribes().worker_exists(wq->get_index())) {
						delete wq;
					} else {
						productionsite.input_queues_.push_back(wq);
					}
				}
			}

			// TODO(hessenfarmer): Savegame compatibility, remove after Build 21.
			if (packet_version >= 8) {
				productionsite.actual_percent_ = fr.unsigned_32();
			} else {
				uint16_t const stats_size = fr.unsigned_16();
				uint8_t ok = 0;
				for (uint16_t i = 0; i < stats_size; ++i) {
					if (fr.unsigned_8()) {
						ok++;
					}
				}
				productionsite.actual_percent_ = ok * 1000 / stats_size;
			}

			productionsite.statistics_string_on_changed_statistics_ = fr.c_string();
			productionsite.production_result_ = fr.c_string();

			// TODO(GunChleoc): Savegame compatibility, remove after Build 21.
			if (packet_version >= 7) {
				productionsite.main_worker_ = fr.signed_32();
			} else {
				productionsite.main_worker_ = productionsite.working_positions_[0].worker ? 0 : -1;
			}
		} else {
			throw UnhandledVersionError("MapBuildingdataPacket - Productionsite", packet_version,
			                            kCurrentPacketVersionProductionsite);
		}

	} catch (const WException& e) {
		throw GameDataError(
		   "productionsite (%s): %s", productionsite.descr().name().c_str(), e.what());
	}
}

void MapBuildingdataPacket::read_trainingsite(TrainingSite& trainingsite,
                                              FileRead& fr,
                                              EditorGameBase& egbase,
                                              MapObjectLoader& mol,
                                              const TribesLegacyLookupTable& tribes_lookup_table) {
	try {
		uint16_t const packet_version = fr.unsigned_16();
<<<<<<< HEAD
		if (packet_version == kCurrentPacketVersionTrainingsite) {
			read_productionsite(trainingsite, fr, egbase, mol, tribes_lookup_table);
=======
		// TODO(tppq): remove support for packet version 5 after release 21, to keep code simple.
		if (packet_version <= kCurrentPacketVersionTrainingsite && packet_version >= 5) {

			read_productionsite(trainingsite, fr, game, mol, tribes_lookup_table);
>>>>>>> 5ddf979c

			delete trainingsite.soldier_request_;
			trainingsite.soldier_request_ = nullptr;
			if (fr.unsigned_8()) {
				trainingsite.soldier_request_ =
				   new Request(trainingsite, 0, TrainingSite::request_soldier_callback, wwWORKER);
				trainingsite.soldier_request_->read(fr, egbase, mol, tribes_lookup_table);
			}

			trainingsite.capacity_ = fr.unsigned_8();
			trainingsite.build_heroes_ = fr.unsigned_8();

			uint8_t const nr_upgrades = fr.unsigned_8();
			for (uint8_t i = 0; i < nr_upgrades; ++i) {
				TrainingAttribute attribute = static_cast<TrainingAttribute>(fr.unsigned_8());
				if (TrainingSite::Upgrade* const upgrade = trainingsite.get_upgrade(attribute)) {
					upgrade->prio = fr.unsigned_8();
					upgrade->credit = fr.unsigned_8();
					upgrade->lastattempt = fr.signed_32();
					upgrade->lastsuccess = fr.unsigned_8();
				} else {
					fr.unsigned_8();
					fr.unsigned_8();
					fr.signed_32();
					fr.signed_32();
				}
			}

			uint16_t mapsize = fr.unsigned_16();  // map of training levels (not _the_ map)
			while (mapsize) {
				// Get the training attribute and check if it is a valid enum member
				// We use a temp value, because the static_cast to the enum might be undefined.
				uint8_t temp_traintype = fr.unsigned_8();
				switch (temp_traintype) {
				case static_cast<uint8_t>(TrainingAttribute::kHealth):
				case static_cast<uint8_t>(TrainingAttribute::kAttack):
				case static_cast<uint8_t>(TrainingAttribute::kDefense):
				case static_cast<uint8_t>(TrainingAttribute::kEvade):
				case static_cast<uint8_t>(TrainingAttribute::kTotal):
					break;
				default:
					throw GameDataError("expected kHealth (%u), kAttack (%u), kDefense (%u), kEvade "
					                    "(%u) or kTotal (%u) but found unknown attribute value (%u)",
					                    static_cast<unsigned int>(TrainingAttribute::kHealth),
					                    static_cast<unsigned int>(TrainingAttribute::kAttack),
					                    static_cast<unsigned int>(TrainingAttribute::kDefense),
					                    static_cast<unsigned int>(TrainingAttribute::kEvade),
					                    static_cast<unsigned int>(TrainingAttribute::kTotal),
					                    temp_traintype);
				}
				TrainingAttribute traintype = static_cast<TrainingAttribute>(temp_traintype);
				uint16_t trainlevel = fr.unsigned_16();
				uint16_t trainstall = fr.unsigned_16();
				uint16_t spresence = fr.unsigned_8();
				mapsize--;
				trainingsite.training_failure_count_[std::make_pair(traintype, trainlevel)] =
				   std::make_pair(trainstall, spresence);
			}

			// TODO(tppq): Packet version 5 was in build 20. If-statement for savegame compatibility
			// Could do all this unconditionally after build 21 is out.
			if (5 < packet_version) {
				trainingsite.highest_trainee_level_seen_ = fr.unsigned_8();
				trainingsite.latest_trainee_kickout_level_ = fr.unsigned_8();
				trainingsite.trainee_general_lower_bound_ = fr.unsigned_8();
				uint8_t somebits = fr.unsigned_8();
				trainingsite.latest_trainee_was_kickout_ = 0 < (somebits & 1);
				trainingsite.requesting_weak_trainees_ = 0 < (somebits & 2);
				assert(4 > somebits);
				trainingsite.repeated_layoff_ctr_ = fr.unsigned_8();
				trainingsite.request_open_since_ = fr.unsigned_32();
			} else {
				log("\nLoaded a trainingsite in build 20 compatibility mode.\n");
			}

		} else {
			throw UnhandledVersionError("MapBuildingdataPacket - Trainingsite", packet_version,
			                            kCurrentPacketVersionTrainingsite);
		}

		//  If the site's capacity is outside the allowed range (can happen if
		//  the site's type's definition has changed), set the variable to the
		//  nearest valid value.
		//
		//  This does not drop excessive soldiers, since they are not loaded into
		//  the site yet. To do that we would have to do this change by adding a
		//  Cmd_ChangeSoldierCapacity to the beginning of the game's command
		//  queue. But that would not work because the command queue is not read
		//  yet and will be cleared before it is read.
		if (trainingsite.capacity_ < trainingsite.soldier_control()->min_soldier_capacity()) {
			log("WARNING: trainingsite %u of player %u at (%i, %i) has capacity "
			    "set to %u but it must be at least %u. Changing to that value.\n",
			    trainingsite.serial(), trainingsite.owner().player_number(),
			    trainingsite.get_position().x, trainingsite.get_position().y, trainingsite.capacity_,
			    trainingsite.soldier_control()->min_soldier_capacity());
			trainingsite.capacity_ = trainingsite.soldier_control()->min_soldier_capacity();
		} else if (trainingsite.soldier_control()->max_soldier_capacity() < trainingsite.capacity_) {
			log("WARNING: trainingsite %u of player %u at (%i, %i) has capacity "
			    "set to %u but it can be at most %u. Changing to that value.\n",
			    trainingsite.serial(), trainingsite.owner().player_number(),
			    trainingsite.get_position().x, trainingsite.get_position().y, trainingsite.capacity_,
			    trainingsite.soldier_control()->max_soldier_capacity());
			trainingsite.capacity_ = trainingsite.soldier_control()->max_soldier_capacity();
		}
	} catch (const WException& e) {
		throw GameDataError("trainingsite: %s", e.what());
	}
}

void MapBuildingdataPacket::write(FileSystem& fs, EditorGameBase& egbase, MapObjectSaver& mos) {
	FileWrite fw;

	// now packet version
	fw.unsigned_16(kCurrentPacketVersion);

	// Walk the map again
	const Map& map = egbase.map();
	const uint32_t mapwidth = map.get_width();
	MapIndex const max_index = map.max_index();
	for (MapIndex i = 0; i < max_index; ++i) {
		if (upcast(Building const, building, map[i].get_immovable())) {
			assert(mos.is_object_known(*building));

			if (Map::get_index(building->get_position(), mapwidth) != i) {
				continue;  // This is not this buildings main position.
			}

			fw.unsigned_32(mos.get_object_file_index(*building));

			//  player immovable owner is already in existence packet

			//  write the general stuff
			if (building->anim_) {
				fw.unsigned_8(1);
				fw.string(building->descr().get_animation_name(building->anim_));
			} else {
				fw.unsigned_8(0);
			}

			fw.unsigned_32(building->animstart_);

			{
				const Building::LeaveQueue& leave_queue = building->leave_queue_;
				fw.unsigned_16(leave_queue.size());
				for (const OPtr<Worker>& temp_queue : leave_queue) {
					assert(mos.is_object_known(*temp_queue.get(egbase)));
					fw.unsigned_32(mos.get_object_file_index(*temp_queue.get(egbase)));
				}
			}
			fw.unsigned_32(building->leave_time_);
			if (MapObject const* const o = building->leave_allow_.get(egbase)) {
				assert(mos.is_object_known(*o));
				fw.unsigned_32(mos.get_object_file_index(*o));
			} else {
				fw.unsigned_32(0);
			}
			{
				const TribeDescr& td = building->owner().tribe();
				for (const auto& pair : building->old_buildings_) {
					const BuildingDescr* b_descr = td.get_building_descr(pair.first);
					fw.unsigned_8(1);
					fw.string(b_descr->name());
					fw.string(pair.second);
				}
				fw.unsigned_8(0);
			}
			{
				bool is_stopped = false;
				if (upcast(ProductionSite const, productionsite, building)) {
					is_stopped = productionsite->is_stopped();
				}
				fw.unsigned_8(is_stopped);
			}

			if (upcast(ConstructionSite const, constructionsite, building)) {
				write_constructionsite(*constructionsite, fw, egbase, mos);
			} else if (upcast(DismantleSite const, dms, building)) {
				write_dismantlesite(*dms, fw, egbase, mos);
			} else if (upcast(MilitarySite const, militarysite, building)) {
				write_militarysite(*militarysite, fw, egbase, mos);
			} else if (upcast(Warehouse const, warehouse, building)) {
				write_warehouse(*warehouse, fw, egbase, mos);
			} else if (upcast(ProductionSite const, productionsite, building)) {
				if (upcast(TrainingSite const, trainingsite, productionsite)) {
					write_trainingsite(*trainingsite, fw, egbase, mos);
				} else {
					write_productionsite(*productionsite, fw, egbase, mos);
				}
			} else {
				NEVER_HERE();
				//  type of building is not one of (or derived from)
				//  {ConstructionSite, Warehouse, ProductionSite}
			}
			mos.mark_object_as_saved(*building);
		}
	}
	fw.write(fs, "binary/building_data");
}

void MapBuildingdataPacket::write_partially_finished_building(const PartiallyFinishedBuilding& pfb,
                                                              FileWrite& fw,
                                                              EditorGameBase& egbase,
                                                              MapObjectSaver& mos) {
	fw.unsigned_16(kCurrentPacketPFBuilding);

	//  descriptions
	fw.string(pfb.building_->name());

	// builder request
	if (pfb.builder_request_) {
		fw.unsigned_8(1);
		pfb.builder_request_->write(fw, egbase, mos);
	} else {
		fw.unsigned_8(0);
	}

	// builder
	if (Worker const* builder = pfb.builder_.get(egbase)) {
		assert(mos.is_object_known(*builder));
		fw.unsigned_32(mos.get_object_file_index(*builder));
	} else {
		fw.unsigned_32(0);
	}

	const uint16_t wares_size = pfb.wares_.size();
	fw.unsigned_16(wares_size);
	for (uint16_t i = 0; i < wares_size; ++i) {
		pfb.wares_[i]->write(fw, egbase, mos);
	}

	fw.unsigned_8(pfb.working_);
	fw.unsigned_32(pfb.work_steptime_);
	fw.unsigned_32(pfb.work_completed_);
	fw.unsigned_32(pfb.work_steps_);
}

void MapBuildingdataPacket::write_constructionsite(const ConstructionSite& constructionsite,
                                                   FileWrite& fw,
                                                   EditorGameBase& egbase,
                                                   MapObjectSaver& mos) {

	fw.unsigned_16(kCurrentPacketVersionConstructionsite);

	write_partially_finished_building(constructionsite, fw, egbase, mos);

	fw.signed_32(constructionsite.fetchfromflag_);

	fw.unsigned_32(constructionsite.info_.intermediates.size());
	for (const BuildingDescr* d : constructionsite.info_.intermediates) {
		fw.c_string(d->name().c_str());
	}

	assert(constructionsite.settings_);
	constructionsite.settings_->save(egbase, fw);
}

void MapBuildingdataPacket::write_dismantlesite(const DismantleSite& dms,
                                                FileWrite& fw,
                                                EditorGameBase& egbase,
                                                MapObjectSaver& mos) {

	fw.unsigned_16(kCurrentPacketVersionDismantlesite);

	write_partially_finished_building(dms, fw, egbase, mos);

	// Nothing to Do
}

void MapBuildingdataPacket::write_warehouse(const Warehouse& warehouse,
                                            FileWrite& fw,
                                            EditorGameBase& egbase,
                                            MapObjectSaver& mos) {
	fw.unsigned_16(kCurrentPacketVersionWarehouse);

	//  supply
	const TribeDescr& tribe = warehouse.owner().tribe();
	const WareList& wares = warehouse.supply_->get_wares();
	for (DescriptionIndex i = 0; i < wares.get_nrwareids(); ++i) {
		fw.unsigned_8(1);
		fw.string(tribe.get_ware_descr(i)->name());
		fw.unsigned_32(wares.stock(i));
		fw.unsigned_8(static_cast<uint8_t>(warehouse.get_ware_policy(i)));
	}
	fw.unsigned_8(0);
	const WareList& workers = warehouse.supply_->get_workers();
	for (DescriptionIndex i = 0; i < workers.get_nrwareids(); ++i) {
		fw.unsigned_8(1);
		fw.string(tribe.get_worker_descr(i)->name());
		fw.unsigned_32(workers.stock(i));
		fw.unsigned_8(static_cast<uint8_t>(warehouse.get_worker_policy(i)));
	}
	fw.unsigned_8(0);

	//  Incorporated workers, write sorted after file-serial.
	uint32_t nworkers = 0;
	for (const auto& cwt : warehouse.incorporated_workers_) {
		nworkers += cwt.second.size();
	}

	fw.unsigned_16(nworkers);
	using TWorkerMap = std::map<uint32_t, const Worker*>;
	TWorkerMap workermap;
	for (const auto& cwt : warehouse.incorporated_workers_) {
		for (Worker* temp_worker : cwt.second) {
			const Worker& w = *temp_worker;
			assert(mos.is_object_known(w));
			workermap.insert(std::pair<uint32_t, const Worker*>(mos.get_object_file_index(w), &w));
		}
	}

	for (const auto& temp_worker : workermap) {
		const Worker& obj = *temp_worker.second;
		assert(mos.is_object_known(obj));
		fw.unsigned_32(mos.get_object_file_index(obj));
	}

	{
		const std::vector<DescriptionIndex>& worker_types_without_cost =
		   tribe.worker_types_without_cost();
		assert(worker_types_without_cost.size() == warehouse.next_worker_without_cost_spawn_.size());
		for (uint8_t i = worker_types_without_cost.size(); i;) {
			const Time& next_spawn = warehouse.next_worker_without_cost_spawn_[--i];
			if (next_spawn != never()) {
				fw.string(tribe.get_worker_descr(tribe.worker_types_without_cost().at(i))->name());
				fw.unsigned_32(next_spawn);
			}
		}
	}
	fw.unsigned_8(0);  //  terminator for spawn times

	fw.unsigned_32(warehouse.planned_workers_.size());
	for (const Warehouse::PlannedWorkers& temp_worker : warehouse.planned_workers_) {
		fw.c_string(tribe.get_worker_descr(temp_worker.index)->name());
		fw.unsigned_32(temp_worker.amount);

		fw.unsigned_32(temp_worker.requests.size());

		for (Request* temp_request : temp_worker.requests) {
			temp_request->write(fw, egbase, mos);
		}
	}

	fw.unsigned_32(warehouse.next_stock_remove_act_);

	if (warehouse.descr().get_isport()) {
		fw.unsigned_32(mos.get_object_file_index_or_zero(warehouse.portdock_));

		// Expedition specific stuff. See comment in loader.
		if (warehouse.portdock_->expedition_started()) {
			warehouse.portdock_->expedition_bootstrap()->save(fw, egbase, mos);
		}
	}
}

void MapBuildingdataPacket::write_militarysite(const MilitarySite& militarysite,
                                               FileWrite& fw,
                                               EditorGameBase& egbase,
                                               MapObjectSaver& mos) {
	fw.unsigned_16(kCurrentPacketVersionMilitarysite);

	if (militarysite.normal_soldier_request_) {
		fw.unsigned_8(1);
		militarysite.normal_soldier_request_->write(fw, egbase, mos);
	} else {
		fw.unsigned_8(0);
	}

	if (militarysite.upgrade_soldier_request_) {
		fw.unsigned_8(1);
		militarysite.upgrade_soldier_request_->write(fw, egbase, mos);
	} else {
		fw.unsigned_8(0);
	}

	fw.unsigned_8(militarysite.didconquer_);
	fw.unsigned_8(militarysite.capacity_);
	fw.signed_32(militarysite.nexthealtime_);

	if (militarysite.normal_soldier_request_) {
		if (militarysite.upgrade_soldier_request_) {
			throw GameDataError(
			   "Internal error in a MilitarySite -- cannot continue. Use previous autosave.");
		}
	}
	fw.unsigned_16(militarysite.soldier_upgrade_requirements_.get_min());
	fw.unsigned_16(militarysite.soldier_upgrade_requirements_.get_max());
	fw.unsigned_8(static_cast<uint8_t>(militarysite.soldier_preference_));
	fw.signed_32(militarysite.next_swap_soldiers_time_);
	fw.unsigned_8(militarysite.soldier_upgrade_try_ ? 1 : 0);
	fw.unsigned_8(militarysite.doing_upgrade_request_ ? 1 : 0);
}

void MapBuildingdataPacket::write_productionsite(const ProductionSite& productionsite,
                                                 FileWrite& fw,
                                                 EditorGameBase& egbase,
                                                 MapObjectSaver& mos) {
	fw.unsigned_16(kCurrentPacketVersionProductionsite);

	uint32_t const nr_working_positions = productionsite.descr().nr_working_positions();
	const ProductionSite::WorkingPosition& begin = productionsite.working_positions_[0];
	const ProductionSite::WorkingPosition& end = (&begin)[nr_working_positions];
	uint32_t nr_workers = 0;
	for (ProductionSite::WorkingPosition const* i = &begin; i < &end; ++i) {
		nr_workers += i->worker ? 1 : 0;
	}

	//  worker requests
	fw.unsigned_16(nr_working_positions - nr_workers);
	for (ProductionSite::WorkingPosition const* i = &begin; i < &end; ++i) {
		if (Request const* const r = i->worker_request) {
			r->write(fw, egbase, mos);
		}
	}

	//  workers
	fw.unsigned_16(nr_workers);
	for (ProductionSite::WorkingPosition const* i = &begin; i < &end; ++i) {
		if (Worker const* const w = i->worker) {
			assert(!i->worker_request);
			assert(mos.is_object_known(*w));
			fw.unsigned_32(mos.get_object_file_index(*w));
		}
	}

	fw.signed_32(productionsite.fetchfromflag_);

	//  skipped programs
	assert(productionsite.failed_skipped_programs_.size() <= std::numeric_limits<uint8_t>::max());
	fw.unsigned_8(productionsite.failed_skipped_programs_.size());

	for (const auto& temp_program : productionsite.failed_skipped_programs_) {
		fw.string(temp_program.first);
		fw.unsigned_32(temp_program.second);
	}

	//  state
	uint16_t const program_size = productionsite.stack_.size();
	fw.unsigned_16(program_size);
	for (uint16_t i = 0; i < program_size; ++i) {
		fw.string(productionsite.stack_[i].program->name());
		fw.signed_32(productionsite.stack_[i].ip);
		// TODO(GunChleoc): If we ever change this packet, we can have an uint8 here.
		fw.signed_32(static_cast<int>(productionsite.stack_[i].phase));
		fw.unsigned_32(productionsite.stack_[i].flags);
		fw.unsigned_32(
		   mos.get_object_file_index_or_zero(productionsite.stack_[i].objvar.get(egbase)));
		write_coords_32(&fw, productionsite.stack_[i].coord);
	}
	fw.unsigned_8(productionsite.program_timer_);
	fw.signed_32(productionsite.program_time_);

	// Get number of ware queues. Not very pretty but avoids changing the save file format
	uint16_t input_ware_queues_size = 0;
	for (InputQueue* iq : productionsite.inputqueues()) {
		if (iq->get_type() == wwWARE) {
			input_ware_queues_size++;
		}
	}
	// Write count of ware queues
	fw.unsigned_16(input_ware_queues_size);
	for (InputQueue* iq : productionsite.inputqueues()) {
		if (iq->get_type() == wwWARE) {
			iq->write(fw, egbase, mos);
		}
	}

	// Same for worker queues
	fw.unsigned_16(productionsite.input_queues_.size() - input_ware_queues_size);
	for (InputQueue* iq : productionsite.inputqueues()) {
		if (iq->get_type() == wwWORKER) {
			iq->write(fw, egbase, mos);
		}
	}

	fw.unsigned_32(productionsite.actual_percent_);
	fw.string(productionsite.statistics_string_on_changed_statistics_);
	fw.string(productionsite.production_result());

	fw.signed_32(productionsite.main_worker_);
}

/*
 * write for trainingsite
 */
void MapBuildingdataPacket::write_trainingsite(const TrainingSite& trainingsite,
                                               FileWrite& fw,
                                               EditorGameBase& egbase,
                                               MapObjectSaver& mos) {
	fw.unsigned_16(kCurrentPacketVersionTrainingsite);

	write_productionsite(trainingsite, fw, egbase, mos);

	//  requests
	if (trainingsite.soldier_request_) {
		fw.unsigned_8(1);
		trainingsite.soldier_request_->write(fw, egbase, mos);
	} else {
		fw.unsigned_8(0);
	}

	fw.unsigned_8(trainingsite.capacity_);
	fw.unsigned_8(trainingsite.build_heroes_);

	// upgrades
	fw.unsigned_8(trainingsite.upgrades_.size());
	for (uint8_t i = 0; i < trainingsite.upgrades_.size(); ++i) {
		const TrainingSite::Upgrade& upgrade = trainingsite.upgrades_[i];
		fw.unsigned_8(static_cast<uint8_t>(upgrade.attribute));
		fw.unsigned_8(upgrade.prio);
		fw.unsigned_8(upgrade.credit);
		fw.signed_32(upgrade.lastattempt);
		fw.signed_8(upgrade.lastsuccess);
	}
	if (255 < trainingsite.training_failure_count_.size()) {
		log("Save TrainingSite: Failure counter has ridiculously many entries! (%u)\n",
		    static_cast<uint16_t>(trainingsite.training_failure_count_.size()));
	}
	fw.unsigned_16(static_cast<uint16_t>(trainingsite.training_failure_count_.size()));
	for (const auto& fail_and_presence : trainingsite.training_failure_count_) {
		fw.unsigned_8(static_cast<uint8_t>(fail_and_presence.first.first));
		fw.unsigned_16(fail_and_presence.first.second);
		fw.unsigned_16(fail_and_presence.second.first);
		fw.unsigned_8(fail_and_presence.second.second);
	}
	fw.unsigned_8(trainingsite.highest_trainee_level_seen_);
	fw.unsigned_8(trainingsite.latest_trainee_kickout_level_);
	fw.unsigned_8(trainingsite.trainee_general_lower_bound_);
	uint8_t somebits = 0;
	if (trainingsite.latest_trainee_was_kickout_) {
		somebits++;
	}
	if (trainingsite.requesting_weak_trainees_) {
		somebits += 2;
	}
	fw.unsigned_8(somebits);
	fw.unsigned_8(trainingsite.repeated_layoff_ctr_);
	fw.unsigned_32(trainingsite.request_open_since_);

	// DONE
}
}  // namespace Widelands<|MERGE_RESOLUTION|>--- conflicted
+++ resolved
@@ -794,15 +794,9 @@
                                               const TribesLegacyLookupTable& tribes_lookup_table) {
 	try {
 		uint16_t const packet_version = fr.unsigned_16();
-<<<<<<< HEAD
-		if (packet_version == kCurrentPacketVersionTrainingsite) {
-			read_productionsite(trainingsite, fr, egbase, mol, tribes_lookup_table);
-=======
 		// TODO(tppq): remove support for packet version 5 after release 21, to keep code simple.
 		if (packet_version <= kCurrentPacketVersionTrainingsite && packet_version >= 5) {
-
-			read_productionsite(trainingsite, fr, game, mol, tribes_lookup_table);
->>>>>>> 5ddf979c
+			read_productionsite(trainingsite, fr, egbase, mol, tribes_lookup_table);
 
 			delete trainingsite.soldier_request_;
 			trainingsite.soldier_request_ = nullptr;
