/*
 * Copyright (C) 2002-2020 by the Widelands Development Team
 *
 * This program is free software; you can redistribute it and/or
 * modify it under the terms of the GNU General Public License
 * as published by the Free Software Foundation; either version 2
 * of the License, or (at your option) any later version.
 *
 * This program is distributed in the hope that it will be useful,
 * but WITHOUT ANY WARRANTY; without even the implied warranty of
 * MERCHANTABILITY or FITNESS FOR A PARTICULAR PURPOSE.  See the
 * GNU General Public License for more details.
 *
 * You should have received a copy of the GNU General Public License
 * along with this program; if not, write to the Free Software
 * Foundation, Inc., 51 Franklin Street, Fifth Floor, Boston, MA  02110-1301, USA.
 *
 */

#include "map_io/map_buildingdata_packet.h"

#include "base/log.h"
#include "base/macros.h"
#include "base/wexception.h"
#include "economy/expedition_bootstrap.h"
#include "economy/flag.h"
#include "economy/input_queue.h"
#include "economy/portdock.h"
#include "economy/request.h"
#include "economy/warehousesupply.h"
#include "economy/wares_queue.h"
#include "economy/workers_queue.h"
#include "io/fileread.h"
#include "io/filewrite.h"
#include "logic/editor_game_base.h"
#include "logic/game.h"
#include "logic/game_data_error.h"
#include "logic/map.h"
#include "logic/map_objects/tribes/constructionsite.h"
#include "logic/map_objects/tribes/dismantlesite.h"
#include "logic/map_objects/tribes/militarysite.h"
#include "logic/map_objects/tribes/production_program.h"
#include "logic/map_objects/tribes/productionsite.h"
#include "logic/map_objects/tribes/soldier.h"
#include "logic/map_objects/tribes/trainingsite.h"
#include "logic/map_objects/tribes/tribe_descr.h"
#include "logic/map_objects/tribes/warehouse.h"
#include "logic/map_objects/tribes/worker.h"
#include "logic/mapregion.h"
#include "logic/player.h"
#include "logic/widelands_geometry_io.h"
#include "map_io/map_object_loader.h"
#include "map_io/map_object_saver.h"
#include "map_io/map_packet_versions.h"

namespace Widelands {

// Overall package version
constexpr uint16_t kCurrentPacketVersion = 6;

// Building type package versions
constexpr uint16_t kCurrentPacketVersionDismantlesite = 1;
constexpr uint16_t kCurrentPacketVersionConstructionsite = 4;
constexpr uint16_t kCurrentPacketPFBuilding = 2;
constexpr uint16_t kCurrentPacketVersionMilitarysite = 6;
constexpr uint16_t kCurrentPacketVersionProductionsite = 9;
constexpr uint16_t kCurrentPacketVersionTrainingsite = 6;

void MapBuildingdataPacket::read(FileSystem& fs,
                                 EditorGameBase& egbase,
                                 bool const skip,
                                 MapObjectLoader& mol,
                                 const TribesLegacyLookupTable& tribes_lookup_table) {
	if (skip) {
		return;
	}

	FileRead fr;
	try {
		fr.open(fs, "binary/building_data");
	} catch (...) {
		return;
	}

	try {
		uint16_t const packet_version = fr.unsigned_16();
		if (packet_version <= kCurrentPacketVersion && packet_version >= 4) {
			while (!fr.end_of_file()) {
				Serial const serial = fr.unsigned_32();
				try {
					Building& building = mol.get<Building>(serial);

					// Animation. If the animation is no longer known, pick the main animation instead.
					if (fr.unsigned_8()) {
						char const* const animname = fr.c_string();
						if (building.descr().is_animation_known(animname)) {
							building.anim_ = building.descr().get_animation(animname, &building);
						} else {
							log_warn(
							   "Unknown animation '%s' for building '%s', using main animation instead.\n",
							   animname, building.descr().name().c_str());
							building.anim_ = building.descr().main_animation();
						}
					} else {
						building.anim_ = building.descr().main_animation();
					}
					building.animstart_ = Time(fr);

					{
						Building::LeaveQueue& leave_queue = building.leave_queue_;
						leave_queue.resize(fr.unsigned_16());

						for (Building::LeaveQueue::iterator queue_iter = leave_queue.begin();
						     queue_iter != leave_queue.end(); ++queue_iter) {

							if (uint32_t const leaver_serial = fr.unsigned_32()) {
								try {
									//  The check that this worker actually has a
									//  leavebuilding task for this building is in
									//  Building::load_finish, which is called after the
									//  worker (with his stack of tasks) has been fully
									//  loaded.
									*queue_iter = &mol.get<Worker>(leaver_serial);
								} catch (const WException& e) {
									throw GameDataError(
									   "leave queue item #%" PRIuS " (%u): %s",
									   static_cast<size_t>(queue_iter - leave_queue.begin()), leaver_serial,
									   e.what());
								}
							} else {
								*queue_iter = nullptr;
							}
						}
					}

					building.leave_time_ = Time(fr);

					building.mute_messages_ = packet_version >= 6 && fr.unsigned_8();

					if (uint32_t const leaver_serial = fr.unsigned_32()) {
						try {
							building.leave_allow_ = &mol.get<MapObject>(leaver_serial);
						} catch (const WException& e) {
							throw GameDataError("leave allow item (%u): %s", leaver_serial, e.what());
						}
					} else {
						building.leave_allow_ = nullptr;
					}

					if (packet_version >= 5) {
						while (fr.unsigned_8()) {
							const std::string map_object_name(fr.c_string());
							const std::string type(fr.c_string());
<<<<<<< HEAD
							DescriptionIndex oldidx = INVALID_INDEX;
							if (type.empty()) {
								oldidx = building.owner().tribe().safe_building_index(map_object_name);
							} else if (type == "tribe") {
								oldidx = building.owner().tribe().immovable_index(map_object_name);
							} else if (type == "world") {
								oldidx = egbase.world().safe_immovable_index(map_object_name);
							} else {
								throw GameDataError(
								   "Invalid FormerBuildings type %s, expected ''/'tribe'/'world'",
								   type.c_str());
							}
							assert(oldidx != INVALID_INDEX);
							building.old_buildings_.push_back(std::make_pair(oldidx, type));
=======
							building.old_buildings_.push_back(
							   std::make_pair(oldidx, type.empty() || type == "building"));
>>>>>>> f85c365a
						}
					} else {
						while (fr.unsigned_8()) {
							DescriptionIndex oldidx =
							   building.owner().tribe().safe_building_index(fr.c_string());
							building.old_buildings_.push_back(std::make_pair(oldidx, true));
						}
					}
					// Only construction sites may have an empty list
					if (building.old_buildings_.empty() &&
					    building.descr().type() != MapObjectType::CONSTRUCTIONSITE) {
						throw GameDataError("Failed to read %s %u: No former buildings information.\n"
						                    "Your savegame is corrupted",
						                    building.descr().name().c_str(), building.serial());
					}

					if (fr.unsigned_8()) {
						if (upcast(ProductionSite, productionsite, &building)) {
							if (building.descr().type() == MapObjectType::MILITARYSITE) {
								log_warn("Found a stopped %s at (%i, %i) in the "
								         "savegame. Militarysites are not stoppable. "
								         "Ignoring.",
								         building.descr().name().c_str(), building.get_position().x,
								         building.get_position().y);
							} else {
								productionsite->set_stopped(true);
							}
						} else {
							log_warn("Found a stopped %s at (%i, %i) in the "
							         "savegame. Only productionsites are stoppable. "
							         "Ignoring.",
							         building.descr().name().c_str(), building.get_position().x,
							         building.get_position().y);
						}
					}

					//  Set economy now, some stuff below will count on this.
					building.set_economy(building.flag_->get_economy(wwWARE), wwWARE);
					building.set_economy(building.flag_->get_economy(wwWORKER), wwWORKER);

					Game& game = dynamic_cast<Game&>(egbase);

					if (upcast(ConstructionSite, constructionsite, &building)) {
						read_constructionsite(*constructionsite, fr, game, mol, tribes_lookup_table);
					} else if (upcast(DismantleSite, dms, &building)) {
						read_dismantlesite(*dms, fr, game, mol, tribes_lookup_table);
					} else if (upcast(MilitarySite, militarysite, &building)) {
						read_militarysite(*militarysite, fr, game, mol, tribes_lookup_table);
					} else if (upcast(Warehouse, warehouse, &building)) {
						read_warehouse(*warehouse, fr, game, mol, tribes_lookup_table);
					} else if (upcast(ProductionSite, productionsite, &building)) {
						if (upcast(TrainingSite, trainingsite, productionsite)) {
							read_trainingsite(*trainingsite, fr, game, mol, tribes_lookup_table);
						} else {
							read_productionsite(*productionsite, fr, game, mol, tribes_lookup_table);
						}
					} else {
						//  type of building is not one of (or derived from)
						//  {ConstructionSite, Warehouse, ProductionSite}
						NEVER_HERE();
					}
					mol.mark_object_as_loaded(building);
				} catch (const WException& e) {
					throw GameDataError("building %u: %s", serial, e.what());
				}
			}
		} else {
			throw UnhandledVersionError(
			   "MapBuildingdataPacket", packet_version, kCurrentPacketVersion);
		}
	} catch (const WException& e) {
		throw GameDataError("buildingdata: %s", e.what());
	}
}

void MapBuildingdataPacket::read_partially_finished_building(
   PartiallyFinishedBuilding& pfb,
   FileRead& fr,
   Game& game,
   MapObjectLoader& mol,
   const TribesLegacyLookupTable& tribes_lookup_table) {
	try {
		uint16_t const packet_version = fr.unsigned_16();
		if (packet_version == kCurrentPacketPFBuilding) {
			const TribeDescr& tribe = pfb.owner().tribe();
			pfb.building_ = tribe.get_building_descr(tribe.safe_building_index(fr.c_string()));

			delete pfb.builder_request_;
			if (fr.unsigned_8()) {
				pfb.builder_request_ =
				   new Request(pfb, 0, PartiallyFinishedBuilding::request_builder_callback, wwWORKER);
				pfb.builder_request_->read(fr, game, mol, tribes_lookup_table);
			} else {
				pfb.builder_request_ = nullptr;
			}

			if (uint32_t const builder_serial = fr.unsigned_32()) {
				try {
					pfb.builder_ = &mol.get<Worker>(builder_serial);
				} catch (const WException& e) {
					throw GameDataError("builder (%u): %s", builder_serial, e.what());
				}
			} else {
				pfb.builder_ = nullptr;
			}

			try {
				uint16_t size = fr.unsigned_16();
				pfb.consume_wares_.resize(size);
				for (uint16_t i = 0; i < pfb.consume_wares_.size(); ++i) {
					pfb.consume_wares_[i] = new WaresQueue(pfb, INVALID_INDEX, 0);
					pfb.consume_wares_[i]->read(fr, game, mol, tribes_lookup_table);
				}

				size = fr.unsigned_16();
				pfb.dropout_wares_.resize(size);
				for (uint16_t i = 0; i < pfb.dropout_wares_.size(); ++i) {
					pfb.dropout_wares_[i] = new WaresQueue(pfb, INVALID_INDEX, 0);
					pfb.dropout_wares_[i]->read(fr, game, mol, tribes_lookup_table);
				}
			} catch (const WException& e) {
				throw GameDataError("wares: %s", e.what());
			}

			pfb.working_ = fr.unsigned_8();
			pfb.work_steptime_ = Time(fr);
			pfb.work_completed_ = fr.unsigned_32();
			pfb.work_steps_ = fr.unsigned_32();
		} else {
			throw UnhandledVersionError("MapBuildingdataPacket - Partially Finished Building",
			                            packet_version, kCurrentPacketPFBuilding);
		}
	} catch (const WException& e) {
		throw GameDataError("partially_constructed_buildings: %s", e.what());
	}
}

void MapBuildingdataPacket::read_constructionsite(
   ConstructionSite& constructionsite,
   FileRead& fr,
   Game& game,
   MapObjectLoader& mol,
   const TribesLegacyLookupTable& tribes_lookup_table) {
	try {
		uint16_t const packet_version = fr.unsigned_16();
		if (packet_version >= 3) {
			read_partially_finished_building(constructionsite, fr, game, mol, tribes_lookup_table);

			for (ConstructionSite::Wares::iterator wares_iter =
			        constructionsite.consume_wares_.begin();
			     wares_iter != constructionsite.consume_wares_.end(); ++wares_iter) {

				(*wares_iter)->set_callback(ConstructionSite::wares_queue_callback, &constructionsite);
			}

			constructionsite.fetchfromflag_ = fr.signed_32();

			if (packet_version >= 4) {
				const uint32_t intermediates = fr.unsigned_32();
				for (uint32_t i = 0; i < intermediates; ++i) {
					constructionsite.info_.intermediates.push_back(
					   game.descriptions().get_building_descr(
					      game.descriptions().building_index(fr.c_string())));
				}
				constructionsite.settings_.reset(BuildingSettings::load(
				   game, constructionsite.owner().tribe(), fr, tribes_lookup_table));
			} else {
				constructionsite.init_settings();
			}
		} else {
			throw UnhandledVersionError("MapBuildingdataPacket - Constructionsite", packet_version,
			                            kCurrentPacketVersionConstructionsite);
		}
	} catch (const WException& e) {
		throw GameDataError("constructionsite: %s", e.what());
	}
}

void MapBuildingdataPacket::read_dismantlesite(DismantleSite& dms,
                                               FileRead& fr,
                                               Game& game,
                                               MapObjectLoader& mol,
                                               const TribesLegacyLookupTable& tribes_lookup_table) {
	try {
		uint16_t const packet_version = fr.unsigned_16();
		if (packet_version == kCurrentPacketVersionDismantlesite) {
			read_partially_finished_building(dms, fr, game, mol, tribes_lookup_table);

			// Nothing to do
		} else {
			throw UnhandledVersionError("MapBuildingdataPacket - Dismantlesite", packet_version,
			                            kCurrentPacketVersionDismantlesite);
		}
	} catch (const WException& e) {
		throw GameDataError("dismantlesite: %s", e.what());
	}
}

void MapBuildingdataPacket::read_warehouse(Warehouse& warehouse,
                                           FileRead& fr,
                                           Game& game,
                                           MapObjectLoader& mol,
                                           const TribesLegacyLookupTable& tribes_lookup_table) {
	try {
		uint16_t const packet_version = fr.unsigned_16();
		if (packet_version >= 6) {
			Player* player = warehouse.get_owner();
			warehouse.init_containers(*player);
			const TribeDescr& tribe = player->tribe();

			while (fr.unsigned_8()) {
				const DescriptionIndex& id =
				   tribe.ware_index(tribes_lookup_table.lookup_ware(fr.c_string()));
				Quantity amount = fr.unsigned_32();
				StockPolicy policy = static_cast<StockPolicy>(fr.unsigned_8());

				if (game.descriptions().ware_exists(id)) {
					warehouse.insert_wares(id, amount);
					warehouse.set_ware_policy(id, policy);
				}
			}
			while (fr.unsigned_8()) {
				const DescriptionIndex& id =
				   tribe.worker_index(tribes_lookup_table.lookup_worker(fr.c_string()));
				uint32_t amount = fr.unsigned_32();
				StockPolicy policy = static_cast<StockPolicy>(fr.unsigned_8());

				if (game.descriptions().worker_exists(id)) {
					warehouse.insert_workers(id, amount);
					warehouse.set_worker_policy(id, policy);
				}
			}

			// TODO(sirver,trading): Pull out and reuse this for market workers.
			assert(warehouse.incorporated_workers_.empty());
			{
				uint16_t const nrworkers = fr.unsigned_16();
				for (uint16_t i = 0; i < nrworkers; ++i) {
					uint32_t const worker_serial = fr.unsigned_32();

					try {
						Worker& worker = mol.get<Worker>(worker_serial);
						const DescriptionIndex& worker_index =
						   tribe.worker_index(worker.descr().name().c_str());
						if (!warehouse.incorporated_workers_.count(worker_index)) {
							warehouse.incorporated_workers_[worker_index] = Warehouse::WorkerList();
						}
						warehouse.incorporated_workers_[worker_index].push_back(&worker);
					} catch (const WException& e) {
						throw GameDataError(
						   "incorporated worker #%u (%u): %s", i, worker_serial, e.what());
					}
				}
			}

			const std::vector<DescriptionIndex>& worker_types_without_cost =
			   tribe.worker_types_without_cost();

			for (;;) {
				const std::string worker_typename = tribes_lookup_table.lookup_worker(fr.c_string());
				if (worker_typename.empty()) {  //  No more workers found
					break;
				}
				const Time next_spawn(fr);
				DescriptionIndex const worker_index = tribe.safe_worker_index(worker_typename);
				if (!game.descriptions().worker_exists(worker_index)) {
					log_warn("%s %u has a next_spawn time for nonexistent "
					         "worker type \"%s\" set to %u, ignoring\n",
					         warehouse.descr().name().c_str(), warehouse.serial(),
					         worker_typename.c_str(), next_spawn.get());
					continue;
				}
				if (tribe.get_worker_descr(worker_index)->buildcost().size()) {
					log_warn("%s %u has a next_spawn time for worker type "
					         "\"%s\", that costs something to build, set to %u, "
					         "ignoring\n",
					         warehouse.descr().name().c_str(), warehouse.serial(),
					         worker_typename.c_str(), next_spawn.get());
					continue;
				}
				for (uint8_t i = 0;; ++i) {
					assert(i < worker_types_without_cost.size());
					if (worker_types_without_cost.at(i) == worker_index) {
						if (warehouse.next_worker_without_cost_spawn_[i].is_valid()) {
							throw GameDataError("%s %u has a next_spawn time for worker type "
							                    "\"%s\" set to %u, but it was previously set "
							                    "to %u\n",
							                    warehouse.descr().name().c_str(), warehouse.serial(),
							                    worker_typename.c_str(), next_spawn.get(),
							                    warehouse.next_worker_without_cost_spawn_[i].get());
						}
						warehouse.next_worker_without_cost_spawn_[i] = next_spawn;
						break;
					}
				}
			}
			//  The checks that the warehouse has a next_spawn time for each
			//  worker type that the player is allowed to spawn, is in
			//  Warehouse::load_finish.

			// Read planned worker data
			// Consistency checks are in Warehouse::load_finish
			uint32_t nr_planned_workers = fr.unsigned_32();
			while (nr_planned_workers--) {
				warehouse.planned_workers_.push_back(Warehouse::PlannedWorkers());
				Warehouse::PlannedWorkers& pw = warehouse.planned_workers_.back();
				pw.index = tribe.worker_index(tribes_lookup_table.lookup_worker(fr.c_string()));
				pw.amount = fr.unsigned_32();

				uint32_t nr_requests = fr.unsigned_32();
				while (nr_requests--) {
					// We have no information regarding the index or WareWorker type yet.
					// Initialize with default values which will be overridden by read().
					// read() will also take care of adding the request to the correct economy.
					pw.requests.push_back(new Request(warehouse, 0, &Warehouse::request_cb, wwWORKER));
					pw.requests.back()->read(fr, game, mol, tribes_lookup_table);
				}
			}

			warehouse.next_stock_remove_act_ = Time(fr);

			if (warehouse.descr().get_isport()) {
				if (Serial portdock = fr.unsigned_32()) {
					warehouse.portdock_ = &mol.get<PortDock>(portdock);
					warehouse.portdock_->set_economy(warehouse.get_economy(wwWARE), wwWARE);
					warehouse.portdock_->set_economy(warehouse.get_economy(wwWORKER), wwWORKER);
					// Expedition specific stuff. This is done in this packet
					// because the "new style" loader is not supported and
					// doesn't lend itself to request and other stuff.
					if (warehouse.portdock_->expedition_started()) {
						warehouse.portdock_->expedition_bootstrap()->load(
						   warehouse, fr, game, mol, tribes_lookup_table, packet_version);
					}
				}
			}

			const Map& map = game.map();

			if (uint32_t const conquer_radius = warehouse.descr().get_conquers()) {
				//  Add to map of military influence.
				Area<FCoords> a(map.get_fcoords(warehouse.get_position()), conquer_radius);
				const Field& first_map_field = map[0];
				Player::Field* const player_fields = player->fields_.get();
				MapRegion<Area<FCoords>> mr(map, a);
				do {
					player_fields[mr.location().field - &first_map_field].military_influence +=
					   map.calc_influence(mr.location(), Area<>(a, a.radius));
				} while (mr.advance(map));
			}
			warehouse.next_military_act_ = game.get_gametime();
		} else {
			throw UnhandledVersionError("MapBuildingdataPacket - Warehouse", packet_version,
			                            kCurrentPacketVersionWarehouseAndExpedition);
		}
	} catch (const WException& e) {
		throw GameDataError("warehouse: %s", e.what());
	}
}

void MapBuildingdataPacket::read_militarysite(MilitarySite& militarysite,
                                              FileRead& fr,
                                              Game& game,
                                              MapObjectLoader& mol,
                                              const TribesLegacyLookupTable& tribes_lookup_table) {
	try {
		uint16_t const packet_version = fr.unsigned_16();
		if (packet_version >= 5 && packet_version <= kCurrentPacketVersionMilitarysite) {
			militarysite.normal_soldier_request_.reset();

			if (fr.unsigned_8()) {
				militarysite.normal_soldier_request_.reset(
				   new Request(militarysite, 0, MilitarySite::request_soldier_callback, wwWORKER));
				militarysite.normal_soldier_request_->read(fr, game, mol, tribes_lookup_table);
			} else {
				militarysite.normal_soldier_request_.reset();
			}

			if (fr.unsigned_8()) {
				militarysite.upgrade_soldier_request_.reset(new Request(
				   militarysite,
				   (!militarysite.normal_soldier_request_) ? 0 : militarysite.owner().tribe().soldier(),
				   MilitarySite::request_soldier_callback, wwWORKER));
				militarysite.upgrade_soldier_request_->read(fr, game, mol, tribes_lookup_table);
			} else {
				militarysite.upgrade_soldier_request_.reset();
			}

			if ((militarysite.didconquer_ = fr.unsigned_8())) {
				//  Add to map of military influence.
				const Map& map = game.map();
				Area<FCoords> a(
				   map.get_fcoords(militarysite.get_position()), militarysite.descr().get_conquers());
				const Field& first_map_field = map[0];
				Player::Field* const player_fields = militarysite.owner().fields_.get();
				MapRegion<Area<FCoords>> mr(map, a);
				do {
					player_fields[mr.location().field - &first_map_field].military_influence +=
					   map.calc_influence(mr.location(), Area<>(a, a.radius));
				} while (mr.advance(map));
			}

			//  capacity (modified by user)
			militarysite.capacity_ = fr.unsigned_8();
			militarysite.nexthealtime_ = Time(fr);

			uint16_t reqmin = fr.unsigned_16();
			uint16_t reqmax = fr.unsigned_16();
			militarysite.soldier_upgrade_requirements_ =
			   RequireAttribute(TrainingAttribute::kTotal, reqmin, reqmax);
			militarysite.soldier_preference_ = static_cast<SoldierPreference>(fr.unsigned_8());
			militarysite.next_swap_soldiers_time_ = Time(fr);
			militarysite.soldier_upgrade_try_ = 0 != fr.unsigned_8() ? true : false;
			militarysite.doing_upgrade_request_ = 0 != fr.unsigned_8() ? true : false;

		} else {
			throw UnhandledVersionError("MapBuildingdataPacket - Militarysite", packet_version,
			                            kCurrentPacketVersionMilitarysite);
		}

		//  If the site's capacity is outside the allowed range (can happen if
		//  the site's type's definition has changed), set the variable to the
		//  nearest valid value.
		//
		//  This does not drop excessive soldiers, since they are not loaded into
		//  the site yet. To do that we would have to do this change by adding a
		//  Cmd_ChangeSoldierCapacity to the beginning of the game's command
		//  queue. But that would not work because the command queue is not read
		//  yet and will be cleared before it is read.
		if (militarysite.capacity_ < militarysite.soldier_control()->min_soldier_capacity()) {
			log_warn("militarysite %u of player %u at (%i, %i) has capacity "
			         "set to %u but it must be at least %u. Changing to that value.\n",
			         militarysite.serial(), militarysite.owner().player_number(),
			         militarysite.get_position().x, militarysite.get_position().y,
			         militarysite.capacity_, militarysite.soldier_control()->min_soldier_capacity());
			militarysite.capacity_ = militarysite.soldier_control()->min_soldier_capacity();
		} else if (militarysite.soldier_control()->max_soldier_capacity() < militarysite.capacity_) {
			log_warn("militarysite %u of player %u at (%i, %i) has capacity "
			         "set to %u but it can be at most %u. Changing to that value.\n",
			         militarysite.serial(), militarysite.owner().player_number(),
			         militarysite.get_position().x, militarysite.get_position().y,
			         militarysite.capacity_, militarysite.soldier_control()->max_soldier_capacity());
			militarysite.capacity_ = militarysite.soldier_control()->max_soldier_capacity();
		}
	} catch (const WException& e) {
		throw GameDataError("militarysite: %s", e.what());
	}
}

void MapBuildingdataPacket::read_productionsite(
   ProductionSite& productionsite,
   FileRead& fr,
   Game& game,
   MapObjectLoader& mol,
   const TribesLegacyLookupTable& tribes_lookup_table) {
	try {
		uint16_t const packet_version = fr.unsigned_16();
		if (packet_version == kCurrentPacketVersionProductionsite) {
			ProductionSite::WorkingPosition& wp_begin = *productionsite.working_positions_;
			const ProductionSiteDescr& pr_descr = productionsite.descr();
			const BillOfMaterials& working_positions = pr_descr.working_positions();

			uint16_t nr_worker_requests = fr.unsigned_16();
			for (uint16_t i = nr_worker_requests; i; --i) {
				Request& req =
				   *new Request(productionsite, 0, ProductionSite::request_worker_callback, wwWORKER);
				req.read(fr, game, mol, tribes_lookup_table);
				const DescriptionIndex& worker_index = req.get_index();

				//  Find a working position that matches this request.
				ProductionSite::WorkingPosition* wp = &wp_begin;
				bool found_working_position = false;
				for (const auto& working_position : working_positions) {
					uint32_t count = working_position.second;
					assert(count);
					if (worker_index == working_position.first) {
						while (wp->worker_request) {
							if (--count) {
								++wp;
							} else {
								throw GameDataError("request for %s does not match any free working "
								                    "position",
								                    productionsite.owner()
								                       .tribe()
								                       .get_worker_descr(req.get_index())
								                       ->name()
								                       .c_str());
							}
						}
						found_working_position = true;
						break;
					} else {
						wp += count;
					}
				}

				if (!found_working_position) {
					throw GameDataError(
					   "site has request for %s, for which there is no working "
					   "position",
					   productionsite.owner().tribe().get_worker_descr(req.get_index())->name().c_str());
				}

				wp->worker_request = &req;
			}

			uint16_t nr_workers = fr.unsigned_16();
			for (uint16_t i = nr_workers; i; --i) {
				Worker* worker = &mol.get<Worker>(fr.unsigned_32());

				//  Find a working position that matches this worker.
				const WorkerDescr& worker_descr = worker->descr();
				ProductionSite::WorkingPosition* wp = &wp_begin;
				bool found_working_position = false;
				for (const auto& working_position : working_positions) {
					uint32_t count = working_position.second;
					assert(count);

					if (worker_descr.can_act_as(working_position.first)) {
						while (wp->worker.get(game) || wp->worker_request) {
							++wp;
							if (!--count) {
								goto end_working_position;
							}
						}
						found_working_position = true;
						break;
					} else {
						wp += count;
					}
				end_working_position:;
				}

				if (!found_working_position) {
					throw GameDataError("site has %s, for which there is no free working "
					                    "position",
					                    worker_descr.name().c_str());
				}
				wp->worker = worker;
			}

			if (nr_worker_requests + nr_workers < pr_descr.nr_working_positions()) {
				throw GameDataError("number of worker requests and workers are fewer than the "
				                    "number of working positions");
			}

			//  items from flags
			productionsite.fetchfromflag_ = fr.signed_32();

			//  skipped programs
			const Time& gametime = game.get_gametime();
			for (uint8_t i = fr.unsigned_8(); i; --i) {
				char const* const program_name = fr.c_string();
				if (pr_descr.programs().count(program_name)) {
					const Time skip_time(fr);
					if (gametime < skip_time) {
						throw GameDataError("program %s failed/was skipped at time %u, but time is only "
						                    "%u",
						                    program_name, skip_time.get(), gametime.get());
					}
					productionsite.failed_skipped_programs_[program_name] = skip_time;
				} else {
					const Time skip_time(fr);  // eat skip time
					log_warn("productionsite has failed/skipped program \"%s\", which "
					         "does not exist\n",
					         program_name);
				}
			}

			//  state
			uint16_t const nr_progs = fr.unsigned_16();
			productionsite.stack_.resize(nr_progs);
			for (uint16_t i = 0; i < nr_progs; ++i) {
				std::string program_name = fr.c_string();
				std::transform(program_name.begin(), program_name.end(), program_name.begin(), tolower);
				if (!pr_descr.programs().count(program_name)) {
					log_warn("productionsite has unknown program \"%s\", replacing it with "
					         "\"main\"\n",
					         program_name.c_str());
					program_name = MapObjectProgram::kMainProgram;
				}

				productionsite.stack_[i].program = productionsite.descr().get_program(program_name);
				productionsite.stack_[i].ip = fr.signed_32();
				productionsite.stack_[i].phase = static_cast<ProgramResult>(fr.signed_32());
				productionsite.stack_[i].flags = fr.unsigned_32();

				uint32_t serial = fr.unsigned_32();
				if (serial) {
					productionsite.stack_[i].objvar = &mol.get<MapObject>(serial);
				}
				productionsite.stack_[i].coord = read_coords_32_allow_null(&fr, game.map().extent());
			}
			productionsite.program_timer_ = fr.unsigned_8();
			productionsite.program_time_ = Time(fr);

			uint16_t nr_queues = fr.unsigned_16();
			assert(!productionsite.input_queues_.size());
			for (uint16_t i = 0; i < nr_queues; ++i) {
				WaresQueue* wq = new WaresQueue(productionsite, INVALID_INDEX, 0);
				wq->read(fr, game, mol, tribes_lookup_table);

				if (!game.descriptions().ware_exists(wq->get_index())) {
					delete wq;
				} else {
					productionsite.input_queues_.push_back(wq);
				}
			}

			nr_queues = fr.unsigned_16();
			for (uint16_t i = 0; i < nr_queues; ++i) {
				WorkersQueue* wq = new WorkersQueue(productionsite, INVALID_INDEX, 0);
				wq->read(fr, game, mol, tribes_lookup_table);

				if (!game.descriptions().worker_exists(wq->get_index())) {
					delete wq;
				} else {
					productionsite.input_queues_.push_back(wq);
				}
			}

			productionsite.actual_percent_ = fr.unsigned_32();
			productionsite.statistics_string_on_changed_statistics_ = fr.c_string();
			productionsite.production_result_ = fr.c_string();
			productionsite.main_worker_ = -1;

			if (fr.unsigned_8()) {
				const Worker& worker = mol.get<Worker>(fr.unsigned_32());
				int32_t i = 0;
				// Determine main worker's index as this may change during saveloading (#3891)
				for (const auto* wp = productionsite.working_positions();; ++wp) {
					if (wp->worker.get(game) == &worker) {
						productionsite.main_worker_ = i;
						break;
					}
					++i;
				}
			}
		} else {
			throw UnhandledVersionError("MapBuildingdataPacket - Productionsite", packet_version,
			                            kCurrentPacketVersionProductionsite);
		}
	} catch (const WException& e) {
		throw GameDataError(
		   "productionsite (%s): %s", productionsite.descr().name().c_str(), e.what());
	}
}

void MapBuildingdataPacket::read_trainingsite(TrainingSite& trainingsite,
                                              FileRead& fr,
                                              Game& game,
                                              MapObjectLoader& mol,
                                              const TribesLegacyLookupTable& tribes_lookup_table) {
	try {
		uint16_t const packet_version = fr.unsigned_16();
		if (packet_version == kCurrentPacketVersionTrainingsite) {

			read_productionsite(trainingsite, fr, game, mol, tribes_lookup_table);

			delete trainingsite.soldier_request_;
			trainingsite.soldier_request_ = nullptr;
			if (fr.unsigned_8()) {
				trainingsite.soldier_request_ =
				   new Request(trainingsite, 0, TrainingSite::request_soldier_callback, wwWORKER);
				trainingsite.soldier_request_->read(fr, game, mol, tribes_lookup_table);
			}

			trainingsite.capacity_ = fr.unsigned_8();
			trainingsite.build_heroes_ = fr.unsigned_8();

			uint8_t const nr_upgrades = fr.unsigned_8();
			for (uint8_t i = 0; i < nr_upgrades; ++i) {
				TrainingAttribute attribute = static_cast<TrainingAttribute>(fr.unsigned_8());
				if (TrainingSite::Upgrade* const upgrade = trainingsite.get_upgrade(attribute)) {
					upgrade->prio = fr.unsigned_8();
					upgrade->credit = fr.unsigned_8();
					upgrade->lastattempt = fr.signed_32();
					upgrade->lastsuccess = fr.unsigned_8();
				} else {
					fr.unsigned_8();
					fr.unsigned_8();
					fr.signed_32();
					fr.signed_32();
				}
			}

			uint16_t mapsize = fr.unsigned_16();  // map of training levels (not _the_ map)
			while (mapsize) {
				// Get the training attribute and check if it is a valid enum member
				// We use a temp value, because the static_cast to the enum might be undefined.
				uint8_t temp_traintype = fr.unsigned_8();
				switch (temp_traintype) {
				case static_cast<uint8_t>(TrainingAttribute::kHealth):
				case static_cast<uint8_t>(TrainingAttribute::kAttack):
				case static_cast<uint8_t>(TrainingAttribute::kDefense):
				case static_cast<uint8_t>(TrainingAttribute::kEvade):
				case static_cast<uint8_t>(TrainingAttribute::kTotal):
					break;
				default:
					throw GameDataError("expected kHealth (%u), kAttack (%u), kDefense (%u), kEvade "
					                    "(%u) or kTotal (%u) but found unknown attribute value (%u)",
					                    static_cast<unsigned int>(TrainingAttribute::kHealth),
					                    static_cast<unsigned int>(TrainingAttribute::kAttack),
					                    static_cast<unsigned int>(TrainingAttribute::kDefense),
					                    static_cast<unsigned int>(TrainingAttribute::kEvade),
					                    static_cast<unsigned int>(TrainingAttribute::kTotal),
					                    temp_traintype);
				}
				TrainingAttribute traintype = static_cast<TrainingAttribute>(temp_traintype);
				uint16_t trainlevel = fr.unsigned_16();
				uint16_t trainstall = fr.unsigned_16();
				uint16_t spresence = fr.unsigned_8();
				mapsize--;
				trainingsite.training_failure_count_[std::make_pair(traintype, trainlevel)] =
				   std::make_pair(trainstall, spresence);
			}

			trainingsite.highest_trainee_level_seen_ = fr.unsigned_8();
			trainingsite.latest_trainee_kickout_level_ = fr.unsigned_8();
			trainingsite.trainee_general_lower_bound_ = fr.unsigned_8();
			uint8_t somebits = fr.unsigned_8();
			trainingsite.latest_trainee_was_kickout_ = 0 < (somebits & 1);
			trainingsite.requesting_weak_trainees_ = 0 < (somebits & 2);
			trainingsite.repeated_layoff_inc_ = 0 < (somebits & 4);
			trainingsite.recent_capacity_increase_ = 0 < (somebits & 8);
			assert(16 > somebits);
			trainingsite.repeated_layoff_ctr_ = fr.unsigned_8();
			trainingsite.request_open_since_ = Time(fr);
		} else {
			throw UnhandledVersionError("MapBuildingdataPacket - Trainingsite", packet_version,
			                            kCurrentPacketVersionTrainingsite);
		}

		//  If the site's capacity is outside the allowed range (can happen if
		//  the site's type's definition has changed), set the variable to the
		//  nearest valid value.
		//
		//  This does not drop excessive soldiers, since they are not loaded into
		//  the site yet. To do that we would have to do this change by adding a
		//  Cmd_ChangeSoldierCapacity to the beginning of the game's command
		//  queue. But that would not work because the command queue is not read
		//  yet and will be cleared before it is read.
		if (trainingsite.capacity_ < trainingsite.soldier_control()->min_soldier_capacity()) {
			log_warn("trainingsite %u of player %u at (%i, %i) has capacity "
			         "set to %u but it must be at least %u. Changing to that value.\n",
			         trainingsite.serial(), trainingsite.owner().player_number(),
			         trainingsite.get_position().x, trainingsite.get_position().y,
			         trainingsite.capacity_, trainingsite.soldier_control()->min_soldier_capacity());
			trainingsite.capacity_ = trainingsite.soldier_control()->min_soldier_capacity();
		} else if (trainingsite.soldier_control()->max_soldier_capacity() < trainingsite.capacity_) {
			log_warn("trainingsite %u of player %u at (%i, %i) has capacity "
			         "set to %u but it can be at most %u. Changing to that value.\n",
			         trainingsite.serial(), trainingsite.owner().player_number(),
			         trainingsite.get_position().x, trainingsite.get_position().y,
			         trainingsite.capacity_, trainingsite.soldier_control()->max_soldier_capacity());
			trainingsite.capacity_ = trainingsite.soldier_control()->max_soldier_capacity();
		}
	} catch (const WException& e) {
		throw GameDataError("trainingsite: %s", e.what());
	}
}

void MapBuildingdataPacket::write(FileSystem& fs, EditorGameBase& egbase, MapObjectSaver& mos) {
	FileWrite fw;

	// now packet version
	fw.unsigned_16(kCurrentPacketVersion);

	// Walk the map again
	const Map& map = egbase.map();
	const uint32_t mapwidth = map.get_width();
	MapIndex const max_index = map.max_index();
	for (MapIndex i = 0; i < max_index; ++i) {
		if (upcast(Building const, building, map[i].get_immovable())) {
			assert(mos.is_object_known(*building));

			if (Map::get_index(building->get_position(), mapwidth) != i) {
				continue;  // This is not this buildings main position.
			}

			fw.unsigned_32(mos.get_object_file_index(*building));

			//  player immovable owner is already in existence packet

			//  write the general stuff
			if (building->anim_) {
				fw.unsigned_8(1);
				fw.string(building->descr().get_animation_name(building->anim_));
			} else {
				fw.unsigned_8(0);
			}

			building->animstart_.save(fw);

			{
				const Building::LeaveQueue& leave_queue = building->leave_queue_;
				fw.unsigned_16(leave_queue.size());
				for (const OPtr<Worker>& temp_queue : leave_queue) {
					assert(mos.is_object_known(*temp_queue.get(egbase)));
					fw.unsigned_32(mos.get_object_file_index(*temp_queue.get(egbase)));
				}
			}
			building->leave_time_.save(fw);
			fw.unsigned_8(building->mute_messages_ ? 1 : 0);
			if (MapObject const* const o = building->leave_allow_.get(egbase)) {
				assert(mos.is_object_known(*o));
				fw.unsigned_32(mos.get_object_file_index(*o));
			} else {
				fw.unsigned_32(0);
			}
			{
				const TribeDescr& td = building->owner().tribe();
				for (const auto& pair : building->old_buildings_) {
					const MapObjectDescr* b_descr = nullptr;
					if (pair.second.empty()) {
						b_descr = td.get_building_descr(pair.first);
					} else if (pair.second == "tribe") {
						b_descr = td.get_immovable_descr(pair.first);
					} else if (pair.second == "world") {
						b_descr = egbase.world().get_immovable_descr(pair.first);
					} else {
						throw GameDataError(
						   "Invalid FormerBuildings type %s, expected ''/'tribe'/'world'",
						   pair.second.c_str());
					}
					assert(b_descr);
					fw.unsigned_8(1);
					fw.string(b_descr->name());
					fw.string(pair.second ? "building" : "immovable");
				}
				fw.unsigned_8(0);
			}
			{
				bool is_stopped = false;
				if (upcast(ProductionSite const, productionsite, building)) {
					is_stopped = productionsite->is_stopped();
				}
				fw.unsigned_8(is_stopped);
			}

			Game& game = dynamic_cast<Game&>(egbase);

			if (upcast(ConstructionSite const, constructionsite, building)) {
				write_constructionsite(*constructionsite, fw, game, mos);
			} else if (upcast(DismantleSite const, dms, building)) {
				write_dismantlesite(*dms, fw, game, mos);
			} else if (upcast(MilitarySite const, militarysite, building)) {
				write_militarysite(*militarysite, fw, game, mos);
			} else if (upcast(Warehouse const, warehouse, building)) {
				write_warehouse(*warehouse, fw, game, mos);
			} else if (upcast(ProductionSite const, productionsite, building)) {
				if (upcast(TrainingSite const, trainingsite, productionsite)) {
					write_trainingsite(*trainingsite, fw, game, mos);
				} else {
					write_productionsite(*productionsite, fw, game, mos);
				}
			} else {
				NEVER_HERE();
				//  type of building is not one of (or derived from)
				//  {ConstructionSite, Warehouse, ProductionSite}
			}
			mos.mark_object_as_saved(*building);
		}
	}
	fw.write(fs, "binary/building_data");
}

void MapBuildingdataPacket::write_partially_finished_building(const PartiallyFinishedBuilding& pfb,
                                                              FileWrite& fw,
                                                              Game& game,
                                                              MapObjectSaver& mos) {
	fw.unsigned_16(kCurrentPacketPFBuilding);

	//  descriptions
	fw.string(pfb.building_->name());

	// builder request
	if (pfb.builder_request_) {
		fw.unsigned_8(1);
		pfb.builder_request_->write(fw, game, mos);
	} else {
		fw.unsigned_8(0);
	}

	// builder
	if (Worker const* builder = pfb.builder_.get(game)) {
		assert(mos.is_object_known(*builder));
		fw.unsigned_32(mos.get_object_file_index(*builder));
	} else {
		fw.unsigned_32(0);
	}

	uint16_t wares_size = pfb.consume_wares_.size();
	fw.unsigned_16(wares_size);
	for (uint16_t i = 0; i < wares_size; ++i) {
		pfb.consume_wares_[i]->write(fw, game, mos);
	}
	wares_size = pfb.dropout_wares_.size();
	fw.unsigned_16(wares_size);
	for (uint16_t i = 0; i < wares_size; ++i) {
		pfb.dropout_wares_[i]->write(fw, game, mos);
	}

	fw.unsigned_8(pfb.working_);
	pfb.work_steptime_.save(fw);
	fw.unsigned_32(pfb.work_completed_);
	fw.unsigned_32(pfb.work_steps_);
}

void MapBuildingdataPacket::write_constructionsite(const ConstructionSite& constructionsite,
                                                   FileWrite& fw,
                                                   Game& game,
                                                   MapObjectSaver& mos) {

	fw.unsigned_16(kCurrentPacketVersionConstructionsite);

	write_partially_finished_building(constructionsite, fw, game, mos);

	fw.signed_32(constructionsite.fetchfromflag_);

	fw.unsigned_32(constructionsite.info_.intermediates.size());
	for (const BuildingDescr* d : constructionsite.info_.intermediates) {
		fw.c_string(d->name().c_str());
	}

	assert(constructionsite.settings_);
	constructionsite.settings_->save(game, fw);
}

void MapBuildingdataPacket::write_dismantlesite(const DismantleSite& dms,
                                                FileWrite& fw,
                                                Game& game,
                                                MapObjectSaver& mos) {

	fw.unsigned_16(kCurrentPacketVersionDismantlesite);

	write_partially_finished_building(dms, fw, game, mos);

	// Nothing to Do
}

void MapBuildingdataPacket::write_warehouse(const Warehouse& warehouse,
                                            FileWrite& fw,
                                            Game& game,
                                            MapObjectSaver& mos) {
	fw.unsigned_16(kCurrentPacketVersionWarehouseAndExpedition);

	//  supply
	const TribeDescr& tribe = warehouse.owner().tribe();
	const WareList& wares = warehouse.supply_->get_wares();
	for (DescriptionIndex i = 0; i < wares.get_nrwareids(); ++i) {
		fw.unsigned_8(1);
		fw.string(tribe.get_ware_descr(i)->name());
		fw.unsigned_32(wares.stock(i));
		fw.unsigned_8(static_cast<uint8_t>(warehouse.get_ware_policy(i)));
	}
	fw.unsigned_8(0);
	const WareList& workers = warehouse.supply_->get_workers();
	for (DescriptionIndex i = 0; i < workers.get_nrwareids(); ++i) {
		fw.unsigned_8(1);
		fw.string(tribe.get_worker_descr(i)->name());
		fw.unsigned_32(workers.stock(i));
		fw.unsigned_8(static_cast<uint8_t>(warehouse.get_worker_policy(i)));
	}
	fw.unsigned_8(0);

	//  Incorporated workers, write sorted after file-serial.
	uint32_t nworkers = 0;
	for (const auto& cwt : warehouse.incorporated_workers_) {
		nworkers += cwt.second.size();
	}

	fw.unsigned_16(nworkers);
	using TWorkerMap = std::map<uint32_t, const Worker*>;
	TWorkerMap workermap;
	for (const auto& cwt : warehouse.incorporated_workers_) {
		for (OPtr<Worker> temp_worker : cwt.second) {
			const Worker& w = *temp_worker.get(game);
			assert(mos.is_object_known(w));
			workermap.insert(std::make_pair(mos.get_object_file_index(w), &w));
		}
	}

	for (const auto& temp_worker : workermap) {
		const Worker& obj = *temp_worker.second;
		assert(mos.is_object_known(obj));
		fw.unsigned_32(mos.get_object_file_index(obj));
	}

	{
		const std::vector<DescriptionIndex>& worker_types_without_cost =
		   tribe.worker_types_without_cost();
		assert(worker_types_without_cost.size() == warehouse.next_worker_without_cost_spawn_.size());
		for (uint8_t i = worker_types_without_cost.size(); i;) {
			const Time& next_spawn = warehouse.next_worker_without_cost_spawn_[--i];
			if (next_spawn.is_valid()) {
				fw.string(tribe.get_worker_descr(tribe.worker_types_without_cost().at(i))->name());
				next_spawn.save(fw);
			}
		}
	}
	fw.unsigned_8(0);  //  terminator for spawn times

	fw.unsigned_32(warehouse.planned_workers_.size());
	for (const Warehouse::PlannedWorkers& temp_worker : warehouse.planned_workers_) {
		fw.c_string(tribe.get_worker_descr(temp_worker.index)->name());
		fw.unsigned_32(temp_worker.amount);

		fw.unsigned_32(temp_worker.requests.size());

		for (Request* temp_request : temp_worker.requests) {
			temp_request->write(fw, game, mos);
		}
	}

	warehouse.next_stock_remove_act_.save(fw);

	if (warehouse.descr().get_isport()) {
		fw.unsigned_32(mos.get_object_file_index_or_zero(warehouse.portdock_));

		// Expedition specific stuff. See comment in loader.
		if (warehouse.portdock_->expedition_started()) {
			warehouse.portdock_->expedition_bootstrap()->save(fw, game, mos);
		}
	}
}

void MapBuildingdataPacket::write_militarysite(const MilitarySite& militarysite,
                                               FileWrite& fw,
                                               Game& game,
                                               MapObjectSaver& mos) {
	fw.unsigned_16(kCurrentPacketVersionMilitarysite);

	if (militarysite.normal_soldier_request_) {
		fw.unsigned_8(1);
		militarysite.normal_soldier_request_->write(fw, game, mos);
	} else {
		fw.unsigned_8(0);
	}

	if (militarysite.upgrade_soldier_request_) {
		fw.unsigned_8(1);
		militarysite.upgrade_soldier_request_->write(fw, game, mos);
	} else {
		fw.unsigned_8(0);
	}

	fw.unsigned_8(militarysite.didconquer_);
	fw.unsigned_8(militarysite.capacity_);
	militarysite.nexthealtime_.save(fw);

	if (militarysite.normal_soldier_request_) {
		if (militarysite.upgrade_soldier_request_) {
			throw GameDataError(
			   "Internal error in a MilitarySite -- cannot continue. Use previous autosave.");
		}
	}
	fw.unsigned_16(militarysite.soldier_upgrade_requirements_.get_min());
	fw.unsigned_16(militarysite.soldier_upgrade_requirements_.get_max());
	fw.unsigned_8(static_cast<uint8_t>(militarysite.soldier_preference_));
	militarysite.next_swap_soldiers_time_.save(fw);
	fw.unsigned_8(militarysite.soldier_upgrade_try_ ? 1 : 0);
	fw.unsigned_8(militarysite.doing_upgrade_request_ ? 1 : 0);
}

void MapBuildingdataPacket::write_productionsite(const ProductionSite& productionsite,
                                                 FileWrite& fw,
                                                 Game& game,
                                                 MapObjectSaver& mos) {
	fw.unsigned_16(kCurrentPacketVersionProductionsite);

	uint32_t const nr_working_positions = productionsite.descr().nr_working_positions();
	const ProductionSite::WorkingPosition& begin = productionsite.working_positions_[0];
	const ProductionSite::WorkingPosition& end = (&begin)[nr_working_positions];
	uint32_t nr_workers = 0;
	for (ProductionSite::WorkingPosition const* i = &begin; i < &end; ++i) {
		nr_workers += i->worker.get(game) ? 1 : 0;
	}

	//  worker requests
	fw.unsigned_16(nr_working_positions - nr_workers);
	for (ProductionSite::WorkingPosition const* i = &begin; i < &end; ++i) {
		if (Request const* const r = i->worker_request) {
			r->write(fw, game, mos);
		}
	}

	//  workers
	fw.unsigned_16(nr_workers);
	for (ProductionSite::WorkingPosition const* i = &begin; i < &end; ++i) {
		if (Worker const* const w = i->worker.get(game)) {
			assert(!i->worker_request);
			assert(mos.is_object_known(*w));
			fw.unsigned_32(mos.get_object_file_index(*w));
		}
	}

	fw.signed_32(productionsite.fetchfromflag_);

	//  skipped programs
	assert(productionsite.failed_skipped_programs_.size() <= std::numeric_limits<uint8_t>::max());
	fw.unsigned_8(productionsite.failed_skipped_programs_.size());

	for (const auto& temp_program : productionsite.failed_skipped_programs_) {
		fw.string(temp_program.first);
		temp_program.second.save(fw);
	}

	//  state
	uint16_t const program_size = productionsite.stack_.size();
	fw.unsigned_16(program_size);
	for (uint16_t i = 0; i < program_size; ++i) {
		fw.string(productionsite.stack_[i].program->name());
		fw.signed_32(productionsite.stack_[i].ip);
		// TODO(GunChleoc): If we ever change this packet, we can have an uint8 here.
		fw.signed_32(static_cast<int>(productionsite.stack_[i].phase));
		fw.unsigned_32(productionsite.stack_[i].flags);
		fw.unsigned_32(mos.get_object_file_index_or_zero(productionsite.stack_[i].objvar.get(game)));
		write_coords_32(&fw, productionsite.stack_[i].coord);
	}
	fw.unsigned_8(productionsite.program_timer_);
	productionsite.program_time_.save(fw);

	// Get number of ware queues. Not very pretty but avoids changing the save file format
	uint16_t input_ware_queues_size = 0;
	for (InputQueue* iq : productionsite.inputqueues()) {
		if (iq->get_type() == wwWARE) {
			input_ware_queues_size++;
		}
	}
	// Write count of ware queues
	fw.unsigned_16(input_ware_queues_size);
	for (InputQueue* iq : productionsite.inputqueues()) {
		if (iq->get_type() == wwWARE) {
			iq->write(fw, game, mos);
		}
	}

	// Same for worker queues
	fw.unsigned_16(productionsite.input_queues_.size() - input_ware_queues_size);
	for (InputQueue* iq : productionsite.inputqueues()) {
		if (iq->get_type() == wwWORKER) {
			iq->write(fw, game, mos);
		}
	}

	fw.unsigned_32(productionsite.actual_percent_);
	fw.string(productionsite.statistics_string_on_changed_statistics_);
	fw.string(productionsite.production_result());

	if (productionsite.main_worker_ < 0) {
		fw.unsigned_8(0);
	} else {
		fw.unsigned_8(1);
		fw.unsigned_32(mos.get_object_file_index(
		   *productionsite.working_positions_[productionsite.main_worker_].worker.get(game)));
	}
}

/*
 * write for trainingsite
 */
void MapBuildingdataPacket::write_trainingsite(const TrainingSite& trainingsite,
                                               FileWrite& fw,
                                               Game& game,
                                               MapObjectSaver& mos) {
	fw.unsigned_16(kCurrentPacketVersionTrainingsite);

	write_productionsite(trainingsite, fw, game, mos);

	//  requests

	if (trainingsite.soldier_request_) {
		fw.unsigned_8(1);
		trainingsite.soldier_request_->write(fw, game, mos);
	} else {
		fw.unsigned_8(0);
	}

	fw.unsigned_8(trainingsite.capacity_);
	fw.unsigned_8(trainingsite.build_heroes_);

	// upgrades
	fw.unsigned_8(trainingsite.upgrades_.size());
	for (const TrainingSite::Upgrade& upgrade : trainingsite.upgrades_) {
		fw.unsigned_8(static_cast<uint8_t>(upgrade.attribute));
		fw.unsigned_8(upgrade.prio);
		fw.unsigned_8(upgrade.credit);
		fw.signed_32(upgrade.lastattempt);
		fw.signed_8(upgrade.lastsuccess);
	}
	if (255 < trainingsite.training_failure_count_.size()) {
		log_warn_time(game.get_gametime(),
		              "Save TrainingSite: Failure counter has ridiculously many entries! (%u)\n",
		              static_cast<uint16_t>(trainingsite.training_failure_count_.size()));
	}
	fw.unsigned_16(static_cast<uint16_t>(trainingsite.training_failure_count_.size()));
	for (const auto& fail_and_presence : trainingsite.training_failure_count_) {
		fw.unsigned_8(static_cast<uint8_t>(fail_and_presence.first.first));
		fw.unsigned_16(fail_and_presence.first.second);
		fw.unsigned_16(fail_and_presence.second.first);
		fw.unsigned_8(fail_and_presence.second.second);
	}
	fw.unsigned_8(trainingsite.highest_trainee_level_seen_);
	fw.unsigned_8(trainingsite.latest_trainee_kickout_level_);
	fw.unsigned_8(trainingsite.trainee_general_lower_bound_);
	uint8_t somebits = 0;
	if (trainingsite.latest_trainee_was_kickout_) {
		somebits++;
	}
	if (trainingsite.requesting_weak_trainees_) {
		somebits += 2;
	}
	if (trainingsite.repeated_layoff_inc_) {
		somebits += 4;
	}
	if (trainingsite.recent_capacity_increase_) {
		somebits += 8;
	}
	fw.unsigned_8(somebits);
	fw.unsigned_8(trainingsite.repeated_layoff_ctr_);
	trainingsite.request_open_since_.save(fw);

	// DONE
}
}  // namespace Widelands<|MERGE_RESOLUTION|>--- conflicted
+++ resolved
@@ -151,25 +151,20 @@
 						while (fr.unsigned_8()) {
 							const std::string map_object_name(fr.c_string());
 							const std::string type(fr.c_string());
-<<<<<<< HEAD
 							DescriptionIndex oldidx = INVALID_INDEX;
-							if (type.empty()) {
+							if (type == "building") {
 								oldidx = building.owner().tribe().safe_building_index(map_object_name);
-							} else if (type == "tribe") {
+							} else if (type == "immovable") {
 								oldidx = building.owner().tribe().immovable_index(map_object_name);
-							} else if (type == "world") {
-								oldidx = egbase.world().safe_immovable_index(map_object_name);
+								building.was_immovable_ =
+								   building.owner().tribe().get_immovable_descr(oldidx);
 							} else {
 								throw GameDataError(
-								   "Invalid FormerBuildings type %s, expected ''/'tribe'/'world'",
+								   "Invalid FormerBuildings type %s, expected 'building' or 'immovable'",
 								   type.c_str());
 							}
 							assert(oldidx != INVALID_INDEX);
-							building.old_buildings_.push_back(std::make_pair(oldidx, type));
-=======
-							building.old_buildings_.push_back(
-							   std::make_pair(oldidx, type.empty() || type == "building"));
->>>>>>> f85c365a
+							building.old_buildings_.push_back(std::make_pair(oldidx, type == "building"));
 						}
 					} else {
 						while (fr.unsigned_8()) {
@@ -983,16 +978,10 @@
 				const TribeDescr& td = building->owner().tribe();
 				for (const auto& pair : building->old_buildings_) {
 					const MapObjectDescr* b_descr = nullptr;
-					if (pair.second.empty()) {
+					if (pair.second) {
 						b_descr = td.get_building_descr(pair.first);
-					} else if (pair.second == "tribe") {
+					} else {
 						b_descr = td.get_immovable_descr(pair.first);
-					} else if (pair.second == "world") {
-						b_descr = egbase.world().get_immovable_descr(pair.first);
-					} else {
-						throw GameDataError(
-						   "Invalid FormerBuildings type %s, expected ''/'tribe'/'world'",
-						   pair.second.c_str());
 					}
 					assert(b_descr);
 					fw.unsigned_8(1);
