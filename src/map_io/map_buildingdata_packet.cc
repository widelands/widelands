/*
 * Copyright (C) 2002-2025 by the Widelands Development Team
 *
 * This program is free software; you can redistribute it and/or
 * modify it under the terms of the GNU General Public License
 * as published by the Free Software Foundation; either version 2
 * of the License, or (at your option) any later version.
 *
 * This program is distributed in the hope that it will be useful,
 * but WITHOUT ANY WARRANTY; without even the implied warranty of
 * MERCHANTABILITY or FITNESS FOR A PARTICULAR PURPOSE.  See the
 * GNU General Public License for more details.
 *
 * You should have received a copy of the GNU General Public License
 * along with this program; if not, see <https://www.gnu.org/licenses/>.
 *
 */

#include "map_io/map_buildingdata_packet.h"

#include <memory>

#include "base/log.h"
#include "base/macros.h"
#include "base/wexception.h"
#include "economy/expedition_bootstrap.h"
#include "economy/ferry_fleet.h"
#include "economy/flag.h"
#include "economy/input_queue.h"
#include "economy/portdock.h"
#include "economy/request.h"
#include "economy/ship_fleet.h"
#include "economy/warehousesupply.h"
#include "economy/wares_queue.h"
#include "economy/workers_queue.h"
#include "io/fileread.h"
#include "io/filewrite.h"
#include "logic/editor_game_base.h"
#include "logic/game.h"
#include "logic/game_data_error.h"
#include "logic/map.h"
#include "logic/map_objects/tribes/bill_of_materials.h"
#include "logic/map_objects/tribes/constructionsite.h"
#include "logic/map_objects/tribes/dismantlesite.h"
#include "logic/map_objects/tribes/market.h"
#include "logic/map_objects/tribes/militarysite.h"
#include "logic/map_objects/tribes/production_program.h"
#include "logic/map_objects/tribes/productionsite.h"
#include "logic/map_objects/tribes/soldier.h"
#include "logic/map_objects/tribes/trainingsite.h"
#include "logic/map_objects/tribes/tribe_descr.h"
#include "logic/map_objects/tribes/warehouse.h"
#include "logic/map_objects/tribes/worker.h"
#include "logic/mapregion.h"
#include "logic/player.h"
#include "logic/widelands_geometry_io.h"
#include "map_io/map_object_loader.h"
#include "map_io/map_object_saver.h"
#include "map_io/map_packet_versions.h"

namespace Widelands {

// Overall package version
constexpr uint16_t kCurrentPacketVersion = 10;

// Building type package versions
constexpr uint16_t kCurrentPacketVersionDismantlesite = 1;
constexpr uint16_t kCurrentPacketVersionConstructionsite = 5;
constexpr uint16_t kCurrentPacketPFBuilding = 3;
constexpr uint16_t kCurrentPacketVersionMarket = 1;
constexpr uint16_t kCurrentPacketVersionMilitarysite = 8;
constexpr uint16_t kCurrentPacketVersionProductionsite = 11;
constexpr uint16_t kCurrentPacketVersionTrainingsite = 8;

/* Packet versions changelog:
 * Overall: v1.1 = 9
 * - 10 (v1.3): Added priority disambiguator id
 * Dismantlesite: v1.1 = 1
 * Constructionsite: v1.1 = 5
 * PFBuilding: v1.1 = 2
 * - 2 -> 3: added evict worker
 * Market: v1.3 = 1
 * Militarysite: v1.1 = 7
 * - 7 -> 8: Refactored soldier request handling
 * Productionsite: v1.1 = 9
 * - 9 -> 10: Added infinite production
 * - 10 -> 11: Added ship/ferry fleet/yard interfaces
 * Trainingsite: v1.1 = 7
<<<<<<< HEAD
 * - 7 -> 8 (v1.4): Complete redesign
=======
>>>>>>> 7e17301c
 */

void MapBuildingdataPacket::read(FileSystem& fs,
                                 EditorGameBase& egbase,
                                 bool const skip,
                                 MapObjectLoader& mol) {
	if (skip) {
		return;
	}

	FileRead fr;
	try {
		fr.open(fs, "binary/building_data");
	} catch (...) {
		return;
	}

	try {
		uint16_t const packet_version = fr.unsigned_16();
		// TODO(Nordfriese): Savegame compatibility v1.2
		if (packet_version <= kCurrentPacketVersion && packet_version >= 9) {
			while (!fr.end_of_file()) {
				Serial const serial = fr.unsigned_32();
				try {
					Building& building = mol.get<Building>(serial);

					// Animation. If the animation is no longer known, pick the main animation instead.
					if (fr.unsigned_8() != 0u) {
						char const* const animname = fr.c_string();
						if (building.descr().is_animation_known(animname)) {
							building.anim_ = building.descr().get_animation(animname, &building);
						} else {
							log_warn(
							   "Unknown animation '%s' for building '%s', using main animation instead.\n",
							   animname, building.descr().name().c_str());
							building.anim_ = building.descr().main_animation();
						}
					} else {
						building.anim_ = building.descr().main_animation();
					}
					building.animstart_ = Time(fr);

					{
						Building::LeaveQueue& leave_queue = building.leave_queue_;
						leave_queue.resize(fr.unsigned_16());

						for (Building::LeaveQueue::iterator queue_iter = leave_queue.begin();
						     queue_iter != leave_queue.end(); ++queue_iter) {

							if (uint32_t const leaver_serial = fr.unsigned_32()) {
								try {
									//  The check that this worker actually has a
									//  leavebuilding task for this building is in
									//  Building::load_finish, which is called after the
									//  worker (with his stack of tasks) has been fully
									//  loaded.
									*queue_iter = &mol.get<Worker>(leaver_serial);
								} catch (const WException& e) {
									throw GameDataError(
									   "leave queue item #%" PRIuS " (%u): %s",
									   static_cast<size_t>(queue_iter - leave_queue.begin()), leaver_serial,
									   e.what());
								}
							} else {
								*queue_iter = nullptr;
							}
						}
					}

					building.leave_time_ = Time(fr);
					building.worker_evicted_ = Time(fr);

					building.mute_messages_ = (fr.unsigned_8() != 0u);

					for (size_t i = fr.unsigned_32(); i != 0u; --i) {
						const std::string warename(fr.string());
						const uint32_t disambiguator_id = packet_version >= 10 ? fr.unsigned_32() : 0;
						building.set_priority(wwWARE, egbase.descriptions().ware_index(warename),
						                      WarePriority(fr), disambiguator_id);
					}

					if (uint32_t const leaver_serial = fr.unsigned_32()) {
						try {
							building.leave_allow_ = &mol.get<MapObject>(leaver_serial);
						} catch (const WException& e) {
							throw GameDataError("leave allow item (%u): %s", leaver_serial, e.what());
						}
					} else {
						building.leave_allow_ = nullptr;
					}

					while (fr.unsigned_8() != 0u) {
						const std::string map_object_name(fr.c_string());
						const std::string type(fr.c_string());
						DescriptionIndex oldidx = INVALID_INDEX;
						if (type == "building") {
							oldidx = building.owner().tribe().safe_building_index(map_object_name);
						} else if (type == "immovable") {
							oldidx = building.owner().tribe().immovable_index(map_object_name);
							building.was_immovable_ = building.owner().tribe().get_immovable_descr(oldidx);
						} else {
							throw GameDataError(
							   "Invalid FormerBuildings type %s, expected 'building' or 'immovable'",
							   type.c_str());
						}
						assert(oldidx != INVALID_INDEX);
						building.old_buildings_.emplace_back(oldidx, type != "immovable");
					}
					// Only construction sites may have an empty list
					if (building.old_buildings_.empty() &&
					    building.descr().type() != MapObjectType::CONSTRUCTIONSITE) {
						throw GameDataError("Failed to read %s %u: No former buildings information.\n"
						                    "Your savegame is corrupted",
						                    building.descr().name().c_str(), building.serial());
					}

					if (fr.unsigned_8() != 0u) {
						if (upcast(ProductionSite, productionsite, &building)) {
							if (building.descr().type() == MapObjectType::MILITARYSITE) {
								log_warn("Found a stopped %s at (%i, %i) in the "
								         "savegame. Militarysites are not stoppable. "
								         "Ignoring.",
								         building.descr().name().c_str(), building.get_position().x,
								         building.get_position().y);
							} else {
								productionsite->set_stopped(true);
							}
						} else {
							log_warn("Found a stopped %s at (%i, %i) in the "
							         "savegame. Only productionsites are stoppable. "
							         "Ignoring.",
							         building.descr().name().c_str(), building.get_position().x,
							         building.get_position().y);
						}
					}

					building.is_destruction_blocked_ = (fr.unsigned_8() != 0);

					//  Set economy now, some stuff below will count on this.
					building.set_economy(building.flag_->get_economy(wwWARE), wwWARE);
					building.set_economy(building.flag_->get_economy(wwWORKER), wwWORKER);

					Game& game = dynamic_cast<Game&>(egbase);

					if (upcast(ConstructionSite, constructionsite, &building)) {
						read_constructionsite(*constructionsite, fr, game, mol);
					} else if (upcast(DismantleSite, dms, &building)) {
						read_dismantlesite(*dms, fr, game, mol);
					} else if (upcast(MilitarySite, militarysite, &building)) {
						read_militarysite(*militarysite, fr, game, mol);
					} else if (upcast(Warehouse, warehouse, &building)) {
						read_warehouse(*warehouse, fr, game, mol);
					} else if (upcast(Market, market, &building)) {
						read_market(*market, fr, game, mol);
					} else if (upcast(ProductionSite, productionsite, &building)) {
						if (upcast(TrainingSite, trainingsite, productionsite)) {
							read_trainingsite(*trainingsite, fr, game, mol);
						} else {
							read_productionsite(*productionsite, fr, game, mol);
						}
					} else {
						NEVER_HERE();
					}
					mol.mark_object_as_loaded(building);
				} catch (const WException& e) {
					throw GameDataError("building %u: %s", serial, e.what());
				}
			}
		} else {
			throw UnhandledVersionError(
			   "MapBuildingdataPacket", packet_version, kCurrentPacketVersion);
		}
	} catch (const WException& e) {
		throw GameDataError("buildingdata: %s", e.what());
	}
}

void MapBuildingdataPacket::read_partially_finished_building(PartiallyFinishedBuilding& pfb,
                                                             FileRead& fr,
                                                             Game& game,
                                                             MapObjectLoader& mol) {
	try {
		uint16_t const packet_version = fr.unsigned_16();
		if (packet_version >= 2 && packet_version <= kCurrentPacketPFBuilding) {
			const TribeDescr& tribe = pfb.owner().tribe();
			pfb.building_ = tribe.get_building_descr(tribe.safe_building_index(fr.c_string()));

			delete pfb.builder_request_;
			if (fr.unsigned_8() != 0u) {
				pfb.builder_request_ =
				   new Request(pfb, 0, PartiallyFinishedBuilding::request_builder_callback, wwWORKER);
				pfb.builder_request_->read(fr, game, mol);
			} else {
				pfb.builder_request_ = nullptr;
			}

			if (uint32_t const builder_serial = fr.unsigned_32()) {
				try {
					pfb.builder_ = &mol.get<Worker>(builder_serial);
				} catch (const WException& e) {
					throw GameDataError("builder (%u): %s", builder_serial, e.what());
				}
			} else {
				pfb.builder_ = nullptr;
			}

			try {
				uint16_t size = fr.unsigned_16();
				pfb.consume_wares_.resize(size);
				for (uint16_t i = 0; i < pfb.consume_wares_.size(); ++i) {
					pfb.consume_wares_[i] = new WaresQueue(pfb, INVALID_INDEX, 0);
					pfb.consume_wares_[i]->read(fr, game, mol);
				}

				size = fr.unsigned_16();
				pfb.dropout_wares_.resize(size);
				for (uint16_t i = 0; i < pfb.dropout_wares_.size(); ++i) {
					pfb.dropout_wares_[i] = new WaresQueue(pfb, INVALID_INDEX, 0);
					pfb.dropout_wares_[i]->read(fr, game, mol);
				}
			} catch (const WException& e) {
				throw GameDataError("wares: %s", e.what());
			}

			pfb.working_ = (fr.unsigned_8() != 0u);
			pfb.workstep_completiontime_ = Time(fr);
			pfb.work_completed_ = fr.unsigned_32();
			pfb.work_steps_ = fr.unsigned_32();
			if (packet_version >= 3) {
				pfb.last_remaining_time_ = Duration(fr);
			}
		} else {
			throw UnhandledVersionError("MapBuildingdataPacket - Partially Finished Building",
			                            packet_version, kCurrentPacketPFBuilding);
		}
	} catch (const WException& e) {
		throw GameDataError("partially_constructed_buildings: %s", e.what());
	}
}

void MapBuildingdataPacket::read_constructionsite(ConstructionSite& constructionsite,
                                                  FileRead& fr,
                                                  Game& game,
                                                  MapObjectLoader& mol) {
	try {
		uint16_t const packet_version = fr.unsigned_16();
		if (packet_version >= 5 && packet_version <= kCurrentPacketVersionConstructionsite) {
			read_partially_finished_building(constructionsite, fr, game, mol);

			for (ConstructionSite::Wares::iterator wares_iter =
			        constructionsite.consume_wares_.begin();
			     wares_iter != constructionsite.consume_wares_.end(); ++wares_iter) {

				(*wares_iter)->set_callback(ConstructionSite::wares_queue_callback, &constructionsite);
			}

			constructionsite.fetchfromflag_ = fr.signed_32();

			const uint32_t intermediates = fr.unsigned_32();
			for (uint32_t i = 0; i < intermediates; ++i) {
				constructionsite.info_.intermediates.push_back(game.descriptions().get_building_descr(
				   game.descriptions().safe_building_index(fr.c_string())));
			}
			constructionsite.settings_.reset(
			   BuildingSettings::load(game, constructionsite.owner().tribe(), fr));

			for (uint32_t i = fr.unsigned_32(); i != 0u; --i) {
				const std::string item = fr.string();
				const uint32_t amount = fr.unsigned_32();
				constructionsite.additional_wares_[game.mutable_descriptions()->load_ware(item)] =
				   amount;
			}
			for (uint32_t i = fr.unsigned_32(); i != 0u; --i) {
				constructionsite.additional_workers_.push_back(&mol.get<Worker>(fr.unsigned_32()));
			}
		} else {
			throw UnhandledVersionError("MapBuildingdataPacket - Constructionsite", packet_version,
			                            kCurrentPacketVersionConstructionsite);
		}
	} catch (const WException& e) {
		throw GameDataError("constructionsite: %s", e.what());
	}
}

void MapBuildingdataPacket::read_dismantlesite(DismantleSite& dms,
                                               FileRead& fr,
                                               Game& game,
                                               MapObjectLoader& mol) {
	try {
		uint16_t const packet_version = fr.unsigned_16();
		if (packet_version == kCurrentPacketVersionDismantlesite) {
			read_partially_finished_building(dms, fr, game, mol);

			// Nothing to do
		} else {
			throw UnhandledVersionError("MapBuildingdataPacket - Dismantlesite", packet_version,
			                            kCurrentPacketVersionDismantlesite);
		}
	} catch (const WException& e) {
		throw GameDataError("dismantlesite: %s", e.what());
	}
}

void MapBuildingdataPacket::read_warehouse(Warehouse& warehouse,
                                           FileRead& fr,
                                           Game& game,
                                           MapObjectLoader& mol) {
	try {
		uint16_t const packet_version = fr.unsigned_16();
		if (packet_version >= 8 && packet_version <= kCurrentPacketVersionWarehouseAndExpedition) {
			Player* player = warehouse.get_owner();
			warehouse.init_containers(*player);
			const TribeDescr& tribe = player->tribe();

			assert(warehouse.get_warehouse_name().empty());
			// TODO(tothxa): Savegame compatibility v1.1
			warehouse.set_warehouse_name(
			   packet_version >= 9 ?
			      fr.string() :
			      player->pick_warehousename(warehouse.descr().get_isport() ?
			                                    Player::WarehouseNameType::kPort :
			                                    Player::WarehouseNameType::kWarehouse));

			while (fr.unsigned_8() != 0u) {
				const DescriptionIndex& id = game.mutable_descriptions()->load_ware(fr.c_string());
				Quantity amount = fr.unsigned_32();
				StockPolicy policy = static_cast<StockPolicy>(fr.unsigned_8());

				// TODO(GunChleoc): Change these from vector to map so that we can avoid saveloading
				// unused wares
				if (tribe.has_ware(id)) {
					warehouse.insert_wares(id, amount);
					warehouse.set_ware_policy(id, policy);
				}
			}
			while (fr.unsigned_8() != 0u) {
				const DescriptionIndex& id = game.mutable_descriptions()->load_worker(fr.c_string());
				uint32_t amount = fr.unsigned_32();
				StockPolicy policy = static_cast<StockPolicy>(fr.unsigned_8());

				// TODO(GunChleoc): Change these from vector to map so that we can avoid saveloading
				// unused workers
				if (tribe.has_worker(id)) {
					warehouse.insert_workers(id, amount);
					warehouse.set_worker_policy(id, policy);
				}
			}

			assert(warehouse.incorporated_workers_.empty());
			{
				uint16_t const nrworkers = fr.unsigned_16();
				for (uint16_t i = 0; i < nrworkers; ++i) {
					uint32_t const worker_serial = fr.unsigned_32();

					try {
						Worker& worker = mol.get<Worker>(worker_serial);
						const DescriptionIndex& worker_index = tribe.worker_index(worker.descr().name());
						if (warehouse.incorporated_workers_.count(worker_index) == 0u) {
							warehouse.incorporated_workers_[worker_index] = Warehouse::WorkerList();
						}
						warehouse.incorporated_workers_[worker_index].emplace_back(&worker);
					} catch (const WException& e) {
						throw GameDataError(
						   "incorporated worker #%u (%u): %s", i, worker_serial, e.what());
					}
				}
			}

			const std::vector<DescriptionIndex>& worker_types_without_cost =
			   tribe.worker_types_without_cost();

			for (;;) {
				const std::string worker_typename = fr.c_string();
				if (worker_typename.empty()) {  //  No more workers found
					break;
				}
				const Time next_spawn(fr);
				DescriptionIndex const worker_index = tribe.safe_worker_index(worker_typename);
				if (!game.descriptions().worker_exists(worker_index)) {
					log_warn("%s %u has a next_spawn time for nonexistent "
					         "worker type \"%s\" set to %u, ignoring\n",
					         warehouse.descr().name().c_str(), warehouse.serial(),
					         worker_typename.c_str(), next_spawn.get());
					continue;
				}
				if (!tribe.get_worker_descr(worker_index)->buildcost().empty()) {
					log_warn("%s %u has a next_spawn time for worker type "
					         "\"%s\", that costs something to build, set to %u, "
					         "ignoring\n",
					         warehouse.descr().name().c_str(), warehouse.serial(),
					         worker_typename.c_str(), next_spawn.get());
					continue;
				}
				for (uint8_t i = 0;; ++i) {
					assert(i < worker_types_without_cost.size());
					if (worker_types_without_cost.at(i) == worker_index) {
						if (warehouse.next_worker_without_cost_spawn_[i].is_valid()) {
							throw GameDataError("%s %u has a next_spawn time for worker type "
							                    "\"%s\" set to %u, but it was previously set "
							                    "to %u\n",
							                    warehouse.descr().name().c_str(), warehouse.serial(),
							                    worker_typename.c_str(), next_spawn.get(),
							                    warehouse.next_worker_without_cost_spawn_[i].get());
						}
						warehouse.next_worker_without_cost_spawn_[i] = next_spawn;
						break;
					}
				}
			}
			//  The checks that the warehouse has a next_spawn time for each
			//  worker type that the player is allowed to spawn, is in
			//  Warehouse::load_finish.

			// Read planned worker data
			// Consistency checks are in Warehouse::load_finish
			uint32_t nr_planned_workers = fr.unsigned_32();
			while ((nr_planned_workers--) != 0u) {
				warehouse.planned_workers_.emplace_back();
				Warehouse::PlannedWorkers& pw = warehouse.planned_workers_.back();
				pw.index = tribe.safe_worker_index(fr.c_string());
				pw.amount = fr.unsigned_32();

				uint32_t nr_requests = fr.unsigned_32();
				while ((nr_requests--) != 0u) {
					// We have no information regarding the index or WareWorker type yet.
					// Initialize with default values which will be overridden by read().
					// read() will also take care of adding the request to the correct economy.
					pw.requests.push_back(new Request(warehouse, 0, &Warehouse::request_cb, wwWORKER));
					pw.requests.back()->read(fr, game, mol);
				}
			}

			warehouse.next_stock_remove_act_ = Time(fr);

			if (warehouse.descr().get_isport()) {
				if (Serial portdock = fr.unsigned_32()) {
					warehouse.portdock_ = &mol.get<PortDock>(portdock);
					warehouse.portdock_->set_economy(warehouse.get_economy(wwWARE), wwWARE);
					warehouse.portdock_->set_economy(warehouse.get_economy(wwWORKER), wwWORKER);
					// Expedition specific stuff. This is done in this packet
					// because the "new style" loader is not supported and
					// doesn't lend itself to request and other stuff.
					if (warehouse.portdock_->expedition_started()) {
						warehouse.portdock_->expedition_bootstrap()->load(
						   warehouse, fr, game, mol, packet_version);
					}

					// TODO(tothxa): Savegame compatibility v1.1
					for (uint32_t i = packet_version >= 10 ? fr.unsigned_32() : 0; i > 0; --i) {
						Serial ship_serial = fr.unsigned_32();
						// TODO(Nordfriese): The ship can only fail to exist in a pre-v1.2
						// development version. Require its existence after v1.2.
						if (!mol.is_object_known(ship_serial)) {
							log_warn("Reading soldier request for nonexistent ship %u", ship_serial);
							SoldierRequest req(
							   warehouse, SoldierPreference::kHeroes, Ship::warship_soldier_callback,
							   []() { return 0U; }, []() { return std::vector<Widelands::Soldier*>(); });
							req.read(fr, game, mol);
							continue;
						}

						Ship* ship = &mol.get<Ship>(ship_serial);
						assert(warehouse.portdock_->warship_soldier_requests_.count(ship->serial()) == 0);
						SoldierRequest* req = new SoldierRequest(
						   warehouse, SoldierPreference::kHeroes, Ship::warship_soldier_callback,
						   [ship]() { return ship->get_warship_soldier_capacity(); },
						   [ship]() { return ship->onboard_soldiers(); });
						req->read(fr, game, mol);
						warehouse.portdock_->warship_soldier_requests_.emplace(ship->serial(), req);
					}
				}
			}

			const Map& map = game.map();

			if (uint32_t const conquer_radius = warehouse.descr().get_conquers()) {
				//  Add to map of military influence.
				Area<FCoords> a(map.get_fcoords(warehouse.get_position()), conquer_radius);
				const Field& first_map_field = map[0];
				Player::Field* const player_fields = player->fields_.get();
				MapRegion<Area<FCoords>> mr(map, a);
				do {
					player_fields[mr.location().field - &first_map_field].military_influence +=
					   map.calc_influence(mr.location(), Area<>(a, a.radius));
				} while (mr.advance(map));
			}
			warehouse.next_military_act_ = game.get_gametime();

			// TODO(tothxa): Savegame compatibility v1.1
			if (packet_version >= 10) {
				warehouse.next_swap_soldiers_time_ = Time(fr);
				warehouse.soldier_request_.read(fr, game, mol);
				warehouse.desired_soldier_count_ = packet_version >= 11 ? fr.unsigned_32() : 0;
			}
		} else {
			throw UnhandledVersionError("MapBuildingdataPacket - Warehouse", packet_version,
			                            kCurrentPacketVersionWarehouseAndExpedition);
		}
	} catch (const WException& e) {
		throw GameDataError("warehouse: %s", e.what());
	}
}

void MapBuildingdataPacket::read_market(Market& market,
                                        FileRead& fr,
                                        Game& game,
                                        MapObjectLoader& mol) {
	try {
		uint16_t const packet_version = fr.unsigned_16();
		if (packet_version >= 1 && packet_version <= kCurrentPacketVersionMarket) {

			market.set_market_name(fr.string());
			market.fetchfromflag_ = fr.unsigned_32();

			assert(market.pending_dropout_wares_.empty());
			for (size_t i = fr.unsigned_32(); i > 0; --i) {
				market.pending_dropout_wares_.push_back(fr.unsigned_32());
			}

			assert(market.carrier_request_ == nullptr);
			Serial carrier = fr.unsigned_32();
			if (carrier != 0) {
				market.carrier_ = &mol.get<Worker>(carrier);
			} else {
				market.carrier_request_.reset(
				   new Request(market, 0, Market::carrier_callback, wwWORKER));
				market.carrier_request_->read(fr, game, mol);
			}

			assert(market.trade_orders_.empty());
			for (size_t i = fr.unsigned_32(); i > 0; --i) {
				const TradeID trade_id = fr.unsigned_32();
				std::unique_ptr<Market::TradeOrder>& trade = market.trade_orders_[trade_id];
				trade.reset(new Market::TradeOrder());
				trade->market = &market;

				Serial s = fr.unsigned_32();
				trade->other_side = s == 0 ? nullptr : &mol.get<Market>(s);

				trade->initial_num_batches = fr.signed_32();
				trade->num_shipped_batches = fr.signed_32();
				trade->received_traded_wares_in_this_batch = fr.unsigned_32();
				trade->paused = fr.unsigned_8() != 0;

				for (size_t j = fr.unsigned_32(); j > 0; --j) {
					const std::string warename(fr.string());
					const DescriptionIndex ware_index = game.descriptions().ware_index(warename);
					trade->items.emplace_back(ware_index, fr.unsigned_32());
				}

				for (size_t j = fr.unsigned_32(); j > 0; --j) {
					const std::string warename(fr.string());
					const DescriptionIndex ware_index = game.descriptions().ware_index(warename);
					std::unique_ptr<WaresQueue> queue(new WaresQueue(market, ware_index, 1));
					queue->read(fr, game, mol);
					queue->set_callback(Market::ware_arrived_callback, &market);
					trade->wares_queues_[ware_index] = std::move(queue);
				}

				trade->carriers_queue_.reset(new WorkersQueue(market, 0, 1));
				trade->carriers_queue_->read(fr, game, mol);
				trade->carriers_queue_->set_callback(Market::ware_arrived_callback, &market);
			}

		} else {
			throw UnhandledVersionError(
			   "MapBuildingdataPacket - Market", packet_version, kCurrentPacketVersionMarket);
		}
	} catch (const WException& e) {
		throw GameDataError("market: %s", e.what());
	}
}

void MapBuildingdataPacket::read_militarysite(MilitarySite& militarysite,
                                              FileRead& fr,
                                              Game& game,
                                              MapObjectLoader& mol) {
	try {
		uint16_t const packet_version = fr.unsigned_16();
		if (packet_version >= 7 && packet_version <= kCurrentPacketVersionMilitarysite) {
			// TODO(Nordfriese): Savegame compatibility v1.1
			if (packet_version < 8) {
				if (fr.unsigned_8() != 0u) {
					Request r(militarysite, 0, MilitarySite::request_soldier_callback, wwWORKER);
					r.read(fr, game, mol);
				}

				if (fr.unsigned_8() != 0u) {
					Request r(militarysite, 0, MilitarySite::request_soldier_callback, wwWORKER);
					r.read(fr, game, mol);
				}
			}

			militarysite.didconquer_ = (fr.unsigned_8() != 0u);
			if (militarysite.didconquer_) {
				//  Add to map of military influence.
				const Map& map = game.map();
				Area<FCoords> a(
				   map.get_fcoords(militarysite.get_position()), militarysite.descr().get_conquers());
				const Field& first_map_field = map[0];
				Player::Field* const player_fields = militarysite.owner().fields_.get();
				MapRegion<Area<FCoords>> mr(map, a);
				do {
					player_fields[mr.location().field - &first_map_field].military_influence +=
					   map.calc_influence(mr.location(), Area<>(a, a.radius));
				} while (mr.advance(map));
			}

			//  capacity (modified by user)
			militarysite.capacity_ = fr.unsigned_8();
			militarysite.nexthealtime_ = Time(fr);

			// TODO(tothxa): Savegame compatibility v1.1
			if (packet_version < 8) {
				fr.unsigned_16();
				fr.unsigned_16();
				fr.unsigned_8();
			}

			militarysite.next_swap_soldiers_time_ = Time(fr);

			// TODO(tothxa): Savegame compatibility v1.1
			if (packet_version < 8) {
				fr.unsigned_8();
				fr.unsigned_8();
			}

			for (uint8_t i = fr.unsigned_8(); i != 0u; --i) {
				const PlayerNumber p = fr.unsigned_8();
				const bool b = fr.unsigned_8() != 0u;
				militarysite.attack_target_.allow_conquer_[p] = b;
			}

			// TODO(tothxa): Savegame compatibility v1.1
			if (packet_version >= 8) {
				militarysite.soldier_request_.read(fr, game, mol);
			}

		} else {
			throw UnhandledVersionError("MapBuildingdataPacket - Militarysite", packet_version,
			                            kCurrentPacketVersionMilitarysite);
		}

		//  If the site's capacity is outside the allowed range (can happen if
		//  the site's type's definition has changed), set the variable to the
		//  nearest valid value.
		//
		//  This does not drop excessive soldiers, since they are not loaded into
		//  the site yet. To do that we would have to do this change by adding a
		//  Cmd_ChangeSoldierCapacity to the beginning of the game's command
		//  queue. But that would not work because the command queue is not read
		//  yet and will be cleared before it is read.
		if (militarysite.capacity_ < militarysite.soldier_control()->min_soldier_capacity()) {
			log_warn("militarysite %u of player %u at (%i, %i) has capacity "
			         "set to %u but it must be at least %u. Changing to that value.\n",
			         militarysite.serial(), militarysite.owner().player_number(),
			         militarysite.get_position().x, militarysite.get_position().y,
			         militarysite.capacity_, militarysite.soldier_control()->min_soldier_capacity());
			militarysite.capacity_ = militarysite.soldier_control()->min_soldier_capacity();
		} else if (militarysite.soldier_control()->max_soldier_capacity() < militarysite.capacity_) {
			log_warn("militarysite %u of player %u at (%i, %i) has capacity "
			         "set to %u but it can be at most %u. Changing to that value.\n",
			         militarysite.serial(), militarysite.owner().player_number(),
			         militarysite.get_position().x, militarysite.get_position().y,
			         militarysite.capacity_, militarysite.soldier_control()->max_soldier_capacity());
			militarysite.capacity_ = militarysite.soldier_control()->max_soldier_capacity();
		}
	} catch (const WException& e) {
		throw GameDataError("militarysite: %s", e.what());
	}
}

void MapBuildingdataPacket::read_productionsite(ProductionSite& productionsite,
                                                FileRead& fr,
                                                Game& game,
                                                MapObjectLoader& mol) {
	try {
		uint16_t const packet_version = fr.unsigned_16();
		if (packet_version >= 9 && packet_version <= kCurrentPacketVersionProductionsite) {
			const auto& wp_begin = productionsite.working_positions_.begin();
			const ProductionSiteDescr& pr_descr = productionsite.descr();
			const BillOfMaterials& working_positions = pr_descr.working_positions();

			uint16_t nr_worker_requests = fr.unsigned_16();
			for (uint16_t i = nr_worker_requests; i != 0u; --i) {
				Request& req =
				   *new Request(productionsite, 0, ProductionSite::request_worker_callback, wwWORKER);
				req.read(fr, game, mol);
				const DescriptionIndex& worker_index = req.get_index();

				//  Find a working position that matches this request.
				auto wp = wp_begin;
				bool found_working_position = false;
				for (const auto& working_position : working_positions) {
					uint32_t count = working_position.second;
					assert(count);
					if (worker_index == working_position.first) {
						while (wp->worker_request != nullptr) {
							if (--count != 0u) {
								++wp;
							} else {
								throw GameDataError("request for %s does not match any free working "
								                    "position",
								                    productionsite.owner()
								                       .tribe()
								                       .get_worker_descr(req.get_index())
								                       ->name()
								                       .c_str());
							}
						}
						found_working_position = true;
						break;
					}
					wp += count;
				}

				if (!found_working_position) {
					throw GameDataError(
					   "site has request for %s, for which there is no working "
					   "position",
					   productionsite.owner().tribe().get_worker_descr(req.get_index())->name().c_str());
				}

				wp->worker_request = &req;
			}

			uint16_t nr_workers = fr.unsigned_16();
			for (uint16_t i = nr_workers; i != 0u; --i) {
				Worker* worker = &mol.get<Worker>(fr.unsigned_32());

				//  Find a working position that matches this worker.
				const WorkerDescr& worker_descr = worker->descr();
				auto wp = wp_begin;
				bool found_working_position = false;
				for (const auto& working_position : working_positions) {
					uint32_t count = working_position.second;
					assert(count);

					if (worker_descr.can_act_as(working_position.first)) {
						while ((wp->worker.get(game) != nullptr) || (wp->worker_request != nullptr)) {
							++wp;
							if (--count == 0u) {
								goto end_working_position;
							}
						}
						found_working_position = true;
						break;
					}
					wp += count;

				end_working_position:;
				}

				if (!found_working_position) {
					throw GameDataError("site has %s, for which there is no free working "
					                    "position",
					                    worker_descr.name().c_str());
				}
				wp->worker = worker;
			}

			if (nr_worker_requests + nr_workers < pr_descr.nr_working_positions()) {
				throw GameDataError("number of worker requests and workers are fewer than the "
				                    "number of working positions");
			}

			//  items from flags
			productionsite.fetchfromflag_ = fr.signed_32();

			//  skipped programs
			const Time& gametime = game.get_gametime();
			for (uint8_t i = fr.unsigned_8(); i != 0u; --i) {
				char const* const program_name = fr.c_string();
				if (pr_descr.programs().count(program_name) != 0u) {
					const Time skip_time(fr);
					if (gametime < skip_time) {
						throw GameDataError("program %s failed/was skipped at time %u, but time is only "
						                    "%u",
						                    program_name, skip_time.get(), gametime.get());
					}
					productionsite.failed_skipped_programs_[program_name] = skip_time;
				} else {
					const Time skip_time(fr);  // eat skip time
					log_warn("productionsite has failed/skipped program \"%s\", which "
					         "does not exist\n",
					         program_name);
				}
			}

			//  state
			uint16_t const nr_progs = fr.unsigned_16();
			productionsite.stack_.resize(nr_progs);
			for (uint16_t i = 0; i < nr_progs; ++i) {
				std::string program_name = fr.c_string();
				program_name = to_lower(program_name);
				if (pr_descr.programs().count(program_name) == 0u) {
					log_warn("productionsite has unknown program \"%s\", replacing it with "
					         "\"main\"\n",
					         program_name.c_str());
					program_name = MapObjectProgram::kMainProgram;
				}

				productionsite.stack_[i].program = productionsite.descr().get_program(program_name);
				productionsite.stack_[i].ip = fr.signed_32();
				productionsite.stack_[i].phase = static_cast<ProgramResult>(fr.signed_32());
				productionsite.stack_[i].flags = fr.unsigned_32();

				uint32_t serial = fr.unsigned_32();
				if (serial != 0u) {
					productionsite.stack_[i].objvar = &mol.get<MapObject>(serial);
				}
				productionsite.stack_[i].coord = read_coords_32_allow_null(&fr, game.map().extent());
			}
			productionsite.program_timer_ = (fr.unsigned_8() != 0u);
			productionsite.program_time_ = Time(fr);

			uint16_t nr_queues = fr.unsigned_16();
			assert(productionsite.input_queues_.empty());

			const BillOfMaterials& curr_wares = pr_descr.input_wares();
			bool inputs_changed = false;
			BillOfMaterials deleted_wares;
			unsigned deleted_unknown = 0;

			for (uint16_t i = 0; i < nr_queues; ++i) {
				WaresQueue* wq = new WaresQueue(productionsite, INVALID_INDEX, 0);
				wq->read(fr, game, mol);

				DescriptionIndex widx = wq->get_index();
				if (!game.descriptions().ware_exists(widx)) {
					deleted_unknown += wq->get_filled();
					delete wq;
					inputs_changed = true;
				} else {
					// Savegame compatibility: check whether queue had size changed,
					// or was removed altogether
					auto it = std::find_if(
					   curr_wares.begin(), curr_wares.end(), [widx](auto e) { return e.first == widx; });
					if (it == curr_wares.end()) {
						if (wq->get_filled() > 0) {
							deleted_wares.emplace_back(std::make_pair(widx, wq->get_filled()));
						}
						wq->set_filled(0u);
						wq->cleanup();
						delete wq;
						inputs_changed = true;
					} else {
						const Quantity new_size = it->second;
						const Quantity old_size = wq->get_max_size();
						inputs_changed = inputs_changed || (new_size != old_size);
						if (new_size > old_size) {
							wq->set_max_size(new_size);
							if (wq->get_max_fill() == old_size) {
								wq->set_max_fill(new_size);
							}
						} else if (new_size < old_size) {
							const Quantity old_filled = wq->get_filled();
							if (old_filled > new_size) {
								deleted_wares.emplace_back(std::make_pair(widx, old_filled - new_size));
								wq->set_filled(new_size);
							}
							wq->set_max_size(new_size);
						}
						productionsite.input_queues_.push_back(wq);
					}
				}
			}
			// Savegame compatibility: check for new queues that did not exist in older save file
			for (WareAmount wa : curr_wares) {
				DescriptionIndex widx = wa.first;
				auto it = std::find_if(productionsite.input_queues_.begin(),
				                       productionsite.input_queues_.end(),
				                       [widx](auto e) { return e->get_index() == widx; });
				if (it == productionsite.input_queues_.end()) {
					WaresQueue* wq = new WaresQueue(productionsite, widx, wa.second);
					productionsite.input_queues_.push_back(wq);
					inputs_changed = true;
				}
			}

			// Report changes to the player
			if (inputs_changed) {
				const std::string title(_("Building’s inputs changed!"));

				// Probably not worth adding graphic/text_layout as a dependency. It would
				// require specifying the font styles too, but we already get that through
				// Building::send_message().
				// TODO(tothxa): The main problem are the hard-coded spacing gaps.
				static const std::string paragraph_separator("</p><vspace gap=8><p>");

				std::string body("<p>");
				body += format(
				   /** TRANSLATORS: The argument is the buiding name */
				   _("%s: the building’s inputs have changed."), productionsite.descr().descname());
				if (!deleted_wares.empty() || deleted_unknown > 0) {
					body += paragraph_separator;
					body += _("The following wares have been deleted:");
					body += "</p><p>";

					static const std::string list_entry("<space gap=8>• %s</p><p>");  // ugly, but simple
					for (const WareAmount& deleted : deleted_wares) {
						body += format(
						   list_entry,
						   format(ngettext("%1$u piece of %2$s", "%1$u pieces of %2$s", deleted.second),
						          deleted.second,
						          game.descriptions().get_ware_descr(deleted.first)->descname()));
					}
					if (deleted_unknown > 0) {
						body += format(
						   list_entry, format(ngettext("%1$u piece of an unknown ware",
						                               "%1$u pieces of unknown wares", deleted_unknown),
						                      deleted_unknown));
					}
				}
				body += paragraph_separator;
				body += _("The game was probably saved with a different Widelands version or with "
				          "different enabled add-ons.");
				body += paragraph_separator;
				body += _("Please review the current production programs and input settings.");
				body += "</p>";

				productionsite.send_message(game, Message::Type::kEconomyLoadGame, title,
				                            productionsite.descr().icon_filename(), title, body, true);
			}

			nr_queues = fr.unsigned_16();
			for (uint16_t i = 0; i < nr_queues; ++i) {
				WorkersQueue* wq = new WorkersQueue(productionsite, INVALID_INDEX, 0);
				wq->read(fr, game, mol);

				if (!game.descriptions().worker_exists(wq->get_index())) {
					delete wq;
				} else {
					productionsite.input_queues_.push_back(wq);
				}
			}

			// TODO(Nordfriese): Savegame compatibility v1.1
			if (packet_version >= 11) {
				for (size_t i = fr.unsigned_32(); i > 0; --i) {
					productionsite.ship_fleet_interfaces_.push_back(
					   &mol.get<ShipFleetYardInterface>(fr.unsigned_32()));
				}
				for (size_t i = fr.unsigned_32(); i > 0; --i) {
					productionsite.ferry_fleet_interfaces_.push_back(
					   &mol.get<FerryFleetYardInterface>(fr.unsigned_32()));
				}
			}

			// TODO(tothxa): Savegame compatibility v1.1
			productionsite.infinite_production_ = packet_version >= 10 && fr.unsigned_8() > 0;

			productionsite.actual_percent_ = fr.unsigned_32();
			productionsite.statistics_string_on_changed_statistics_ = fr.c_string();
			productionsite.production_result_ = fr.c_string();
			productionsite.main_worker_ = -1;

			if (fr.unsigned_8() != 0u) {
				const Worker& worker = mol.get<Worker>(fr.unsigned_32());
				int32_t i = 0;
				// Determine main worker's index as this may change during saveloading (#3891)
				for (const ProductionSite::WorkingPosition& wp : *productionsite.working_positions()) {
					if (wp.worker.get(game) == &worker) {
						productionsite.main_worker_ = i;
						break;
					}
					++i;
				}
			}
		} else {
			throw UnhandledVersionError("MapBuildingdataPacket - Productionsite", packet_version,
			                            kCurrentPacketVersionProductionsite);
		}
	} catch (const WException& e) {
		throw GameDataError(
		   "productionsite (%s): %s", productionsite.descr().name().c_str(), e.what());
	}
}

void MapBuildingdataPacket::read_trainingsite(TrainingSite& trainingsite,
                                              FileRead& fr,
                                              Game& game,
                                              MapObjectLoader& mol) {
	try {
		uint16_t const packet_version = fr.unsigned_16();
		if (packet_version >= 7 && packet_version <= kCurrentPacketVersionTrainingsite) {

			read_productionsite(trainingsite, fr, game, mol);

			delete trainingsite.soldier_request_;
			trainingsite.soldier_request_ = nullptr;
			if (fr.unsigned_8() != 0u) {
				trainingsite.soldier_request_ =
				   new Request(trainingsite, 0, TrainingSite::request_soldier_callback, wwWORKER);
				trainingsite.soldier_request_->read(fr, game, mol);
			}

			trainingsite.capacity_ = fr.unsigned_8();
			trainingsite.build_heroes_ = (fr.unsigned_8() != 0u);

			if (packet_version > 7) {
				uint32_t soldier_serial = fr.unsigned_32();
				if (soldier_serial != 0) {
					Soldier& soldier = mol.get<Soldier>(soldier_serial);
					trainingsite.selected_soldier_ = &soldier;
				} else {
					trainingsite.selected_soldier_ = nullptr;
				}

				uint8_t attr = fr.unsigned_8();
				uint16_t level = fr.unsigned_16();
				trainingsite.set_current_training_step(attr, level);

				trainingsite.failures_count_ = fr.unsigned_32();

			} else {
				// TODO(tothxa): saveloading compatibility with v1.3
				uint8_t const nr_upgrades = fr.unsigned_8();
				for (uint8_t i = 0; i < nr_upgrades; ++i) {
					fr.unsigned_8();  // training attribute
					fr.unsigned_8();  // priority
					fr.unsigned_8();  // credit
					fr.signed_32();   // lastattempt
					fr.unsigned_8();  // lastsuccess
				}

				uint16_t mapsize = fr.unsigned_16();  // map of training levels
				while (mapsize != 0u) {
					fr.unsigned_8();   // training attribute
					fr.unsigned_16();  // trainlevel
					fr.unsigned_16();  // trainstall
					fr.unsigned_8();   // spresence
					mapsize--;
				}

				fr.unsigned_8();  // highest_trainee_level_seen_
				fr.unsigned_8();  // latest_trainee_kickout_level_
				fr.unsigned_8();  // trainee_general_lower_bound_
				fr.unsigned_8();  // bitfield of latest_trainee_was_kickout_, requesting_weak_trainees_,
				                  // repeated_layoff_inc_ and recent_capacity_increase_
				fr.unsigned_8();  // repeated_layoff_ctr_

				fr.unsigned_32();  // request_open_since_

				uint8_t attr = fr.unsigned_8();
				uint8_t level = fr.unsigned_8();
				trainingsite.set_current_training_step(attr, level);
			}
		} else {
			throw UnhandledVersionError("MapBuildingdataPacket - Trainingsite", packet_version,
			                            kCurrentPacketVersionTrainingsite);
		}

		//  If the site's capacity is outside the allowed range (can happen if
		//  the site's type's definition has changed), set the variable to the
		//  nearest valid value.
		//
		//  This does not drop excessive soldiers, since they are not loaded into
		//  the site yet. To do that we would have to do this change by adding a
		//  Cmd_ChangeSoldierCapacity to the beginning of the game's command
		//  queue. But that would not work because the command queue is not read
		//  yet and will be cleared before it is read.
		if (trainingsite.capacity_ < trainingsite.soldier_control()->min_soldier_capacity()) {
			log_warn("trainingsite %u of player %u at (%i, %i) has capacity "
			         "set to %u but it must be at least %u. Changing to that value.\n",
			         trainingsite.serial(), trainingsite.owner().player_number(),
			         trainingsite.get_position().x, trainingsite.get_position().y,
			         trainingsite.capacity_, trainingsite.soldier_control()->min_soldier_capacity());
			trainingsite.capacity_ = trainingsite.soldier_control()->min_soldier_capacity();
		} else if (trainingsite.soldier_control()->max_soldier_capacity() < trainingsite.capacity_) {
			log_warn("trainingsite %u of player %u at (%i, %i) has capacity "
			         "set to %u but it can be at most %u. Changing to that value.\n",
			         trainingsite.serial(), trainingsite.owner().player_number(),
			         trainingsite.get_position().x, trainingsite.get_position().y,
			         trainingsite.capacity_, trainingsite.soldier_control()->max_soldier_capacity());
			trainingsite.capacity_ = trainingsite.soldier_control()->max_soldier_capacity();
		}
	} catch (const WException& e) {
		throw GameDataError("trainingsite: %s", e.what());
	}
}

void MapBuildingdataPacket::write(FileSystem& fs, EditorGameBase& egbase, MapObjectSaver& mos) {
	FileWrite fw;

	// now packet version
	fw.unsigned_16(kCurrentPacketVersion);

	// Walk the map again
	const Map& map = egbase.map();
	const uint32_t mapwidth = map.get_width();
	MapIndex const max_index = map.max_index();
	for (MapIndex i = 0; i < max_index; ++i) {
		if (upcast(Building const, building, map[i].get_immovable())) {
			assert(mos.is_object_known(*building));

			if (Map::get_index(building->get_position(), mapwidth) != i) {
				continue;  // This is not this buildings main position.
			}

			fw.unsigned_32(mos.get_object_file_index(*building));

			//  player immovable owner is already in existence packet

			//  write the general stuff
			if (building->anim_ != 0u) {
				fw.unsigned_8(1);
				fw.string(building->descr().get_animation_name(building->anim_));
			} else {
				fw.unsigned_8(0);
			}

			building->animstart_.save(fw);

			{
				const Building::LeaveQueue& leave_queue = building->leave_queue_;
				fw.unsigned_16(leave_queue.size());
				for (const OPtr<Worker>& temp_queue : leave_queue) {
					assert(mos.is_object_known(*temp_queue.get(egbase)));
					fw.unsigned_32(mos.get_object_file_index(*temp_queue.get(egbase)));
				}
			}
			building->leave_time_.save(fw);
			building->worker_evicted_.save(fw);
			fw.unsigned_8(building->mute_messages_ ? 1 : 0);

			fw.unsigned_32(building->ware_priorities_.size());
			for (const auto& pair : building->ware_priorities_) {
				fw.string(egbase.descriptions().get_ware_descr(pair.first.first)->name());
				fw.unsigned_32(pair.first.second);
				pair.second.write(fw);
			}

			if (MapObject const* const o = building->leave_allow_.get(egbase)) {
				assert(mos.is_object_known(*o));
				fw.unsigned_32(mos.get_object_file_index(*o));
			} else {
				fw.unsigned_32(0);
			}
			{
				const TribeDescr& td = building->owner().tribe();
				for (const auto& pair : building->old_buildings_) {
					const MapObjectDescr* b_descr = nullptr;
					if (pair.second) {
						b_descr = td.get_building_descr(pair.first);
					} else {
						b_descr = td.get_immovable_descr(pair.first);
					}
					assert(b_descr);
					fw.unsigned_8(1);
					fw.string(b_descr->name());
					fw.string(pair.second ? "building" : "immovable");
				}
				fw.unsigned_8(0);
			}
			{
				bool is_stopped = false;
				if (upcast(ProductionSite const, productionsite, building)) {
					is_stopped = productionsite->is_stopped();
				}
				fw.unsigned_8(static_cast<uint8_t>(is_stopped));
			}
			fw.unsigned_8(static_cast<uint8_t>(building->is_destruction_blocked_));

			Game& game = dynamic_cast<Game&>(egbase);

			if (upcast(ConstructionSite const, constructionsite, building)) {
				write_constructionsite(*constructionsite, fw, game, mos);
			} else if (upcast(DismantleSite const, dms, building)) {
				write_dismantlesite(*dms, fw, game, mos);
			} else if (upcast(MilitarySite const, militarysite, building)) {
				write_militarysite(*militarysite, fw, game, mos);
			} else if (upcast(Warehouse const, warehouse, building)) {
				write_warehouse(*warehouse, fw, game, mos);
			} else if (upcast(Market const, market, building)) {
				write_market(*market, fw, game, mos);
			} else if (upcast(ProductionSite const, productionsite, building)) {
				if (upcast(TrainingSite const, trainingsite, productionsite)) {
					write_trainingsite(*trainingsite, fw, game, mos);
				} else {
					write_productionsite(*productionsite, fw, game, mos);
				}
			} else {
				NEVER_HERE();
			}
			mos.mark_object_as_saved(*building);
		}
	}
	fw.write(fs, "binary/building_data");
}

void MapBuildingdataPacket::write_partially_finished_building(const PartiallyFinishedBuilding& pfb,
                                                              FileWrite& fw,
                                                              Game& game,
                                                              MapObjectSaver& mos) {
	fw.unsigned_16(kCurrentPacketPFBuilding);

	//  descriptions
	fw.string(pfb.building_->name());

	// builder request
	if (pfb.builder_request_ != nullptr) {
		fw.unsigned_8(1);
		pfb.builder_request_->write(fw, game, mos);
	} else {
		fw.unsigned_8(0);
	}

	// builder
	if (Worker const* builder = pfb.builder_.get(game)) {
		assert(mos.is_object_known(*builder));
		fw.unsigned_32(mos.get_object_file_index(*builder));
	} else {
		fw.unsigned_32(0);
	}

	uint16_t wares_size = pfb.consume_wares_.size();
	fw.unsigned_16(wares_size);
	for (uint16_t i = 0; i < wares_size; ++i) {
		pfb.consume_wares_[i]->write(fw, game, mos);
	}
	wares_size = pfb.dropout_wares_.size();
	fw.unsigned_16(wares_size);
	for (uint16_t i = 0; i < wares_size; ++i) {
		pfb.dropout_wares_[i]->write(fw, game, mos);
	}

	fw.unsigned_8(static_cast<uint8_t>(pfb.working_));
	pfb.workstep_completiontime_.save(fw);
	fw.unsigned_32(pfb.work_completed_);
	fw.unsigned_32(pfb.work_steps_);
	pfb.last_remaining_time_.save(fw);
}

void MapBuildingdataPacket::write_constructionsite(const ConstructionSite& constructionsite,
                                                   FileWrite& fw,
                                                   Game& game,
                                                   MapObjectSaver& mos) {

	fw.unsigned_16(kCurrentPacketVersionConstructionsite);

	write_partially_finished_building(constructionsite, fw, game, mos);

	fw.signed_32(constructionsite.fetchfromflag_);

	fw.unsigned_32(constructionsite.info_.intermediates.size());
	for (const BuildingDescr* d : constructionsite.info_.intermediates) {
		fw.c_string(d->name().c_str());
	}

	assert(constructionsite.settings_);
	constructionsite.settings_->save(game, fw);

	fw.unsigned_32(constructionsite.additional_wares_.size());
	for (const auto& pair : constructionsite.additional_wares_) {
		fw.string(game.descriptions().get_ware_descr(pair.first)->name());
		fw.unsigned_32(pair.second);
	}
	fw.unsigned_32(constructionsite.additional_workers_.size());
	for (const Worker* w : constructionsite.additional_workers_) {
		fw.unsigned_32(mos.get_object_file_index(*w));
	}
}

void MapBuildingdataPacket::write_dismantlesite(const DismantleSite& dms,
                                                FileWrite& fw,
                                                Game& game,
                                                MapObjectSaver& mos) {

	fw.unsigned_16(kCurrentPacketVersionDismantlesite);

	write_partially_finished_building(dms, fw, game, mos);

	// Nothing to Do
}

void MapBuildingdataPacket::write_warehouse(const Warehouse& warehouse,
                                            FileWrite& fw,
                                            Game& game,
                                            MapObjectSaver& mos) {
	fw.unsigned_16(kCurrentPacketVersionWarehouseAndExpedition);

	fw.string(warehouse.get_warehouse_name());

	//  supply
	const TribeDescr& tribe = warehouse.owner().tribe();
	const WareList& wares = warehouse.supply_->get_wares();
	for (DescriptionIndex i = 0; i < wares.get_nrwareids(); ++i) {
		fw.unsigned_8(1);
		fw.string(tribe.get_ware_descr(i)->name());
		fw.unsigned_32(wares.stock(i));
		fw.unsigned_8(static_cast<uint8_t>(warehouse.get_ware_policy(i)));
	}
	fw.unsigned_8(0);
	const WareList& workers = warehouse.supply_->get_workers();
	for (DescriptionIndex i = 0; i < workers.get_nrwareids(); ++i) {
		fw.unsigned_8(1);
		fw.string(tribe.get_worker_descr(i)->name());
		fw.unsigned_32(workers.stock(i));
		fw.unsigned_8(static_cast<uint8_t>(warehouse.get_worker_policy(i)));
	}
	fw.unsigned_8(0);

	//  Incorporated workers, write sorted after file-serial.
	uint32_t nworkers = 0;
	for (const auto& cwt : warehouse.incorporated_workers_) {
		nworkers += cwt.second.size();
	}

	fw.unsigned_16(nworkers);
	using TWorkerMap = std::map<uint32_t, const Worker*>;
	TWorkerMap workermap;
	for (const auto& cwt : warehouse.incorporated_workers_) {
		for (OPtr<Worker> temp_worker : cwt.second) {
			const Worker& w = *temp_worker.get(game);
			assert(mos.is_object_known(w));
			workermap.insert(std::make_pair(mos.get_object_file_index(w), &w));
		}
	}

	for (const auto& temp_worker : workermap) {
		const Worker& obj = *temp_worker.second;
		assert(mos.is_object_known(obj));
		fw.unsigned_32(mos.get_object_file_index(obj));
	}

	{
		const std::vector<DescriptionIndex>& worker_types_without_cost =
		   tribe.worker_types_without_cost();
		assert(worker_types_without_cost.size() == warehouse.next_worker_without_cost_spawn_.size());
		for (uint8_t i = worker_types_without_cost.size(); i != 0u;) {
			const Time& next_spawn = warehouse.next_worker_without_cost_spawn_[--i];
			if (next_spawn.is_valid()) {
				fw.string(tribe.get_worker_descr(tribe.worker_types_without_cost().at(i))->name());
				next_spawn.save(fw);
			}
		}
	}
	fw.unsigned_8(0);  //  terminator for spawn times

	fw.unsigned_32(warehouse.planned_workers_.size());
	for (const Warehouse::PlannedWorkers& temp_worker : warehouse.planned_workers_) {
		fw.c_string(tribe.get_worker_descr(temp_worker.index)->name());
		fw.unsigned_32(temp_worker.amount);

		fw.unsigned_32(temp_worker.requests.size());

		for (Request* temp_request : temp_worker.requests) {
			temp_request->write(fw, game, mos);
		}
	}

	warehouse.next_stock_remove_act_.save(fw);

	if (warehouse.descr().get_isport()) {
		fw.unsigned_32(mos.get_object_file_index_or_zero(warehouse.portdock_));

		// Expedition specific stuff. See comment in loader.
		if (warehouse.portdock_->expedition_started()) {
			warehouse.portdock_->expedition_bootstrap()->save(fw, game, mos);
		}

		fw.unsigned_32(warehouse.portdock_->warship_soldier_requests_.size());
		for (const auto& pair : warehouse.portdock_->warship_soldier_requests_) {
			fw.unsigned_32(mos.get_object_file_index(*game.objects().get_object(pair.first)));
			pair.second->write(fw, game, mos);
		}
	}

	warehouse.next_swap_soldiers_time_.save(fw);
	warehouse.soldier_request_.write(fw, game, mos);
	fw.unsigned_32(warehouse.desired_soldier_count_);
}

void MapBuildingdataPacket::write_market(const Market& market,
                                         FileWrite& fw,
                                         Game& game,
                                         MapObjectSaver& mos) {
	fw.unsigned_16(kCurrentPacketVersionMarket);

	fw.string(market.market_name_);

	fw.unsigned_32(market.fetchfromflag_);
	fw.unsigned_32(market.pending_dropout_wares_.size());
	for (DescriptionIndex di : market.pending_dropout_wares_) {
		fw.unsigned_32(di);
	}

	MapObject* carrier = market.carrier_.get(game);
	assert((market.carrier_request_ == nullptr) ^ (carrier == nullptr));
	fw.unsigned_32(mos.get_object_file_index_or_zero(carrier));
	if (carrier == nullptr) {
		market.carrier_request_->write(fw, game, mos);
	}

	fw.unsigned_32(market.trade_orders_.size());
	for (const auto& order : market.trade_orders_) {
		fw.unsigned_32(order.first);
		fw.unsigned_32(mos.get_object_file_index(*order.second->other_side.get(game)));
		fw.signed_32(order.second->initial_num_batches);
		fw.signed_32(order.second->num_shipped_batches);
		fw.unsigned_32(order.second->received_traded_wares_in_this_batch);
		fw.unsigned_8(order.second->paused ? 1 : 0);

		fw.unsigned_32(order.second->items.size());
		for (const auto& ware_amount : order.second->items) {
			fw.string(game.descriptions().get_ware_descr(ware_amount.first)->name());
			fw.unsigned_32(ware_amount.second);
		}

		fw.unsigned_32(order.second->wares_queues_.size());
		for (const auto& queue : order.second->wares_queues_) {
			fw.string(game.descriptions().get_ware_descr(queue.first)->name());
			queue.second->write(fw, game, mos);
		}

		order.second->carriers_queue_->write(fw, game, mos);
	}
}

void MapBuildingdataPacket::write_militarysite(const MilitarySite& militarysite,
                                               FileWrite& fw,
                                               Game& game,
                                               MapObjectSaver& mos) {
	fw.unsigned_16(kCurrentPacketVersionMilitarysite);

	fw.unsigned_8(static_cast<uint8_t>(militarysite.didconquer_));
	fw.unsigned_8(militarysite.capacity_);
	militarysite.nexthealtime_.save(fw);

	militarysite.next_swap_soldiers_time_.save(fw);

	fw.unsigned_8(militarysite.attack_target_.allow_conquer_.size());
	for (const auto& pair : militarysite.attack_target_.allow_conquer_) {
		fw.unsigned_8(pair.first);
		fw.unsigned_8(pair.second ? 1 : 0);
	}

	militarysite.soldier_request_.write(fw, game, mos);
}

void MapBuildingdataPacket::write_productionsite(const ProductionSite& productionsite,
                                                 FileWrite& fw,
                                                 Game& game,
                                                 MapObjectSaver& mos) {
	fw.unsigned_16(kCurrentPacketVersionProductionsite);

	uint32_t const nr_working_positions = productionsite.descr().nr_working_positions();
	const auto& begin = productionsite.working_positions_.begin();
	const auto& end = std::next(begin, nr_working_positions);
	uint32_t nr_workers = 0;
	for (auto i = begin; i != end; ++i) {
		nr_workers += i->worker.get(game) != nullptr ? 1 : 0;
	}

	//  worker requests
	fw.unsigned_16(nr_working_positions - nr_workers);
	for (auto i = begin; i != end; ++i) {
		if (Request const* const r = i->worker_request) {
			r->write(fw, game, mos);
		}
	}

	//  workers
	fw.unsigned_16(nr_workers);
	for (auto i = begin; i != end; ++i) {
		if (Worker const* const w = i->worker.get(game)) {
			assert(!i->worker_request);
			assert(mos.is_object_known(*w));
			fw.unsigned_32(mos.get_object_file_index(*w));
		}
	}

	fw.signed_32(productionsite.fetchfromflag_);

	//  skipped programs
	assert(productionsite.failed_skipped_programs_.size() <= std::numeric_limits<uint8_t>::max());
	fw.unsigned_8(productionsite.failed_skipped_programs_.size());

	for (const auto& temp_program : productionsite.failed_skipped_programs_) {
		fw.string(temp_program.first);
		temp_program.second.save(fw);
	}

	//  state
	uint16_t const program_size = productionsite.stack_.size();
	fw.unsigned_16(program_size);
	for (uint16_t i = 0; i < program_size; ++i) {
		fw.string(productionsite.stack_[i].program->name());
		fw.signed_32(productionsite.stack_[i].ip);
		// TODO(GunChleoc): If we ever change this packet, we can have an uint8 here.
		fw.signed_32(static_cast<int>(productionsite.stack_[i].phase));
		fw.unsigned_32(productionsite.stack_[i].flags);
		fw.unsigned_32(mos.get_object_file_index_or_zero(productionsite.stack_[i].objvar.get(game)));
		write_coords_32(&fw, productionsite.stack_[i].coord);
	}
	fw.unsigned_8(static_cast<uint8_t>(productionsite.program_timer_));
	productionsite.program_time_.save(fw);

	// Get number of ware queues. Not very pretty but avoids changing the save file format
	uint16_t input_ware_queues_size = 0;
	for (InputQueue* iq : productionsite.inputqueues()) {
		if (iq->get_type() == wwWARE) {
			input_ware_queues_size++;
		}
	}
	// Write count of ware queues
	fw.unsigned_16(input_ware_queues_size);
	for (InputQueue* iq : productionsite.inputqueues()) {
		if (iq->get_type() == wwWARE) {
			iq->write(fw, game, mos);
		}
	}

	// Same for worker queues
	fw.unsigned_16(productionsite.input_queues_.size() - input_ware_queues_size);
	for (InputQueue* iq : productionsite.inputqueues()) {
		if (iq->get_type() == wwWORKER) {
			iq->write(fw, game, mos);
		}
	}

	fw.unsigned_32(productionsite.ship_fleet_interfaces_.size());
	for (ShipFleetYardInterface* interface : productionsite.ship_fleet_interfaces_) {
		fw.unsigned_32(mos.get_object_file_index(*interface));
	}

	fw.unsigned_32(productionsite.ferry_fleet_interfaces_.size());
	for (FerryFleetYardInterface* interface : productionsite.ferry_fleet_interfaces_) {
		fw.unsigned_32(mos.get_object_file_index(*interface));
	}

	fw.unsigned_8(productionsite.infinite_production_ ? 1 : 0);
	fw.unsigned_32(productionsite.actual_percent_);
	fw.string(productionsite.statistics_string_on_changed_statistics_);
	fw.string(productionsite.production_result());

	if (productionsite.main_worker_ < 0) {
		fw.unsigned_8(0);
	} else {
		fw.unsigned_8(1);
		fw.unsigned_32(mos.get_object_file_index(
		   *productionsite.working_positions_.at(productionsite.main_worker_).worker.get(game)));
	}
}

/*
 * write for trainingsite
 */
void MapBuildingdataPacket::write_trainingsite(const TrainingSite& trainingsite,
                                               FileWrite& fw,
                                               Game& game,
                                               MapObjectSaver& mos) {
	fw.unsigned_16(kCurrentPacketVersionTrainingsite);

	write_productionsite(trainingsite, fw, game, mos);

	//  requests

	if (trainingsite.soldier_request_ != nullptr) {
		fw.unsigned_8(1);
		trainingsite.soldier_request_->write(fw, game, mos);
	} else {
		fw.unsigned_8(0);
	}

	fw.unsigned_8(trainingsite.capacity_);
	fw.unsigned_8(static_cast<uint8_t>(trainingsite.build_heroes_));

	const Soldier* soldier = trainingsite.selected_soldier_.get(game);
	if (soldier != nullptr) {
		assert(mos.is_object_known(*soldier));
		fw.unsigned_32(mos.get_object_file_index(*soldier));
	} else {
		fw.unsigned_32(0);
	}

	fw.unsigned_8(static_cast<uint8_t>(trainingsite.current_training_attribute()));
	fw.unsigned_16(trainingsite.current_training_level());

	fw.unsigned_32(trainingsite.failures_count_);

	// DONE
}
}  // namespace Widelands<|MERGE_RESOLUTION|>--- conflicted
+++ resolved
@@ -86,10 +86,7 @@
  * - 9 -> 10: Added infinite production
  * - 10 -> 11: Added ship/ferry fleet/yard interfaces
  * Trainingsite: v1.1 = 7
-<<<<<<< HEAD
  * - 7 -> 8 (v1.4): Complete redesign
-=======
->>>>>>> 7e17301c
  */
 
 void MapBuildingdataPacket::read(FileSystem& fs,
