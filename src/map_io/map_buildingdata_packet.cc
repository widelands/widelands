--- conflicted
+++ resolved
@@ -45,15 +45,6 @@
 #include "logic/map_objects/tribes/warehouse.h"
 #include "logic/map_objects/tribes/worker.h"
 #include "logic/player.h"
-<<<<<<< HEAD
-#include "logic/production_program.h"
-#include "logic/productionsite.h"
-#include "logic/soldier.h"
-#include "logic/trainingsite.h"
-#include "logic/tribes/tribe_descr.h"
-#include "logic/warehouse.h"
-=======
->>>>>>> 326c66e9
 #include "logic/widelands_geometry_io.h"
 #include "map_io/map_object_loader.h"
 #include "map_io/map_object_saver.h"
@@ -152,27 +143,10 @@
 					else {
 						building.m_leave_allow = nullptr;
 					}
-<<<<<<< HEAD
-					if (packet_version >= 3) {
-						// For former versions, the former buildings vector
-						// will be built after other data are loaded, see below.
-						// read_formerbuildings_v2()
-						while (fr.unsigned_8()) {
-							BuildingIndex oldidx = building.owner().tribe().safe_building_index(fr.c_string());
-							building.m_old_buildings.push_back(oldidx);
-						}
-						// Only construction sites may have an empty list
-						if (building.m_old_buildings.empty() && !is_a(ConstructionSite, &building)) {
-							throw GameDataError
-								("Failed to read %s %u: No former buildings informations.\n"
-								"Your savegame is corrupted", building.descr().descname().c_str(), building.serial());
-						}
-=======
 
 					while (fr.unsigned_8()) {
 						DescriptionIndex oldidx = building.owner().tribe().safe_building_index(fr.c_string());
 						building.m_old_buildings.push_back(oldidx);
->>>>>>> 326c66e9
 					}
 					// Only construction sites may have an empty list
 					if (building.m_old_buildings.empty() && !is_a(ConstructionSite, &building)) {
@@ -241,42 +215,6 @@
 	}
 }
 
-<<<<<<< HEAD
-void MapBuildingdataPacket::read_formerbuildings_v2
-	(Building& b, FileRead&, Game& game, MapObjectLoader&)
-{
-	BuildingIndex b_idx = game.tribes().building_index(b.descr().name());
-	if (is_a(ProductionSite, &b)) {
-		assert(b.m_old_buildings.empty());
-		b.m_old_buildings.push_back(b_idx);
-	} else if (is_a(Warehouse, &b)) {
-		assert(b.m_old_buildings.empty());
-		b.m_old_buildings.push_back(b_idx);
-	} else if (is_a(DismantleSite, &b)) {
-		// Former buildings filled with the current one
-		// upon building init.
-		assert(!b.m_old_buildings.empty());
-	} else if (is_a(ConstructionSite, &b)) {
-		// Not needed for csite.
-		return;
-	} else {
-		assert(false);
-	}
-
-	// iterate through all buildings to find first predecessor
-	for (;;) {
-		BuildingIndex former_idx = b.m_old_buildings.front();
-		const BuildingDescr * oldest = game.tribes().get_building_descr(former_idx);
-		if (!oldest->is_enhanced()) {
-			break;
-		}
-		b.m_old_buildings.insert(b.m_old_buildings.begin(), oldest->enhanced_from());
-	}
-}
-
-
-=======
->>>>>>> 326c66e9
 void MapBuildingdataPacket::read_partially_finished_building
 	(PartiallyFinishedBuilding  & pfb,
 	 FileRead              & fr,
@@ -285,11 +223,7 @@
 {
 	try {
 		uint16_t const packet_version = fr.unsigned_16();
-<<<<<<< HEAD
-		if (packet_version == CURRENT_PARTIALLYFB_PACKET_VERSION) {
-=======
 		if (packet_version == kCurrentPacketPFBuilding) {
->>>>>>> 326c66e9
 			const TribeDescr & tribe = pfb.owner().tribe();
 			pfb.m_building =
 				tribe.get_building_descr(tribe.safe_building_index(fr.c_string()));
@@ -353,10 +287,6 @@
 		uint16_t const packet_version = fr.unsigned_16();
 		if (packet_version >= kCurrentPacketVersionConstructionsite) {
 			read_partially_finished_building(constructionsite, fr, game, mol);
-<<<<<<< HEAD
-			const TribeDescr & tribe = constructionsite.owner().tribe();
-=======
->>>>>>> 326c66e9
 
 			for (ConstructionSite::Wares::iterator wares_iter = constructionsite.m_wares.begin();
 				  wares_iter != constructionsite.m_wares.end();
@@ -367,67 +297,9 @@
 			}
 
 			constructionsite.m_fetchfromflag  = fr.  signed_32();
-<<<<<<< HEAD
-		} else
-			throw GameDataError
-				("unknown/unhandled version %u", packet_version);
-	} catch (const WException & e) {
-		throw GameDataError("constructionsite: %s", e.what());
-	}
-}
-
-void MapBuildingdataPacket::read_constructionsite_v1
-	(ConstructionSite      & constructionsite,
-	 FileRead              & fr,
-	 Game                  & game,
-	 MapObjectLoader & mol)
-{
-	const TribeDescr & tribe = constructionsite.owner().tribe();
-	constructionsite.m_building =
-		tribe.get_building_descr(tribe.safe_building_index(fr.c_string()));
-	if (fr.unsigned_8()) {
-		BuildingIndex bidx = tribe.safe_building_index(fr.c_string());
-		constructionsite.m_old_buildings.push_back(bidx);
-	}
-
-	delete constructionsite.m_builder_request;
-	if (fr.unsigned_8()) {
-		constructionsite.m_builder_request =
-			new Request
-			(constructionsite,
-			 0,
-			 ConstructionSite::request_builder_callback,
-			 wwWORKER);
-		constructionsite.m_builder_request->read(fr, game, mol);
-	} else
-		constructionsite.m_builder_request = nullptr;
-
-	if (uint32_t const builder_serial = fr.unsigned_32()) {
-		try {
-			constructionsite.m_builder = &mol.get<Worker>(builder_serial);
-		} catch (const WException & e) {
-			throw GameDataError
-				("builder (%u): %s", builder_serial, e.what());
-		}
-	} else
-		constructionsite.m_builder = nullptr;
-
-	try {
-		uint16_t const size = fr.unsigned_16();
-		constructionsite.m_wares.resize(size);
-		for (uint16_t i = 0; i < constructionsite.m_wares.size(); ++i)
-		{
-			constructionsite.m_wares[i] =
-				new WaresQueue
-				(constructionsite, INVALID_INDEX, 0);
-			constructionsite.m_wares[i]->set_callback
-				(ConstructionSite::wares_queue_callback, &constructionsite);
-			constructionsite.m_wares[i]->read(fr, game, mol);
-=======
 		} else {
 			throw UnhandledVersionError("MapBuildingdataPacket - Constructionsite",
 												 packet_version, kCurrentPacketVersionConstructionsite);
->>>>>>> 326c66e9
 		}
 	} catch (const WException & e) {
 		throw GameDataError("constructionsite: %s", e.what());
@@ -464,50 +336,6 @@
 {
 	try {
 		uint16_t const packet_version = fr.unsigned_16();
-<<<<<<< HEAD
-		if
-			(1 <= packet_version &&
-			 packet_version <= CURRENT_WAREHOUSE_PACKET_VERSION)
-		{
-			Player& player = warehouse.owner();
-			warehouse.init_containers(player);
-			const TribeDescr& tribe = player.tribe();
-
-			while (fr.unsigned_8()) {
-				const WareIndex& id = tribe.ware_index(fr.c_string());
-				if (packet_version >= 5) {
-					uint32_t amount = fr.unsigned_32();
-					Warehouse::StockPolicy policy =
-						static_cast<Warehouse::StockPolicy>(fr.unsigned_8());
-
-					if (game.tribes().ware_exists(id)) {
-						warehouse.insert_wares(id, amount);
-						warehouse.set_ware_policy(id, policy);
-					}
-				} else {
-					uint16_t amount = fr.unsigned_16();
-
-					if (game.tribes().ware_exists(id))
-						warehouse.insert_wares(id, amount);
-				}
-			}
-			while (fr.unsigned_8()) {
-				const WareIndex& id = tribe.worker_index(fr.c_string());
-				if (packet_version >= 5) {
-					uint32_t amount = fr.unsigned_32();
-					Warehouse::StockPolicy policy =
-						static_cast<Warehouse::StockPolicy>(fr.unsigned_8());
-
-					if (game.tribes().worker_exists(id)) {
-						warehouse.insert_workers(id, amount);
-						warehouse.set_worker_policy(id, policy);
-					}
-				} else {
-					uint16_t amount = fr.unsigned_16();
-
-					if (game.tribes().worker_exists(id))
-						warehouse.insert_workers(id, amount);
-=======
 		if (packet_version == kCurrentPacketVersionWarehouse) {
 			Player& player = warehouse.owner();
 			warehouse.init_containers(player);
@@ -522,7 +350,6 @@
 				if (game.tribes().ware_exists(id)) {
 					warehouse.insert_wares(id, amount);
 					warehouse.set_ware_policy(id, policy);
->>>>>>> 326c66e9
 				}
 			}
 			while (fr.unsigned_8()) {
@@ -545,18 +372,7 @@
 
 					try {
 						Worker & worker = mol.get<Worker>(worker_serial);
-<<<<<<< HEAD
-						if (1 == packet_version) {
-							char const * const name = fr.c_string();
-							if (name != worker.descr().name())
-								throw GameDataError
-									("expected %s but found \"%s\"",
-									 worker.descr().name().c_str(), name);
-						}
-						const WareIndex& worker_index = tribe.worker_index(worker.descr().name().c_str());
-=======
 						const DescriptionIndex& worker_index = tribe.worker_index(worker.descr().name().c_str());
->>>>>>> 326c66e9
 						if (!warehouse.m_incorporated_workers.count(worker_index))
 							warehouse.m_incorporated_workers[worker_index] = std::vector<Worker *>();
 						warehouse.m_incorporated_workers[worker_index].push_back(&worker);
@@ -568,13 +384,6 @@
 				}
 			}
 
-<<<<<<< HEAD
-			const std::vector<WareIndex>& worker_types_without_cost = tribe.worker_types_without_cost();
-
-			if (1 == packet_version) { //  a single next_spawn time for "carrier"
-				const Time& next_spawn = static_cast<Time>(fr.unsigned_32());
-				const WareIndex& worker_index = tribe.carrier();
-=======
 			const std::vector<DescriptionIndex>& worker_types_without_cost = tribe.worker_types_without_cost();
 
 			for (;;) {
@@ -584,7 +393,6 @@
 				uint32_t     const next_spawn      = fr.unsigned_32();
 				DescriptionIndex   const worker_index    =
 					tribe.safe_worker_index(worker_typename);
->>>>>>> 326c66e9
 				if (!game.tribes().worker_exists(worker_index)) {
 					log
 						("WARNING: %s %u has a next_spawn time for nonexistent "
@@ -599,71 +407,6 @@
 						 "\"%s\", that costs something to build, set to %u, "
 						 "ignoring\n",
 						 warehouse.descr().descname().c_str(), warehouse.serial(),
-<<<<<<< HEAD
-						 "carrier", next_spawn);
-				} else
-					assert(worker_types_without_cost.size() ==
-							 warehouse.m_next_worker_without_cost_spawn.size());
-					for (uint8_t i = 0;; ++i) {
-						assert(i < worker_types_without_cost.size());
-						if (worker_types_without_cost.at(i) == worker_index) {
-							if (warehouse.m_next_worker_without_cost_spawn[i] != never()) {
-								warehouse.molog
-									("read_warehouse: "
-									 "m_next_worker_without_cost_spawn[%u] = %u\n",
-									 i, warehouse.m_next_worker_without_cost_spawn[i]);
-							}
-							assert(warehouse.m_next_worker_without_cost_spawn[i] == never());
-							warehouse.m_next_worker_without_cost_spawn[i] = next_spawn;
-							break;
-						}
-					}
-			} else {
-				for (;;) {
-					char const * const worker_typename = fr.c_string   ();
-					if (!*worker_typename) { //  encountered the terminator ("")
-						break;
-					}
-					const Time& next_spawn = static_cast<Time>(fr.unsigned_32());
-					const WareIndex& worker_index = tribe.safe_worker_index(worker_typename);
-					if (!game.tribes().worker_exists(worker_index)) {
-						log
-							("WARNING: %s %u has a next_spawn time for nonexistent "
-							 "worker type \"%s\" set to %u, ignoring\n",
-							 warehouse.descr().descname().c_str(), warehouse.serial(),
-							 worker_typename, next_spawn);
-						continue;
-					}
-					if (tribe.get_worker_descr(worker_index)->buildcost().size()) {
-						log
-							("WARNING: %s %u has a next_spawn time for worker type "
-							 "\"%s\", that costs something to build, set to %u, "
-							 "ignoring\n",
-							 warehouse.descr().descname().c_str(), warehouse.serial(),
-							 worker_typename, next_spawn);
-						continue;
-					}
-
-					assert(worker_types_without_cost.size() ==
-							 warehouse.m_next_worker_without_cost_spawn.size());
-					for (uint8_t i = 0;; ++i) {
-						assert(i < worker_types_without_cost.size());
-
-						if (worker_types_without_cost.at(i) == worker_index) {
-							if (warehouse.m_next_worker_without_cost_spawn[i] != never()) {
-								throw GameDataError
-									(
-									 "%s %u has a next_spawn time for worker type "
-									 "\"%s\" set to %u, but it was previously set "
-									 "to %u\n",
-									 warehouse.descr().descname().c_str(), warehouse.serial(),
-									 worker_typename, next_spawn,
-									 warehouse.m_next_worker_without_cost_spawn[i]);
-							}
-							warehouse.m_next_worker_without_cost_spawn[i] = next_spawn;
-							break;
-						}
-=======
 						 worker_typename, next_spawn);
 					continue;
 				}
@@ -682,7 +425,6 @@
 								 warehouse.m_next_worker_without_cost_spawn[i]);
 						warehouse.m_next_worker_without_cost_spawn[i] = next_spawn;
 						break;
->>>>>>> 326c66e9
 					}
 				}
 			}
@@ -690,49 +432,6 @@
 			//  worker type that the player is allowed to spawn, is in
 			//  Warehouse::load_finish.
 
-<<<<<<< HEAD
-			if (packet_version >= 3) {
-				// Read planned worker data
-				// Consistency checks are in Warehouse::load_finish
-				uint32_t nr_planned_workers = fr.unsigned_32();
-				while (nr_planned_workers--) {
-					warehouse.m_planned_workers.push_back
-						(Warehouse::PlannedWorkers());
-					Warehouse::PlannedWorkers & pw =
-						warehouse.m_planned_workers.back();
-					pw.index = tribe.worker_index(fr.c_string());
-					pw.amount = fr.unsigned_32();
-
-					uint32_t nr_requests = fr.unsigned_32();
-					while (nr_requests--) {
-						pw.requests.push_back
-							(new Request
-							 	(warehouse,
-							 	 0,
-							 	 &Warehouse::request_cb,
-							 	 wwWORKER));
-						pw.requests.back()->read(fr, game, mol);
-					}
-				}
-			}
-
-			if (packet_version >= 5) {
-				warehouse.m_next_stock_remove_act = fr.unsigned_32();
-			}
-
-			if (packet_version >= 6) {
-				if (warehouse.descr().get_isport()) {
-					if (Serial portdock = fr.unsigned_32()) {
-						warehouse.m_portdock = &mol.get<PortDock>(portdock);
-						warehouse.m_portdock->set_economy(warehouse.get_economy());
-						// Expedition specific stuff. This is done in this packet
-						// because the "new style" loader is not supported and
-						// doesn't lend itself to request and other stuff.
-						if (warehouse.m_portdock->expedition_started()) {
-							warehouse.m_portdock->expedition_bootstrap()->load
-								(packet_version, warehouse, fr, game, mol);
-						}
-=======
 			// Read planned worker data
 			// Consistency checks are in Warehouse::load_finish
 			uint32_t nr_planned_workers = fr.unsigned_32();
@@ -767,7 +466,6 @@
 					// doesn't lend itself to request and other stuff.
 					if (warehouse.m_portdock->expedition_started()) {
 					warehouse.m_portdock->expedition_bootstrap()->load(warehouse, fr, game, mol);
->>>>>>> 326c66e9
 					}
 				}
 			}
@@ -928,11 +626,7 @@
 						 ProductionSite::request_worker_callback,
 						 wwWORKER);
 				req.read(fr, game, mol);
-<<<<<<< HEAD
-				const WareIndex& worker_index = req.get_index();
-=======
 				const DescriptionIndex& worker_index = req.get_index();
->>>>>>> 326c66e9
 
 				//  Find a working position that matches this request.
 				ProductionSite::WorkingPosition * wp = &wp_begin;
@@ -1230,11 +924,7 @@
 			}
 			{
 				const TribeDescr& td = building->owner().tribe();
-<<<<<<< HEAD
-				for (BuildingIndex b_idx : building->m_old_buildings) {
-=======
 				for (DescriptionIndex b_idx : building->m_old_buildings) {
->>>>>>> 326c66e9
 					const BuildingDescr* b_descr = td.get_building_descr(b_idx);
 					fw.unsigned_8(1);
 					fw.string(b_descr->name());
