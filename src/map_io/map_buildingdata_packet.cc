/*
 * Copyright (C) 2002-2021 by the Widelands Development Team
 *
 * This program is free software; you can redistribute it and/or
 * modify it under the terms of the GNU General Public License
 * as published by the Free Software Foundation; either version 2
 * of the License, or (at your option) any later version.
 *
 * This program is distributed in the hope that it will be useful,
 * but WITHOUT ANY WARRANTY; without even the implied warranty of
 * MERCHANTABILITY or FITNESS FOR A PARTICULAR PURPOSE.  See the
 * GNU General Public License for more details.
 *
 * You should have received a copy of the GNU General Public License
 * along with this program; if not, write to the Free Software
 * Foundation, Inc., 51 Franklin Street, Fifth Floor, Boston, MA  02110-1301, USA.
 *
 */

#include "map_io/map_buildingdata_packet.h"

#include "base/log.h"
#include "base/macros.h"
#include "base/wexception.h"
#include "economy/expedition_bootstrap.h"
#include "economy/flag.h"
#include "economy/input_queue.h"
#include "economy/portdock.h"
#include "economy/request.h"
#include "economy/warehousesupply.h"
#include "economy/wares_queue.h"
#include "economy/workers_queue.h"
#include "io/fileread.h"
#include "io/filewrite.h"
#include "logic/editor_game_base.h"
#include "logic/game.h"
#include "logic/game_data_error.h"
#include "logic/map.h"
#include "logic/map_objects/tribes/constructionsite.h"
#include "logic/map_objects/tribes/dismantlesite.h"
#include "logic/map_objects/tribes/militarysite.h"
#include "logic/map_objects/tribes/production_program.h"
#include "logic/map_objects/tribes/productionsite.h"
#include "logic/map_objects/tribes/soldier.h"
#include "logic/map_objects/tribes/trainingsite.h"
#include "logic/map_objects/tribes/tribe_descr.h"
#include "logic/map_objects/tribes/warehouse.h"
#include "logic/map_objects/tribes/worker.h"
#include "logic/mapregion.h"
#include "logic/player.h"
#include "logic/widelands_geometry_io.h"
#include "map_io/map_object_loader.h"
#include "map_io/map_object_saver.h"
#include "map_io/map_packet_versions.h"

namespace Widelands {

// Overall package version
constexpr uint16_t kCurrentPacketVersion = 8;

// Building type package versions
constexpr uint16_t kCurrentPacketVersionDismantlesite = 1;
constexpr uint16_t kCurrentPacketVersionConstructionsite = 5;
constexpr uint16_t kCurrentPacketPFBuilding = 2;
constexpr uint16_t kCurrentPacketVersionMilitarysite = 7;
constexpr uint16_t kCurrentPacketVersionProductionsite = 10;
constexpr uint16_t kCurrentPacketVersionTrainingsite = 7;

void MapBuildingdataPacket::read(FileSystem& fs,
                                 EditorGameBase& egbase,
                                 bool const skip,
                                 MapObjectLoader& mol) {
	if (skip) {
		return;
	}

	FileRead fr;
	try {
		fr.open(fs, "binary/building_data");
	} catch (...) {
		return;
	}

	try {
		uint16_t const packet_version = fr.unsigned_16();
		if (packet_version <= kCurrentPacketVersion && packet_version >= 4) {
			while (!fr.end_of_file()) {
				Serial const serial = fr.unsigned_32();
				try {
					Building& building = mol.get<Building>(serial);

					// Animation. If the animation is no longer known, pick the main animation instead.
					if (fr.unsigned_8()) {
						char const* const animname = fr.c_string();
						if (building.descr().is_animation_known(animname)) {
							building.anim_ = building.descr().get_animation(animname, &building);
						} else {
							log_warn(
							   "Unknown animation '%s' for building '%s', using main animation instead.\n",
							   animname, building.descr().name().c_str());
							building.anim_ = building.descr().main_animation();
						}
					} else {
						building.anim_ = building.descr().main_animation();
					}
					building.animstart_ = Time(fr);

					{
						Building::LeaveQueue& leave_queue = building.leave_queue_;
						leave_queue.resize(fr.unsigned_16());

						for (Building::LeaveQueue::iterator queue_iter = leave_queue.begin();
						     queue_iter != leave_queue.end(); ++queue_iter) {

							if (uint32_t const leaver_serial = fr.unsigned_32()) {
								try {
									//  The check that this worker actually has a
									//  leavebuilding task for this building is in
									//  Building::load_finish, which is called after the
									//  worker (with his stack of tasks) has been fully
									//  loaded.
									*queue_iter = &mol.get<Worker>(leaver_serial);
								} catch (const WException& e) {
									throw GameDataError(
									   "leave queue item #%" PRIuS " (%u): %s",
									   static_cast<size_t>(queue_iter - leave_queue.begin()), leaver_serial,
									   e.what());
								}
							} else {
								*queue_iter = nullptr;
							}
						}
					}

					building.leave_time_ = Time(fr);
					building.worker_evicted_ = packet_version >= 8 ? Time(fr) : Time();

					building.mute_messages_ = packet_version >= 6 && fr.unsigned_8();

					for (size_t i = (packet_version >= 7 ? fr.unsigned_32() : 0); i; --i) {
						const std::string warename(fr.string());
						building.set_priority(
						   wwWARE, egbase.descriptions().ware_index(warename), WarePriority(fr));
					}

					if (uint32_t const leaver_serial = fr.unsigned_32()) {
						try {
							building.leave_allow_ = &mol.get<MapObject>(leaver_serial);
						} catch (const WException& e) {
							throw GameDataError("leave allow item (%u): %s", leaver_serial, e.what());
						}
					} else {
						building.leave_allow_ = nullptr;
					}

					if (packet_version >= 5) {
						while (fr.unsigned_8()) {
							const std::string map_object_name(fr.c_string());
							const std::string type(fr.c_string());
							DescriptionIndex oldidx = INVALID_INDEX;
							// TODO(Nordfriese): `type.empty()` is only allowed for
							// savegame compatibility, disallow after v1.0
							if (type.empty() || type == "building") {
								oldidx = building.owner().tribe().safe_building_index(map_object_name);
							} else if (type == "immovable") {
								oldidx = building.owner().tribe().immovable_index(map_object_name);
								building.was_immovable_ =
								   building.owner().tribe().get_immovable_descr(oldidx);
							} else {
								throw GameDataError(
								   "Invalid FormerBuildings type %s, expected 'building' or 'immovable'",
								   type.c_str());
							}
							assert(oldidx != INVALID_INDEX);
							building.old_buildings_.push_back(std::make_pair(oldidx, type != "immovable"));
						}
					} else {
						while (fr.unsigned_8()) {
							DescriptionIndex oldidx =
							   building.owner().tribe().safe_building_index(fr.c_string());
							building.old_buildings_.push_back(std::make_pair(oldidx, true));
						}
					}
					// Only construction sites may have an empty list
					if (building.old_buildings_.empty() &&
					    building.descr().type() != MapObjectType::CONSTRUCTIONSITE) {
						throw GameDataError("Failed to read %s %u: No former buildings information.\n"
						                    "Your savegame is corrupted",
						                    building.descr().name().c_str(), building.serial());
					}

					if (fr.unsigned_8()) {
						if (upcast(ProductionSite, productionsite, &building)) {
							if (building.descr().type() == MapObjectType::MILITARYSITE) {
								log_warn("Found a stopped %s at (%i, %i) in the "
								         "savegame. Militarysites are not stoppable. "
								         "Ignoring.",
								         building.descr().name().c_str(), building.get_position().x,
								         building.get_position().y);
							} else {
								productionsite->set_stopped(true);
							}
						} else {
							log_warn("Found a stopped %s at (%i, %i) in the "
							         "savegame. Only productionsites are stoppable. "
							         "Ignoring.",
							         building.descr().name().c_str(), building.get_position().x,
							         building.get_position().y);
						}
					}

					//  Set economy now, some stuff below will count on this.
					building.set_economy(building.flag_->get_economy(wwWARE), wwWARE);
					building.set_economy(building.flag_->get_economy(wwWORKER), wwWORKER);

					Game& game = dynamic_cast<Game&>(egbase);

					if (upcast(ConstructionSite, constructionsite, &building)) {
						read_constructionsite(*constructionsite, fr, game, mol);
					} else if (upcast(DismantleSite, dms, &building)) {
						read_dismantlesite(*dms, fr, game, mol);
					} else if (upcast(MilitarySite, militarysite, &building)) {
						read_militarysite(*militarysite, fr, game, mol);
					} else if (upcast(Warehouse, warehouse, &building)) {
						read_warehouse(*warehouse, fr, game, mol);
					} else if (upcast(ProductionSite, productionsite, &building)) {
						if (upcast(TrainingSite, trainingsite, productionsite)) {
							read_trainingsite(*trainingsite, fr, game, mol);
						} else {
							read_productionsite(*productionsite, fr, game, mol);
						}
					} else {
						//  type of building is not one of (or derived from)
						//  {ConstructionSite, Warehouse, ProductionSite}
						NEVER_HERE();
					}
					mol.mark_object_as_loaded(building);
				} catch (const WException& e) {
					throw GameDataError("building %u: %s", serial, e.what());
				}
			}
		} else {
			throw UnhandledVersionError(
			   "MapBuildingdataPacket", packet_version, kCurrentPacketVersion);
		}
	} catch (const WException& e) {
		throw GameDataError("buildingdata: %s", e.what());
	}
}

void MapBuildingdataPacket::read_partially_finished_building(PartiallyFinishedBuilding& pfb,
                                                             FileRead& fr,
                                                             Game& game,
                                                             MapObjectLoader& mol) {
	try {
		uint16_t const packet_version = fr.unsigned_16();
		if (packet_version == kCurrentPacketPFBuilding) {
			const TribeDescr& tribe = pfb.owner().tribe();
			pfb.building_ = tribe.get_building_descr(tribe.safe_building_index(fr.c_string()));

			delete pfb.builder_request_;
			if (fr.unsigned_8()) {
				pfb.builder_request_ =
				   new Request(pfb, 0, PartiallyFinishedBuilding::request_builder_callback, wwWORKER);
				pfb.builder_request_->read(fr, game, mol);
			} else {
				pfb.builder_request_ = nullptr;
			}

			if (uint32_t const builder_serial = fr.unsigned_32()) {
				try {
					pfb.builder_ = &mol.get<Worker>(builder_serial);
				} catch (const WException& e) {
					throw GameDataError("builder (%u): %s", builder_serial, e.what());
				}
			} else {
				pfb.builder_ = nullptr;
			}

			try {
				uint16_t size = fr.unsigned_16();
				pfb.consume_wares_.resize(size);
				for (uint16_t i = 0; i < pfb.consume_wares_.size(); ++i) {
					pfb.consume_wares_[i] = new WaresQueue(pfb, INVALID_INDEX, 0);
					pfb.consume_wares_[i]->read(fr, game, mol);
				}

				size = fr.unsigned_16();
				pfb.dropout_wares_.resize(size);
				for (uint16_t i = 0; i < pfb.dropout_wares_.size(); ++i) {
					pfb.dropout_wares_[i] = new WaresQueue(pfb, INVALID_INDEX, 0);
					pfb.dropout_wares_[i]->read(fr, game, mol);
				}
			} catch (const WException& e) {
				throw GameDataError("wares: %s", e.what());
			}

			pfb.working_ = fr.unsigned_8();
			pfb.work_steptime_ = Time(fr);
			pfb.work_completed_ = fr.unsigned_32();
			pfb.work_steps_ = fr.unsigned_32();
		} else {
			throw UnhandledVersionError("MapBuildingdataPacket - Partially Finished Building",
			                            packet_version, kCurrentPacketPFBuilding);
		}
	} catch (const WException& e) {
		throw GameDataError("partially_constructed_buildings: %s", e.what());
	}
}

void MapBuildingdataPacket::read_constructionsite(ConstructionSite& constructionsite,
                                                  FileRead& fr,
                                                  Game& game,
                                                  MapObjectLoader& mol) {
	try {
		uint16_t const packet_version = fr.unsigned_16();
		if (packet_version >= 3 && packet_version <= kCurrentPacketVersionConstructionsite) {
			read_partially_finished_building(constructionsite, fr, game, mol);

			for (ConstructionSite::Wares::iterator wares_iter =
			        constructionsite.consume_wares_.begin();
			     wares_iter != constructionsite.consume_wares_.end(); ++wares_iter) {

				(*wares_iter)->set_callback(ConstructionSite::wares_queue_callback, &constructionsite);
			}

			constructionsite.fetchfromflag_ = fr.signed_32();

			if (packet_version >= 4) {
				const uint32_t intermediates = fr.unsigned_32();
				for (uint32_t i = 0; i < intermediates; ++i) {
					constructionsite.info_.intermediates.push_back(
					   game.descriptions().get_building_descr(
					      game.descriptions().safe_building_index(fr.c_string())));
				}
				constructionsite.settings_.reset(
				   BuildingSettings::load(game, constructionsite.owner().tribe(), fr));
			} else {
				constructionsite.init_settings();
			}

			if (packet_version >= 5) {
				for (uint32_t i = fr.unsigned_32(); i; --i) {
					const std::string item = fr.string();
					const uint32_t amount = fr.unsigned_32();
					constructionsite.additional_wares_[game.mutable_descriptions()->load_ware(item)] =
					   amount;
				}
				for (uint32_t i = fr.unsigned_32(); i; --i) {
					constructionsite.additional_workers_.push_back(&mol.get<Worker>(fr.unsigned_32()));
				}
			}
		} else {
			throw UnhandledVersionError("MapBuildingdataPacket - Constructionsite", packet_version,
			                            kCurrentPacketVersionConstructionsite);
		}
	} catch (const WException& e) {
		throw GameDataError("constructionsite: %s", e.what());
	}
}

void MapBuildingdataPacket::read_dismantlesite(DismantleSite& dms,
                                               FileRead& fr,
                                               Game& game,
                                               MapObjectLoader& mol) {
	try {
		uint16_t const packet_version = fr.unsigned_16();
		if (packet_version == kCurrentPacketVersionDismantlesite) {
			read_partially_finished_building(dms, fr, game, mol);

			// Nothing to do
		} else {
			throw UnhandledVersionError("MapBuildingdataPacket - Dismantlesite", packet_version,
			                            kCurrentPacketVersionDismantlesite);
		}
	} catch (const WException& e) {
		throw GameDataError("dismantlesite: %s", e.what());
	}
}

void MapBuildingdataPacket::read_warehouse(Warehouse& warehouse,
                                           FileRead& fr,
                                           Game& game,
                                           MapObjectLoader& mol) {
	try {
		uint16_t const packet_version = fr.unsigned_16();
		if (packet_version >= 6) {
			Player* player = warehouse.get_owner();
			warehouse.init_containers(*player);
			const TribeDescr& tribe = player->tribe();

			while (fr.unsigned_8()) {
				const DescriptionIndex& id = game.mutable_descriptions()->load_ware(fr.c_string());
				Quantity amount = fr.unsigned_32();
				StockPolicy policy = static_cast<StockPolicy>(fr.unsigned_8());

				// TODO(GunChleoc): Change these from vector to map so that we can avoid saveloading
				// unused wares
				if (tribe.has_ware(id)) {
					warehouse.insert_wares(id, amount);
					warehouse.set_ware_policy(id, policy);
				}
			}
			while (fr.unsigned_8()) {
				const DescriptionIndex& id = game.mutable_descriptions()->load_worker(fr.c_string());
				uint32_t amount = fr.unsigned_32();
				StockPolicy policy = static_cast<StockPolicy>(fr.unsigned_8());

				// TODO(GunChleoc): Change these from vector to map so that we can avoid saveloading
				// unused workers
				if (tribe.has_worker(id)) {
					warehouse.insert_workers(id, amount);
					warehouse.set_worker_policy(id, policy);
				}
			}

			// TODO(sirver,trading): Pull out and reuse this for market workers.
			assert(warehouse.incorporated_workers_.empty());
			{
				uint16_t const nrworkers = fr.unsigned_16();
				for (uint16_t i = 0; i < nrworkers; ++i) {
					uint32_t const worker_serial = fr.unsigned_32();

					try {
						Worker& worker = mol.get<Worker>(worker_serial);
						const DescriptionIndex& worker_index = tribe.worker_index(worker.descr().name());
						if (!warehouse.incorporated_workers_.count(worker_index)) {
							warehouse.incorporated_workers_[worker_index] = Warehouse::WorkerList();
						}
						warehouse.incorporated_workers_[worker_index].push_back(&worker);
					} catch (const WException& e) {
						throw GameDataError(
						   "incorporated worker #%u (%u): %s", i, worker_serial, e.what());
					}
				}
			}

			const std::vector<DescriptionIndex>& worker_types_without_cost =
			   tribe.worker_types_without_cost();

			for (;;) {
				const std::string worker_typename = fr.c_string();
				if (worker_typename.empty()) {  //  No more workers found
					break;
				}
				const Time next_spawn(fr);
				DescriptionIndex const worker_index = tribe.safe_worker_index(worker_typename);
				if (!game.descriptions().worker_exists(worker_index)) {
					log_warn("%s %u has a next_spawn time for nonexistent "
					         "worker type \"%s\" set to %u, ignoring\n",
					         warehouse.descr().name().c_str(), warehouse.serial(),
					         worker_typename.c_str(), next_spawn.get());
					continue;
				}
				if (!tribe.get_worker_descr(worker_index)->buildcost().empty()) {
					log_warn("%s %u has a next_spawn time for worker type "
					         "\"%s\", that costs something to build, set to %u, "
					         "ignoring\n",
					         warehouse.descr().name().c_str(), warehouse.serial(),
					         worker_typename.c_str(), next_spawn.get());
					continue;
				}
				for (uint8_t i = 0;; ++i) {
					assert(i < worker_types_without_cost.size());
					if (worker_types_without_cost.at(i) == worker_index) {
						if (warehouse.next_worker_without_cost_spawn_[i].is_valid()) {
							throw GameDataError("%s %u has a next_spawn time for worker type "
							                    "\"%s\" set to %u, but it was previously set "
							                    "to %u\n",
							                    warehouse.descr().name().c_str(), warehouse.serial(),
							                    worker_typename.c_str(), next_spawn.get(),
							                    warehouse.next_worker_without_cost_spawn_[i].get());
						}
						warehouse.next_worker_without_cost_spawn_[i] = next_spawn;
						break;
					}
				}
			}
			//  The checks that the warehouse has a next_spawn time for each
			//  worker type that the player is allowed to spawn, is in
			//  Warehouse::load_finish.

			// Read planned worker data
			// Consistency checks are in Warehouse::load_finish
			uint32_t nr_planned_workers = fr.unsigned_32();
			while (nr_planned_workers--) {
				warehouse.planned_workers_.push_back(Warehouse::PlannedWorkers());
				Warehouse::PlannedWorkers& pw = warehouse.planned_workers_.back();
				pw.index = tribe.safe_worker_index(fr.c_string());
				pw.amount = fr.unsigned_32();

				uint32_t nr_requests = fr.unsigned_32();
				while (nr_requests--) {
					// We have no information regarding the index or WareWorker type yet.
					// Initialize with default values which will be overridden by read().
					// read() will also take care of adding the request to the correct economy.
					pw.requests.push_back(new Request(warehouse, 0, &Warehouse::request_cb, wwWORKER));
					pw.requests.back()->read(fr, game, mol);
				}
			}

			warehouse.next_stock_remove_act_ = Time(fr);

			if (warehouse.descr().get_isport()) {
				if (Serial portdock = fr.unsigned_32()) {
					warehouse.portdock_ = &mol.get<PortDock>(portdock);
					warehouse.portdock_->set_economy(warehouse.get_economy(wwWARE), wwWARE);
					warehouse.portdock_->set_economy(warehouse.get_economy(wwWORKER), wwWORKER);
					// Expedition specific stuff. This is done in this packet
					// because the "new style" loader is not supported and
					// doesn't lend itself to request and other stuff.
					if (warehouse.portdock_->expedition_started()) {
						warehouse.portdock_->expedition_bootstrap()->load(
						   warehouse, fr, game, mol, packet_version);
					}
				}
			}

			const Map& map = game.map();

			if (uint32_t const conquer_radius = warehouse.descr().get_conquers()) {
				//  Add to map of military influence.
				Area<FCoords> a(map.get_fcoords(warehouse.get_position()), conquer_radius);
				const Field& first_map_field = map[0];
				Player::Field* const player_fields = player->fields_.get();
				MapRegion<Area<FCoords>> mr(map, a);
				do {
					player_fields[mr.location().field - &first_map_field].military_influence +=
					   map.calc_influence(mr.location(), Area<>(a, a.radius));
				} while (mr.advance(map));
			}
			warehouse.next_military_act_ = game.get_gametime();
		} else {
			throw UnhandledVersionError("MapBuildingdataPacket - Warehouse", packet_version,
			                            kCurrentPacketVersionWarehouseAndExpedition);
		}
	} catch (const WException& e) {
		throw GameDataError("warehouse: %s", e.what());
	}
}

void MapBuildingdataPacket::read_militarysite(MilitarySite& militarysite,
                                              FileRead& fr,
                                              Game& game,
                                              MapObjectLoader& mol) {
	try {
		uint16_t const packet_version = fr.unsigned_16();
		if (packet_version >= 5 && packet_version <= kCurrentPacketVersionMilitarysite) {
			militarysite.normal_soldier_request_.reset();

			if (fr.unsigned_8()) {
				militarysite.normal_soldier_request_.reset(
				   new Request(militarysite, 0, MilitarySite::request_soldier_callback, wwWORKER));
				militarysite.normal_soldier_request_->read(fr, game, mol);
			} else {
				militarysite.normal_soldier_request_.reset();
			}

			if (fr.unsigned_8()) {
				militarysite.upgrade_soldier_request_.reset(new Request(
				   militarysite,
				   (!militarysite.normal_soldier_request_) ? 0 : militarysite.owner().tribe().soldier(),
				   MilitarySite::request_soldier_callback, wwWORKER));
				militarysite.upgrade_soldier_request_->read(fr, game, mol);
			} else {
				militarysite.upgrade_soldier_request_.reset();
			}

			if ((militarysite.didconquer_ = fr.unsigned_8())) {
				//  Add to map of military influence.
				const Map& map = game.map();
				Area<FCoords> a(
				   map.get_fcoords(militarysite.get_position()), militarysite.descr().get_conquers());
				const Field& first_map_field = map[0];
				Player::Field* const player_fields = militarysite.owner().fields_.get();
				MapRegion<Area<FCoords>> mr(map, a);
				do {
					player_fields[mr.location().field - &first_map_field].military_influence +=
					   map.calc_influence(mr.location(), Area<>(a, a.radius));
				} while (mr.advance(map));
			}

			//  capacity (modified by user)
			militarysite.capacity_ = fr.unsigned_8();
			militarysite.nexthealtime_ = Time(fr);

			uint16_t reqmin = fr.unsigned_16();
			uint16_t reqmax = fr.unsigned_16();
			militarysite.soldier_upgrade_requirements_ =
			   RequireAttribute(TrainingAttribute::kTotal, reqmin, reqmax);
			militarysite.soldier_preference_ = static_cast<SoldierPreference>(fr.unsigned_8());
			militarysite.next_swap_soldiers_time_ = Time(fr);
			militarysite.soldier_upgrade_try_ = 0 != fr.unsigned_8();
			militarysite.doing_upgrade_request_ = 0 != fr.unsigned_8();

			// TODO(Nordfriese): Savegame compatibility
			if (packet_version >= 7) {
				for (uint8_t i = fr.unsigned_8(); i; --i) {
					const PlayerNumber p = fr.unsigned_8();
					const bool b = fr.unsigned_8();
					militarysite.attack_target_.allow_conquer_[p] = b;
				}
			}

		} else {
			throw UnhandledVersionError("MapBuildingdataPacket - Militarysite", packet_version,
			                            kCurrentPacketVersionMilitarysite);
		}

		//  If the site's capacity is outside the allowed range (can happen if
		//  the site's type's definition has changed), set the variable to the
		//  nearest valid value.
		//
		//  This does not drop excessive soldiers, since they are not loaded into
		//  the site yet. To do that we would have to do this change by adding a
		//  Cmd_ChangeSoldierCapacity to the beginning of the game's command
		//  queue. But that would not work because the command queue is not read
		//  yet and will be cleared before it is read.
		if (militarysite.capacity_ < militarysite.soldier_control()->min_soldier_capacity()) {
			log_warn("militarysite %u of player %u at (%i, %i) has capacity "
			         "set to %u but it must be at least %u. Changing to that value.\n",
			         militarysite.serial(), militarysite.owner().player_number(),
			         militarysite.get_position().x, militarysite.get_position().y,
			         militarysite.capacity_, militarysite.soldier_control()->min_soldier_capacity());
			militarysite.capacity_ = militarysite.soldier_control()->min_soldier_capacity();
		} else if (militarysite.soldier_control()->max_soldier_capacity() < militarysite.capacity_) {
			log_warn("militarysite %u of player %u at (%i, %i) has capacity "
			         "set to %u but it can be at most %u. Changing to that value.\n",
			         militarysite.serial(), militarysite.owner().player_number(),
			         militarysite.get_position().x, militarysite.get_position().y,
			         militarysite.capacity_, militarysite.soldier_control()->max_soldier_capacity());
			militarysite.capacity_ = militarysite.soldier_control()->max_soldier_capacity();
		}
	} catch (const WException& e) {
		throw GameDataError("militarysite: %s", e.what());
	}
}

void MapBuildingdataPacket::read_productionsite(ProductionSite& productionsite,
                                                FileRead& fr,
                                                Game& game,
                                                MapObjectLoader& mol) {
	try {
		uint16_t const packet_version = fr.unsigned_16();
<<<<<<< HEAD
		if (packet_version >= 9 && packet_version <= kCurrentPacketVersionProductionsite) {
			ProductionSite::WorkingPosition& wp_begin = *productionsite.working_positions_;
=======
		if (packet_version == kCurrentPacketVersionProductionsite) {
			const auto& wp_begin = productionsite.working_positions_.begin();
>>>>>>> ea2a564e
			const ProductionSiteDescr& pr_descr = productionsite.descr();
			const BillOfMaterials& working_positions = pr_descr.working_positions();

			uint16_t nr_worker_requests = fr.unsigned_16();
			for (uint16_t i = nr_worker_requests; i; --i) {
				Request& req =
				   *new Request(productionsite, 0, ProductionSite::request_worker_callback, wwWORKER);
				req.read(fr, game, mol);
				const DescriptionIndex& worker_index = req.get_index();

				//  Find a working position that matches this request.
				auto wp = wp_begin;
				bool found_working_position = false;
				for (const auto& working_position : working_positions) {
					uint32_t count = working_position.second;
					assert(count);
					if (worker_index == working_position.first) {
						while (wp->worker_request) {
							if (--count) {
								++wp;
							} else {
								throw GameDataError("request for %s does not match any free working "
								                    "position",
								                    productionsite.owner()
								                       .tribe()
								                       .get_worker_descr(req.get_index())
								                       ->name()
								                       .c_str());
							}
						}
						found_working_position = true;
						break;
					} else {
						wp += count;
					}
				}

				if (!found_working_position) {
					throw GameDataError(
					   "site has request for %s, for which there is no working "
					   "position",
					   productionsite.owner().tribe().get_worker_descr(req.get_index())->name().c_str());
				}

				wp->worker_request = &req;
			}

			uint16_t nr_workers = fr.unsigned_16();
			for (uint16_t i = nr_workers; i; --i) {
				Worker* worker = &mol.get<Worker>(fr.unsigned_32());

				//  Find a working position that matches this worker.
				const WorkerDescr& worker_descr = worker->descr();
				auto wp = wp_begin;
				bool found_working_position = false;
				for (const auto& working_position : working_positions) {
					uint32_t count = working_position.second;
					assert(count);

					if (worker_descr.can_act_as(working_position.first)) {
						while (wp->worker.get(game) || wp->worker_request) {
							++wp;
							if (!--count) {
								goto end_working_position;
							}
						}
						found_working_position = true;
						break;
					} else {
						wp += count;
					}
				end_working_position:;
				}

				if (!found_working_position) {
					throw GameDataError("site has %s, for which there is no free working "
					                    "position",
					                    worker_descr.name().c_str());
				}
				wp->worker = worker;
			}

			if (nr_worker_requests + nr_workers < pr_descr.nr_working_positions()) {
				throw GameDataError("number of worker requests and workers are fewer than the "
				                    "number of working positions");
			}

			//  items from flags
			productionsite.fetchfromflag_ = fr.signed_32();

			//  skipped programs
			const Time& gametime = game.get_gametime();
			for (uint8_t i = fr.unsigned_8(); i; --i) {
				char const* const program_name = fr.c_string();
				if (pr_descr.programs().count(program_name)) {
					const Time skip_time(fr);
					if (gametime < skip_time) {
						throw GameDataError("program %s failed/was skipped at time %u, but time is only "
						                    "%u",
						                    program_name, skip_time.get(), gametime.get());
					}
					productionsite.failed_skipped_programs_[program_name] = skip_time;
				} else {
					const Time skip_time(fr);  // eat skip time
					log_warn("productionsite has failed/skipped program \"%s\", which "
					         "does not exist\n",
					         program_name);
				}
			}

			//  state
			uint16_t const nr_progs = fr.unsigned_16();
			productionsite.stack_.resize(nr_progs);
			for (uint16_t i = 0; i < nr_progs; ++i) {
				std::string program_name = fr.c_string();
				std::transform(program_name.begin(), program_name.end(), program_name.begin(), tolower);
				if (!pr_descr.programs().count(program_name)) {
					log_warn("productionsite has unknown program \"%s\", replacing it with "
					         "\"main\"\n",
					         program_name.c_str());
					program_name = MapObjectProgram::kMainProgram;
				}

				productionsite.stack_[i].program = productionsite.descr().get_program(program_name);
				productionsite.stack_[i].ip = fr.signed_32();
				productionsite.stack_[i].phase = static_cast<ProgramResult>(fr.signed_32());
				productionsite.stack_[i].flags = fr.unsigned_32();

				uint32_t serial = fr.unsigned_32();
				if (serial) {
					productionsite.stack_[i].objvar = &mol.get<MapObject>(serial);
				}
				productionsite.stack_[i].coord = read_coords_32_allow_null(&fr, game.map().extent());
			}
			productionsite.program_timer_ = fr.unsigned_8();
			productionsite.program_time_ = Time(fr);

			uint16_t nr_queues = fr.unsigned_16();
			assert(productionsite.input_queues_.empty());
			for (uint16_t i = 0; i < nr_queues; ++i) {
				WaresQueue* wq = new WaresQueue(productionsite, INVALID_INDEX, 0);
				wq->read(fr, game, mol);

				if (!game.descriptions().ware_exists(wq->get_index())) {
					delete wq;
				} else {
					productionsite.input_queues_.push_back(wq);
				}
			}

			nr_queues = fr.unsigned_16();
			for (uint16_t i = 0; i < nr_queues; ++i) {
				WorkersQueue* wq = new WorkersQueue(productionsite, INVALID_INDEX, 0);
				wq->read(fr, game, mol);

				if (!game.descriptions().worker_exists(wq->get_index())) {
					delete wq;
				} else {
					productionsite.input_queues_.push_back(wq);
				}
			}

			// TODO(Nordfriese): Savegame compatibility
			productionsite.infinite_production_ = packet_version >= 10 && fr.unsigned_8();

			productionsite.actual_percent_ = fr.unsigned_32();
			productionsite.statistics_string_on_changed_statistics_ = fr.c_string();
			productionsite.production_result_ = fr.c_string();
			productionsite.main_worker_ = -1;

			if (fr.unsigned_8()) {
				const Worker& worker = mol.get<Worker>(fr.unsigned_32());
				int32_t i = 0;
				// Determine main worker's index as this may change during saveloading (#3891)
				for (const ProductionSite::WorkingPosition& wp : *productionsite.working_positions()) {
					if (wp.worker.get(game) == &worker) {
						productionsite.main_worker_ = i;
						break;
					}
					++i;
				}
			}
		} else {
			throw UnhandledVersionError("MapBuildingdataPacket - Productionsite", packet_version,
			                            kCurrentPacketVersionProductionsite);
		}
	} catch (const WException& e) {
		throw GameDataError(
		   "productionsite (%s): %s", productionsite.descr().name().c_str(), e.what());
	}
}

void MapBuildingdataPacket::read_trainingsite(TrainingSite& trainingsite,
                                              FileRead& fr,
                                              Game& game,
                                              MapObjectLoader& mol) {
	try {
		uint16_t const packet_version = fr.unsigned_16();
		if (packet_version >= 6 && packet_version <= kCurrentPacketVersionTrainingsite) {

			read_productionsite(trainingsite, fr, game, mol);

			delete trainingsite.soldier_request_;
			trainingsite.soldier_request_ = nullptr;
			if (fr.unsigned_8()) {
				trainingsite.soldier_request_ =
				   new Request(trainingsite, 0, TrainingSite::request_soldier_callback, wwWORKER);
				trainingsite.soldier_request_->read(fr, game, mol);
			}

			trainingsite.capacity_ = fr.unsigned_8();
			trainingsite.build_heroes_ = fr.unsigned_8();

			uint8_t const nr_upgrades = fr.unsigned_8();
			for (uint8_t i = 0; i < nr_upgrades; ++i) {
				TrainingAttribute attribute = static_cast<TrainingAttribute>(fr.unsigned_8());
				if (TrainingSite::Upgrade* const upgrade = trainingsite.get_upgrade(attribute)) {
					upgrade->prio = fr.unsigned_8();
					upgrade->credit = fr.unsigned_8();
					upgrade->lastattempt = fr.signed_32();
					upgrade->lastsuccess = fr.unsigned_8();
				} else {
					fr.unsigned_8();
					fr.unsigned_8();
					fr.signed_32();
					fr.signed_32();
				}
			}

			uint16_t mapsize = fr.unsigned_16();  // map of training levels (not _the_ map)
			while (mapsize) {
				// Get the training attribute and check if it is a valid enum member
				// We use a temp value, because the static_cast to the enum might be undefined.
				uint8_t temp_traintype = fr.unsigned_8();
				switch (temp_traintype) {
				case static_cast<uint8_t>(TrainingAttribute::kHealth):
				case static_cast<uint8_t>(TrainingAttribute::kAttack):
				case static_cast<uint8_t>(TrainingAttribute::kDefense):
				case static_cast<uint8_t>(TrainingAttribute::kEvade):
				case static_cast<uint8_t>(TrainingAttribute::kTotal):
					break;
				default:
					throw GameDataError("expected kHealth (%u), kAttack (%u), kDefense (%u), kEvade "
					                    "(%u) or kTotal (%u) but found unknown attribute value (%u)",
					                    static_cast<unsigned int>(TrainingAttribute::kHealth),
					                    static_cast<unsigned int>(TrainingAttribute::kAttack),
					                    static_cast<unsigned int>(TrainingAttribute::kDefense),
					                    static_cast<unsigned int>(TrainingAttribute::kEvade),
					                    static_cast<unsigned int>(TrainingAttribute::kTotal),
					                    temp_traintype);
				}
				TrainingAttribute traintype = static_cast<TrainingAttribute>(temp_traintype);
				uint16_t trainlevel = fr.unsigned_16();
				uint16_t trainstall = fr.unsigned_16();
				uint16_t spresence = fr.unsigned_8();
				mapsize--;
				trainingsite.training_failure_count_[std::make_pair(traintype, trainlevel)] =
				   std::make_pair(trainstall, spresence);
			}

			trainingsite.highest_trainee_level_seen_ = fr.unsigned_8();
			trainingsite.latest_trainee_kickout_level_ = fr.unsigned_8();
			trainingsite.trainee_general_lower_bound_ = fr.unsigned_8();
			uint8_t somebits = fr.unsigned_8();
			trainingsite.latest_trainee_was_kickout_ = 0 < (somebits & 1);
			trainingsite.requesting_weak_trainees_ = 0 < (somebits & 2);
			trainingsite.repeated_layoff_inc_ = 0 < (somebits & 4);
			trainingsite.recent_capacity_increase_ = 0 < (somebits & 8);
			assert(16 > somebits);
			trainingsite.repeated_layoff_ctr_ = fr.unsigned_8();
			trainingsite.request_open_since_ = Time(fr);

			// TODO(Niektory): Savegame compatibility
			if (packet_version >= 7) {
				trainingsite.checked_soldier_training_.attribute =
				   static_cast<TrainingAttribute>(fr.unsigned_8());
				trainingsite.checked_soldier_training_.level = fr.unsigned_8();
			}
		} else {
			throw UnhandledVersionError("MapBuildingdataPacket - Trainingsite", packet_version,
			                            kCurrentPacketVersionTrainingsite);
		}

		//  If the site's capacity is outside the allowed range (can happen if
		//  the site's type's definition has changed), set the variable to the
		//  nearest valid value.
		//
		//  This does not drop excessive soldiers, since they are not loaded into
		//  the site yet. To do that we would have to do this change by adding a
		//  Cmd_ChangeSoldierCapacity to the beginning of the game's command
		//  queue. But that would not work because the command queue is not read
		//  yet and will be cleared before it is read.
		if (trainingsite.capacity_ < trainingsite.soldier_control()->min_soldier_capacity()) {
			log_warn("trainingsite %u of player %u at (%i, %i) has capacity "
			         "set to %u but it must be at least %u. Changing to that value.\n",
			         trainingsite.serial(), trainingsite.owner().player_number(),
			         trainingsite.get_position().x, trainingsite.get_position().y,
			         trainingsite.capacity_, trainingsite.soldier_control()->min_soldier_capacity());
			trainingsite.capacity_ = trainingsite.soldier_control()->min_soldier_capacity();
		} else if (trainingsite.soldier_control()->max_soldier_capacity() < trainingsite.capacity_) {
			log_warn("trainingsite %u of player %u at (%i, %i) has capacity "
			         "set to %u but it can be at most %u. Changing to that value.\n",
			         trainingsite.serial(), trainingsite.owner().player_number(),
			         trainingsite.get_position().x, trainingsite.get_position().y,
			         trainingsite.capacity_, trainingsite.soldier_control()->max_soldier_capacity());
			trainingsite.capacity_ = trainingsite.soldier_control()->max_soldier_capacity();
		}
	} catch (const WException& e) {
		throw GameDataError("trainingsite: %s", e.what());
	}
}

void MapBuildingdataPacket::write(FileSystem& fs, EditorGameBase& egbase, MapObjectSaver& mos) {
	FileWrite fw;

	// now packet version
	fw.unsigned_16(kCurrentPacketVersion);

	// Walk the map again
	const Map& map = egbase.map();
	const uint32_t mapwidth = map.get_width();
	MapIndex const max_index = map.max_index();
	for (MapIndex i = 0; i < max_index; ++i) {
		if (upcast(Building const, building, map[i].get_immovable())) {
			assert(mos.is_object_known(*building));

			if (Map::get_index(building->get_position(), mapwidth) != i) {
				continue;  // This is not this buildings main position.
			}

			fw.unsigned_32(mos.get_object_file_index(*building));

			//  player immovable owner is already in existence packet

			//  write the general stuff
			if (building->anim_) {
				fw.unsigned_8(1);
				fw.string(building->descr().get_animation_name(building->anim_));
			} else {
				fw.unsigned_8(0);
			}

			building->animstart_.save(fw);

			{
				const Building::LeaveQueue& leave_queue = building->leave_queue_;
				fw.unsigned_16(leave_queue.size());
				for (const OPtr<Worker>& temp_queue : leave_queue) {
					assert(mos.is_object_known(*temp_queue.get(egbase)));
					fw.unsigned_32(mos.get_object_file_index(*temp_queue.get(egbase)));
				}
			}
			building->leave_time_.save(fw);
			building->worker_evicted_.save(fw);
			fw.unsigned_8(building->mute_messages_ ? 1 : 0);

			fw.unsigned_32(building->ware_priorities_.size());
			for (const auto& pair : building->ware_priorities_) {
				fw.string(egbase.descriptions().get_ware_descr(pair.first)->name());
				pair.second.write(fw);
			}

			if (MapObject const* const o = building->leave_allow_.get(egbase)) {
				assert(mos.is_object_known(*o));
				fw.unsigned_32(mos.get_object_file_index(*o));
			} else {
				fw.unsigned_32(0);
			}
			{
				const TribeDescr& td = building->owner().tribe();
				for (const auto& pair : building->old_buildings_) {
					const MapObjectDescr* b_descr = nullptr;
					if (pair.second) {
						b_descr = td.get_building_descr(pair.first);
					} else {
						b_descr = td.get_immovable_descr(pair.first);
					}
					assert(b_descr);
					fw.unsigned_8(1);
					fw.string(b_descr->name());
					fw.string(pair.second ? "building" : "immovable");
				}
				fw.unsigned_8(0);
			}
			{
				bool is_stopped = false;
				if (upcast(ProductionSite const, productionsite, building)) {
					is_stopped = productionsite->is_stopped();
				}
				fw.unsigned_8(is_stopped);
			}

			Game& game = dynamic_cast<Game&>(egbase);

			if (upcast(ConstructionSite const, constructionsite, building)) {
				write_constructionsite(*constructionsite, fw, game, mos);
			} else if (upcast(DismantleSite const, dms, building)) {
				write_dismantlesite(*dms, fw, game, mos);
			} else if (upcast(MilitarySite const, militarysite, building)) {
				write_militarysite(*militarysite, fw, game, mos);
			} else if (upcast(Warehouse const, warehouse, building)) {
				write_warehouse(*warehouse, fw, game, mos);
			} else if (upcast(ProductionSite const, productionsite, building)) {
				if (upcast(TrainingSite const, trainingsite, productionsite)) {
					write_trainingsite(*trainingsite, fw, game, mos);
				} else {
					write_productionsite(*productionsite, fw, game, mos);
				}
			} else {
				NEVER_HERE();
				//  type of building is not one of (or derived from)
				//  {ConstructionSite, Warehouse, ProductionSite}
			}
			mos.mark_object_as_saved(*building);
		}
	}
	fw.write(fs, "binary/building_data");
}

void MapBuildingdataPacket::write_partially_finished_building(const PartiallyFinishedBuilding& pfb,
                                                              FileWrite& fw,
                                                              Game& game,
                                                              MapObjectSaver& mos) {
	fw.unsigned_16(kCurrentPacketPFBuilding);

	//  descriptions
	fw.string(pfb.building_->name());

	// builder request
	if (pfb.builder_request_) {
		fw.unsigned_8(1);
		pfb.builder_request_->write(fw, game, mos);
	} else {
		fw.unsigned_8(0);
	}

	// builder
	if (Worker const* builder = pfb.builder_.get(game)) {
		assert(mos.is_object_known(*builder));
		fw.unsigned_32(mos.get_object_file_index(*builder));
	} else {
		fw.unsigned_32(0);
	}

	uint16_t wares_size = pfb.consume_wares_.size();
	fw.unsigned_16(wares_size);
	for (uint16_t i = 0; i < wares_size; ++i) {
		pfb.consume_wares_[i]->write(fw, game, mos);
	}
	wares_size = pfb.dropout_wares_.size();
	fw.unsigned_16(wares_size);
	for (uint16_t i = 0; i < wares_size; ++i) {
		pfb.dropout_wares_[i]->write(fw, game, mos);
	}

	fw.unsigned_8(pfb.working_);
	pfb.work_steptime_.save(fw);
	fw.unsigned_32(pfb.work_completed_);
	fw.unsigned_32(pfb.work_steps_);
}

void MapBuildingdataPacket::write_constructionsite(const ConstructionSite& constructionsite,
                                                   FileWrite& fw,
                                                   Game& game,
                                                   MapObjectSaver& mos) {

	fw.unsigned_16(kCurrentPacketVersionConstructionsite);

	write_partially_finished_building(constructionsite, fw, game, mos);

	fw.signed_32(constructionsite.fetchfromflag_);

	fw.unsigned_32(constructionsite.info_.intermediates.size());
	for (const BuildingDescr* d : constructionsite.info_.intermediates) {
		fw.c_string(d->name().c_str());
	}

	assert(constructionsite.settings_);
	constructionsite.settings_->save(game, fw);

	fw.unsigned_32(constructionsite.additional_wares_.size());
	for (const auto& pair : constructionsite.additional_wares_) {
		fw.string(game.descriptions().get_ware_descr(pair.first)->name());
		fw.unsigned_32(pair.second);
	}
	fw.unsigned_32(constructionsite.additional_workers_.size());
	for (const Worker* w : constructionsite.additional_workers_) {
		fw.unsigned_32(mos.get_object_file_index(*w));
	}
}

void MapBuildingdataPacket::write_dismantlesite(const DismantleSite& dms,
                                                FileWrite& fw,
                                                Game& game,
                                                MapObjectSaver& mos) {

	fw.unsigned_16(kCurrentPacketVersionDismantlesite);

	write_partially_finished_building(dms, fw, game, mos);

	// Nothing to Do
}

void MapBuildingdataPacket::write_warehouse(const Warehouse& warehouse,
                                            FileWrite& fw,
                                            Game& game,
                                            MapObjectSaver& mos) {
	fw.unsigned_16(kCurrentPacketVersionWarehouseAndExpedition);

	//  supply
	const TribeDescr& tribe = warehouse.owner().tribe();
	const WareList& wares = warehouse.supply_->get_wares();
	for (DescriptionIndex i = 0; i < wares.get_nrwareids(); ++i) {
		fw.unsigned_8(1);
		fw.string(tribe.get_ware_descr(i)->name());
		fw.unsigned_32(wares.stock(i));
		fw.unsigned_8(static_cast<uint8_t>(warehouse.get_ware_policy(i)));
	}
	fw.unsigned_8(0);
	const WareList& workers = warehouse.supply_->get_workers();
	for (DescriptionIndex i = 0; i < workers.get_nrwareids(); ++i) {
		fw.unsigned_8(1);
		fw.string(tribe.get_worker_descr(i)->name());
		fw.unsigned_32(workers.stock(i));
		fw.unsigned_8(static_cast<uint8_t>(warehouse.get_worker_policy(i)));
	}
	fw.unsigned_8(0);

	//  Incorporated workers, write sorted after file-serial.
	uint32_t nworkers = 0;
	for (const auto& cwt : warehouse.incorporated_workers_) {
		nworkers += cwt.second.size();
	}

	fw.unsigned_16(nworkers);
	using TWorkerMap = std::map<uint32_t, const Worker*>;
	TWorkerMap workermap;
	for (const auto& cwt : warehouse.incorporated_workers_) {
		for (OPtr<Worker> temp_worker : cwt.second) {
			const Worker& w = *temp_worker.get(game);
			assert(mos.is_object_known(w));
			workermap.insert(std::make_pair(mos.get_object_file_index(w), &w));
		}
	}

	for (const auto& temp_worker : workermap) {
		const Worker& obj = *temp_worker.second;
		assert(mos.is_object_known(obj));
		fw.unsigned_32(mos.get_object_file_index(obj));
	}

	{
		const std::vector<DescriptionIndex>& worker_types_without_cost =
		   tribe.worker_types_without_cost();
		assert(worker_types_without_cost.size() == warehouse.next_worker_without_cost_spawn_.size());
		for (uint8_t i = worker_types_without_cost.size(); i;) {
			const Time& next_spawn = warehouse.next_worker_without_cost_spawn_[--i];
			if (next_spawn.is_valid()) {
				fw.string(tribe.get_worker_descr(tribe.worker_types_without_cost().at(i))->name());
				next_spawn.save(fw);
			}
		}
	}
	fw.unsigned_8(0);  //  terminator for spawn times

	fw.unsigned_32(warehouse.planned_workers_.size());
	for (const Warehouse::PlannedWorkers& temp_worker : warehouse.planned_workers_) {
		fw.c_string(tribe.get_worker_descr(temp_worker.index)->name());
		fw.unsigned_32(temp_worker.amount);

		fw.unsigned_32(temp_worker.requests.size());

		for (Request* temp_request : temp_worker.requests) {
			temp_request->write(fw, game, mos);
		}
	}

	warehouse.next_stock_remove_act_.save(fw);

	if (warehouse.descr().get_isport()) {
		fw.unsigned_32(mos.get_object_file_index_or_zero(warehouse.portdock_));

		// Expedition specific stuff. See comment in loader.
		if (warehouse.portdock_->expedition_started()) {
			warehouse.portdock_->expedition_bootstrap()->save(fw, game, mos);
		}
	}
}

void MapBuildingdataPacket::write_militarysite(const MilitarySite& militarysite,
                                               FileWrite& fw,
                                               Game& game,
                                               MapObjectSaver& mos) {
	fw.unsigned_16(kCurrentPacketVersionMilitarysite);

	if (militarysite.normal_soldier_request_) {
		fw.unsigned_8(1);
		militarysite.normal_soldier_request_->write(fw, game, mos);
	} else {
		fw.unsigned_8(0);
	}

	if (militarysite.upgrade_soldier_request_) {
		fw.unsigned_8(1);
		militarysite.upgrade_soldier_request_->write(fw, game, mos);
	} else {
		fw.unsigned_8(0);
	}

	fw.unsigned_8(militarysite.didconquer_);
	fw.unsigned_8(militarysite.capacity_);
	militarysite.nexthealtime_.save(fw);

	if (militarysite.normal_soldier_request_) {
		if (militarysite.upgrade_soldier_request_) {
			throw GameDataError(
			   "Internal error in a MilitarySite -- cannot continue. Use previous autosave.");
		}
	}
	fw.unsigned_16(militarysite.soldier_upgrade_requirements_.get_min());
	fw.unsigned_16(militarysite.soldier_upgrade_requirements_.get_max());
	fw.unsigned_8(static_cast<uint8_t>(militarysite.soldier_preference_));
	militarysite.next_swap_soldiers_time_.save(fw);
	fw.unsigned_8(militarysite.soldier_upgrade_try_ ? 1 : 0);
	fw.unsigned_8(militarysite.doing_upgrade_request_ ? 1 : 0);

	fw.unsigned_8(militarysite.attack_target_.allow_conquer_.size());
	for (const auto& pair : militarysite.attack_target_.allow_conquer_) {
		fw.unsigned_8(pair.first);
		fw.unsigned_8(pair.second ? 1 : 0);
	}
}

void MapBuildingdataPacket::write_productionsite(const ProductionSite& productionsite,
                                                 FileWrite& fw,
                                                 Game& game,
                                                 MapObjectSaver& mos) {
	fw.unsigned_16(kCurrentPacketVersionProductionsite);

	uint32_t const nr_working_positions = productionsite.descr().nr_working_positions();
	const auto& begin = productionsite.working_positions_.begin();
	const auto& end = std::next(begin, nr_working_positions);
	uint32_t nr_workers = 0;
	for (auto i = begin; i != end; ++i) {
		nr_workers += i->worker.get(game) ? 1 : 0;
	}

	//  worker requests
	fw.unsigned_16(nr_working_positions - nr_workers);
	for (auto i = begin; i != end; ++i) {
		if (Request const* const r = i->worker_request) {
			r->write(fw, game, mos);
		}
	}

	//  workers
	fw.unsigned_16(nr_workers);
	for (auto i = begin; i != end; ++i) {
		if (Worker const* const w = i->worker.get(game)) {
			assert(!i->worker_request);
			assert(mos.is_object_known(*w));
			fw.unsigned_32(mos.get_object_file_index(*w));
		}
	}

	fw.signed_32(productionsite.fetchfromflag_);

	//  skipped programs
	assert(productionsite.failed_skipped_programs_.size() <= std::numeric_limits<uint8_t>::max());
	fw.unsigned_8(productionsite.failed_skipped_programs_.size());

	for (const auto& temp_program : productionsite.failed_skipped_programs_) {
		fw.string(temp_program.first);
		temp_program.second.save(fw);
	}

	//  state
	uint16_t const program_size = productionsite.stack_.size();
	fw.unsigned_16(program_size);
	for (uint16_t i = 0; i < program_size; ++i) {
		fw.string(productionsite.stack_[i].program->name());
		fw.signed_32(productionsite.stack_[i].ip);
		// TODO(GunChleoc): If we ever change this packet, we can have an uint8 here.
		fw.signed_32(static_cast<int>(productionsite.stack_[i].phase));
		fw.unsigned_32(productionsite.stack_[i].flags);
		fw.unsigned_32(mos.get_object_file_index_or_zero(productionsite.stack_[i].objvar.get(game)));
		write_coords_32(&fw, productionsite.stack_[i].coord);
	}
	fw.unsigned_8(productionsite.program_timer_);
	productionsite.program_time_.save(fw);

	// Get number of ware queues. Not very pretty but avoids changing the save file format
	uint16_t input_ware_queues_size = 0;
	for (InputQueue* iq : productionsite.inputqueues()) {
		if (iq->get_type() == wwWARE) {
			input_ware_queues_size++;
		}
	}
	// Write count of ware queues
	fw.unsigned_16(input_ware_queues_size);
	for (InputQueue* iq : productionsite.inputqueues()) {
		if (iq->get_type() == wwWARE) {
			iq->write(fw, game, mos);
		}
	}

	// Same for worker queues
	fw.unsigned_16(productionsite.input_queues_.size() - input_ware_queues_size);
	for (InputQueue* iq : productionsite.inputqueues()) {
		if (iq->get_type() == wwWORKER) {
			iq->write(fw, game, mos);
		}
	}

	fw.unsigned_8(productionsite.infinite_production_ ? 1 : 0);
	fw.unsigned_32(productionsite.actual_percent_);
	fw.string(productionsite.statistics_string_on_changed_statistics_);
	fw.string(productionsite.production_result());

	if (productionsite.main_worker_ < 0) {
		fw.unsigned_8(0);
	} else {
		fw.unsigned_8(1);
		fw.unsigned_32(mos.get_object_file_index(
		   *productionsite.working_positions_.at(productionsite.main_worker_).worker.get(game)));
	}
}

/*
 * write for trainingsite
 */
void MapBuildingdataPacket::write_trainingsite(const TrainingSite& trainingsite,
                                               FileWrite& fw,
                                               Game& game,
                                               MapObjectSaver& mos) {
	fw.unsigned_16(kCurrentPacketVersionTrainingsite);

	write_productionsite(trainingsite, fw, game, mos);

	//  requests

	if (trainingsite.soldier_request_) {
		fw.unsigned_8(1);
		trainingsite.soldier_request_->write(fw, game, mos);
	} else {
		fw.unsigned_8(0);
	}

	fw.unsigned_8(trainingsite.capacity_);
	fw.unsigned_8(trainingsite.build_heroes_);

	// upgrades
	fw.unsigned_8(trainingsite.upgrades_.size());
	for (const TrainingSite::Upgrade& upgrade : trainingsite.upgrades_) {
		fw.unsigned_8(static_cast<uint8_t>(upgrade.attribute));
		fw.unsigned_8(upgrade.prio);
		fw.unsigned_8(upgrade.credit);
		fw.signed_32(upgrade.lastattempt);
		fw.signed_8(upgrade.lastsuccess);
	}
	if (255 < trainingsite.training_failure_count_.size()) {
		log_warn_time(game.get_gametime(),
		              "Save TrainingSite: Failure counter has ridiculously many entries! (%u)\n",
		              static_cast<uint16_t>(trainingsite.training_failure_count_.size()));
	}
	fw.unsigned_16(static_cast<uint16_t>(trainingsite.training_failure_count_.size()));
	for (const auto& fail_and_presence : trainingsite.training_failure_count_) {
		fw.unsigned_8(static_cast<uint8_t>(fail_and_presence.first.first));
		fw.unsigned_16(fail_and_presence.first.second);
		fw.unsigned_16(fail_and_presence.second.first);
		fw.unsigned_8(fail_and_presence.second.second);
	}
	fw.unsigned_8(trainingsite.highest_trainee_level_seen_);
	fw.unsigned_8(trainingsite.latest_trainee_kickout_level_);
	fw.unsigned_8(trainingsite.trainee_general_lower_bound_);
	uint8_t somebits = 0;
	if (trainingsite.latest_trainee_was_kickout_) {
		somebits++;
	}
	if (trainingsite.requesting_weak_trainees_) {
		somebits += 2;
	}
	if (trainingsite.repeated_layoff_inc_) {
		somebits += 4;
	}
	if (trainingsite.recent_capacity_increase_) {
		somebits += 8;
	}
	fw.unsigned_8(somebits);
	fw.unsigned_8(trainingsite.repeated_layoff_ctr_);
	trainingsite.request_open_since_.save(fw);

	fw.unsigned_8(static_cast<uint8_t>(trainingsite.checked_soldier_training_.attribute));
	fw.unsigned_8(trainingsite.checked_soldier_training_.level);

	// DONE
}
}  // namespace Widelands<|MERGE_RESOLUTION|>--- conflicted
+++ resolved
@@ -642,13 +642,8 @@
                                                 MapObjectLoader& mol) {
 	try {
 		uint16_t const packet_version = fr.unsigned_16();
-<<<<<<< HEAD
 		if (packet_version >= 9 && packet_version <= kCurrentPacketVersionProductionsite) {
-			ProductionSite::WorkingPosition& wp_begin = *productionsite.working_positions_;
-=======
-		if (packet_version == kCurrentPacketVersionProductionsite) {
 			const auto& wp_begin = productionsite.working_positions_.begin();
->>>>>>> ea2a564e
 			const ProductionSiteDescr& pr_descr = productionsite.descr();
 			const BillOfMaterials& working_positions = pr_descr.working_positions();
 
