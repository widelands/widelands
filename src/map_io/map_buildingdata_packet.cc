--- conflicted
+++ resolved
@@ -415,20 +415,8 @@
 					break;
 				}
 				const Time next_spawn(fr);
-<<<<<<< HEAD
 				const DescriptionIndex worker_index = descriptions->load_worker(worker_typename);
 				if (!descriptions->get_worker_descr(worker_index)->buildcost().empty()) {
-=======
-				DescriptionIndex const worker_index = tribe.safe_worker_index(worker_typename);
-				if (!game.descriptions().worker_exists(worker_index)) {
-					log_warn("%s %u has a next_spawn time for nonexistent "
-					         "worker type \"%s\" set to %u, ignoring\n",
-					         warehouse.descr().name().c_str(), warehouse.serial(),
-					         worker_typename.c_str(), next_spawn.get());
-					continue;
-				}
-				if (!tribe.get_worker_descr(worker_index)->buildcost().empty()) {
->>>>>>> c1917a04
 					log_warn("%s %u has a next_spawn time for worker type "
 					         "\"%s\", that costs something to build, set to %u, "
 					         "ignoring\n",
