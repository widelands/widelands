/*
 * Copyright (C) 2007-2020 by the Widelands Development Team
 *
 * This program is free software; you can redistribute it and/or
 * modify it under the terms of the GNU General Public License
 * as published by the Free Software Foundation; either version 2
 * of the License, or (at your option) any later version.
 *
 * This program is distributed in the hope that it will be useful,
 * but WITHOUT ANY WARRANTY; without even the implied warranty of
 * MERCHANTABILITY or FITNESS FOR A PARTICULAR PURPOSE.  See the
 * GNU General Public License for more details.
 *
 * You should have received a copy of the GNU General Public License
 * along with this program; if not, write to the Free Software
 * Foundation, Inc., 51 Franklin Street, Fifth Floor, Boston, MA  02110-1301, USA.
 *
 */

#include "map_io/map_players_view_packet.h"

#include <boost/algorithm/string.hpp>

#include "base/log.h"
#include "base/wexception.h"
#include "economy/flag.h"
#include "economy/road.h"
#include "io/fileread.h"
#include "io/filewrite.h"
#include "logic/editor_game_base.h"
#include "logic/field.h"
#include "logic/game_data_error.h"
#include "logic/map_objects/descriptions.h"
#include "logic/map_objects/tribes/tribe_descr.h"
#include "logic/player.h"

namespace Widelands {

constexpr uint16_t kCurrentPacketVersion = 5;

/// Vision values for saveloading. We only care about PreviouslySeen and Revealed states here,
/// the details about current player objects' vision are reconstructed when loading map object data.
/// The values are stored in savegames so don't change them.
enum class SavedVisionState {
	kNone = '0',            // Neither of the below states
	kPreviouslySeen = 'P',  // Previously seen, unseen now
	kRevealed = 'R'         // Explicitly revealed
};

inline bool from_unsigned(unsigned value) {
	return value == 1;
}

void MapPlayersViewPacket::read(FileSystem& fs,
                                EditorGameBase& egbase,
                                const WorldLegacyLookupTable& world_lookup_table,
                                const TribesLegacyLookupTable& tribes_lookup_table) {
	FileRead fr;
	if (!fr.try_open(fs, "binary/view")) {
		// TODO(Nordfriese): Savegame compatibility – require this packet after v1.0
		log_warn("New-style view packet not found. There may be strange effects regarding unseen "
		         "areas.\n");
		return;
	}

	try {
		uint16_t const packet_version = fr.unsigned_16();
		const Map& map = egbase.map();
		if (packet_version >= 3 && packet_version <= kCurrentPacketVersion) {
			const PlayerNumber nr_players = fr.unsigned_8();
			if (map.get_nrplayers() != nr_players) {
				throw wexception("Wrong number of players. Expected %d but read %d from packet\n",
				                 static_cast<unsigned>(map.get_nrplayers()),
				                 static_cast<unsigned>(nr_players));
			}
			MapIndex no_of_fields = map.max_index();

			iterate_players_existing(p, nr_players, egbase, player) {
				const unsigned player_no_from_packet = fr.unsigned_8();
				if (p != player_no_from_packet) {
					throw wexception("Wrong player number. Expected %d but read %d from packet\n",
					                 static_cast<unsigned>(p),
					                 static_cast<unsigned>(player_no_from_packet));
				}

				std::set<Player::Field*> seen_fields;

				// TODO(Niektory): Savegame compatibility
				std::set<MapIndex> revealed_fields = {};
				if (packet_version <= 4) {
					const unsigned no_revealed_fields = fr.unsigned_32();
					for (unsigned i = 0; i < no_revealed_fields; ++i) {
						const MapIndex revealed_index = fr.unsigned_32();
						revealed_fields.insert(revealed_index);
						player->rediscover_node(map, map.get_fcoords(map[revealed_index]));
					}
				}

				// Read numerical field infos as combined strings to reduce number of hard disk write
				// operations

				// Some data for all player fields
				// While saving, we iterated all fields for a property and separated the fields by '|'.
				std::vector<std::string> field_vector;

				// Single complex record for a field
				// If a property is multidimensional (e.g. each field has 3 roads), the values are
				// separated by '*'.
				std::vector<std::string> data_vector;
				std::string parseme;

				// field.vision
				parseme = fr.c_string();

				// TODO(Niektory): Savegame compatibility
				if (packet_version <= 4) {
					boost::split(field_vector, parseme, boost::is_any_of("|"));
					assert(field_vector.size() == no_of_fields);
				}

				for (MapIndex m = 0; m < no_of_fields; ++m) {
					Player::Field& f = player->fields_[m];
					assert(!f.vision.is_revealed());

					// TODO(Niektory): Savegame compatibility
					if (packet_version <= 4) {
						VisibleState saved_vision = static_cast<VisibleState>(stoi(field_vector[m]));
						if (f.vision == VisibleState::kUnexplored &&
						    saved_vision == VisibleState::kPreviouslySeen) {
							f.vision = Vision(VisibleState::kPreviouslySeen);
						}
						if (revealed_fields.count(m)) {
							f.vision.set_revealed(true);
							assert(f.vision.is_revealed());
						}
					} else {
						SavedVisionState saved_vision = SavedVisionState(parseme.at(m));
						if (saved_vision == SavedVisionState::kPreviouslySeen) {
							assert(!f.vision.is_visible());
							f.vision = Vision(VisibleState::kPreviouslySeen);
						} else if (saved_vision == SavedVisionState::kRevealed) {
							f.vision.set_revealed(true);
							assert(f.vision.is_revealed());
						}
					}

					if (f.vision == VisibleState::kPreviouslySeen) {
						seen_fields.insert(&f);
					}
				}

				size_t no_of_seen_fields = fr.unsigned_32();

				// Skip data for fields that were never seen, e.g. this happens during saveloading a
				// backup while starting a new game
				if (no_of_seen_fields == 0) {
					continue;
				}

				// TODO(Nordfriese): Savegame compatibility
				if (packet_version >= 4) {
					const size_t additionally_seen = fr.unsigned_32();
					no_of_seen_fields += additionally_seen;
					if (additionally_seen > 0) {
						parseme = fr.c_string();
						boost::split(field_vector, parseme, boost::is_any_of("|"));
						assert(field_vector.size() == additionally_seen);
						for (size_t i = 0; i < additionally_seen; ++i) {
							Player::Field& f = player->fields_[stoi(field_vector[i])];
							assert(f.vision == VisibleState::kUnexplored);
							seen_fields.insert(&f);
						}
					}
				}

				if (seen_fields.size() != no_of_seen_fields) {
					throw wexception("Read %" PRIuS
					                 " unseen fields but detected %d when the packet was written\n",
					                 seen_fields.size(), static_cast<unsigned>(no_of_seen_fields));
				}

				// Owner: playernumber|playernumber|playernumber ...
				parseme = fr.c_string();
				boost::split(field_vector, parseme, boost::is_any_of("|"));
				assert(field_vector.size() == seen_fields.size());

				size_t counter = 0;
				for (auto& field : seen_fields) {
					field->owner = stoi(field_vector[counter]);
					++counter;
				}
				assert(counter == no_of_seen_fields);

				// Last Unseen: time|time|time ...
				parseme = fr.c_string();
				boost::split(field_vector, parseme, boost::is_any_of("|"));
				assert(field_vector.size() == no_of_seen_fields);

				counter = 0;
				for (auto& field : seen_fields) {
					field->time_node_last_unseen = Time(stoll(field_vector[counter]));
					++counter;
				}
				assert(counter == no_of_seen_fields);

				// Last Surveyed: time|time|time ...
				parseme = fr.c_string();
				boost::split(field_vector, parseme, boost::is_any_of("|"));
				assert(field_vector.size() == no_of_seen_fields);

				counter = 0;
				for (auto& field : seen_fields) {
					boost::split(data_vector, field_vector[counter], boost::is_any_of("*"));
					assert(data_vector.size() == 2);

					field->time_triangle_last_surveyed[0] = Time(stoll(data_vector[0]));
					field->time_triangle_last_surveyed[1] = Time(stoll(data_vector[1]));
					++counter;
				}
				assert(counter == no_of_seen_fields);

				// Resource Amounts: down*right|down*right|down*right| ...
				parseme = fr.c_string();
				boost::split(field_vector, parseme, boost::is_any_of("|"));
				assert(field_vector.size() == no_of_seen_fields);

				counter = 0;
				for (auto& field : seen_fields) {
					boost::split(data_vector, field_vector[counter], boost::is_any_of("*"));
					assert(data_vector.size() == 2);

					field->resource_amounts.d = stoi(data_vector[0]);
					field->resource_amounts.r = stoi(data_vector[1]);
					++counter;
				}
				assert(counter == no_of_seen_fields);

				// Terrains: down*right|down*right|down*right| ...
				parseme = fr.c_string();
				boost::split(field_vector, parseme, boost::is_any_of("|"));
				assert(field_vector.size() == no_of_seen_fields);

				counter = 0;
				for (auto& field : seen_fields) {
					boost::split(data_vector, field_vector[counter], boost::is_any_of("*"));
					assert(data_vector.size() == 2);

					field->terrains.d = stoi(data_vector[0]);
					field->terrains.r = stoi(data_vector[1]);
					++counter;
				}
				assert(counter == no_of_seen_fields);

				// Roads east*southeast*southwest|east*southeast*southwest| ...
				parseme = fr.c_string();
				boost::split(field_vector, parseme, boost::is_any_of("|"));
				assert(field_vector.size() == no_of_seen_fields);

				counter = 0;
				for (auto& field : seen_fields) {
					boost::split(data_vector, field_vector[counter], boost::is_any_of("*"));
					assert(data_vector.size() == 3);

					field->r_e = static_cast<Widelands::RoadSegment>(stoi(data_vector[0]));
					field->r_se = static_cast<Widelands::RoadSegment>(stoi(data_vector[1]));
					field->r_sw = static_cast<Widelands::RoadSegment>(stoi(data_vector[2]));
					++counter;
				}
				assert(counter == no_of_seen_fields);

				// Borders: here*right*bottom_right*bottom_left|here*right*bottom_right*bottom_left| ...
				parseme = fr.c_string();
				boost::split(field_vector, parseme, boost::is_any_of("|"));
				assert(field_vector.size() == no_of_seen_fields);

				counter = 0;
				for (auto& field : seen_fields) {
					boost::split(data_vector, field_vector[counter], boost::is_any_of("*"));
					assert(data_vector.size() == 4);

					field->border = from_unsigned(stoi(data_vector[0]));
					field->border_r = from_unsigned(stoi(data_vector[1]));
					field->border_br = from_unsigned(stoi(data_vector[2]));
					field->border_bl = from_unsigned(stoi(data_vector[3]));
					++counter;
				}
				assert(counter == no_of_seen_fields);

				// Map objects
				for (auto& field : seen_fields) {
					std::string descr = fr.string();
					if (descr.empty()) {
						field->map_object_descr = nullptr;
					} else {
						// I here assume that no two immovables will have the same internal name
						if (descr == "flag") {
							field->map_object_descr = &g_flag_descr;
						} else if (descr == "portdock") {
							field->map_object_descr = &g_portdock_descr;
						} else {
							DescriptionIndex di = egbase.descriptions().building_index(
							   tribes_lookup_table.lookup_building(descr));
							if (di != INVALID_INDEX) {
								field->map_object_descr = egbase.descriptions().get_building_descr(di);
							} else {
								di = egbase.descriptions().immovable_index(
								   tribes_lookup_table.lookup_immovable(
								      world_lookup_table.lookup_immovable(descr)));
								if (di != INVALID_INDEX) {
									field->map_object_descr = egbase.descriptions().get_immovable_descr(di);
								} else {
									throw GameDataError("invalid map_object_descr: %s", descr.c_str());
								}
							}
						}

						if (field->map_object_descr->type() == MapObjectType::DISMANTLESITE) {
<<<<<<< HEAD
							field->partially_finished_building.dismantlesite.building =
							   egbase.descriptions().get_building_descr(
							      egbase.descriptions().safe_building_index(
							         tribes_lookup_table.lookup_building(fr.string())));
							field->partially_finished_building.dismantlesite.progress = fr.unsigned_32();
						} else if (field->map_object_descr->type() == MapObjectType::CONSTRUCTIONSITE) {
							field->partially_finished_building.constructionsite.becomes =
							   egbase.descriptions().get_building_descr(
							      egbase.descriptions().safe_building_index(
							         tribes_lookup_table.lookup_building(fr.string())));
							descr = fr.string();
							field->partially_finished_building.constructionsite.was =
							   descr.empty() ? nullptr :
							                   egbase.descriptions().get_building_descr(
							                      egbase.descriptions().safe_building_index(
							                         tribes_lookup_table.lookup_building(descr)));

							for (uint32_t j = fr.unsigned_32(); j; --j) {
								field->partially_finished_building.constructionsite.intermediates.push_back(
								   egbase.descriptions().get_building_descr(
								      egbase.descriptions().safe_building_index(
								         tribes_lookup_table.lookup_building(fr.string()))));
=======
							field->set_constructionsite(false);
							field->dismantlesite.building =
							   egbase.tribes().get_building_descr(egbase.tribes().safe_building_index(
							      tribes_lookup_table.lookup_building(fr.string())));
							field->dismantlesite.progress = fr.unsigned_32();
						} else if (field->map_object_descr->type() == MapObjectType::CONSTRUCTIONSITE) {
							field->set_constructionsite(true);
							field->constructionsite->becomes =
							   egbase.tribes().get_building_descr(egbase.tribes().safe_building_index(
							      tribes_lookup_table.lookup_building(fr.string())));
							descr = fr.string();
							field->constructionsite->was =
							   descr.empty() ?
							      nullptr :
							      egbase.tribes().get_building_descr(egbase.tribes().safe_building_index(
							         tribes_lookup_table.lookup_building(descr)));

							for (uint32_t j = fr.unsigned_32(); j; --j) {
								field->constructionsite->intermediates.push_back(
								   egbase.tribes().get_building_descr(egbase.tribes().safe_building_index(
								      tribes_lookup_table.lookup_building(fr.string()))));
>>>>>>> 9d54b588
							}

							field->constructionsite->totaltime = Duration(fr);
							field->constructionsite->completedtime = Duration(fr);
						}
					}
				}
			}

			// Data for kVisible fields is not saveloaded so rediscover it
			if (packet_version == kCurrentPacketVersion) {
				iterate_players_existing(p, nr_players, egbase, player) {
					for (MapIndex m = 0; m < no_of_fields; ++m) {
						Player::Field& f = player->fields_[m];
						if (f.vision == VisibleState::kVisible) {
							player->rediscover_node(map, map.get_fcoords(map[m]));
						}
					}
				}
			}

		} else if (packet_version >= 1 && packet_version <= 2) {
			// TODO(Nordfriese): Savegame compatibility, remove after v1.0
			for (uint8_t i = fr.unsigned_8(); i; --i) {
				Player& player = *egbase.get_player(fr.unsigned_8());

				std::set<MapIndex> revealed_fields = {};
				for (uint32_t j = fr.unsigned_32(); j; --j) {
					revealed_fields.insert(fr.unsigned_32());
				}

				for (MapIndex m = map.max_index(); m; --m) {
					Player::Field& f = player.fields_[m - 1];

					f.owner = fr.unsigned_8();

					VisibleState saved_vision = static_cast<VisibleState>(fr.unsigned_8());
					if (f.vision == VisibleState::kUnexplored &&
					    saved_vision == VisibleState::kPreviouslySeen) {
						f.vision = Vision(VisibleState::kPreviouslySeen);
					}
					if (revealed_fields.count(m - 1)) {
						f.vision.set_revealed(true);
					}

					if (f.vision != VisibleState::kPreviouslySeen && packet_version > 1) {
						continue;
					}

					f.time_node_last_unseen = Time(fr);
					f.time_triangle_last_surveyed[0] = Time(fr);
					f.time_triangle_last_surveyed[1] = Time(fr);

					f.resource_amounts.d = fr.unsigned_8();
					f.resource_amounts.r = fr.unsigned_8();

					f.terrains.d = fr.unsigned_32();
					f.terrains.r = fr.unsigned_32();

					f.r_e = static_cast<RoadSegment>(fr.unsigned_8());
					f.r_se = static_cast<RoadSegment>(fr.unsigned_8());
					f.r_sw = static_cast<RoadSegment>(fr.unsigned_8());

					f.border = fr.unsigned_8();
					f.border_r = fr.unsigned_8();
					f.border_br = fr.unsigned_8();
					f.border_bl = fr.unsigned_8();

					std::string descr = fr.string();
					if (descr.empty()) {
						f.map_object_descr = nullptr;
					} else {
						// I here assume that no two immovables will have the same internal name
						if (descr == "flag") {
							f.map_object_descr = &g_flag_descr;
						} else if (descr == "portdock") {
							f.map_object_descr = &g_portdock_descr;
						} else {
							DescriptionIndex di = egbase.descriptions().building_index(descr);
							if (di != INVALID_INDEX) {
								f.map_object_descr = egbase.descriptions().get_building_descr(di);
							} else {
								di = egbase.descriptions().immovable_index(descr);
								if (di != INVALID_INDEX) {
									f.map_object_descr = egbase.descriptions().get_immovable_descr(di);
								} else {
									throw GameDataError("invalid map_object_descr: %s", descr.c_str());
								}
							}
						}

						if (packet_version > 1) {
							if (f.map_object_descr->type() == MapObjectType::DISMANTLESITE) {
<<<<<<< HEAD
								f.partially_finished_building.dismantlesite.building =
								   egbase.descriptions().get_building_descr(
								      egbase.descriptions().safe_building_index(fr.string()));
								f.partially_finished_building.dismantlesite.progress = fr.unsigned_32();
							} else if (f.map_object_descr->type() == MapObjectType::CONSTRUCTIONSITE) {
								f.partially_finished_building.constructionsite.becomes =
								   egbase.descriptions().get_building_descr(
								      egbase.descriptions().safe_building_index(fr.string()));
								descr = fr.string();
								f.partially_finished_building.constructionsite.was =
								   descr.empty() ? nullptr :
								                   egbase.descriptions().get_building_descr(
								                      egbase.descriptions().safe_building_index(descr));

								for (uint32_t j = fr.unsigned_32(); j; --j) {
									f.partially_finished_building.constructionsite.intermediates.push_back(
									   egbase.descriptions().get_building_descr(
									      egbase.descriptions().safe_building_index(fr.string())));
=======
								f.set_constructionsite(false);
								f.dismantlesite.building = egbase.tribes().get_building_descr(
								   egbase.tribes().safe_building_index(fr.string()));
								f.dismantlesite.progress = fr.unsigned_32();
							} else if (f.map_object_descr->type() == MapObjectType::CONSTRUCTIONSITE) {
								f.set_constructionsite(true);
								f.constructionsite->becomes = egbase.tribes().get_building_descr(
								   egbase.tribes().safe_building_index(fr.string()));
								descr = fr.string();
								f.constructionsite->was = descr.empty() ?
								                             nullptr :
								                             egbase.tribes().get_building_descr(
								                                egbase.tribes().safe_building_index(descr));

								for (uint32_t j = fr.unsigned_32(); j; --j) {
									f.constructionsite->intermediates.push_back(
									   egbase.tribes().get_building_descr(
									      egbase.tribes().safe_building_index(fr.string())));
>>>>>>> 9d54b588
								}

								f.constructionsite->totaltime = Duration(fr);
								f.constructionsite->completedtime = Duration(fr);
							}
						} else {
							descr = fr.string();
							if (descr.empty()) {
								f.set_constructionsite(false);
								f.dismantlesite.building = nullptr;
								f.dismantlesite.progress = 0;
							} else {
<<<<<<< HEAD
								f.partially_finished_building.constructionsite.becomes =
								   egbase.descriptions().get_building_descr(
								      egbase.descriptions().safe_building_index(descr));

								descr = fr.string();
								f.partially_finished_building.constructionsite.was =
								   descr.empty() ? nullptr :
								                   egbase.descriptions().get_building_descr(
								                      egbase.descriptions().safe_building_index(descr));

								for (uint32_t j = fr.unsigned_32(); j; --j) {
									f.partially_finished_building.constructionsite.intermediates.push_back(
									   egbase.descriptions().get_building_descr(
									      egbase.descriptions().safe_building_index(fr.string())));
=======
								f.set_constructionsite(true);
								f.constructionsite->becomes = egbase.tribes().get_building_descr(
								   egbase.tribes().safe_building_index(descr));

								descr = fr.string();
								f.constructionsite->was = descr.empty() ?
								                             nullptr :
								                             egbase.tribes().get_building_descr(
								                                egbase.tribes().safe_building_index(descr));

								for (uint32_t j = fr.unsigned_32(); j; --j) {
									f.constructionsite->intermediates.push_back(
									   egbase.tribes().get_building_descr(
									      egbase.tribes().safe_building_index(fr.string())));
>>>>>>> 9d54b588
								}

								f.constructionsite->totaltime = Duration(fr);
								f.constructionsite->completedtime = Duration(fr);
							}
						}
					}
				}
			}
		} else {
			throw UnhandledVersionError("MapPlayersViewPacket", packet_version, kCurrentPacketVersion);
		}
	} catch (const WException& e) {
		throw GameDataError("view: %s", e.what());
	}
}

inline unsigned to_unsigned(bool value) {
	return value ? 1 : 0;
}

void MapPlayersViewPacket::write(FileSystem& fs, EditorGameBase& egbase) {
	FileWrite fw;

	fw.unsigned_16(kCurrentPacketVersion);

	const Map& map = egbase.map();
	const PlayerNumber nr_players = map.get_nrplayers();
	fw.unsigned_8(nr_players);

	iterate_players_existing(p, nr_players, egbase, player) {
		fw.unsigned_8(p);
		std::set<const Player::Field*> seen_fields;
		std::set<const Player::Field*> additionally_seen_fields;

		// Write numerical field infos as combined strings to reduce number of hard disk write
		// operations
		{
			// field.vision
			std::ostringstream oss("");
			const MapIndex upper_bound = map.max_index() - 1;
			for (MapIndex m = 0; m < upper_bound; ++m) {
				const Player::Field& f = player->fields_[m];
				oss << static_cast<char>(f.vision.is_revealed() ?
				                            SavedVisionState::kRevealed :
				                            f.vision == VisibleState::kPreviouslySeen ?
				                            SavedVisionState::kPreviouslySeen :
				                            SavedVisionState::kNone);
				if (f.vision == VisibleState::kPreviouslySeen) {
					seen_fields.insert(&f);
					// The data for some of the terrains and edges between PreviouslySeen
					// and Unexplored fields is stored in an Unexplored field. The data
					// for this field therefore needs to be saveloaded as well.
					const Coords coords(m % map.get_width(), m / map.get_width());
					for (const Coords& c : {map.tr_n(coords), map.tl_n(coords), map.l_n(coords)}) {
						const Player::Field& neighbour = player->fields_[map.get_index(c)];
						if (neighbour.vision == VisibleState::kUnexplored) {
							additionally_seen_fields.insert(&neighbour);
						}
					}
				}
			}
			const Player::Field& f = player->fields_[upper_bound];
			oss << static_cast<char>(f.vision.is_revealed() ?
			                            SavedVisionState::kRevealed :
			                            f.vision == VisibleState::kPreviouslySeen ?
			                            SavedVisionState::kPreviouslySeen :
			                            SavedVisionState::kNone);
			if (f.vision == VisibleState::kPreviouslySeen) {
				seen_fields.insert(&f);
			}
			fw.c_string(oss.str());
		}

		// Write number of seen fields
		fw.unsigned_32(seen_fields.size());

		// Skip data for fields that were never seen
		if (seen_fields.empty()) {
			assert(additionally_seen_fields.empty());
			continue;
		}

		fw.unsigned_32(additionally_seen_fields.size());
		if (!additionally_seen_fields.empty()) {
			std::ostringstream oss("");
			for (auto it = additionally_seen_fields.begin(); it != additionally_seen_fields.end();) {
				seen_fields.insert(*it);
				const MapIndex index = (*it) - &player->fields_[0];
				oss << index;
				++it;
				if (it != additionally_seen_fields.end()) {
					oss << "|";
				}
			}
			fw.c_string(oss.str());
		}

		{
			// Owner
			std::ostringstream oss("");
			for (auto it = seen_fields.begin(); it != seen_fields.end();) {
				oss << static_cast<unsigned>((*it)->owner);
				++it;
				if (it != seen_fields.end()) {
					oss << "|";
				}
			}
			fw.c_string(oss.str());
		}
		{
			// Last Unseen
			std::ostringstream oss("");
			for (auto it = seen_fields.begin(); it != seen_fields.end();) {
				oss << static_cast<unsigned>((*it)->time_node_last_unseen.get());
				++it;
				if (it != seen_fields.end()) {
					oss << "|";
				}
			}
			fw.c_string(oss.str());
		}
		{
			// Last Surveyed
			std::ostringstream oss("");
			for (auto it = seen_fields.begin(); it != seen_fields.end();) {
				oss << (*it)->time_triangle_last_surveyed[0].get() << "*"
				    << (*it)->time_triangle_last_surveyed[1].get();
				++it;
				if (it != seen_fields.end()) {
					oss << "|";
				}
			}
			fw.c_string(oss.str());
		}
		{
			// Resource Amounts
			std::ostringstream oss("");
			for (auto it = seen_fields.begin(); it != seen_fields.end();) {
				oss << static_cast<unsigned>((*it)->resource_amounts.d) << "*"
				    << static_cast<unsigned>((*it)->resource_amounts.r);
				++it;
				if (it != seen_fields.end()) {
					oss << "|";
				}
			}
			fw.c_string(oss.str());
		}
		{
			// Terrains
			std::ostringstream oss("");
			for (auto it = seen_fields.begin(); it != seen_fields.end();) {
				oss << (*it)->terrains.d << "*" << (*it)->terrains.r;
				++it;
				if (it != seen_fields.end()) {
					oss << "|";
				}
			}
			fw.c_string(oss.str());
		}
		{
			// Roads
			std::ostringstream oss("");
			for (auto it = seen_fields.begin(); it != seen_fields.end();) {
				oss << static_cast<unsigned>((*it)->r_e) << "*" << static_cast<unsigned>((*it)->r_se)
				    << "*" << static_cast<unsigned>((*it)->r_sw);
				++it;
				if (it != seen_fields.end()) {
					oss << "|";
				}
			}
			fw.c_string(oss.str());
		}
		{
			// Borders
			std::ostringstream oss("");
			for (auto it = seen_fields.begin(); it != seen_fields.end();) {
				oss << to_unsigned((*it)->border) << "*" << to_unsigned((*it)->border_r) << "*"
				    << to_unsigned((*it)->border_br) << "*" << to_unsigned((*it)->border_bl);
				++it;
				if (it != seen_fields.end()) {
					oss << "|";
				}
			}
			fw.c_string(oss.str());
		}

		// Map objects
		for (const auto& field : seen_fields) {
			if (field->map_object_descr) {
				fw.string(field->map_object_descr->name());

				if (field->map_object_descr->type() == MapObjectType::DISMANTLESITE) {
					// `building` can only be nullptr in compatibility cases.
					// Remove the non-null check after v1.0
					fw.string(field->dismantlesite.building ? field->dismantlesite.building->name() :
					                                          "dismantlesite");
					fw.unsigned_32(field->dismantlesite.progress);
				} else if (field->map_object_descr->type() == MapObjectType::CONSTRUCTIONSITE) {
					fw.string(field->constructionsite->becomes->name());
					fw.string(field->constructionsite->was ? field->constructionsite->was->name() : "");

					fw.unsigned_32(field->constructionsite->intermediates.size());
					for (const BuildingDescr* d : field->constructionsite->intermediates) {
						fw.string(d->name());
					}

					field->constructionsite->totaltime.save(fw);
					field->constructionsite->completedtime.save(fw);
				}
			} else {
				fw.string("");
			}
		}
	}

	fw.write(fs, "binary/view");
}
}  // namespace Widelands<|MERGE_RESOLUTION|>--- conflicted
+++ resolved
@@ -287,6 +287,7 @@
 				assert(counter == no_of_seen_fields);
 
 				// Map objects
+				const Descriptions& descriptions = egbase.descriptions();
 				for (auto& field : seen_fields) {
 					std::string descr = fr.string();
 					if (descr.empty()) {
@@ -298,16 +299,16 @@
 						} else if (descr == "portdock") {
 							field->map_object_descr = &g_portdock_descr;
 						} else {
-							DescriptionIndex di = egbase.descriptions().building_index(
+							DescriptionIndex di = descriptions.building_index(
 							   tribes_lookup_table.lookup_building(descr));
 							if (di != INVALID_INDEX) {
-								field->map_object_descr = egbase.descriptions().get_building_descr(di);
+								field->map_object_descr = descriptions.get_building_descr(di);
 							} else {
-								di = egbase.descriptions().immovable_index(
+								di = descriptions.immovable_index(
 								   tribes_lookup_table.lookup_immovable(
 								      world_lookup_table.lookup_immovable(descr)));
 								if (di != INVALID_INDEX) {
-									field->map_object_descr = egbase.descriptions().get_immovable_descr(di);
+									field->map_object_descr = descriptions.get_immovable_descr(di);
 								} else {
 									throw GameDataError("invalid map_object_descr: %s", descr.c_str());
 								}
@@ -315,52 +316,27 @@
 						}
 
 						if (field->map_object_descr->type() == MapObjectType::DISMANTLESITE) {
-<<<<<<< HEAD
-							field->partially_finished_building.dismantlesite.building =
-							   egbase.descriptions().get_building_descr(
-							      egbase.descriptions().safe_building_index(
-							         tribes_lookup_table.lookup_building(fr.string())));
-							field->partially_finished_building.dismantlesite.progress = fr.unsigned_32();
-						} else if (field->map_object_descr->type() == MapObjectType::CONSTRUCTIONSITE) {
-							field->partially_finished_building.constructionsite.becomes =
-							   egbase.descriptions().get_building_descr(
-							      egbase.descriptions().safe_building_index(
-							         tribes_lookup_table.lookup_building(fr.string())));
-							descr = fr.string();
-							field->partially_finished_building.constructionsite.was =
-							   descr.empty() ? nullptr :
-							                   egbase.descriptions().get_building_descr(
-							                      egbase.descriptions().safe_building_index(
-							                         tribes_lookup_table.lookup_building(descr)));
-
-							for (uint32_t j = fr.unsigned_32(); j; --j) {
-								field->partially_finished_building.constructionsite.intermediates.push_back(
-								   egbase.descriptions().get_building_descr(
-								      egbase.descriptions().safe_building_index(
-								         tribes_lookup_table.lookup_building(fr.string()))));
-=======
 							field->set_constructionsite(false);
 							field->dismantlesite.building =
-							   egbase.tribes().get_building_descr(egbase.tribes().safe_building_index(
+							   descriptions.get_building_descr(descriptions.safe_building_index(
 							      tribes_lookup_table.lookup_building(fr.string())));
 							field->dismantlesite.progress = fr.unsigned_32();
 						} else if (field->map_object_descr->type() == MapObjectType::CONSTRUCTIONSITE) {
 							field->set_constructionsite(true);
 							field->constructionsite->becomes =
-							   egbase.tribes().get_building_descr(egbase.tribes().safe_building_index(
+							   descriptions.get_building_descr(descriptions.safe_building_index(
 							      tribes_lookup_table.lookup_building(fr.string())));
 							descr = fr.string();
 							field->constructionsite->was =
 							   descr.empty() ?
 							      nullptr :
-							      egbase.tribes().get_building_descr(egbase.tribes().safe_building_index(
+							      descriptions.get_building_descr(descriptions.safe_building_index(
 							         tribes_lookup_table.lookup_building(descr)));
 
 							for (uint32_t j = fr.unsigned_32(); j; --j) {
 								field->constructionsite->intermediates.push_back(
-								   egbase.tribes().get_building_descr(egbase.tribes().safe_building_index(
+								   descriptions.get_building_descr(descriptions.safe_building_index(
 								      tribes_lookup_table.lookup_building(fr.string()))));
->>>>>>> 9d54b588
 							}
 
 							field->constructionsite->totaltime = Duration(fr);
@@ -433,19 +409,20 @@
 					if (descr.empty()) {
 						f.map_object_descr = nullptr;
 					} else {
+						const Descriptions& descriptions = egbase.descriptions();
 						// I here assume that no two immovables will have the same internal name
 						if (descr == "flag") {
 							f.map_object_descr = &g_flag_descr;
 						} else if (descr == "portdock") {
 							f.map_object_descr = &g_portdock_descr;
 						} else {
-							DescriptionIndex di = egbase.descriptions().building_index(descr);
+							DescriptionIndex di = descriptions.building_index(descr);
 							if (di != INVALID_INDEX) {
-								f.map_object_descr = egbase.descriptions().get_building_descr(di);
+								f.map_object_descr = descriptions.get_building_descr(di);
 							} else {
-								di = egbase.descriptions().immovable_index(descr);
+								di = descriptions.immovable_index(descr);
 								if (di != INVALID_INDEX) {
-									f.map_object_descr = egbase.descriptions().get_immovable_descr(di);
+									f.map_object_descr = descriptions.get_immovable_descr(di);
 								} else {
 									throw GameDataError("invalid map_object_descr: %s", descr.c_str());
 								}
@@ -454,45 +431,24 @@
 
 						if (packet_version > 1) {
 							if (f.map_object_descr->type() == MapObjectType::DISMANTLESITE) {
-<<<<<<< HEAD
-								f.partially_finished_building.dismantlesite.building =
-								   egbase.descriptions().get_building_descr(
-								      egbase.descriptions().safe_building_index(fr.string()));
-								f.partially_finished_building.dismantlesite.progress = fr.unsigned_32();
-							} else if (f.map_object_descr->type() == MapObjectType::CONSTRUCTIONSITE) {
-								f.partially_finished_building.constructionsite.becomes =
-								   egbase.descriptions().get_building_descr(
-								      egbase.descriptions().safe_building_index(fr.string()));
-								descr = fr.string();
-								f.partially_finished_building.constructionsite.was =
-								   descr.empty() ? nullptr :
-								                   egbase.descriptions().get_building_descr(
-								                      egbase.descriptions().safe_building_index(descr));
-
-								for (uint32_t j = fr.unsigned_32(); j; --j) {
-									f.partially_finished_building.constructionsite.intermediates.push_back(
-									   egbase.descriptions().get_building_descr(
-									      egbase.descriptions().safe_building_index(fr.string())));
-=======
 								f.set_constructionsite(false);
-								f.dismantlesite.building = egbase.tribes().get_building_descr(
-								   egbase.tribes().safe_building_index(fr.string()));
+								f.dismantlesite.building = descriptions.get_building_descr(
+								   descriptions.safe_building_index(fr.string()));
 								f.dismantlesite.progress = fr.unsigned_32();
 							} else if (f.map_object_descr->type() == MapObjectType::CONSTRUCTIONSITE) {
 								f.set_constructionsite(true);
-								f.constructionsite->becomes = egbase.tribes().get_building_descr(
-								   egbase.tribes().safe_building_index(fr.string()));
+								f.constructionsite->becomes = descriptions.get_building_descr(
+								   descriptions.safe_building_index(fr.string()));
 								descr = fr.string();
 								f.constructionsite->was = descr.empty() ?
 								                             nullptr :
-								                             egbase.tribes().get_building_descr(
-								                                egbase.tribes().safe_building_index(descr));
+								                             descriptions.get_building_descr(
+								                                descriptions.safe_building_index(descr));
 
 								for (uint32_t j = fr.unsigned_32(); j; --j) {
 									f.constructionsite->intermediates.push_back(
-									   egbase.tribes().get_building_descr(
-									      egbase.tribes().safe_building_index(fr.string())));
->>>>>>> 9d54b588
+									   descriptions.get_building_descr(
+									      descriptions.safe_building_index(fr.string())));
 								}
 
 								f.constructionsite->totaltime = Duration(fr);
@@ -505,37 +461,20 @@
 								f.dismantlesite.building = nullptr;
 								f.dismantlesite.progress = 0;
 							} else {
-<<<<<<< HEAD
-								f.partially_finished_building.constructionsite.becomes =
-								   egbase.descriptions().get_building_descr(
-								      egbase.descriptions().safe_building_index(descr));
-
-								descr = fr.string();
-								f.partially_finished_building.constructionsite.was =
-								   descr.empty() ? nullptr :
-								                   egbase.descriptions().get_building_descr(
-								                      egbase.descriptions().safe_building_index(descr));
-
-								for (uint32_t j = fr.unsigned_32(); j; --j) {
-									f.partially_finished_building.constructionsite.intermediates.push_back(
-									   egbase.descriptions().get_building_descr(
-									      egbase.descriptions().safe_building_index(fr.string())));
-=======
 								f.set_constructionsite(true);
-								f.constructionsite->becomes = egbase.tribes().get_building_descr(
-								   egbase.tribes().safe_building_index(descr));
+								f.constructionsite->becomes = descriptions.get_building_descr(
+								   descriptions.safe_building_index(descr));
 
 								descr = fr.string();
 								f.constructionsite->was = descr.empty() ?
 								                             nullptr :
-								                             egbase.tribes().get_building_descr(
-								                                egbase.tribes().safe_building_index(descr));
+								                             descriptions.get_building_descr(
+								                                descriptions.safe_building_index(descr));
 
 								for (uint32_t j = fr.unsigned_32(); j; --j) {
 									f.constructionsite->intermediates.push_back(
-									   egbase.tribes().get_building_descr(
-									      egbase.tribes().safe_building_index(fr.string())));
->>>>>>> 9d54b588
+									   descriptions.get_building_descr(
+									      descriptions.safe_building_index(fr.string())));
 								}
 
 								f.constructionsite->totaltime = Duration(fr);
