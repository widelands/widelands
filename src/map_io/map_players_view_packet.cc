--- conflicted
+++ resolved
@@ -36,7 +36,7 @@
 
 namespace Widelands {
 
-constexpr uint16_t kCurrentPacketVersion = 4;
+constexpr uint16_t kCurrentPacketVersion = 5;
 
 inline bool from_unsigned(unsigned value) {
 	return value == 1;
@@ -135,7 +135,7 @@
 						assert(field_vector.size() == additionally_seen);
 						for (size_t i = 0; i < additionally_seen; ++i) {
 							Player::Field& f = player->fields_[stoi(field_vector[i])];
-							assert(f.seeing == SeeUnseeNode::kUnexplored);
+							assert(f.vision == 0);
 							seen_fields.insert(&f);
 						}
 					}
@@ -468,15 +468,7 @@
 	iterate_players_existing(p, nr_players, egbase, player) {
 		fw.unsigned_8(p);
 		std::set<const Player::Field*> seen_fields;
-<<<<<<< HEAD
-=======
 		std::set<const Player::Field*> additionally_seen_fields;
-		// Explicitly revealed fields
-		fw.unsigned_32(player->revealed_fields_.size());
-		for (const MapIndex& m : player->revealed_fields_) {
-			fw.unsigned_32(m);
-		}
->>>>>>> 7fca1097
 
 		// Write numerical field infos as combined strings to reduce number of hard disk write
 		// operations
@@ -495,7 +487,7 @@
 					const Coords coords(m % map.get_width(), m / map.get_width());
 					for (const Coords& c : {map.tr_n(coords), map.tl_n(coords), map.l_n(coords)}) {
 						const Player::Field& neighbour = player->fields_[map.get_index(c)];
-						if (neighbour.seeing == SeeUnseeNode::kUnexplored) {
+						if (neighbour.vision == 0) {
 							additionally_seen_fields.insert(&neighbour);
 						}
 					}
