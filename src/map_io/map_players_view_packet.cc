/*
 * Copyright (C) 2007-2020 by the Widelands Development Team
 *
 * This program is free software; you can redistribute it and/or
 * modify it under the terms of the GNU General Public License
 * as published by the Free Software Foundation; either version 2
 * of the License, or (at your option) any later version.
 *
 * This program is distributed in the hope that it will be useful,
 * but WITHOUT ANY WARRANTY; without even the implied warranty of
 * MERCHANTABILITY or FITNESS FOR A PARTICULAR PURPOSE.  See the
 * GNU General Public License for more details.
 *
 * You should have received a copy of the GNU General Public License
 * along with this program; if not, write to the Free Software
 * Foundation, Inc., 51 Franklin Street, Fifth Floor, Boston, MA  02110-1301, USA.
 *
 */

#include "map_io/map_players_view_packet.h"

#include "base/log.h"
#include "base/wexception.h"
#include "economy/flag.h"
#include "economy/road.h"
#include "io/fileread.h"
#include "io/filewrite.h"
#include "logic/editor_game_base.h"
#include "logic/field.h"
#include "logic/game_data_error.h"
#include "logic/map_objects/tribes/tribe_descr.h"
#include "logic/map_objects/world/world.h"
#include "logic/player.h"

namespace Widelands {

constexpr uint16_t kCurrentPacketVersion = 1;

void MapPlayersViewPacket::read(FileSystem& fs, EditorGameBase& egbase) {

	FileRead fr;
	if (!fr.try_open(fs, "binary/view")) {
		// TODO(Nordfriese): Savegame compatibility – require this packet after v1.0
		log("WARNING: New-style view packet not found. There may be strange effects regarding unseen "
		    "areas.\n");
		return;
	}

	try {
		uint16_t const packet_version = fr.unsigned_16();
		if (packet_version == kCurrentPacketVersion) {
			for (uint8_t i = fr.unsigned_8(); i; --i) {
				Player& player = *egbase.get_player(fr.unsigned_8());

				player.revealed_fields_.clear();
				for (uint32_t j = fr.unsigned_32(); j; --j) {
					player.revealed_fields_.insert(fr.unsigned_32());
				}
<<<<<<< HEAD
			} else {
				throw UnhandledVersionError(
				   "MapPlayersViewPacket", version, kCurrentPacketVersionImmovables);
			}
			break;
		case UNSEEN_PORTDOCK:  // The player sees a port dock
			m.map_object_descr = &g_portdock_descr;
			break;
		default:
			throw GameDataError("Unknown immovable-kind type %d", immovable_kind);
		}
	} catch (const WException& e) {
		throw GameDataError("unseen immovable: %s", e.what());
	}
	return m;
}

void MapPlayersViewPacket::read(FileSystem& fs,
                                EditorGameBase& egbase,
                                bool const skip,
                                MapObjectLoader&,
                                const TribesLegacyLookupTable& tribes_lookup_table,
                                const WorldLegacyLookupTable& world_lookup_table)

{
	if (skip) {
		return;
	}

	const Map& map = egbase.map();
	const uint16_t mapwidth = map.get_width();
	const uint16_t mapheight = map.get_height();
	Field& first_field = map[0];
	const PlayerNumber nr_players = map.get_nrplayers();
	iterate_players_existing(plnum, nr_players, egbase, player) {
		Player::Field* const player_fields = player->fields_.get();
		uint32_t const gametime = egbase.get_gametime();

		char unseen_times_filename[FILENAME_SIZE];
		snprintf(unseen_times_filename, sizeof(unseen_times_filename), UNSEEN_TIMES_FILENAME_TEMPLATE,
		         static_cast<unsigned int>(plnum), kCurrentPacketVersionUnseenTimes);
		FileRead unseen_times_file;
		struct NotFound {};

		if (!unseen_times_file.try_open(fs, unseen_times_filename)) {
			log("MapPlayersViewPacket::read: WARNING: Could not open "
			    "\"%s\" for reading. Assuming that the game is from an old "
			    "version without player point of view. Will give player %u "
			    "knowledge of unseen nodes, edges and triangles (but not "
			    "resources).",
			    unseen_times_filename, static_cast<unsigned int>(plnum));

			for (FCoords first_in_row(Coords(0, 0), &first_field); first_in_row.y < mapheight;
			     ++first_in_row.y, first_in_row.field += mapwidth) {
				FCoords r = first_in_row, br = map.bl_n(r);
				MapIndex r_index = r.field - &first_field;
				MapIndex br_index = br.field - &first_field;
				Player::Field* r_player_field = player_fields + r_index;
				Player::Field* br_player_field = player_fields + br_index;
				Vision r_vision = r_player_field->vision;
				Vision br_vision = br_player_field->vision;
				do {
					const FCoords f = r;
					Player::Field& f_player_field = *r_player_field;
					const Vision f_vision = r_vision, bl_vision = br_vision;
					move_r(mapwidth, r, r_index);
					move_r(mapwidth, br, br_index);
					r_player_field = player_fields + r_index;
					br_player_field = player_fields + br_index;
					r_vision = r_player_field->vision;
					br_vision = br_player_field->vision;

					f_player_field.time_node_last_unseen = gametime;

					if (f_vision) {  //  node //?
						//  owner
						f_player_field.owner = f.field->get_owned_by();
						assert(f_player_field.owner < 0x20);

						//  map_object_descr
						const MapObjectDescr* map_object_descr;
						if (const BaseImmovable* base_immovable = f.field->get_immovable()) {
							map_object_descr = &base_immovable->descr();
							if (Road::is_road_descr(map_object_descr) ||
							    Waterway::is_waterway_descr(map_object_descr)) {
								map_object_descr = nullptr;
							} else if (upcast(Building const, building, base_immovable)) { //?
								if (building->get_position() != f) {
									//  TODO(unknown): This is not the building's main position
									//  so we can not see it. But it should be
									//  possible to see it from a distance somehow.
									map_object_descr = nullptr;
								}
							}
						} else {
							map_object_descr = nullptr;
						}
						f_player_field.map_object_descr = map_object_descr;
					}

					{  //  triangles
						//  Must be initialized because the rendering code is
						//  accessing it even for triangles that the player does not
						//  see (it is the darkening that actually hides the ground
						//  from the player).
						Field::Terrains terrains;
						terrains.d = terrains.r = 0;

						if (f_vision | bl_vision | br_vision) {
							terrains.d = f.field->terrain_d();
						}
						if (f_vision | br_vision | r_vision) {
							terrains.r = f.field->terrain_r();
						}
						f_player_field.terrains = terrains;
					}

					{  //  edges
						if (f_vision | bl_vision) {
							f_player_field.r_sw = f.field->get_road(WALK_SW);
						}
						if (f_vision | br_vision) {
							f_player_field.r_se = f.field->get_road(WALK_SE);
						}
						if (f_vision | r_vision) {
							f_player_field.r_e = f.field->get_road(WALK_E);
						}
					}

					//  The player is not given information about resources that he
					//  has discovered, because there is no such information in old
					//  savegames, except for the resource indicators that are
					//  merely immovables with limited lifetime.
				} while (r.x);
			}
			return;
		}

		// Verify the vision values
		FileRead vision_file;
		bool have_vision = false;

		try {
			char fname[FILENAME_SIZE];
			snprintf(fname, sizeof(fname), VISION_FILENAME_TEMPLATE, static_cast<unsigned int>(plnum),
			         kCurrentPacketVersionVision);
			vision_file.open(fs, fname);
			have_vision = true;
		} catch (...) {
		}

		if (have_vision) {
			for (FCoords first_in_row(Coords(0, 0), &first_field); first_in_row.y < mapheight;
			     ++first_in_row.y, first_in_row.field += mapwidth) {
				FCoords r = first_in_row;
				MapIndex r_index = r.field - &first_field;
				Player::Field* r_player_field = player_fields + r_index;
				do {
					Player::Field& f_player_field = *r_player_field;
					move_r(mapwidth, r, r_index);
					r_player_field = player_fields + r_index;

					uint32_t file_vision = vision_file.unsigned_32();

					// There used to be a check here that the calculated, and the
					// loaded vision were the same. I removed this check, because
					// scripting could have given the player a permanent view of
					// this field. That's why we save this stuff in the first place!
					if (file_vision != f_player_field.vision) {
						f_player_field.vision = file_vision;
					}
				} while (r.x);
			}

			log("Vision check successful for player %u\n", static_cast<unsigned int>(plnum));
		}

		// Read the player's knowledge about all fields
		OPEN_INPUT_FILE_NEW_VERSION(FileRead, node_immovable_kinds_file,
		                            node_immovable_kinds_filename, node_immovable_kinds_file_version,
		                            NODE_IMMOVABLE_KINDS_FILENAME_TEMPLATE,
		                            kCurrentPacketVersionImmovableKinds)

		OPEN_INPUT_FILE_NEW_VERSION(FileRead, node_immovables_file, node_immovables_filename,
		                            node_immovables_file_version, NODE_IMMOVABLES_FILENAME_TEMPLATE,
		                            kCurrentPacketVersionImmovables)

		OPEN_INPUT_FILE_NEW_VERSION(FileRead, roads_file, roads_filename, road_file_version,
		                            ROADS_FILENAME_TEMPLATE, kCurrentPacketVersionRoads)

		OPEN_INPUT_FILE_NEW_VERSION(FileRead, terrains_file, terrains_filename, terrains_file_version,
		                            TERRAINS_FILENAME_TEMPLATE, kCurrentPacketVersionTerrains)

		OPEN_INPUT_FILE_NEW_VERSION(
		   FileRead, triangle_immovable_kinds_file, triangle_immovable_kinds_filename,
		   triangle_immovable_kinds_file_version, TRIANGLE_IMMOVABLE_KINDS_FILENAME_TEMPLATE,
		   kCurrentPacketVersionImmovableKinds)
=======
>>>>>>> eedf2347

				for (MapIndex m = egbase.map().max_index(); m; --m) {
					Player::Field& f = player.fields_[m - 1];

					f.owner = fr.unsigned_8();

					f.seeing = static_cast<SeeUnseeNode>(fr.unsigned_8());
					f.time_node_last_unseen = fr.unsigned_32();
					f.time_triangle_last_surveyed[0] = fr.unsigned_32();
					f.time_triangle_last_surveyed[1] = fr.unsigned_32();

					f.resource_amounts.d = fr.unsigned_8();
					f.resource_amounts.r = fr.unsigned_8();

					f.terrains.d = fr.unsigned_32();
					f.terrains.r = fr.unsigned_32();

					f.r_e = static_cast<RoadSegment>(fr.unsigned_8());
					f.r_se = static_cast<RoadSegment>(fr.unsigned_8());
					f.r_sw = static_cast<RoadSegment>(fr.unsigned_8());

					f.border = fr.unsigned_8();
					f.border_r = fr.unsigned_8();
					f.border_br = fr.unsigned_8();
					f.border_bl = fr.unsigned_8();

<<<<<<< HEAD
		for (FCoords first_in_row(Coords(0, 0), &first_field); first_in_row.y < mapheight;
		     ++first_in_row.y, first_in_row.field += mapwidth) {
			FCoords r = first_in_row, br = map.bl_n(r);
			MapIndex r_index = r.field - &first_field;
			MapIndex br_index = br.field - &first_field;
			Player::Field* r_player_field = player_fields + r_index;
			Player::Field* br_player_field = player_fields + br_index;
			Vision r_vision = r_player_field->vision;
			Vision br_vision = br_player_field->vision;
			bool r_everseen = r_vision, r_seen = 1 < r_vision;
			bool br_everseen = br_vision, br_seen = 1 < br_vision;
			do {
				const FCoords f = r;
				Player::Field& f_player_field = *r_player_field;
				const Vision f_vision = r_vision;
				const bool f_everseen = r_everseen;
				const bool bl_everseen = br_everseen;
				const bool f_seen = r_seen;
				const bool bl_seen = br_seen;
				move_r(mapwidth, r, r_index);
				move_r(mapwidth, br, br_index);
				r_player_field = player_fields + r_index;
				br_player_field = player_fields + br_index;
				r_vision = r_player_field->vision;
				br_vision = br_player_field->vision;
				r_everseen = r_vision;
				r_seen = 1 < r_vision;
				br_everseen = br_vision;
				br_seen = 1 < br_vision;

				//  Store the player's view of ownership in these
				//  temporary variables and save it in the player when set.
				PlayerNumber owner = 0;

				switch (f_vision) {  //  owner and map_object_descr //?
				case 0:
					//  The player has never seen this node, so he has no
					//  information about it. Neither should he be informed about
					//  it now.
					break;
				case 1: {
					//  The player has seen the node but does not see it now. Load
					//  his information about the node from file.
					try {
						f_player_field.time_node_last_unseen = unseen_times_file.unsigned_32();
					} catch (const FileRead::FileBoundaryExceeded&) {
						throw GameDataError("MapPlayersViewPacket::read: player %u: in "
						                    "\"%s\":%" PRIuS ": node (%i, %i): unexpected end of file "
						                    "while reading time_node_last_unseen",
						                    static_cast<unsigned int>(plnum), unseen_times_filename,
						                    static_cast<size_t>(unseen_times_file.get_pos() - 4), f.x,
						                    f.y);
					}

					try {
						owner = owners_file.unsigned_8();
					} catch (const FileRead::FileBoundaryExceeded&) {
						throw GameDataError("MapPlayersViewPacket::read: player %u: in "
						                    "\"%s\":%" PRIuS ": node (%i, %i): unexpected end of file "
						                    "while reading owner",
						                    static_cast<unsigned int>(plnum), unseen_times_filename,
						                    static_cast<size_t>(unseen_times_file.get_pos() - 1), f.x,
						                    f.y);
					}
					if (nr_players < owner) {
						throw GameDataError("MapPlayersViewPacket::read: player %u: in "
						                    "\"%s\":%" PRIuS " & 0xf: node (%i, %i): Player thinks that "
						                    "this node is owned by player %u, but there are only %u "
						                    "players",
						                    static_cast<unsigned int>(plnum), owners_filename,
						                    static_cast<size_t>(owners_file.get_pos() - 1), f.x, f.y,
						                    owner, nr_players);
					}
					uint8_t imm_kind = 0;
					if (node_immovable_kinds_file_version == kCurrentPacketVersionImmovableKinds) {
						imm_kind = node_immovable_kinds_file.unsigned_8();
					} else {
						throw UnhandledVersionError("MapPlayersViewPacket - Node Immovable kinds",
						                            node_immovable_kinds_file_version,
						                            kCurrentPacketVersionImmovableKinds);
					}
					MapObjectData mod =
					   read_unseen_immovable(egbase, imm_kind, node_immovables_file, tribes_lookup_table,
					                         world_lookup_table, node_immovables_file_version);
					f_player_field.map_object_descr = mod.map_object_descr;
					f_player_field.constructionsite = mod.csi;

					// Read in whether this field had a border the last time it was seen
					if (border_file_version == kCurrentPacketVersionBorder) {
						uint8_t borders = border_file.unsigned_8();
						f_player_field.border = borders & 1;
						f_player_field.border_r = borders & 2;
						f_player_field.border_br = borders & 4;
						f_player_field.border_bl = borders & 8;
					} else {
						throw UnhandledVersionError("MapPlayersViewPacket - Border file",
						                            border_file_version, kCurrentPacketVersionBorder);
					}
					break;
				}
				default:
					//  The player currently sees the node. Therefore his
					//  information about the node has not been saved. Fill in the
					//  information from the game state.

					//  owner
					owner = f.field->get_owned_by();
					assert(owner <= nr_players);

					//  map_object_descr
					const MapObjectDescr* map_object_descr;
					if (const BaseImmovable* base_immovable = f.field->get_immovable()) {
						map_object_descr = &base_immovable->descr();
						if (Road::is_road_descr(map_object_descr) ||
						    Waterway::is_waterway_descr(map_object_descr)) {
							map_object_descr = nullptr;
						} else if (upcast(Building const, building, base_immovable)) { //?
							if (building->get_position() != f) {
								//  TODO(unknown): This is not the building's main position so
								//  we can not see it. But it should be possible
								//  to see it from a distance somehow.
								map_object_descr = nullptr;
=======
					std::string descr = fr.string();
					if (descr.empty()) {
						f.map_object_descr = nullptr;
						f.constructionsite.becomes = nullptr;
					} else {
						// I here assume that no two immovables will have the same internal name
						if (descr == "flag") {
							f.map_object_descr = &g_flag_descr;
						} else if (descr == "portdock") {
							f.map_object_descr = &g_portdock_descr;
						} else {
							DescriptionIndex di = egbase.tribes().building_index(descr);
							if (di != INVALID_INDEX) {
								f.map_object_descr = egbase.tribes().get_building_descr(di);
							} else {
								di = egbase.world().get_immovable_index(descr);
								if (di != INVALID_INDEX) {
									f.map_object_descr = egbase.world().get_immovable_descr(di);
								} else {
									di = egbase.tribes().immovable_index(descr);
									if (di != INVALID_INDEX) {
										f.map_object_descr = egbase.tribes().get_immovable_descr(di);
									} else {
										throw GameDataError("invalid map_object_descr: %s", descr.c_str());
									}
								}
>>>>>>> eedf2347
							}
						}

						descr = fr.string();
						if (descr.empty()) {
							f.constructionsite.becomes = nullptr;
						} else {
							f.constructionsite.becomes = egbase.tribes().get_building_descr(
							   egbase.tribes().safe_building_index(descr));

							descr = fr.string();
							f.constructionsite.was = descr.empty() ?
							                            nullptr :
							                            egbase.tribes().get_building_descr(
							                               egbase.tribes().safe_building_index(descr));

							for (uint8_t j = fr.unsigned_32(); j; --j) {
								f.constructionsite.intermediates.push_back(
								   egbase.tribes().get_building_descr(
								      egbase.tribes().safe_building_index(fr.string())));
							}

							f.constructionsite.totaltime = fr.unsigned_32();
							f.constructionsite.completedtime = fr.unsigned_32();
						}
					}
				}
			}
		} else {
			throw UnhandledVersionError("MapPlayersViewPacket", packet_version, kCurrentPacketVersion);
		}
	} catch (const WException& e) {
		throw GameDataError("view: %s", e.what());
	}
}

void MapPlayersViewPacket::write(FileSystem& fs, EditorGameBase& egbase) {
	FileWrite fw;

	fw.unsigned_16(kCurrentPacketVersion);

	std::list<const Player*> all_players;
	for (PlayerNumber p = 1; p <= kMaxPlayers; ++p) {
		if (const Player* player = egbase.get_player(p)) {
			all_players.push_back(player);
		}
	}

	fw.unsigned_8(all_players.size());
	for (const Player* p : all_players) {
		fw.unsigned_8(p->player_number());

		// Explicitly revealed fields
		fw.unsigned_32(p->revealed_fields_.size());
		for (const MapIndex& m : p->revealed_fields_) {
			fw.unsigned_32(m);
		}

		// Fields data
		for (MapIndex m = egbase.map().max_index(); m; --m) {
			const Player::Field& f = p->fields_[m - 1];

			fw.unsigned_8(f.owner);

			fw.unsigned_8(static_cast<uint8_t>(f.seeing));
			fw.unsigned_32(f.time_node_last_unseen);
			fw.unsigned_32(f.time_triangle_last_surveyed[0]);
			fw.unsigned_32(f.time_triangle_last_surveyed[1]);

			fw.unsigned_8(f.resource_amounts.d);
			fw.unsigned_8(f.resource_amounts.r);

			fw.unsigned_32(f.terrains.d);
			fw.unsigned_32(f.terrains.r);

			fw.unsigned_8(static_cast<uint8_t>(f.r_e));
			fw.unsigned_8(static_cast<uint8_t>(f.r_se));
			fw.unsigned_8(static_cast<uint8_t>(f.r_sw));

			fw.unsigned_8(f.border ? 1 : 0);
			fw.unsigned_8(f.border_r ? 1 : 0);
			fw.unsigned_8(f.border_br ? 1 : 0);
			fw.unsigned_8(f.border_bl ? 1 : 0);

			if (f.map_object_descr) {
				fw.string(f.map_object_descr->name());

				if (f.constructionsite.becomes) {
					fw.string(f.constructionsite.becomes->name());
					fw.string(f.constructionsite.was ? f.constructionsite.was->name() : "");

					fw.unsigned_32(f.constructionsite.intermediates.size());
					for (const BuildingDescr* d : f.constructionsite.intermediates) {
						fw.string(d->name());
					}

					fw.unsigned_32(f.constructionsite.totaltime);
					fw.unsigned_32(f.constructionsite.completedtime);
				} else {
					fw.string("");
				}
			} else {
				fw.string("");
			}
		}
	}

	fw.write(fs, "binary/view");
}
}  // namespace Widelands<|MERGE_RESOLUTION|>--- conflicted
+++ resolved
@@ -56,206 +56,6 @@
 				for (uint32_t j = fr.unsigned_32(); j; --j) {
 					player.revealed_fields_.insert(fr.unsigned_32());
 				}
-<<<<<<< HEAD
-			} else {
-				throw UnhandledVersionError(
-				   "MapPlayersViewPacket", version, kCurrentPacketVersionImmovables);
-			}
-			break;
-		case UNSEEN_PORTDOCK:  // The player sees a port dock
-			m.map_object_descr = &g_portdock_descr;
-			break;
-		default:
-			throw GameDataError("Unknown immovable-kind type %d", immovable_kind);
-		}
-	} catch (const WException& e) {
-		throw GameDataError("unseen immovable: %s", e.what());
-	}
-	return m;
-}
-
-void MapPlayersViewPacket::read(FileSystem& fs,
-                                EditorGameBase& egbase,
-                                bool const skip,
-                                MapObjectLoader&,
-                                const TribesLegacyLookupTable& tribes_lookup_table,
-                                const WorldLegacyLookupTable& world_lookup_table)
-
-{
-	if (skip) {
-		return;
-	}
-
-	const Map& map = egbase.map();
-	const uint16_t mapwidth = map.get_width();
-	const uint16_t mapheight = map.get_height();
-	Field& first_field = map[0];
-	const PlayerNumber nr_players = map.get_nrplayers();
-	iterate_players_existing(plnum, nr_players, egbase, player) {
-		Player::Field* const player_fields = player->fields_.get();
-		uint32_t const gametime = egbase.get_gametime();
-
-		char unseen_times_filename[FILENAME_SIZE];
-		snprintf(unseen_times_filename, sizeof(unseen_times_filename), UNSEEN_TIMES_FILENAME_TEMPLATE,
-		         static_cast<unsigned int>(plnum), kCurrentPacketVersionUnseenTimes);
-		FileRead unseen_times_file;
-		struct NotFound {};
-
-		if (!unseen_times_file.try_open(fs, unseen_times_filename)) {
-			log("MapPlayersViewPacket::read: WARNING: Could not open "
-			    "\"%s\" for reading. Assuming that the game is from an old "
-			    "version without player point of view. Will give player %u "
-			    "knowledge of unseen nodes, edges and triangles (but not "
-			    "resources).",
-			    unseen_times_filename, static_cast<unsigned int>(plnum));
-
-			for (FCoords first_in_row(Coords(0, 0), &first_field); first_in_row.y < mapheight;
-			     ++first_in_row.y, first_in_row.field += mapwidth) {
-				FCoords r = first_in_row, br = map.bl_n(r);
-				MapIndex r_index = r.field - &first_field;
-				MapIndex br_index = br.field - &first_field;
-				Player::Field* r_player_field = player_fields + r_index;
-				Player::Field* br_player_field = player_fields + br_index;
-				Vision r_vision = r_player_field->vision;
-				Vision br_vision = br_player_field->vision;
-				do {
-					const FCoords f = r;
-					Player::Field& f_player_field = *r_player_field;
-					const Vision f_vision = r_vision, bl_vision = br_vision;
-					move_r(mapwidth, r, r_index);
-					move_r(mapwidth, br, br_index);
-					r_player_field = player_fields + r_index;
-					br_player_field = player_fields + br_index;
-					r_vision = r_player_field->vision;
-					br_vision = br_player_field->vision;
-
-					f_player_field.time_node_last_unseen = gametime;
-
-					if (f_vision) {  //  node //?
-						//  owner
-						f_player_field.owner = f.field->get_owned_by();
-						assert(f_player_field.owner < 0x20);
-
-						//  map_object_descr
-						const MapObjectDescr* map_object_descr;
-						if (const BaseImmovable* base_immovable = f.field->get_immovable()) {
-							map_object_descr = &base_immovable->descr();
-							if (Road::is_road_descr(map_object_descr) ||
-							    Waterway::is_waterway_descr(map_object_descr)) {
-								map_object_descr = nullptr;
-							} else if (upcast(Building const, building, base_immovable)) { //?
-								if (building->get_position() != f) {
-									//  TODO(unknown): This is not the building's main position
-									//  so we can not see it. But it should be
-									//  possible to see it from a distance somehow.
-									map_object_descr = nullptr;
-								}
-							}
-						} else {
-							map_object_descr = nullptr;
-						}
-						f_player_field.map_object_descr = map_object_descr;
-					}
-
-					{  //  triangles
-						//  Must be initialized because the rendering code is
-						//  accessing it even for triangles that the player does not
-						//  see (it is the darkening that actually hides the ground
-						//  from the player).
-						Field::Terrains terrains;
-						terrains.d = terrains.r = 0;
-
-						if (f_vision | bl_vision | br_vision) {
-							terrains.d = f.field->terrain_d();
-						}
-						if (f_vision | br_vision | r_vision) {
-							terrains.r = f.field->terrain_r();
-						}
-						f_player_field.terrains = terrains;
-					}
-
-					{  //  edges
-						if (f_vision | bl_vision) {
-							f_player_field.r_sw = f.field->get_road(WALK_SW);
-						}
-						if (f_vision | br_vision) {
-							f_player_field.r_se = f.field->get_road(WALK_SE);
-						}
-						if (f_vision | r_vision) {
-							f_player_field.r_e = f.field->get_road(WALK_E);
-						}
-					}
-
-					//  The player is not given information about resources that he
-					//  has discovered, because there is no such information in old
-					//  savegames, except for the resource indicators that are
-					//  merely immovables with limited lifetime.
-				} while (r.x);
-			}
-			return;
-		}
-
-		// Verify the vision values
-		FileRead vision_file;
-		bool have_vision = false;
-
-		try {
-			char fname[FILENAME_SIZE];
-			snprintf(fname, sizeof(fname), VISION_FILENAME_TEMPLATE, static_cast<unsigned int>(plnum),
-			         kCurrentPacketVersionVision);
-			vision_file.open(fs, fname);
-			have_vision = true;
-		} catch (...) {
-		}
-
-		if (have_vision) {
-			for (FCoords first_in_row(Coords(0, 0), &first_field); first_in_row.y < mapheight;
-			     ++first_in_row.y, first_in_row.field += mapwidth) {
-				FCoords r = first_in_row;
-				MapIndex r_index = r.field - &first_field;
-				Player::Field* r_player_field = player_fields + r_index;
-				do {
-					Player::Field& f_player_field = *r_player_field;
-					move_r(mapwidth, r, r_index);
-					r_player_field = player_fields + r_index;
-
-					uint32_t file_vision = vision_file.unsigned_32();
-
-					// There used to be a check here that the calculated, and the
-					// loaded vision were the same. I removed this check, because
-					// scripting could have given the player a permanent view of
-					// this field. That's why we save this stuff in the first place!
-					if (file_vision != f_player_field.vision) {
-						f_player_field.vision = file_vision;
-					}
-				} while (r.x);
-			}
-
-			log("Vision check successful for player %u\n", static_cast<unsigned int>(plnum));
-		}
-
-		// Read the player's knowledge about all fields
-		OPEN_INPUT_FILE_NEW_VERSION(FileRead, node_immovable_kinds_file,
-		                            node_immovable_kinds_filename, node_immovable_kinds_file_version,
-		                            NODE_IMMOVABLE_KINDS_FILENAME_TEMPLATE,
-		                            kCurrentPacketVersionImmovableKinds)
-
-		OPEN_INPUT_FILE_NEW_VERSION(FileRead, node_immovables_file, node_immovables_filename,
-		                            node_immovables_file_version, NODE_IMMOVABLES_FILENAME_TEMPLATE,
-		                            kCurrentPacketVersionImmovables)
-
-		OPEN_INPUT_FILE_NEW_VERSION(FileRead, roads_file, roads_filename, road_file_version,
-		                            ROADS_FILENAME_TEMPLATE, kCurrentPacketVersionRoads)
-
-		OPEN_INPUT_FILE_NEW_VERSION(FileRead, terrains_file, terrains_filename, terrains_file_version,
-		                            TERRAINS_FILENAME_TEMPLATE, kCurrentPacketVersionTerrains)
-
-		OPEN_INPUT_FILE_NEW_VERSION(
-		   FileRead, triangle_immovable_kinds_file, triangle_immovable_kinds_filename,
-		   triangle_immovable_kinds_file_version, TRIANGLE_IMMOVABLE_KINDS_FILENAME_TEMPLATE,
-		   kCurrentPacketVersionImmovableKinds)
-=======
->>>>>>> eedf2347
 
 				for (MapIndex m = egbase.map().max_index(); m; --m) {
 					Player::Field& f = player.fields_[m - 1];
@@ -282,130 +82,6 @@
 					f.border_br = fr.unsigned_8();
 					f.border_bl = fr.unsigned_8();
 
-<<<<<<< HEAD
-		for (FCoords first_in_row(Coords(0, 0), &first_field); first_in_row.y < mapheight;
-		     ++first_in_row.y, first_in_row.field += mapwidth) {
-			FCoords r = first_in_row, br = map.bl_n(r);
-			MapIndex r_index = r.field - &first_field;
-			MapIndex br_index = br.field - &first_field;
-			Player::Field* r_player_field = player_fields + r_index;
-			Player::Field* br_player_field = player_fields + br_index;
-			Vision r_vision = r_player_field->vision;
-			Vision br_vision = br_player_field->vision;
-			bool r_everseen = r_vision, r_seen = 1 < r_vision;
-			bool br_everseen = br_vision, br_seen = 1 < br_vision;
-			do {
-				const FCoords f = r;
-				Player::Field& f_player_field = *r_player_field;
-				const Vision f_vision = r_vision;
-				const bool f_everseen = r_everseen;
-				const bool bl_everseen = br_everseen;
-				const bool f_seen = r_seen;
-				const bool bl_seen = br_seen;
-				move_r(mapwidth, r, r_index);
-				move_r(mapwidth, br, br_index);
-				r_player_field = player_fields + r_index;
-				br_player_field = player_fields + br_index;
-				r_vision = r_player_field->vision;
-				br_vision = br_player_field->vision;
-				r_everseen = r_vision;
-				r_seen = 1 < r_vision;
-				br_everseen = br_vision;
-				br_seen = 1 < br_vision;
-
-				//  Store the player's view of ownership in these
-				//  temporary variables and save it in the player when set.
-				PlayerNumber owner = 0;
-
-				switch (f_vision) {  //  owner and map_object_descr //?
-				case 0:
-					//  The player has never seen this node, so he has no
-					//  information about it. Neither should he be informed about
-					//  it now.
-					break;
-				case 1: {
-					//  The player has seen the node but does not see it now. Load
-					//  his information about the node from file.
-					try {
-						f_player_field.time_node_last_unseen = unseen_times_file.unsigned_32();
-					} catch (const FileRead::FileBoundaryExceeded&) {
-						throw GameDataError("MapPlayersViewPacket::read: player %u: in "
-						                    "\"%s\":%" PRIuS ": node (%i, %i): unexpected end of file "
-						                    "while reading time_node_last_unseen",
-						                    static_cast<unsigned int>(plnum), unseen_times_filename,
-						                    static_cast<size_t>(unseen_times_file.get_pos() - 4), f.x,
-						                    f.y);
-					}
-
-					try {
-						owner = owners_file.unsigned_8();
-					} catch (const FileRead::FileBoundaryExceeded&) {
-						throw GameDataError("MapPlayersViewPacket::read: player %u: in "
-						                    "\"%s\":%" PRIuS ": node (%i, %i): unexpected end of file "
-						                    "while reading owner",
-						                    static_cast<unsigned int>(plnum), unseen_times_filename,
-						                    static_cast<size_t>(unseen_times_file.get_pos() - 1), f.x,
-						                    f.y);
-					}
-					if (nr_players < owner) {
-						throw GameDataError("MapPlayersViewPacket::read: player %u: in "
-						                    "\"%s\":%" PRIuS " & 0xf: node (%i, %i): Player thinks that "
-						                    "this node is owned by player %u, but there are only %u "
-						                    "players",
-						                    static_cast<unsigned int>(plnum), owners_filename,
-						                    static_cast<size_t>(owners_file.get_pos() - 1), f.x, f.y,
-						                    owner, nr_players);
-					}
-					uint8_t imm_kind = 0;
-					if (node_immovable_kinds_file_version == kCurrentPacketVersionImmovableKinds) {
-						imm_kind = node_immovable_kinds_file.unsigned_8();
-					} else {
-						throw UnhandledVersionError("MapPlayersViewPacket - Node Immovable kinds",
-						                            node_immovable_kinds_file_version,
-						                            kCurrentPacketVersionImmovableKinds);
-					}
-					MapObjectData mod =
-					   read_unseen_immovable(egbase, imm_kind, node_immovables_file, tribes_lookup_table,
-					                         world_lookup_table, node_immovables_file_version);
-					f_player_field.map_object_descr = mod.map_object_descr;
-					f_player_field.constructionsite = mod.csi;
-
-					// Read in whether this field had a border the last time it was seen
-					if (border_file_version == kCurrentPacketVersionBorder) {
-						uint8_t borders = border_file.unsigned_8();
-						f_player_field.border = borders & 1;
-						f_player_field.border_r = borders & 2;
-						f_player_field.border_br = borders & 4;
-						f_player_field.border_bl = borders & 8;
-					} else {
-						throw UnhandledVersionError("MapPlayersViewPacket - Border file",
-						                            border_file_version, kCurrentPacketVersionBorder);
-					}
-					break;
-				}
-				default:
-					//  The player currently sees the node. Therefore his
-					//  information about the node has not been saved. Fill in the
-					//  information from the game state.
-
-					//  owner
-					owner = f.field->get_owned_by();
-					assert(owner <= nr_players);
-
-					//  map_object_descr
-					const MapObjectDescr* map_object_descr;
-					if (const BaseImmovable* base_immovable = f.field->get_immovable()) {
-						map_object_descr = &base_immovable->descr();
-						if (Road::is_road_descr(map_object_descr) ||
-						    Waterway::is_waterway_descr(map_object_descr)) {
-							map_object_descr = nullptr;
-						} else if (upcast(Building const, building, base_immovable)) { //?
-							if (building->get_position() != f) {
-								//  TODO(unknown): This is not the building's main position so
-								//  we can not see it. But it should be possible
-								//  to see it from a distance somehow.
-								map_object_descr = nullptr;
-=======
 					std::string descr = fr.string();
 					if (descr.empty()) {
 						f.map_object_descr = nullptr;
@@ -432,7 +108,6 @@
 										throw GameDataError("invalid map_object_descr: %s", descr.c_str());
 									}
 								}
->>>>>>> eedf2347
 							}
 						}
 
