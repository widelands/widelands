/*
 * Copyright (C) 2002-2020 by the Widelands Development Team
 *
 * This program is free software; you can redistribute it and/or
 * modify it under the terms of the GNU General Public License
 * as published by the Free Software Foundation; either version 2
 * of the License, or (at your option) any later version.
 *
 * This program is distributed in the hope that it will be useful,
 * but WITHOUT ANY WARRANTY; without even the implied warranty of
 * MERCHANTABILITY or FITNESS FOR A PARTICULAR PURPOSE.  See the
 * GNU General Public License for more details.
 *
 * You should have received a copy of the GNU General Public License
 * along with this program; if not, write to the Free Software
 * Foundation, Inc., 51 Franklin Street, Fifth Floor, Boston, MA  02110-1301, USA.
 *
 */

#include "map_io/map_scripting_packet.h"

#include <csignal>

#include <boost/algorithm/string/predicate.hpp>

#include "base/log.h"
#include "base/macros.h"
#include "io/fileread.h"
#include "io/filewrite.h"
#include "logic/editor_game_base.h"
#include "logic/game.h"
#include "logic/game_data_error.h"
#include "logic/map.h"
#include "scripting/logic.h"

namespace Widelands {

namespace {
constexpr uint32_t kCurrentPacketVersion = 5;

// Write all .lua files that exist in the given 'path' in 'map_fs' to the 'target_fs'.
void write_lua_dir(FileSystem& target_fs, FileSystem* map_fs, const std::string& path) {
	assert(map_fs);
	target_fs.ensure_directory_exists(path);
	for (const std::string& script : map_fs->filter_directory(
	        path, [](const std::string& fn) { return boost::ends_with(fn, ".lua"); })) {
		size_t length;
		void* input_data = map_fs->load(script, length);
		target_fs.write(script, input_data, length);
		free(input_data);
	}
}

// Write a selection of .lua files and all .png files that exist in the given 'path' in 'map_fs' to
// the 'target_fs'.
void write_tribes_dir(FileSystem& target_fs, FileSystem* map_fs, const std::string& path) {
	assert(map_fs);
	target_fs.ensure_directory_exists(path);
	for (const std::string& file : map_fs->list_directory(path)) {
		if (map_fs->is_directory(file)) {
			// Write subdirectories
			write_tribes_dir(target_fs, map_fs, file);
		} else {
			// Write file
			const std::string filename(FileSystem::fs_filename(file.c_str()));
			// TODO(GunChleoc): Savegame compatibility, forbid "helptexts.lua" after v1.0
			if (filename == "init.lua" || filename == "register.lua" || filename == "helptexts.lua" ||
			    boost::ends_with(filename, ".png")) {
				size_t length;
				void* input_data = map_fs->load(file, length);
				target_fs.write(file, input_data, length);
				free(input_data);
			} else {
				log_warn("File name '%s' is not allowed in scenario tribes – expecting "
				         "'init.lua', 'register.lua', 'helptexts.lua' or a *.png file\n",
				         file.c_str());
			}
		}
	}
}
}  // namespace

[[noreturn]] static void abort_handler(int) {
	throw wexception(_("The engine received a SIGABRT signal which was most likely triggered by a "
	                   "corrupted savegame. No solution for this bug has been implemented yet. We "
	                   "are sorry, but this savegame seems to be broken beyond repair."));
}

/*
 * ========================================================================
 *            PUBLIC IMPLEMENTATION
 * ========================================================================
 */
void MapScriptingPacket::read(FileSystem& fs, EditorGameBase& egbase, bool, MapObjectLoader& mol) {
	// Always try to load the global State: even in a normal game, some lua
	// coroutines could run. But make sure that this is really a game, other
	// wise this makes no sense.
	FileRead fr;
	if (egbase.is_game() && fr.try_open(fs, "scripting/globals.dump")) {
		try {
			const uint32_t packet_version = fr.unsigned_32();
<<<<<<< HEAD
			if (packet_version >= 4 && packet_version <= kCurrentPacketVersion) {
				upcast(LuaGameInterface, lgi, &g->lua());
=======
			if (packet_version == kCurrentPacketVersion) {
				upcast(LuaGameInterface, lgi, &egbase.lua());
>>>>>>> 23c13291
				signal(SIGABRT, &abort_handler);
				if (packet_version >= 5) {
					// TODO(Nordfriese): Savegame compatibility)
					lgi->read_textdomain_stack(fr);
				}
				lgi->read_global_env(fr, mol, fr.unsigned_32());
				signal(SIGABRT, SIG_DFL);
			} else {
				throw UnhandledVersionError(
				   "MapScriptingPacket", packet_version, kCurrentPacketVersion);
			}
		} catch (const WException& e) {
			throw GameDataError("scripting: %s", e.what());
		}
		fr.close();
	}
}

void MapScriptingPacket::write(FileSystem& fs, EditorGameBase& egbase, MapObjectSaver& mos) {
	// Write any scenario scripting files in the map's basic scripting dir
	FileSystem* map_fs = egbase.map().filesystem();
	if (map_fs) {
		write_lua_dir(fs, map_fs, "scripting");
		// Write any custom scenario tribe entities
		if (map_fs->file_exists("scripting/tribes")) {
			write_tribes_dir(fs, map_fs, "scripting/tribes");
		}
	}

	// Dump the global environment if this is a game and not in the editor
	if (upcast(Game, g, &egbase)) {
		upcast(LuaGameInterface, lgi, &g->lua());
		assert(lgi);
		FileWrite fw;

		fw.unsigned_32(kCurrentPacketVersion);
		lgi->write_textdomain_stack(fw);

		const FileWrite::Pos pos = fw.get_pos();
		fw.unsigned_32(0);  // N bytes written, follows below

		uint32_t nwritten = little_32(lgi->write_global_env(fw, mos));
		fw.data(&nwritten, 4, pos);
		fs.ensure_directory_exists("scripting");
		fw.write(fs, "scripting/globals.dump");
	}
}
}  // namespace Widelands<|MERGE_RESOLUTION|>--- conflicted
+++ resolved
@@ -99,13 +99,8 @@
 	if (egbase.is_game() && fr.try_open(fs, "scripting/globals.dump")) {
 		try {
 			const uint32_t packet_version = fr.unsigned_32();
-<<<<<<< HEAD
 			if (packet_version >= 4 && packet_version <= kCurrentPacketVersion) {
-				upcast(LuaGameInterface, lgi, &g->lua());
-=======
-			if (packet_version == kCurrentPacketVersion) {
 				upcast(LuaGameInterface, lgi, &egbase.lua());
->>>>>>> 23c13291
 				signal(SIGABRT, &abort_handler);
 				if (packet_version >= 5) {
 					// TODO(Nordfriese): Savegame compatibility)
