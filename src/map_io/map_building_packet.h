/*
 * Copyright (C) 2002-2020 by the Widelands Development Team
 *
 * This program is free software; you can redistribute it and/or
 * modify it under the terms of the GNU General Public License
 * as published by the Free Software Foundation; either version 2
 * of the License, or (at your option) any later version.
 *
 * This program is distributed in the hope that it will be useful,
 * but WITHOUT ANY WARRANTY; without even the implied warranty of
 * MERCHANTABILITY or FITNESS FOR A PARTICULAR PURPOSE.  See the
 * GNU General Public License for more details.
 *
 * You should have received a copy of the GNU General Public License
 * along with this program; if not, write to the Free Software
 * Foundation, Inc., 51 Franklin Street, Fifth Floor, Boston, MA  02110-1301, USA.
 *
 */

#ifndef WL_MAP_IO_MAP_BUILDING_PACKET_H
#define WL_MAP_IO_MAP_BUILDING_PACKET_H

#include "map_io/map_data_packet.h"

class FileRead;

namespace Widelands {

class Building;

/*
 * This packet cares for the existence of buildings
 * on the map, the data is parsed somewhere else
 */
struct MapBuildingPacket {
	void read(FileSystem&, EditorGameBase&, bool, MapObjectLoader&);
	void write(FileSystem&, EditorGameBase&, MapObjectSaver&);

protected:
<<<<<<< HEAD
	void read_priorities(EditorGameBase& egbase, Building&, FileRead&);
	void write_priorities(const Building&, FileWrite&);
=======
	void read_priorities(Building&, FileRead&);
>>>>>>> e1d8ad36
};
}  // namespace Widelands

#endif  // end of include guard: WL_MAP_IO_MAP_BUILDING_PACKET_H<|MERGE_RESOLUTION|>--- conflicted
+++ resolved
@@ -37,12 +37,7 @@
 	void write(FileSystem&, EditorGameBase&, MapObjectSaver&);
 
 protected:
-<<<<<<< HEAD
 	void read_priorities(EditorGameBase& egbase, Building&, FileRead&);
-	void write_priorities(const Building&, FileWrite&);
-=======
-	void read_priorities(Building&, FileRead&);
->>>>>>> e1d8ad36
 };
 }  // namespace Widelands
 
