/*
 * Copyright (C) 2002-2020 by the Widelands Development Team
 *
 * This program is free software; you can redistribute it and/or
 * modify it under the terms of the GNU General Public License
 * as published by the Free Software Foundation; either version 2
 * of the License, or (at your option) any later version.
 *
 * This program is distributed in the hope that it will be useful,
 * but WITHOUT ANY WARRANTY; without even the implied warranty of
 * MERCHANTABILITY or FITNESS FOR A PARTICULAR PURPOSE.  See the
 * GNU General Public License for more details.
 *
 * You should have received a copy of the GNU General Public License
 * along with this program; if not, write to the Free Software
 * Foundation, Inc., 51 Franklin Street, Fifth Floor, Boston, MA  02110-1301, USA.
 *
 */

#include "map_io/map_resources_packet.h"

#include "base/log.h"
#include "io/fileread.h"
#include "io/filewrite.h"
#include "logic/editor_game_base.h"
#include "logic/game_data_error.h"
#include "logic/map.h"
#include "logic/map_objects/world/resource_description.h"
#include "logic/map_objects/world/world.h"
#include "map_io/world_legacy_lookup_table.h"

namespace Widelands {

constexpr uint16_t kCurrentPacketVersion = 1;

void MapResourcesPacket::read(FileSystem& fs,
                              EditorGameBase& egbase,
                              const WorldLegacyLookupTable& lookup_table) {
	FileRead fr;
	fr.open(fs, "binary/resource");

	Map* map = egbase.mutable_map();

	try {
		const uint16_t packet_version = fr.unsigned_16();
		if (packet_version == kCurrentPacketVersion) {
			int32_t const nr_res = fr.unsigned_16();
<<<<<<< HEAD
			if (world.get_nr_resources() < nr_res) {
				log_warn("Number of resources in map (%i) is bigger than in world (%i)", nr_res,
				         world.get_nr_resources());
			}
=======
>>>>>>> fa2f77a3

			// construct ids and map
			std::map<uint8_t, uint8_t> smap;
			for (uint8_t i = 0; i < nr_res; ++i) {
				uint8_t const id = fr.unsigned_16();
				const std::string resource_name(lookup_table.lookup_resource(fr.c_string()));
				const DescriptionIndex res = egbase.mutable_world()->load_resource(resource_name);
				if (res == Widelands::INVALID_INDEX) {
					throw GameDataError(
					   "resource '%s' exists in map but not in world", resource_name.c_str());
				}
				smap[id] = res;
			}

			for (uint16_t y = 0; y < map->get_height(); ++y) {
				for (uint16_t x = 0; x < map->get_width(); ++x) {
					DescriptionIndex const id = fr.unsigned_8();
					ResourceAmount const amount = fr.unsigned_8();
					ResourceAmount const start_amount = fr.unsigned_8();
					const auto fcoords = map->get_fcoords(Coords(x, y));
					map->initialize_resources(fcoords, smap[id], start_amount);
					map->set_resources(fcoords, amount);
				}
			}
		} else {
			throw UnhandledVersionError("MapResourcesPacket", packet_version, kCurrentPacketVersion);
		}
	} catch (const WException& e) {
		throw GameDataError("port spaces: %s", e.what());
	}
}

/*
 * Ok, when we're called from the editor, the default resources
 * are not set, which is ok.
 * When we are called from a game, the default resources are set
 * which is also ok. But this is one reason why save game != saved map
 * in nearly all cases.
 */
void MapResourcesPacket::write(FileSystem& fs, EditorGameBase& egbase) {
	FileWrite fw;

	fw.unsigned_16(kCurrentPacketVersion);

	// This is a bit more complicated saved so that the order of loading
	// of the resources at run time doesn't matter.
	// (saved like terrains)
	// Write the number of resources
	const Map& map = egbase.map();
	const World& world = egbase.world();
	uint8_t const nr_res = world.get_nr_resources();
	fw.unsigned_16(nr_res);

	//  write all resources names and their id's
	for (int32_t i = 0; i < nr_res; ++i) {
		const ResourceDescription& res = *world.get_resource(i);
		fw.unsigned_16(i);
		fw.c_string(res.name().c_str());
	}

	//  Now, all resouces as uint8_ts in order
	//  - resource id
	//  - amount
	for (uint16_t y = 0; y < map.get_height(); ++y) {
		for (uint16_t x = 0; x < map.get_width(); ++x) {
			const Field& f = map[Coords(x, y)];
			DescriptionIndex res = f.get_resources();
			ResourceAmount const amount = f.get_resources_amount();
			ResourceAmount const start_amount = f.get_initial_res_amount();
			fw.unsigned_8(res);
			fw.unsigned_8(amount);
			fw.unsigned_8(start_amount);
		}
	}

	fw.write(fs, "binary/resource");
}
}  // namespace Widelands<|MERGE_RESOLUTION|>--- conflicted
+++ resolved
@@ -19,7 +19,6 @@
 
 #include "map_io/map_resources_packet.h"
 
-#include "base/log.h"
 #include "io/fileread.h"
 #include "io/filewrite.h"
 #include "logic/editor_game_base.h"
@@ -45,13 +44,6 @@
 		const uint16_t packet_version = fr.unsigned_16();
 		if (packet_version == kCurrentPacketVersion) {
 			int32_t const nr_res = fr.unsigned_16();
-<<<<<<< HEAD
-			if (world.get_nr_resources() < nr_res) {
-				log_warn("Number of resources in map (%i) is bigger than in world (%i)", nr_res,
-				         world.get_nr_resources());
-			}
-=======
->>>>>>> fa2f77a3
 
 			// construct ids and map
 			std::map<uint8_t, uint8_t> smap;
