--- conflicted
+++ resolved
@@ -117,12 +117,7 @@
 					//  packet. We always create this, no matter what skip is
 					//  since we have to read the data packets. We delete this
 					//  object later again, if it is not wanted.
-<<<<<<< HEAD
-					Flag* flag = new Flag(egbase, player, fc, economy);
-=======
-					Flag* flag =
-					   new Flag(dynamic_cast<Game&>(egbase), player, fc, ware_economy, worker_economy);
->>>>>>> 65f086f5
+					Flag* flag = new Flag(egbase, player, fc, ware_economy, worker_economy);
 					mol.register_object<Flag>(serial, *flag);
 
 				} catch (const WException& e) {
