--- conflicted
+++ resolved
@@ -644,13 +644,7 @@
 						 "play settler maps here",
 						 res);
 			}
-<<<<<<< HEAD
-			const Widelands::ResourceAmount real_amount = static_cast<Widelands::ResourceAmount>
-				(2.86 * static_cast<float>(amount));
-=======
-			const int32_t real_amount = static_cast<int32_t>
-				(2.86f * static_cast<float>(amount));
->>>>>>> e46aa9f2
+			const Widelands::ResourceAmount real_amount = static_cast<Widelands::ResourceAmount>(2.86f * amount);
 			map_.initialize_resources(c, nres, real_amount);
 		}
 	}
