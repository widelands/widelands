/*
 * Copyright (C) 2002-2020 by the Widelands Development Team
 *
 * This program is free software; you can redistribute it and/or
 * modify it under the terms of the GNU General Public License
 * as published by the Free Software Foundation; either version 2
 * of the License, or (at your option) any later version.
 *
 * This program is distributed in the hope that it will be useful,
 * but WITHOUT ANY WARRANTY; without even the implied warranty of
 * MERCHANTABILITY or FITNESS FOR A PARTICULAR PURPOSE.  See the
 * GNU General Public License for more details.
 *
 * You should have received a copy of the GNU General Public License
 * along with this program; if not, write to the Free Software
 * Foundation, Inc., 51 Franklin Street, Fifth Floor, Boston, MA  02110-1301, USA.
 *
 */

#include "map_io/s2map.h"

#include <iomanip>
#include <iostream>
#include <memory>

#include "base/i18n.h"
#include "base/log.h"
#include "base/macros.h"
#include "base/scoped_timer.h"
#include "base/wexception.h"
#include "io/fileread.h"
#include "io/filesystem/layered_filesystem.h"
#include "logic/editor_game_base.h"
#include "logic/field.h"
#include "logic/game.h"
#include "logic/map.h"
#include "logic/map_objects/map_object.h"
#include "logic/map_objects/world/world.h"
#include "logic/mapregion.h"
#include "map_io/map_loader.h"
#include "map_io/world_legacy_lookup_table.h"

using std::cerr;
using std::endl;
using std::ios;
using std::setiosflags;

namespace {

// Do not change the contents of this struct, segfaults will ensue.
struct S2MapDescrHeader {
	char magic[10];  // "WORLD_V1.0"
	char name[20];   // We need fixed char arrays rather than strings here. Otherwise, this will
	                 // segfault.
	int16_t w;
	int16_t h;
	int8_t uses_world;  // 0 = green, 1 =black, 2 = winter
	int8_t nplayers;
	char author[26];
	char bulk[2290];  // unknown
} /* size 2352 */;

// Some basic checks to identify obviously invalid headers
bool is_valid_header(const S2MapDescrHeader& header) {
	if (strncmp(header.magic, "WORLD_V1.0", 10)) {
		return false;
	}
	if (header.name[19]) {
		return false;
	}
	if (header.w <= 0 || header.h <= 0) {
		return false;
	}
	if (header.uses_world < 0 || header.uses_world > 2) {
		return false;
	}
	if (header.nplayers < 0 || header.nplayers > 7) {
		return false;
	}
	if (header.author[19]) {
		return false;
	}
	return true;
}

// TODO(unknown): the following bob types appear in S2 maps but are unknown
//  Somebody who can run Settlers II please check them out
//  11 (0x0B)
//  40 (0x28)
//  41 (0x29)

const int BOB_NONE = 0x00;

const int BOB_STONE1 = 0x01;
const int BOB_STONE2 = 0x02;
const int BOB_STONE3 = 0x03;
const int BOB_STONE4 = 0x04;
const int BOB_STONE5 = 0x05;
const int BOB_STONE6 = 0x06;

const int BOB_SKELETON1 = 0x07;
const int BOB_SKELETON2 = 0x08;
const int BOB_SKELETON3 = 0x21;

const int BOB_STANDING_STONES1 = 0x18;
const int BOB_STANDING_STONES2 = 0x19;
const int BOB_STANDING_STONES3 = 0x1a;
const int BOB_STANDING_STONES4 = 0x1b;
const int BOB_STANDING_STONES5 = 0x1c;
const int BOB_STANDING_STONES6 = 0x1d;
const int BOB_STANDING_STONES7 = 0x1e;

const int BOB_MUSHROOM1 = 0x01;
const int BOB_MUSHROOM2 = 0x22;

const int BOB_PEBBLE1 = 0x02;
const int BOB_PEBBLE2 = 0x03;
const int BOB_PEBBLE3 = 0x04;
const int BOB_PEBBLE4 = 0x25;
const int BOB_PEBBLE5 = 0x26;
const int BOB_PEBBLE6 = 0x27;

const int BOB_DEADTREE1 = 0x05;
const int BOB_DEADTREE2 = 0x06;
const int BOB_DEADTREE3 = 0x20;
const int BOB_DEADTREE4 = 0x1f;

const int BOB_CACTUS1 = 0x0c;
const int BOB_CACTUS2 = 0x0d;

const int BOB_BUSH1 = 0x11;
const int BOB_BUSH2 = 0x13;
const int BOB_BUSH3 = 0x10;
const int BOB_BUSH4 = 0x12;
const int BOB_BUSH5 = 0x0a;

// Settlers 2 has 8 types of trees.
// I assume that different animation states are stored in the map file
// to create the following 32 values. I assume that 4 trees are grouped
// together.
// Unfortunately, I can't verify that (can't run the S2 editor).
// In the end, it doesn't matter much anyway.
const int BOB_TREE1_T = 0x70;
const int BOB_TREE1_S = 0x71;
const int BOB_TREE1_M = 0x72;
const int BOB_TREE1 = 0x73;

const int BOB_TREE2_T = 0x74;
const int BOB_TREE2_S = 0x75;
const int BOB_TREE2_M = 0x76;
const int BOB_TREE2 = 0x77;

const int BOB_TREE3_T = 0xb0;
const int BOB_TREE3_S = 0xb1;
const int BOB_TREE3_M = 0xb2;
const int BOB_TREE3 = 0xb3;

const int BOB_TREE4_T = 0xb4;
const int BOB_TREE4_S = 0xb5;
const int BOB_TREE4_M = 0xb6;
const int BOB_TREE4 = 0xb7;

const int BOB_TREE5_T = 0xf0;
const int BOB_TREE5_S = 0xf1;
const int BOB_TREE5_M = 0xf2;
const int BOB_TREE5 = 0xf3;

const int BOB_TREE6_T = 0xf4;
const int BOB_TREE6_S = 0xf5;
const int BOB_TREE6_M = 0xf6;
const int BOB_TREE6 = 0xf7;

const int BOB_TREE7_T = 0x30;
const int BOB_TREE7_S = 0x31;
const int BOB_TREE7_M = 0x32;
const int BOB_TREE7 = 0x33;

const int BOB_TREE8_T = 0x34;
const int BOB_TREE8_S = 0x35;
const int BOB_TREE8_M = 0x36;
const int BOB_TREE8 = 0x37;

const int BOB_GRASS1 = 0x0e;
const int BOB_GRASS2 = 0x14;
const int BOB_GRASS3 = 0x0f;

/// Some of the original S2 maps have rather odd sizes. In that case, however,
/// width (and height?) are rounded up to some alignment. The in-file size of a
/// section is stored in the section header (I think ;)).
/// This is the work-around.
///
/// Returns a pointer to the (packed) contents of the section. nullptr if the
/// read failed.
std::unique_ptr<uint8_t[]>
load_s2mf_section(FileRead& fr, int32_t const width, int32_t const height) {
	char buffer[256];

	std::unique_ptr<uint8_t[]> section;
	memcpy(buffer, fr.data(6), 6);
	if (buffer[0] != 0x10 || buffer[1] != 0x27 || buffer[2] != 0x00 || buffer[3] != 0x00 ||
	    buffer[4] != 0x00 || buffer[5] != 0x00) {
		cerr << "Section marker not found" << endl;
		return section;
	}

	uint16_t const dw = fr.unsigned_16();
	uint16_t const dh = fr.unsigned_16();

	{
		uint16_t const one = fr.unsigned_16();
		if (one != 1) {
			throw wexception("expected 1 but found %u", one);
		}
	}
	int32_t const size = fr.signed_32();
	if (size != dw * dh) {
		throw wexception("expected %u but found %u", dw * dh, size);
	}

	if (dw < width || dh < height) {
		cerr << "Section not big enough" << endl;
		return nullptr;
	}

	section.reset(new uint8_t[size]);
	int32_t y = 0;
	for (; y < height; ++y) {
		uint8_t const* const ptr = reinterpret_cast<uint8_t*>(fr.data(width));
		memcpy(section.get() + y * width, ptr, width);
		fr.data(dw - width);  // skip the alignment junk
	}
	while (y < dh) {
		fr.data(dw);  // more alignment junk++ y;
	}

	return section;
}

std::string get_world_name(S2MapLoader::WorldType world) {
	switch (world) {
	case S2MapLoader::WorldType::kGreenland:
		return "greenland";
	case S2MapLoader::WorldType::kBlackland:
		return "blackland";
	case S2MapLoader::WorldType::kWinterland:
		return "winterland";
	}
	NEVER_HERE();
}

/// Returns S2 terrain index into (pre one-world) terrain names. Those are then
/// looked up in the legacy conversion code and this gives the Widelands
/// terrain.
class TerrainConverter {
public:
	TerrainConverter(const Widelands::World& world, const WorldLegacyLookupTable& lookup_table);
	Widelands::DescriptionIndex lookup(S2MapLoader::WorldType world, int8_t c) const;

protected:
	const WorldLegacyLookupTable& world_legacy_lookup_table_;
	const Widelands::World& world_;
	const std::map<S2MapLoader::WorldType, std::vector<std::string>> table_;

private:
	DISALLOW_COPY_AND_ASSIGN(TerrainConverter);
};

TerrainConverter::TerrainConverter(const Widelands::World& world,
                                   const WorldLegacyLookupTable& lookup_table)
   : world_legacy_lookup_table_(lookup_table),
     world_(world),
     table_{std::make_pair(
               S2MapLoader::WorldType::kGreenland,
               std::vector<std::string>{
                  "summer_steppe", "summer_mountain1", "summer_snow", "summer_swamp",
                  "summer_beach", "summer_water", "summer_meadow1", "summer_meadow2",
                  "summer_meadow3", "summer_mountain2", "summer_mountain3", "summer_mountain4",
                  "summer_steppe_barren", "summer_meadow4", "lava", "summer_mountain_meadow"}),
            std::make_pair(S2MapLoader::WorldType::kBlackland,
                           std::vector<std::string>{
                              "ashes", "mountain1", "lava-stone1", "lava-stone2", "strand", "water",
                              "hardground1", "hardground2", "hardground3", "mountain2", "mountain3",
                              "mountain4", "ashes2", "hardground4", "lava", "hardlava"}),
            std::make_pair(S2MapLoader::WorldType::kWinterland,
                           std::vector<std::string>{
                              "tundra", "mountain1", "ice_flows", "ice_flows2", "ice", "water",
                              "tundra_taiga", "tundra2", "tundra3", "mountain2", "mountain3",
                              "mountain4", "strand", "taiga", "lava", "snow"})} {
}

Widelands::DescriptionIndex TerrainConverter::lookup(S2MapLoader::WorldType world, int8_t c) const {
	switch (c) {
	// the following comments are valid for greenland - blackland and winterland have equivalents
	// source: https://settlers2.net/documentation/world-map-file-format-wldswd/
	case 0x00:
		c = 0;
		break;  // steppe meadow1
	case 0x01:
		c = 1;
		break;  // mountain 1
	case 0x02:
		c = 2;
		break;  // snow
	case 0x03:
		c = 3;
		break;  // swamp
	case 0x04:
		c = 4;
		break;  // steppe = strand
	case 0x05:
		c = 5;
		break;  // water
	case 0x06:
		c = 4;
		break;  // strand
	case 0x07:
		c = 12;
		break;  // steppe 2 = dry land
	case 0x08:
		c = 6;
		break;  // meadow 1
	case 0x09:
		c = 7;
		break;  // meadow 2
	case 0x0a:
		c = 8;
		break;  // meadow 3
	case 0x0b:
		c = 9;
		break;  // mountain 2
	case 0x0c:
		c = 10;
		break;  // mountain 3
	case 0x0d:
		c = 11;
		break;  // mountain 4
	case 0x0e:
		c = 12;
		break;  // steppe meadow 2
	case 0x0f:
		c = 13;
		break;  // flower meadow
	case 0x10:
		c = 14;
		break;  // lava
	// case 0x11: // color
	case 0x12:
		c = 15;
		break;  // mountain meadow
	case 0x13:
		c = 4;
		break;  // unknown texture

	default:
		log_warn("Unknown texture %x. Defaulting to water.\n", c);
		c = 7;
		break;
	}

	return world_.terrains().get_index(
	   world_legacy_lookup_table_.lookup_terrain(table_.at(world)[c]));
}

}  // namespace

S2MapLoader::S2MapLoader(const std::string& filename, Widelands::Map& M)
   : Widelands::MapLoader(filename, M), filename_(filename), worldtype_(WorldType::kGreenland) {
}

/// Load the header. The map will then return valid information when
/// get_width(), get_nrplayers(), get_author() and so on are called.
<<<<<<< HEAD
int32_t S2MapLoader::preload_map(bool const scenario, std::vector<AddOnInfo>* addons) {
	assert(get_state() != STATE_LOADED);
=======
int32_t S2MapLoader::preload_map(bool const scenario) {
	assert(get_state() != State::kLoaded);
>>>>>>> 0107ae78

	// s2 maps don't have world add-ons
	// (UNTESTED because I don't have an s2 map to test this with)
	if (addons) {
		for (auto it = addons->begin(); it != addons->end();) {
			if (it->category == AddOnCategory::kWorld) {
				it = addons->erase(it);
			} else {
				++it;
			}
		}
	}

	map_.cleanup();

	FileRead fr;
	fr.open(*g_fs, filename_.c_str());

	load_s2mf_header(fr);

	if (scenario) {
		//  Load this as scenario. There is no such a thing as S2 scenario,
		//  therefore set the tribes and some default names.

		const char* const names[] = {
		   //  Just for fun: some roman names
		   "Marius", "Avitus", "Silvanus", "Caius", "Augustus", "Maximus", "Titus", "Rufus",
		};

		Widelands::PlayerNumber const nr_players = map_.get_nrplayers();
		iterate_player_numbers(i, nr_players) {
			map_.set_scenario_player_tribe(i, "empire");
			map_.set_scenario_player_name(i, names[i - 1]);
			map_.set_scenario_player_ai(i, "");
			map_.set_scenario_player_closeable(i, false);
		}
	}

	set_state(State::kPreLoaded);

	return 0;
}

/**
 * Completely loads the map, loads the graphics and places all the objects.
 * From now on the Map* can't be set to another one.
 */
int32_t S2MapLoader::load_map_complete(Widelands::EditorGameBase& egbase, MapLoader::LoadType) {
	std::string timer_message = "S2MapLoader::load_map_complete() for '";
	timer_message += map_.get_name();
	timer_message += "' took %ums";
	ScopedTimer timer(timer_message);
	Notifications::publish(UI::NoteLoadingMessage(_("Loading map…")));

	load_s2mf(egbase);

	map_.recalc_whole_map(egbase);

	postload_set_port_spaces(egbase);

	set_state(State::kLoaded);

	return 0;
}

/**
 * Loads informational data of an S2 map.
 * Throws exception if data is invalid.
 */
void S2MapLoader::load_s2mf_header(FileRead& fr) {
	// no need to check file size: fr.data(..) already throws if the file is too small
	S2MapDescrHeader header;
	memcpy(&header, fr.data(sizeof(header)), sizeof(header));

//  Header must be swapped for big-endian Systems, works at the moment only
//  for PowerPC architecture
//  TODO(unknown): Generalize this
#if defined(__ppc__)
	header.w = swap_16(header.w);
	header.h = swap_16(header.h);
#endif

	// Check header validity to prevent unexpected crashes later
	if (!is_valid_header(header)) {
		throw wexception("invalid S2 file");
	}

	//  don't really set size, but make the structures valid
	map_.width_ = header.w;
	map_.height_ = header.h;

	map_.set_author(header.author);
	map_.set_name(header.name);
	map_.set_nrplayers(header.nplayers);
	map_.set_description(_("Bluebyte Settlers II Map. No comment defined!"));

	worldtype_ = static_cast<WorldType>(header.uses_world);
}

/**
 * This loads a given file as a settlers 2 map file
 */
void S2MapLoader::load_s2mf(Widelands::EditorGameBase& egbase) {
	uint8_t* pc;

	FileRead fr;
	fr.open(*g_fs, filename_.c_str());

	load_s2mf_header(fr);
	map_.set_size(map_.width_, map_.height_);

	//  The header must already have been processed.
	assert(map_.fields_.get());
	int16_t const mapwidth = map_.get_width();
	int16_t const mapheight = map_.get_height();
	assert(mapwidth > 0 && mapheight > 0);
	egbase.allocate_player_maps();  //  initializes player_fields.vision

	//  SWD-SECTION 1: Heights
	std::unique_ptr<uint8_t[]> section(load_s2mf_section(fr, mapwidth, mapheight));
	if (!section) {
		throw wexception("Section 1 (Heights) not found");
	}

	Widelands::Field* f = map_.fields_.get();
	pc = section.get();
	for (int16_t y = 0; y < mapheight; ++y) {
		for (int16_t x = 0; x < mapwidth; ++x, ++f, ++pc) {
			f->set_height(*pc);
		}
	}

	//  SWD-SECTION 2: Terrain 1
	section = load_s2mf_section(fr, mapwidth, mapheight);
	if (!section) {
		throw wexception("Section 2 (Terrain 1) not found");
	}

	std::unique_ptr<WorldLegacyLookupTable> lookup_table(
	   create_world_legacy_lookup_table(get_world_name(worldtype_)));

	const Widelands::World& world = egbase.world();
	TerrainConverter terrain_converter(world, *lookup_table);

	f = map_.fields_.get();
	pc = section.get();
	for (int16_t y = 0; y < mapheight; ++y) {
		for (int16_t x = 0; x < mapwidth; ++x, ++f, ++pc) {
			uint8_t c = *pc;
			// Harbour buildspace & textures - Information taken from:
			if (c & 0x40) {
				port_spaces_to_set_.insert(Widelands::Coords(x, y));
			}
			f->set_terrain_d(terrain_converter.lookup(worldtype_, c & 0x1f));
		}
	}

	//  SWD-SECTION 3: Terrain 2
	section = load_s2mf_section(fr, mapwidth, mapheight);
	if (!section) {
		throw wexception("Section 3 (Terrain 2) not found");
	}

	f = map_.fields_.get();
	pc = section.get();
	for (int16_t y = 0; y < mapheight; ++y) {
		for (int16_t x = 0; x < mapwidth; ++x, ++f, ++pc) {
			uint8_t c = *pc;
			// Harbour buildspace & textures - Information taken from:
			// https://settlers2.net/documentation/world-map-file-format-wldswd/
			if (c & 0x40) {
				port_spaces_to_set_.insert(Widelands::Coords(x, y));
			}
			f->set_terrain_r(terrain_converter.lookup(worldtype_, c & 0x1f));
		}
	}

	//  SWD-SECTION 4: Existing Roads
	//  As loading of Roads at game-start is not supported, yet - we simply
	//  skip it.
	section = load_s2mf_section(fr, mapwidth, mapheight);
	if (!section) {
		throw wexception("Section 4 (Existing Roads) not found");
	}

	//  SWD-SECTION 5: Bobs
	std::unique_ptr<uint8_t[]> bobs(load_s2mf_section(fr, mapwidth, mapheight));
	if (!bobs) {
		throw wexception("Section 5 (Bobs) not found");
	}

	//  SWD-SECTION 6: Ways
	//  This describes where you can put ways
	//  0xc* == it's not possible to build ways here now
	//  0x80 == Heres a HQ, owner is Player number
	//   owner == 0 -> blue
	//   owner == 1 -> yellow
	//   owner == 2 -> red
	//   owner == 3 -> pink
	//   owner == 4 -> grey
	//   owner == 6 -> green
	//   owner == 6 -> orange
	section = load_s2mf_section(fr, mapwidth, mapheight);
	if (!section) {
		throw wexception("Section 6 (Ways) not found");
	}

	for (int16_t y = 0; y < mapheight; ++y) {
		uint32_t i = y * mapwidth;
		for (int16_t x = 0; x < mapwidth; ++x, ++i) {
			// ignore everything but HQs
			if (section[i] == 0x80) {
				if (bobs[i] < map_.get_nrplayers()) {
					map_.set_starting_pos(bobs[i] + 1, Widelands::Coords(x, y));
				}
			}
		}
	}

	//  SWD-SECTION 7: Animals
	//  0x01        == Bunny
	//  0x02        == fox
	//  0x03        == reindeer
	//  0x04 + 0x07 == deer
	//  0x05 + 0x08 == duck
	//  0x06        == sheep
	//  0x09        == donkey
	section = load_s2mf_section(fr, mapwidth, mapheight);
	if (!section) {
		throw wexception("Section 7 (Animals) not found");
	}

	for (uint16_t y = 0; y < mapheight; ++y) {
		uint32_t i = y * mapwidth;
		for (uint16_t x = 0; x < mapwidth; ++x, ++i) {
			std::string bobname;

			switch (section[i]) {
			case 0:
				break;
			case 0x01:
				bobname = "bunny";
				break;
			case 0x02:
				bobname = "fox";
				break;
			case 0x03:
				bobname = "reindeer";
				break;
			case 0x04:
				bobname = "deer";
				break;
			case 0x05:
				bobname = "duck";
				break;
			case 0x06:
				bobname = "sheep";
				break;
			case 0x07:
				bobname = "deer";
				break;
			case 0x08:
				bobname = "duck";
				break;
			case 0x09:
				bobname = "moose";
				break;  // original "donkey"
			default:
				cerr << "Unsupported animal: " << static_cast<int32_t>(section[i]) << endl;
				break;
			}

			if (!bobname.empty()) {
				Widelands::DescriptionIndex const idx = world.critter_index(bobname);
				if (idx == Widelands::INVALID_INDEX) {
					throw wexception("Missing bob type %s", bobname.c_str());
				}
				egbase.create_critter(Widelands::Coords(x, y), idx);
			}
		}
	}

	//  SWD-SECTION 8: Unknown
	//  Skipped
	section = load_s2mf_section(fr, mapwidth, mapheight);
	if (!section) {
		throw wexception("Section 8 (Unknown) not found");
	}

	//  SWD-SECTION 9: Buildings
	//  What kind of buildings can be build?
	//  0x01 == flags (??)
	//  0x02 == buildings (small) (??)
	//  0x04 == buildings
	//  0x09 == flags
	//  0x0a == buildings (small) (??)
	//  0x0c == buildings (big) (??)
	//  0x0d == mining
	//  0x68 == trees
	//  0x78 == no buildings
	std::unique_ptr<uint8_t[]> buildings(load_s2mf_section(fr, mapwidth, mapheight));
	if (!buildings) {
		throw wexception("Section 9 (Buildings) not found");
	}

	//  SWD-SECTION 10: Unknown
	//  Skipped
	section = load_s2mf_section(fr, mapwidth, mapheight);
	if (!section) {
		throw wexception("Section 10 (Unknown) not found");
	}

	//  SWD-SECTION 11: Settlers2 Mapeditor tool position
	//  In this section the positions of the Mapeditor tools seem to be
	//  saved. But as this is unusable for playing or the WL-Editor, we just
	//  skip it!
	section = load_s2mf_section(fr, mapwidth, mapheight);
	if (!section) {
		throw wexception("Section 11 (Tool Position) not found");
	}

	//  SWD-SECTION 12: Resources
	//  0x00 == Water
	//  0x87 == fish
	//  0x21 == ground water
	//  0x40 == nothing
	//  0x51-57 == gold 1-7
	//  0x49-4f == iron 1-7
	//  0x41-47 == coal 1-7
	//  0x59-5f == granite 1-7
	section = load_s2mf_section(fr, mapwidth, mapheight);
	if (!section) {
		throw wexception("Section 12 (Resources) not found");
	}

	pc = section.get();
	char const* res;
	int32_t amount = 0;
	for (uint16_t y = 0; y < mapheight; ++y) {
		for (uint16_t x = 0; x < mapwidth; ++x, ++pc) {
			auto c = map_.get_fcoords(Widelands::Coords(x, y));
			uint8_t value = *pc;

			switch (value & 0xF8) {
			case 0x40:
				res = "resource_coal";
				amount = value & 7;
				break;
			case 0x48:
				res = "resource_iron";
				amount = value & 7;
				break;
			case 0x50:
				res = "resource_gold";
				amount = value & 7;
				break;
			case 0x59:
				res = "resource_stones";
				amount = value & 7;
				break;
			default:
				res = "";
				amount = 0;
				break;
			}

			Widelands::DescriptionIndex nres = 0;
			if (*res) {
				nres = world.resource_index(res);
				if (nres == Widelands::INVALID_INDEX) {
					throw wexception("world does not define resource type %s, you can not "
					                 "play settler maps here",
					                 res);
				}
			}
			const Widelands::ResourceAmount real_amount =
			   static_cast<Widelands::ResourceAmount>(2.86f * amount);
			map_.initialize_resources(c, nres, real_amount);
		}
	}

	//  SWD-SECTION 13: Higlights and Shadows
	//  It seems as if the Settlers2 Mapeditor saves the highlights and
	//  shadows from slopes to this section.
	//  But as this is unusable for the WL engine, we just skip it.
	section = load_s2mf_section(fr, mapwidth, mapheight);
	if (!section) {
		throw wexception("Section 13 (Highlights and Shadows) not found");
	}

	//  SWD-SECTION 14: Fieldcount
	//  Describes to which island the field sticks
	//  0 == water
	//  1 == island 1
	//  2 == island 2
	//  ...
	//  fe == killing field (lava)
	//
	//  Unusable (and if it was needed, it would have to be recomputed anyway
	//  to verify it) so we simply skip it.
	section = load_s2mf_section(fr, mapwidth, mapheight);
	if (!section) {
		throw wexception("Section 14 (Island id) not found");
	}

	fr.close();

	//  Map is completely read into memory.
	//  Now try to convert the remaining stuff to Widelands-format. This will
	//  read and construct the name of the old immovables before the one world
	//  conversion. We will then convert them using the
	//  OneWorldLegacyLookupTable.
	// Puts an immovable with the 'old_immovable_name' onto the field 'locations'.
	auto place_immovable = [&egbase, &lookup_table, &world](const Widelands::Coords& location,
	                                                        const std::string& old_immovable_name) {
		const std::string new_immovable_name = lookup_table->lookup_immovable(old_immovable_name);
		Widelands::DescriptionIndex const idx = world.get_immovable_index(new_immovable_name.c_str());
		if (idx == Widelands::INVALID_INDEX) {
			throw wexception("Missing immovable type %s", new_immovable_name.c_str());
		}
		egbase.create_immovable(
		   location, idx, Widelands::MapObjectDescr::OwnerType::kWorld, nullptr /* owner */);
	};

	uint8_t c;
	for (uint16_t y = 0; y < mapheight; ++y) {
		for (uint16_t x = 0; x < mapwidth; ++x) {
			const Widelands::Coords location(x, y);
			Widelands::MapIndex const index = Widelands::Map::get_index(location, mapwidth);
			c = bobs[index];
			std::string bobname;
			if (buildings[index] == 0x78) {
				switch (c) {
				case BOB_STONE1:
					bobname = "stones1";
					break;
				case BOB_STONE2:
					bobname = "stones2";
					break;
				case BOB_STONE3:
					bobname = "stones3";
					break;
				case BOB_STONE4:
					bobname = "stones4";
					break;
				case BOB_STONE5:
					bobname = "stones5";
					break;
				case BOB_STONE6:
					bobname = "stones6";
					break;
				default:
					break;
				}
				if (!bobname.empty()) {
					place_immovable(location, bobname);
					continue;
				}
			}

			switch (c) {
			case BOB_NONE:
				break;  // DO nothing

			case BOB_PEBBLE1:
				bobname = "pebble1";
				break;
			case BOB_PEBBLE2:
				bobname = "pebble2";
				break;
			case BOB_PEBBLE3:
				bobname = "pebble3";
				break;
			case BOB_PEBBLE4:
				bobname = "pebble4";
				break;
			case BOB_PEBBLE5:
				bobname = "pebble5";
				break;
			case BOB_PEBBLE6:
				bobname = "pebble6";
				break;

			case BOB_MUSHROOM1:
				bobname = "mushroom1";
				break;
			case BOB_MUSHROOM2:
				bobname = "mushroom2";
				break;

			case BOB_DEADTREE1:
				bobname = "deadtree1";
				break;
			case BOB_DEADTREE2:
				bobname = "deadtree2";
				break;
			case BOB_DEADTREE3:
				bobname = "deadtree3";
				break;
			case BOB_DEADTREE4:
				bobname = "deadtree4";
				break;

			case BOB_TREE1_T:
				bobname = "tree1_t";
				break;
			case BOB_TREE1_S:
				bobname = "tree1_s";
				break;
			case BOB_TREE1_M:
				bobname = "tree1_m";
				break;
			case BOB_TREE1:
				bobname = "tree1";
				break;

			case BOB_TREE2_T:
				bobname = "tree2_t";
				break;
			case BOB_TREE2_S:
				bobname = "tree2_s";
				break;
			case BOB_TREE2_M:
				bobname = "tree2_m";
				break;
			case BOB_TREE2:
				bobname = "tree2";
				break;

			case BOB_TREE3_T:
				bobname = "tree3_t";
				break;
			case BOB_TREE3_S:
				bobname = "tree3_s";
				break;
			case BOB_TREE3_M:
				bobname = "tree3_m";
				break;
			case BOB_TREE3:
				bobname = "tree3";
				break;

			case BOB_TREE4_T:
				bobname = "tree4_t";
				break;
			case BOB_TREE4_S:
				bobname = "tree4_s";
				break;
			case BOB_TREE4_M:
				bobname = "tree4_m";
				break;
			case BOB_TREE4:
				bobname = "tree4";
				break;

			case BOB_TREE5_T:
				bobname = "tree5_t";
				break;
			case BOB_TREE5_S:
				bobname = "tree5_s";
				break;
			case BOB_TREE5_M:
				bobname = "tree5_m";
				break;
			case BOB_TREE5:
				bobname = "tree5";
				break;

			case BOB_TREE6_T:
				bobname = "tree6_t";
				break;
			case BOB_TREE6_S:
				bobname = "tree6_s";
				break;
			case BOB_TREE6_M:
				bobname = "tree6_m";
				break;
			case BOB_TREE6:
				bobname = "tree6";
				break;

			case BOB_TREE7_T:
				bobname = "tree7_t";
				break;
			case BOB_TREE7_S:
				bobname = "tree7_s";
				break;
			case BOB_TREE7_M:
				bobname = "tree7_m";
				break;
			case BOB_TREE7:
				bobname = "tree7";
				break;

			case BOB_TREE8_T:
				bobname = "tree8_t";
				break;
			case BOB_TREE8_S:
				bobname = "tree8_s";
				break;
			case BOB_TREE8_M:
				bobname = "tree8_m";
				break;
			case BOB_TREE8:
				bobname = "tree8";
				break;

			case BOB_GRASS1:
				bobname = "grass1";
				break;
			case BOB_GRASS2:
				bobname = "grass2";
				break;
			case BOB_GRASS3:
				bobname = "grass3";
				break;

			case BOB_STANDING_STONES1:
				bobname = "sstones1";
				break;
			case BOB_STANDING_STONES2:
				bobname = "sstones2";
				break;
			case BOB_STANDING_STONES3:
				bobname = "sstones3";
				break;
			case BOB_STANDING_STONES4:
				bobname = "sstones4";
				break;
			case BOB_STANDING_STONES5:
				bobname = "sstones5";
				break;
			case BOB_STANDING_STONES6:
				bobname = "sstones6";
				break;
			case BOB_STANDING_STONES7:
				bobname = "sstones7";
				break;

			case BOB_SKELETON1:
				bobname = "skeleton1";
				break;
			case BOB_SKELETON2:
				bobname = "skeleton2";
				break;
			case BOB_SKELETON3:
				bobname = "skeleton3";
				break;

			case BOB_CACTUS1:
				bobname = worldtype_ != S2MapLoader::WorldType::kWinterland ? "cactus1" : "snowman";
				break;
			case BOB_CACTUS2:
				bobname = worldtype_ != S2MapLoader::WorldType::kWinterland ? "cactus2" : "track";
				break;

			case BOB_BUSH1:
				bobname = "bush1";
				break;
			case BOB_BUSH2:
				bobname = "bush2";
				break;
			case BOB_BUSH3:
				bobname = "bush3";
				break;
			case BOB_BUSH4:
				bobname = "bush4";
				break;
			case BOB_BUSH5:
				bobname = "bush5";
				break;

			default:
				cerr << "Unknown bob " << static_cast<uint32_t>(c) << endl;
				break;
			}

			if (!bobname.empty()) {
				place_immovable(location, bobname);
			}
		}
	}
	//  WORKAROUND:
	//  Unfortunately the Widelands engine is not completely compatible with
	//  the Settlers 2; space for buildings is defined differently. To allow
	//  loading of Settlers 2 maps in the majority of cases, check all
	//  starting positions and try to make it Widelands compatible, if its
	//  size is too small.
	map_.recalc_whole_map(egbase);  //  to initialize buildcaps

	const Widelands::PlayerNumber nr_players = map_.get_nrplayers();
	log_info("Checking starting position for all %u players:\n", nr_players);
	iterate_player_numbers(p, nr_players) {
		log_info("-> Player %u: ", p);

		Widelands::Coords starting_pos = map_.get_starting_pos(p);
		if (!starting_pos) {
			//  Do not throw exception, else map will not be loadable in the
			//  editor. Player initialization will keep track of wrong starting
			//  positions.
			log_warn("Has no starting position.\n");
			continue;
		}
		Widelands::FCoords fpos = map_.get_fcoords(starting_pos);

		if (!(map_.get_max_nodecaps(egbase, fpos) & Widelands::BUILDCAPS_BIG)) {
			log_warn("wrong size - trying to fix it: ");
			bool fixed = false;

			Widelands::MapRegion<Widelands::Area<Widelands::FCoords>> mr(
			   map_, Widelands::Area<Widelands::FCoords>(fpos, 3));
			do {
				if (map_.get_max_nodecaps(egbase, const_cast<Widelands::FCoords&>(mr.location())) &
				    Widelands::BUILDCAPS_BIG) {
					map_.set_starting_pos(p, mr.location());
					fixed = true;
					break;
				}
			} while (mr.advance(map_));

			// check whether starting position was fixed.
			if (fixed) {
				log_info("Fixed!\n");
			} else {
				//  Do not throw exception, else map will not be loadable in
				//  the editor. Player initialization will keep track of
				//  wrong starting positions.
				log_err("FAILED!\n");
				log_err("Invalid starting position, that could not be fixed.\n");
				log_err("Please try to fix it manually in the editor.\n");
			}
		} else {
			log_info("OK\n");
		}
	}
}

/// Try to fix data which is incompatible between S2 and Widelands.
/// This is only the port space locations.
void S2MapLoader::postload_set_port_spaces(const Widelands::EditorGameBase& egbase) {
	// Set port spaces near desired locations if possible
	for (const Widelands::Coords& coords : port_spaces_to_set_) {
		bool was_set = map_.set_port_space(egbase, coords, true);
		const Widelands::FCoords fc = map_.get_fcoords(coords);
		if (!was_set) {
			// Try to set a port space at alternative location
			Widelands::MapRegion<Widelands::Area<Widelands::FCoords>> mr(
			   map_, Widelands::Area<Widelands::FCoords>(fc, 3));
			do {
				was_set = map_.set_port_space(
				   egbase, Widelands::Coords(mr.location().x, mr.location().y), true);
			} while (!was_set && mr.advance(map_));
		}
		if (!was_set) {
			log_err("FAILED! No port buildspace for (%i, %i) found!\n", fc.x, fc.y);
		} else {
			log_info("SUCCESS! Port buildspace set for (%i, %i) \n", fc.x, fc.y);
		}
	}
	map_.recalculate_allows_seafaring();
}<|MERGE_RESOLUTION|>--- conflicted
+++ resolved
@@ -369,13 +369,8 @@
 
 /// Load the header. The map will then return valid information when
 /// get_width(), get_nrplayers(), get_author() and so on are called.
-<<<<<<< HEAD
 int32_t S2MapLoader::preload_map(bool const scenario, std::vector<AddOnInfo>* addons) {
-	assert(get_state() != STATE_LOADED);
-=======
-int32_t S2MapLoader::preload_map(bool const scenario) {
 	assert(get_state() != State::kLoaded);
->>>>>>> 0107ae78
 
 	// s2 maps don't have world add-ons
 	// (UNTESTED because I don't have an s2 map to test this with)
