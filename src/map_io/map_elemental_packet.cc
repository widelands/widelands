/*
 * Copyright (C) 2002-2021 by the Widelands Development Team
 *
 * This program is free software; you can redistribute it and/or
 * modify it under the terms of the GNU General Public License
 * as published by the Free Software Foundation; either version 2
 * of the License, or (at your option) any later version.
 *
 * This program is distributed in the hope that it will be useful,
 * but WITHOUT ANY WARRANTY; without even the implied warranty of
 * MERCHANTABILITY or FITNESS FOR A PARTICULAR PURPOSE.  See the
 * GNU General Public License for more details.
 *
 * You should have received a copy of the GNU General Public License
 * along with this program; if not, write to the Free Software
 * Foundation, Inc., 51 Franklin Street, Fifth Floor, Boston, MA  02110-1301, USA.
 *
 */

#include "map_io/map_elemental_packet.h"

#include <cstdlib>

#include "base/log.h"
#include "base/string.h"
#include "io/profile.h"
#include "logic/editor_game_base.h"
#include "logic/game_data_error.h"
#include "logic/map.h"

namespace Widelands {

constexpr int32_t kEightPlayersPacketVersion = 1;
constexpr int32_t kSixteenPlayersPacketVersion = 2;

void MapElementalPacket::pre_read(FileSystem& fs, Map* map) {
	Profile prof;
	prof.read("elemental", nullptr, fs);
	Section& s = prof.get_safe_section("global");

	try {
		int32_t const packet_version = s.get_int("packet_version");
		if (packet_version >= kEightPlayersPacketVersion &&
		    packet_version <= kSixteenPlayersPacketVersion) {
			map->width_ = s.get_int("map_w");
			map->height_ = s.get_int("map_h");
			map->set_nrplayers(s.get_int("nr_players"));
			map->set_name(s.get_string("name"));
			map->set_author(s.get_string("author"));
			map->set_localize_author(s.get_val("author")->get_translate());
			map->set_description(s.get_string("descr"));
			map->set_hint(s.get_string("hint", ""));
			map->set_background(s.get_string("background", ""));
			old_world_name_ = s.get_string("world", "");
			map->set_background_theme(s.get_string(
			   "theme", old_world_name_.empty() ?
                        "" :
                        Map::get_old_world_info_by_old_name(old_world_name_).name.c_str()));

			std::string t = s.get_string("tags", "");
			if (!t.empty()) {
				std::vector<std::string> tags;
				split(tags, t, {','});

<<<<<<< HEAD
				for (std::string tn : tags) {
					boost::trim(tn);
=======
				for (std::vector<std::string>::const_iterator ci = tags.begin(); ci != tags.end();
				     ++ci) {
					std::string tn = *ci;
					trim(tn);
>>>>>>> dd2c5048
					map->add_tag(tn);
				}
			}

			map->required_addons_.clear();
			for (std::string addons = s.get_string("addons", ""); !addons.empty();) {
				const size_t commapos = addons.find(',');
				const std::string substring = addons.substr(0, commapos);
				const size_t colonpos = addons.find(':');
				if (colonpos == std::string::npos) {
					log_warn(
					   "Ignoring malformed add-on requirement substring '%s'\n", substring.c_str());
				} else {
					const std::string version = substring.substr(colonpos + 1);
					map->required_addons_.push_back(std::make_pair(
					   substring.substr(0, colonpos), AddOns::string_to_version(version)));
				}
				if (commapos == std::string::npos) {
					break;
				}
				addons = addons.substr(commapos + 1);
			}

			// Get suggested teams
			map->suggested_teams_.clear();

			uint16_t team_section_id = 0;
			std::string teamsection_key = bformat("teams%02i", team_section_id);
			while (Section* teamsection = prof.get_section(teamsection_key)) {

				// A lineup is made up of teams
				SuggestedTeamLineup lineup;

				uint16_t team_number = 1;
				std::string team_key = bformat("team%i", team_number);
				std::string team_string = teamsection->get_string(team_key.c_str(), "");
				while (!team_string.empty()) {
					// A team is made up of players
					SuggestedTeam team;

					std::vector<std::string> players_string;
					split(players_string, team_string, {','});

					for (const std::string& player : players_string) {
						PlayerNumber player_number = static_cast<PlayerNumber>(stoul(player));
						assert(player_number < kMaxPlayers);
						team.push_back(player_number);
					}

					lineup.push_back(team);

					// Increase team number
					++team_number;
					team_key = bformat("team%i", team_number);
					team_string = teamsection->get_string(team_key.c_str(), "");
				}

				map->suggested_teams_.push_back(lineup);

				// Increase teamsection
				++team_section_id;
				teamsection_key = bformat("teams%02i", team_section_id);
			}
		} else {
			throw UnhandledVersionError(
			   "MapElementalPacket", packet_version, kEightPlayersPacketVersion);
		}
	} catch (const WException& e) {
		throw GameDataError("elemental data: %s", e.what());
	}
}

void MapElementalPacket::read(FileSystem& fs, EditorGameBase& egbase, bool, MapObjectLoader&) {
	pre_read(fs, egbase.mutable_map());
}

void MapElementalPacket::write(FileSystem& fs, EditorGameBase& egbase, MapObjectSaver&) {

	Profile prof;
	Section& global_section = prof.create_section("global");

	const Map& map = egbase.map();
	Widelands::PlayerNumber nr_players = map.get_nrplayers();

	// Maps with more than 8 players won't be compatible with older versions of Widelands.
	// The packet format itself hasn't changed, so we always want to allow loading maps with <= 8
	// players.
	global_section.set_int("packet_version", nr_players <= 8 ? kEightPlayersPacketVersion :
                                                              kSixteenPlayersPacketVersion);
	global_section.set_int("map_w", map.get_width());
	global_section.set_int("map_h", map.get_height());
	global_section.set_int("nr_players", nr_players);
	global_section.set_translated_string("name", map.get_name());
	if (map.get_localize_author()) {
		global_section.set_translated_string("author", map.get_author());
	} else {
		global_section.set_string("author", map.get_author());
	}
	global_section.set_translated_string("descr", map.get_description());
	global_section.set_translated_string("hint", map.get_hint());
	if (!map.get_background().empty()) {
		global_section.set_string("background", map.get_background());
	}
	if (!map.get_background_theme().empty()) {
		global_section.set_string("theme", map.get_background_theme());
	}
	global_section.set_string("tags", join(map.get_tags(), ","));

	std::string addons;
	for (const auto& addon : egbase.enabled_addons()) {
		if (addon->category == AddOns::AddOnCategory::kWorld) {
			if (!addons.empty()) {
				addons += ',';
			}
			addons += addon->internal_name + ':' + AddOns::version_to_string(addon->version, false);
		}
	}
	global_section.set_string("addons", addons);

	int counter = 0;
<<<<<<< HEAD
	for (const Widelands::SuggestedTeamLineup& lineup : map.get_suggested_teams()) {
		Section& teams_section =
		   prof.create_section((boost::format("teams%02d") % counter++).str().c_str());
=======
	for (Widelands::SuggestedTeamLineup lineup : map.get_suggested_teams()) {
		Section& teams_section = prof.create_section(bformat("teams%02d", counter++).c_str());
>>>>>>> dd2c5048
		int lineup_counter = 0;
		for (Widelands::SuggestedTeam team : lineup) {
			std::string section_contents;
			for (std::vector<PlayerNumber>::const_iterator it = team.begin(); it != team.end(); ++it) {
				if (it == team.begin()) {
					section_contents = bformat("%d", static_cast<unsigned int>(*it));
				} else {
					section_contents =
					   bformat("%s,%d", section_contents, static_cast<unsigned int>(*it));
				}
			}
			teams_section.set_string(bformat("team%d", ++lineup_counter).c_str(), section_contents);
		}
	}

	prof.write("elemental", false, fs);
}
}  // namespace Widelands<|MERGE_RESOLUTION|>--- conflicted
+++ resolved
@@ -61,16 +61,8 @@
 			if (!t.empty()) {
 				std::vector<std::string> tags;
 				split(tags, t, {','});
-
-<<<<<<< HEAD
 				for (std::string tn : tags) {
-					boost::trim(tn);
-=======
-				for (std::vector<std::string>::const_iterator ci = tags.begin(); ci != tags.end();
-				     ++ci) {
-					std::string tn = *ci;
 					trim(tn);
->>>>>>> dd2c5048
 					map->add_tag(tn);
 				}
 			}
@@ -191,16 +183,10 @@
 	global_section.set_string("addons", addons);
 
 	int counter = 0;
-<<<<<<< HEAD
 	for (const Widelands::SuggestedTeamLineup& lineup : map.get_suggested_teams()) {
-		Section& teams_section =
-		   prof.create_section((boost::format("teams%02d") % counter++).str().c_str());
-=======
-	for (Widelands::SuggestedTeamLineup lineup : map.get_suggested_teams()) {
 		Section& teams_section = prof.create_section(bformat("teams%02d", counter++).c_str());
->>>>>>> dd2c5048
 		int lineup_counter = 0;
-		for (Widelands::SuggestedTeam team : lineup) {
+		for (const Widelands::SuggestedTeam& team : lineup) {
 			std::string section_contents;
 			for (std::vector<PlayerNumber>::const_iterator it = team.begin(); it != team.end(); ++it) {
 				if (it == team.begin()) {
