--- conflicted
+++ resolved
@@ -62,11 +62,6 @@
 					map->add_tag(tn);
 				}
 			}
-<<<<<<< HEAD
-		} else {
-			throw UnhandledVersionError(packet_version, kCurrentPacketVersion);
-		}
-=======
 
 			// Get suggested teams
 			map->m_suggested_teams.clear();
@@ -109,9 +104,7 @@
 				teamsection_key = (boost::format("teams%02i") % team_section_id).str().c_str();
 			}
 		} else
-			throw GameDataError
-				("unknown/unhandled version %i", packet_version);
->>>>>>> 76b1ead7
+			throw UnhandledVersionError(packet_version, kCurrentPacketVersion);
 	} catch (const WException & e) {
 		throw GameDataError("elemental data: %s", e.what());
 	}
