/*
 * Copyright (C) 2002-2004, 2006-2011, 2013 by the Widelands Development Team
 *
 * This program is free software; you can redistribute it and/or
 * modify it under the terms of the GNU General Public License
 * as published by the Free Software Foundation; either version 2
 * of the License, or (at your option) any later version.
 *
 * This program is distributed in the hope that it will be useful,
 * but WITHOUT ANY WARRANTY; without even the implied warranty of
 * MERCHANTABILITY or FITNESS FOR A PARTICULAR PURPOSE.  See the
 * GNU General Public License for more details.
 *
 * You should have received a copy of the GNU General Public License
 * along with this program; if not, write to the Free Software
 * Foundation, Inc., 51 Franklin Street, Fifth Floor, Boston, MA  02110-1301, USA.
 *
 */

#include "widelands_map_buildingdata_data_packet.h"

#include "logic/constructionsite.h"
#include "logic/dismantlesite.h"
#include "economy/flag.h"
#include "economy/portdock.h"
#include "economy/request.h"
#include "economy/wares_queue.h"
#include "logic/editor_game_base.h"
#include "logic/game.h"
#include "logic/map.h"
#include "logic/militarysite.h"
#include "logic/player.h"
#include "logic/production_program.h"
#include "logic/productionsite.h"
#include "logic/soldier.h"
#include "logic/trainingsite.h"
#include "logic/tribe.h"
#include "logic/warehouse.h"
#include "economy/warehousesupply.h"
#include "logic/widelands_fileread.h"
#include "logic/widelands_filewrite.h"
#include "widelands_map_map_object_loader.h"
#include "widelands_map_map_object_saver.h"
#include "logic/worker.h"

#include "upcast.h"

#include <map>

namespace Widelands {

// Versions
#define CURRENT_PACKET_VERSION 2

// Subversions
#define CURRENT_DISMANTLESITE_PACKET_VERSION    1
#define CURRENT_CONSTRUCTIONSITE_PACKET_VERSION 2
#define CURRENT_PARTIALLYFB_PACKET_VERSION      1
#define CURRENT_WAREHOUSE_PACKET_VERSION        6
#define CURRENT_MILITARYSITE_PACKET_VERSION     4
#define CURRENT_PRODUCTIONSITE_PACKET_VERSION   5
#define CURRENT_TRAININGSITE_PACKET_VERSION     4


void Map_Buildingdata_Data_Packet::Read
	(FileSystem            &       fs,
	 Editor_Game_Base      &       egbase,
	 bool                    const skip,
	 Map_Map_Object_Loader &       mol)
throw (_wexception)
{
	if (skip)
		return;

	FileRead fr;
	try {fr.Open(fs, "binary/building_data");} catch (...) {return;}

	try {
		uint16_t const packet_version = fr.Unsigned16();
		if (1 <= packet_version and packet_version <= CURRENT_PACKET_VERSION) {
			for (;;) {
				if (2 <= packet_version and fr.EndOfFile())
					break;
				Serial const serial = fr.Unsigned32();
				if (packet_version < 2 and serial == 0xffffffff) {
					if (not fr.EndOfFile())
						throw game_data_error
							("expected end of file after serial 0xffffffff");
					break;
				}
				try {
					Building & building = mol.get<Building>(serial);

					if (fr.Unsigned8()) {
						char const * const animation_name = fr.CString();
						try {
							building.m_anim =
								building.descr().get_animation(animation_name);
						} catch (const Map_Object_Descr::Animation_Nonexistent &) {
							log
								("WARNING: %s %s does not have animation \"%s\"; "
								 "using animation \"idle\" instead\n",
								 building.descr().tribe().name().c_str(),
								 building.descname().c_str(),
								 animation_name);
							building.m_anim = building.descr().get_animation("idle");
						}
					} else
						building.m_anim = 0;
					building.m_animstart = fr.Unsigned32();

					{
						Building::Leave_Queue & leave_queue = building.m_leave_queue;
						leave_queue.resize(fr.Unsigned16());
						container_iterate(Building::Leave_Queue, leave_queue, i)
							if (uint32_t const leaver_serial = fr.Unsigned32())
								try {
									//  The check that this worker actually has a
									//  leavebuilding task for this building is in
									//  Building::load_finish, which is called after the
									//  worker (with his stack of tasks) has been fully
									//  loaded.
									*i.current = &mol.get<Worker>(leaver_serial);
								} catch (const _wexception & e) {
									throw game_data_error
										("leave queue item #%lu (%u): %s",
										 static_cast<long int>
										 	(i.current - leave_queue.begin()),
										 leaver_serial, e.what());
								}
							else
								*i.current = 0;
					}

					building.m_leave_time = fr.Unsigned32();

					if (uint32_t const leaver_serial = fr.Unsigned32())
						try {
							building.m_leave_allow =
								&mol.get<Map_Object>(leaver_serial);
						} catch (const _wexception & e) {
							throw game_data_error
								("leave allow item (%u): %s", leaver_serial, e.what());
						}
					else
						building.m_leave_allow = 0;

					if (fr.Unsigned8()) {
						if (upcast(ProductionSite, productionsite, &building))
							if (dynamic_cast<MilitarySite const *>(productionsite))
								log
									("WARNING: Found a stopped %s at (%i, %i) in the "
									 "savegame. Militarysites are not stoppable. "
									 "Ignoring.",
									 building.descname().c_str(),
									 building.get_position().x,
									 building.get_position().y);
							else
								productionsite->set_stopped(true);
						else
							log
								("WARNING: Found a stopped %s at (%i, %i) in the "
								 "savegame. Only productionsites are stoppable. "
								 "Ignoring.",
								 building.descname().c_str(),
								 building.get_position().x,
								 building.get_position().y);
					}

					//  Set economy now, some stuff below will count on this.
					building.set_economy(building.m_flag->get_economy());

					if (upcast(ConstructionSite, constructionsite, &building))
						read_constructionsite
							(*constructionsite,
							 fr,
							 ref_cast<Game, Editor_Game_Base>(egbase),
							 mol);
					else if (upcast(DismantleSite, dms, &building))
						read_dismantlesite
							(*dms,
							 fr,
							 ref_cast<Game, Editor_Game_Base>(egbase),
							 mol);
					else if (upcast(Warehouse, warehouse, &building))
						read_warehouse
							(*warehouse,
							 fr,
							 ref_cast<Game, Editor_Game_Base>(egbase),
							 mol);
					else if (upcast(ProductionSite, productionsite, &building)) {
						if (upcast(MilitarySite, militarysite, productionsite))
							read_militarysite
								(*militarysite,
								 fr,
								 ref_cast<Game, Editor_Game_Base>(egbase),
								 mol);
						else if (upcast(TrainingSite, trainingsite, productionsite))
							read_trainingsite
								(*trainingsite,
								 fr,
								 ref_cast<Game, Editor_Game_Base>(egbase),
								 mol);
						else
							read_productionsite
								(*productionsite,
								 fr,
								 ref_cast<Game, Editor_Game_Base>(egbase),
								 mol);
					} else
						//  type of building is not one of (or derived from)
						//  {ConstructionSite, Warehouse, ProductionSite}
						assert(false);


					mol.mark_object_as_loaded(building);
				} catch (const _wexception & e) {
					throw game_data_error(_("building %u: %s"), serial, e.what());
				}
			}
		} else
			throw game_data_error
				(_("unknown/unhandled version %u"), packet_version);
	} catch (const _wexception & e) {
		throw game_data_error(_("buildingdata: %s"), e.what());
	}
}

void Map_Buildingdata_Data_Packet::read_partially_finished_building
	(Partially_Finished_Building  & pfb,
	 FileRead              & fr,
	 Game                  & game,
	 Map_Map_Object_Loader & mol)
{
	try {
		uint16_t const packet_version = fr.Unsigned16();
		if (packet_version == CURRENT_PARTIALLYFB_PACKET_VERSION) {
			const Tribe_Descr & tribe = pfb.tribe();
			pfb.m_building =
				tribe.get_building_descr(tribe.safe_building_index(fr.CString()));

			delete pfb.m_builder_request;
			if (fr.Unsigned8()) {
				pfb.m_builder_request =
					new Request
					(pfb,
					 Ware_Index::First(),
					 Partially_Finished_Building::request_builder_callback,
					 wwWORKER);
				pfb.m_builder_request->Read(fr, game, mol);
			} else
				pfb.m_builder_request = 0;

			if (uint32_t const builder_serial = fr.Unsigned32()) {
				try {
					pfb.m_builder = &mol.get<Worker>(builder_serial);
				} catch (const _wexception & e) {
					throw game_data_error
						("builder (%u): %s", builder_serial, e.what());
				}
			} else
				pfb.m_builder = 0;

			try {
				uint16_t const size = fr.Unsigned16();
				pfb.m_wares.resize(size);
				for (uint16_t i = 0; i < pfb.m_wares.size(); ++i)
				{
					pfb.m_wares[i] =
						new WaresQueue
						(pfb, Ware_Index::Null(), 0);
					pfb.m_wares[i]->Read(fr, game, mol);
				}
			} catch (const _wexception & e) {
				throw game_data_error(_("wares: %s"), e.what());
			}

			pfb.m_working        = fr.Unsigned8 ();
			pfb.m_work_steptime  = fr.Unsigned32();
			pfb.m_work_completed = fr.Unsigned32();
			pfb.m_work_steps     = fr.Unsigned32();
		} else
			throw game_data_error
				(_("unknown/unhandled version %u"), packet_version);
	} catch (const _wexception & e) {
		throw game_data_error(_("partially_constructed_buildings: %s"), e.what());
	}
}

void Map_Buildingdata_Data_Packet::read_constructionsite
	(ConstructionSite      & constructionsite,
	 FileRead              & fr,
	 Game                  & game,
	 Map_Map_Object_Loader & mol)
{
	try {
		uint16_t const packet_version = fr.Unsigned16();
		if (packet_version == 1)
			return read_constructionsite_v1(constructionsite, fr, game, mol);

		if (packet_version == CURRENT_CONSTRUCTIONSITE_PACKET_VERSION) {
			read_partially_finished_building(constructionsite, fr, game, mol);

			const Tribe_Descr & tribe = constructionsite.tribe();

			container_iterate
				(ConstructionSite::Wares, constructionsite.m_wares, cur)
					(*cur)->set_callback
						(ConstructionSite::wares_queue_callback, &constructionsite);

			if (fr.Unsigned8()) {
				constructionsite.m_prev_building =
					tribe.get_building_descr
					(tribe.safe_building_index(fr.CString()));
			} else
				constructionsite.m_prev_building = 0;

			constructionsite.m_fetchfromflag  = fr.  Signed32();
		} else
			throw game_data_error
				(_("unknown/unhandled version %u"), packet_version);
	} catch (const _wexception & e) {
		throw game_data_error(_("constructionsite: %s"), e.what());
	}
}

void Map_Buildingdata_Data_Packet::read_constructionsite_v1
	(ConstructionSite      & constructionsite,
	 FileRead              & fr,
	 Game                  & game,
	 Map_Map_Object_Loader & mol)
{
	const Tribe_Descr & tribe = constructionsite.tribe();
	constructionsite.m_building =
		tribe.get_building_descr(tribe.safe_building_index(fr.CString()));
	if (fr.Unsigned8()) {
		constructionsite.m_prev_building =
			tribe.get_building_descr
			(tribe.safe_building_index(fr.CString()));
	} else
		constructionsite.m_prev_building = 0;

	delete constructionsite.m_builder_request;
	if (fr.Unsigned8()) {
		constructionsite.m_builder_request =
			new Request
			(constructionsite,
			 Ware_Index::First(),
			 ConstructionSite::request_builder_callback,
			 wwWORKER);
		constructionsite.m_builder_request->Read(fr, game, mol);
	} else
		constructionsite.m_builder_request = 0;

	if (uint32_t const builder_serial = fr.Unsigned32()) {
		try {
			constructionsite.m_builder = &mol.get<Worker>(builder_serial);
		} catch (const _wexception & e) {
			throw game_data_error
				("builder (%u): %s", builder_serial, e.what());
		}
	} else
		constructionsite.m_builder = 0;

	try {
		uint16_t const size = fr.Unsigned16();
		constructionsite.m_wares.resize(size);
		for (uint16_t i = 0; i < constructionsite.m_wares.size(); ++i)
		{
			constructionsite.m_wares[i] =
				new WaresQueue
				(constructionsite, Ware_Index::Null(), 0);
			constructionsite.m_wares[i]->set_callback
				(ConstructionSite::wares_queue_callback, &constructionsite);
			constructionsite.m_wares[i]->Read(fr, game, mol);
		}
	} catch (const _wexception & e) {
		throw game_data_error(_("wares: %s"), e.what());
	}

	constructionsite.m_fetchfromflag  = fr.  Signed32();

	constructionsite.m_working        = fr.Unsigned8 ();
	constructionsite.m_work_steptime  = fr.Unsigned32();
	constructionsite.m_work_completed = fr.Unsigned32();
	constructionsite.m_work_steps     = fr.Unsigned32();
}

void Map_Buildingdata_Data_Packet::read_dismantlesite
	(DismantleSite         & dms,
	 FileRead              & fr,
	 Game                  & game,
	 Map_Map_Object_Loader & mol)
{
	try {
		uint16_t const packet_version = fr.Unsigned16();
		if (packet_version == CURRENT_DISMANTLESITE_PACKET_VERSION) {
			read_partially_finished_building(dms, fr, game, mol);

			// Nothing to do
		} else
			throw game_data_error
				(_("unknown/unhandled version %u"), packet_version);
	} catch (const _wexception & e) {
		throw game_data_error(_("dismantlesite: %s"), e.what());
	}
}


void Map_Buildingdata_Data_Packet::read_warehouse
	(Warehouse             & warehouse,
	 FileRead              & fr,
	 Game                  & game,
	 Map_Map_Object_Loader & mol)
{
	try {
		uint16_t const packet_version = fr.Unsigned16();
		if
			(1 <= packet_version and
			 packet_version <= CURRENT_WAREHOUSE_PACKET_VERSION)
		{
			Ware_Index const nr_wares   = warehouse.tribe().get_nrwares  ();
			Ware_Index const nr_tribe_workers = warehouse.tribe().get_nrworkers();
			warehouse.m_supply->set_nrwares  (nr_wares);
			warehouse.m_supply->set_nrworkers(nr_tribe_workers);
			warehouse.m_ware_policy.resize(nr_wares.value(), Warehouse::SP_Normal);
			warehouse.m_worker_policy.resize
				(nr_tribe_workers.value(), Warehouse::SP_Normal);
			//log("Reading warehouse stuff for %p\n", &warehouse);
			//  supply
			const Tribe_Descr & tribe = warehouse.tribe();
			while (fr.Unsigned8()) {
				Ware_Index const id = tribe.ware_index(fr.CString());
				if (packet_version >= 5) {
					uint32_t amount = fr.Unsigned32();
					Warehouse::StockPolicy policy =
						static_cast<Warehouse::StockPolicy>(fr.Unsigned8());

					if (id) {
						warehouse.insert_wares(id, amount);
						warehouse.set_ware_policy(id, policy);
					}
				} else {
					uint16_t amount = fr.Unsigned16();

					if (id)
						warehouse.insert_wares(id, amount);
				}
			}
			while (fr.Unsigned8()) {
				Ware_Index const id = tribe.worker_index(fr.CString());
				if (packet_version >= 5) {
					uint32_t amount = fr.Unsigned32();
					Warehouse::StockPolicy policy =
						static_cast<Warehouse::StockPolicy>(fr.Unsigned8());

					if (id) {
						warehouse.insert_workers(id, amount);
						warehouse.set_worker_policy(id, policy);
					}
				} else {
					uint16_t amount = fr.Unsigned16();

					if (id)
						warehouse.insert_workers(id, amount);
				}
			}

			if (packet_version <= 3) {
				// eat the obsolete idle request structures
				uint32_t nrrequests = fr.Unsigned16();
				while (nrrequests--) {
					std::unique_ptr<Request> req
						(new Request
						 	(warehouse,
						 	 Ware_Index::First(),
						 	 &Warehouse::request_cb,
						 	 wwWORKER));
					req->Read(fr, game, mol);
				}
			}

			assert(warehouse.m_incorporated_workers.empty());
			{
				uint16_t const nr_workers = fr.Unsigned16();
				for (uint16_t i = 0; i < nr_workers; ++i) {
					uint32_t const worker_serial = fr.Unsigned32();

					try {
						Worker & worker = mol.get<Worker>(worker_serial);
						if (1 == packet_version) {
							char const * const name = fr.CString();
							if (name != worker.name())
								throw game_data_error
									(_("expected %s but found \"%s\""),
									 worker.name().c_str(), name);
						}
						Ware_Index worker_index = tribe.worker_index(worker.name().c_str());
						if (!warehouse.m_incorporated_workers.count(worker_index))
							warehouse.m_incorporated_workers[worker_index] = std::vector<Worker *>();
						warehouse.m_incorporated_workers[worker_index].push_back(&worker);
					} catch (const _wexception & e) {
						throw game_data_error
							("incorporated worker #%u (%u): %s",
							 i, worker_serial, e.what());
					}
				}
			}

			const std::vector<Ware_Index> & worker_types_without_cost =
				tribe.worker_types_without_cost();

			if (1 == packet_version) { //  a single next_spawn time for "carrier"
				uint32_t const next_spawn = fr.Unsigned32();
				Ware_Index const worker_index =
					tribe.safe_worker_index("carrier");
				if (not worker_index) {
					log
						("WARNING: %s %u has a next_spawn time for nonexistent "
						 "worker type \"%s\" set to %u, ignoring\n",
						 warehouse.descname().c_str(), warehouse.serial(),
						 "carrier", next_spawn);
				} else if
					(tribe.get_worker_descr(worker_index)->buildcost().size())
				{
					log
						("WARNING: %s %u has a next_spawn time for worker type "
						 "\"%s\", that costs something to build, set to %u, "
						 "ignoring\n",
						 warehouse.descname().c_str(), warehouse.serial(),
						 "carrier", next_spawn);
				} else
					for (uint8_t i = 0;; ++i) {
						assert(i < worker_types_without_cost.size());
						if (worker_types_without_cost.at(i) == worker_index) {
							if
								(warehouse.m_next_worker_without_cost_spawn[i]
								 !=
								 static_cast<uint32_t>(Never()))
							{
								warehouse.molog
									("read_warehouse: "
									 "m_next_worker_without_cost_spawn[%u] = %u\n",
									 i, warehouse.m_next_worker_without_cost_spawn[i]);
							}
							assert
								(warehouse.m_next_worker_without_cost_spawn[i]
								 ==
								 static_cast<uint32_t>(Never()));
							warehouse.m_next_worker_without_cost_spawn[i] =
								next_spawn;
							break;
						}
					}
			} else
				for (;;) {
					char const * const worker_typename = fr.CString   ();
					if (not *worker_typename) //  encountered the terminator ("")
						break;
					uint32_t     const next_spawn      = fr.Unsigned32();
					Ware_Index   const worker_index    =
						tribe.safe_worker_index(worker_typename);
					if (not worker_index) {
						log
							("WARNING: %s %u has a next_spawn time for nonexistent "
							 "worker type \"%s\" set to %u, ignoring\n",
							 warehouse.descname().c_str(), warehouse.serial(),
							 worker_typename, next_spawn);
						continue;
					}
					if (tribe.get_worker_descr(worker_index)->buildcost().size()) {
						log
							("WARNING: %s %u has a next_spawn time for worker type "
							 "\"%s\", that costs something to build, set to %u, "
							 "ignoring\n",
							 warehouse.descname().c_str(), warehouse.serial(),
							 worker_typename, next_spawn);
						continue;
					}
					for (uint8_t i = 0;; ++i) {
						assert(i < worker_types_without_cost.size());
						if (worker_types_without_cost.at(i) == worker_index) {
							if
								(warehouse.m_next_worker_without_cost_spawn[i]
								 !=
								 static_cast<uint32_t>(Never()))
								throw game_data_error
									(_
									 	("%s %u has a next_spawn time for worker type "
									 	 "\"%s\" set to %u, but it was previously set "
									 	 "to %u\n"),
									 warehouse.descname().c_str(), warehouse.serial(),
									 worker_typename, next_spawn,
									 warehouse.m_next_worker_without_cost_spawn[i]);
							warehouse.m_next_worker_without_cost_spawn[i] =
								next_spawn;
							break;
						}
					}
				}
				//  The checks that the warehouse has a next_spawn time for each
				//  worker type that the player is allowed to spawn, is in
				//  Warehouse::load_finish.

			if (packet_version >= 3) {
				// Read planned worker data
				// Consistency checks are in Warehouse::load_finish
				uint32_t nr_planned_workers = fr.Unsigned32();
				while (nr_planned_workers--) {
					warehouse.m_planned_workers.push_back
						(Warehouse::PlannedWorkers());
					Warehouse::PlannedWorkers & pw =
						warehouse.m_planned_workers.back();
					pw.index = tribe.worker_index(fr.CString());
					pw.amount = fr.Unsigned32();

					uint32_t nr_requests = fr.Unsigned32();
					while (nr_requests--) {
						pw.requests.push_back
							(new Request
							 	(warehouse,
							 	 Ware_Index::First(),
							 	 &Warehouse::request_cb,
							 	 wwWORKER));
						pw.requests.back()->Read(fr, game, mol);
					}
				}
			}

			if (packet_version >= 5)
				warehouse.m_next_stock_remove_act = fr.Unsigned32();

			if (packet_version >= 6) {
				if (warehouse.descr().get_isport()) {
					if (Serial portdock = fr.Unsigned32()) {
						warehouse.m_portdock = &mol.get<PortDock>(portdock);
						warehouse.m_portdock->set_economy(warehouse.get_economy());

						// Expedition specific stuff
						if (warehouse.m_portdock->expedition_started()) {
							// Expedition workers
							uint8_t num_of_workers = fr.Unsigned8();
							for (uint8_t i = 0; i < num_of_workers; ++i) {
								warehouse.get_expedition_workers().push_back(new Warehouse::Expedition_Worker);
								if (fr.Unsigned8() == 1) {
									warehouse.get_expedition_workers().back()->worker_request =
										new Request
											(warehouse,
											Ware_Index::First(),
											Warehouse::request_expedition_worker_callback,
											wwWORKER);
									warehouse.get_expedition_workers().back()->worker_request->Read(fr, game, mol);
								} else {
									warehouse.get_expedition_workers().back()->worker =
										&mol.get<Worker>(fr.Unsigned32());
								}
							}

							// Expedition WaresQueues
							uint8_t nr_queues = fr.Unsigned8();
							assert(warehouse.get_wares_queue_vector().empty());
							for (uint8_t i = 0; i < nr_queues; ++i) {
								WaresQueue * wq = new WaresQueue(warehouse, Ware_Index::Null(), 0);
								wq->Read(fr, game, mol);
								wq->set_callback(PortDock::expedition_wares_queue_callback, warehouse.m_portdock);

								if (!wq->get_ware()) {
									delete wq;
								} else {
									warehouse.get_wares_queue_vector().push_back(wq);
								}
							}
						}
					}
				}
			}

			if (uint32_t const conquer_radius = warehouse.get_conquers()) {
				//  Add to map of military influence.
				const Map & map = game.map();
				Area<FCoords> a
					(map.get_fcoords(warehouse.get_position()), conquer_radius);
				const Field & first_map_field = map[0];
				Player::Field * const player_fields =
					warehouse.owner().m_fields;
				MapRegion<Area<FCoords> > mr(map, a);
				do
					player_fields[mr.location().field - &first_map_field]
					.military_influence
						+= map.calc_influence(mr.location(), Area<>(a, a.radius));
				while (mr.advance(map));
			}
			warehouse.owner().see_area
				(Area<FCoords>
				 (game.map().get_fcoords(warehouse.get_position()),
				  warehouse.vision_range()));
			warehouse.m_next_military_act = game.get_gametime();
			//log("Read warehouse stuff for %p\n", &warehouse);
		} else
			throw game_data_error
				(_("unknown/unhandled version %u"), packet_version);
	} catch (const _wexception & e) {
		throw game_data_error(_("warehouse: %s"), e.what());
	}
}


void Map_Buildingdata_Data_Packet::read_militarysite
	(MilitarySite          & militarysite,
	 FileRead              & fr,
	 Game                  & game,
	 Map_Map_Object_Loader & mol)
{
	try {
		uint16_t const packet_version = fr.Unsigned16();
		bool rel17comp = false;
		if (3 == packet_version and 4 == CURRENT_MILITARYSITE_PACKET_VERSION)
			rel17comp = true;
		if (packet_version == CURRENT_MILITARYSITE_PACKET_VERSION or rel17comp)
		{
			read_productionsite(militarysite, fr, game, mol);

			militarysite.m_normal_soldier_request.reset();

			if (fr.Unsigned8()) {
				militarysite.m_normal_soldier_request.reset
					(new Request
						(militarysite,
						 Ware_Index::First(),
						 MilitarySite::request_soldier_callback,
						 wwWORKER));
				militarysite.m_normal_soldier_request->Read(fr, game, mol);
			}
			else
				militarysite.m_normal_soldier_request.reset();

			if (rel17comp) // compatibility with release 17 savegames
				militarysite.m_upgrade_soldier_request.reset();
			else
			if (fr.Unsigned8())
			{
				militarysite.m_upgrade_soldier_request.reset
					(new Request
						(militarysite,
						 (!militarysite.m_normal_soldier_request) ? Ware_Index::First()
						: militarysite.descr().tribe().safe_worker_index("soldier"),
						MilitarySite::request_soldier_callback,
						wwWORKER));
				militarysite.m_upgrade_soldier_request->Read(fr, game, mol);
			}
			else
				militarysite.m_upgrade_soldier_request.reset();


			if ((militarysite.m_didconquer = fr.Unsigned8())) {
				//  Add to map of military influence.
				const Map & map = game.map();
				Area<FCoords> a
					(map.get_fcoords(militarysite.get_position()),
					 militarysite.get_conquers());
				const Field & first_map_field = map[0];
				Player::Field * const player_fields =
					militarysite.owner().m_fields;
				MapRegion<Area<FCoords> > mr(map, a);
				do
					player_fields[mr.location().field - &first_map_field]
					.military_influence
						+= map.calc_influence(mr.location(), Area<>(a, a.radius));
				while (mr.advance(map));
			}

			//  capacity (modified by user)
			militarysite.m_capacity = fr.Unsigned8();
			militarysite.m_nexthealtime = fr.Signed32();
			if (not (rel17comp)) // compatibility with release 17 savegames
			{

				uint16_t reqmin = fr.Unsigned16();
				uint16_t reqmax = fr.Unsigned16();
				militarysite.m_soldier_upgrade_requirements = RequireAttribute(atrTotal, reqmin, reqmax);
				militarysite.m_soldier_preference = static_cast<MilitarySite::SoldierPreference>(fr.Unsigned8());
				militarysite.m_next_swap_soldiers_time = fr.Signed32();
				militarysite.m_soldier_upgrade_try = 0 != fr.Unsigned8() ? true : false;
				militarysite.m_doing_upgrade_request = 0 != fr.Unsigned8() ? true : false;
			}
			else // Release 17 compatibility branch. Some safe values.
			{
				militarysite.m_soldier_preference = MilitarySite::kPrefersRookies;
				if (2 < militarysite.m_capacity)
					militarysite.m_soldier_preference = MilitarySite::kPrefersHeroes;
				militarysite.m_next_swap_soldiers_time = militarysite.m_nexthealtime;
				militarysite.m_soldier_upgrade_try = false;
				militarysite.m_doing_upgrade_request = false;
			}

		} else
			throw game_data_error
				(_("unknown/unhandled version %u"), packet_version);

		//  If the site's capacity is outside the allowed range (can happen if
		//  the site's type's definition has changed), set the variable to the
		//  nearest valid value.
		//
		//  This does not drop excessive soldiers, since they are not loaded into
		//  the site yet. To do that we would have to do this change by adding a
		//  Cmd_ChangeSoldierCapacity to the beginning of the game's command
		//  queue. But that would not work because the command queue is not read
		//  yet and will be cleared before it is read.
		if        (militarysite.m_capacity < militarysite.minSoldierCapacity()) {
			log
				("WARNING: militarysite %u of player %u at (%i, %i) has capacity "
				 "set to %u but it must be at least %u. Changing to that value.\n",
				 militarysite.serial(), militarysite.owner().player_number(),
				 militarysite.get_position().x, militarysite.get_position().y,
				 militarysite.m_capacity, militarysite.minSoldierCapacity());
			militarysite.m_capacity = militarysite.minSoldierCapacity();
		} else if (militarysite.maxSoldierCapacity() < militarysite.m_capacity) {
			log
				("WARNING: militarysite %u of player %u at (%i, %i) has capacity "
				 "set to %u but it can be at most %u. Changing to that value.\n",
				 militarysite.serial(), militarysite.owner().player_number(),
				 militarysite.get_position().x, militarysite.get_position().y,
				 militarysite.m_capacity, militarysite.maxSoldierCapacity());
			militarysite.m_capacity = militarysite.maxSoldierCapacity();
		}
	} catch (const _wexception & e) {
		throw game_data_error(_("militarysite: %s"), e.what());
	}
}

void Map_Buildingdata_Data_Packet::read_productionsite
	(ProductionSite        & productionsite,
	 FileRead              & fr,
	 Game                  & game,
	 Map_Map_Object_Loader & mol)
{
	try {
		uint16_t const packet_version = fr.Unsigned16();
		if
			(1 <= packet_version and
			 packet_version <= CURRENT_PRODUCTIONSITE_PACKET_VERSION)
		{
			ProductionSite::Working_Position & wp_begin =
				*productionsite.m_working_positions;
			const ProductionSite_Descr & pr_descr = productionsite.descr();
			const Ware_Types & working_positions = pr_descr.working_positions();

			uint16_t nr_worker_requests = fr.Unsigned16();
			for (uint16_t i = nr_worker_requests; i; --i) {
				Request & req =
					*new Request
						(productionsite,
						 Ware_Index::First(),
						 ProductionSite::request_worker_callback,
						 wwWORKER);
				req.Read(fr, game, mol);
				Ware_Index const worker_index = req.get_index();

				//  Find a working position that matches this request.
				ProductionSite::Working_Position * wp = &wp_begin;
				for
					(wl_const_range<Ware_Types>
					 j(working_positions);;
					 ++j)
				{
					if (j.empty())
						throw game_data_error
							("site has request for %s, for which there is no working "
							 "position",
							 productionsite.tribe()
							 .get_worker_descr(req.get_index())->name().c_str());
					uint32_t count = j->second;
					assert(count);
					if (worker_index == j->first) {
						while (wp->worker_request)
							if (--count)
								++wp;
							else
								throw game_data_error
									("request for %s does not match any free working "
									 "position",
									 productionsite.tribe()
									 .get_worker_descr(req.get_index())->name().c_str
									 	());
						break;
					} else
						wp += count;
				}
				wp->worker_request = &req;
			}

			uint16_t nr_workers = fr.Unsigned16();
			for (uint16_t i = nr_workers; i; --i) {
				Worker * worker = &mol.get<Worker>(fr.Unsigned32());

				const std::vector<std::string> & compat =
					pr_descr.compatibility_working_positions(worker->descr().name());
				if (!compat.empty()) {
					if (compat[0] == "flash") {
						if (compat.size() != 2)
							throw game_data_error
								("working position '%s' compat usage: flash other-name",
								 worker->descr().name().c_str());

						worker->flash(compat[1]);
					} else if (compat[0] == "replace") {
						if (compat.size() != 2)
							throw game_data_error
								("working position '%s' compat usage: replace other-name",
								 worker->descr().name().c_str());

						const Tribe_Descr & tribe = worker->tribe();

						log
							("COMPAT(%s): replace '%s' (%u) by '%s' in '%s' (%u)\n",
							 tribe.name().c_str(),
							 worker->descr().name().c_str(), worker->serial(),
							 compat[1].c_str(),
							 pr_descr.name().c_str(), productionsite.serial());

						mol.schedule_destroy(*worker);

						const Worker_Descr & worker_descr =
							*tribe.get_worker_descr
							(tribe.safe_worker_index(compat[1]));
						worker = &worker_descr.create
							(game,
							 productionsite.owner(),
							 &productionsite,
							 worker->get_position());
						worker->start_task_buildingwork(game);
						mol.schedule_act(*worker);
					} else
						throw game_data_error
							("unknown compat '%s' for working position '%s'",
							 compat[0].c_str(), worker->descr().name().c_str());
				}

				//  Find a working position that matches this worker.
				const Worker_Descr & worker_descr = worker->descr();
				ProductionSite::Working_Position * wp = &wp_begin;
				for
					(wl_const_range<Ware_Types> j(working_positions);;
					 ++j)
				{
					if (j.empty())
						throw game_data_error
							("site has %s, for which there is no free working "
							 "position",
							 worker_descr.name().c_str());
					uint32_t count = j->second;
					assert(count);
					if (worker_descr.can_act_as(j->first)) {
						while (wp->worker or wp->worker_request) {
							++wp;
							if (not --count)
								goto end_working_position;
						}
						break;
					} else
						wp += count;
				end_working_position:;
				}
				wp->worker = worker;
			}

			if (nr_worker_requests + nr_workers < pr_descr.nr_working_positions())
				throw game_data_error
					("number of worker requests and workers are fewer than the "
					 "number of working positions");

			//  items from flags
			productionsite.m_fetchfromflag = fr.Signed32();

			//  skipped programs
			uint32_t const gametime = game.get_gametime();
			for (uint8_t i = 3 <= packet_version ? fr.Unsigned8() : 0; i; --i) {
				char const * const program_name = fr.CString();
				if (pr_descr.programs().count(program_name)) {
					uint32_t const skip_time = fr.Unsigned32();
					if (gametime < skip_time)
						throw game_data_error
							(_
							 	("program %s was skipped at time %u, but time is only "
							 	 "%u"),
							 program_name, skip_time, gametime);
					productionsite.m_skipped_programs[program_name] = skip_time;
				} else {
					fr.Unsigned32(); // eat skip time
					log
						("WARNING: productionsite has skipped program \"%s\", which "
						 "does not exist\n",
						 program_name);
				}
			}

			//  state
			uint16_t const nr_progs = fr.Unsigned16();
			productionsite.m_stack.resize(nr_progs);
			for (uint16_t i = 0; i < nr_progs; ++i) {
				std::string program_name = fr.CString();
				std::transform
					(program_name.begin(), program_name.end(), program_name.begin(),
					 tolower);
				const std::vector<std::string> & compat = pr_descr.compatibility_program(program_name);
				if (!compat.empty()) {
					if (compat[0] == "replace") {
						if (compat.size() != 2)
							throw game_data_error
								("Program '%s' compatibility: usage: replace other-name",
								 program_name.c_str());

						program_name = compat[1];
					} else
						throw game_data_error
							("Unknown compatibility code '%s' for program '%s'",
							 compat[0].c_str(), program_name.c_str());
				}

				productionsite.m_stack[i].program =
					productionsite.descr().get_program(program_name);
				productionsite.m_stack[i].ip    = fr.  Signed32();
				productionsite.m_stack[i].phase = fr.  Signed32();
				productionsite.m_stack[i].flags = fr.Unsigned32();

				if (packet_version >= 5) {
					uint32_t serial = fr.Unsigned32();
					if (serial)
						productionsite.m_stack[i].objvar = &mol.get<Map_Object>(serial);
					productionsite.m_stack[i].coord = fr.Coords32_allow_null(game.map().extent());
				}
			}
			productionsite.m_program_timer = fr.Unsigned8();
			productionsite.m_program_time = fr.Signed32();

			uint16_t nr_queues = fr.Unsigned16();
			assert(!productionsite.m_input_queues.size());
			for (uint16_t i = 0; i < nr_queues; ++i) {
				WaresQueue * wq = new WaresQueue(productionsite, Ware_Index::Null(), 0);
				wq->Read(fr, game, mol);

				if (!wq->get_ware()) {
					delete wq;
				} else {
					productionsite.m_input_queues.push_back(wq);
				}
			}

			uint16_t const stats_size = fr.Unsigned16();
			productionsite.m_statistics.resize(stats_size);
			for (uint32_t i = 0; i < productionsite.m_statistics.size(); ++i)
				productionsite.m_statistics[i] = fr.Unsigned8();
			productionsite.m_statistics_changed = fr.Unsigned8();
			if (packet_version == 1) {
				memcpy(productionsite.m_statistics_buffer, fr.Data(40), 40);
				productionsite.m_statistics_buffer[39] = '\0';
			} else {
				{
					char const * const statistics_string        = fr.CString();
					size_t       const statistics_string_length =
						snprintf
							(productionsite.m_statistics_buffer,
							 sizeof(productionsite.m_statistics_buffer),
							 "%s", statistics_string);
					if
						(sizeof(productionsite.m_statistics_buffer)
						 <=
						 statistics_string_length)
						log
							("WARNING: productionsite statistics string can be at "
							 "most %" PRIuS " characters but a loaded building has the "
							 "string \"%s\" of length %" PRIuS "\n",
							 sizeof(productionsite.m_statistics_buffer) - 1,
							 statistics_string, statistics_string_length);
				}
				if (4 <= packet_version) {
					char const * const result_string        = fr.CString();
					size_t       const result_string_length =
						snprintf
							(productionsite.m_result_buffer,
							 sizeof(productionsite.m_result_buffer),
							 "%s", result_string);
					if
						(sizeof(productionsite.m_result_buffer)
						 <=
						 result_string_length)
						log
							("WARNING: productionsite result string can be at "
							 "most %" PRIuS " characters but a loaded building has the "
							 "string \"%s\" of length %" PRIuS "\n",
							 sizeof(productionsite.m_result_buffer) - 1,
							 result_string, result_string_length);
				}
			}
		} else
			throw game_data_error
				(_("unknown/unhandled version %u"), packet_version);
	} catch (const _wexception & e) {
		throw game_data_error
			("productionsite (%s): %s",
			 productionsite.descname().c_str(), e.what());
	}
}


void Map_Buildingdata_Data_Packet::read_trainingsite
	(TrainingSite          & trainingsite,
	 FileRead              & fr,
	 Game                  & game,
	 Map_Map_Object_Loader & mol)
{
	try {
		uint16_t const trainingsite_packet_version = fr.Unsigned16();

		bool rel17comp = false; // compatibility with release 17
		if (4 == CURRENT_TRAININGSITE_PACKET_VERSION && 3 == trainingsite_packet_version)
			rel17comp = true;

		if (trainingsite_packet_version == CURRENT_TRAININGSITE_PACKET_VERSION or rel17comp)
		{
			read_productionsite(trainingsite, fr, game, mol);

			delete trainingsite.m_soldier_request;
			trainingsite.m_soldier_request = 0;
			if (fr.Unsigned8()) {
				trainingsite.m_soldier_request =
					new Request
						(trainingsite,
						 Ware_Index::First(),
						 TrainingSite::request_soldier_callback,
						 wwWORKER);
				trainingsite.m_soldier_request->Read(fr, game, mol);
			}

			trainingsite.m_capacity = fr.Unsigned8();
			trainingsite.m_build_heroes = fr.Unsigned8();

			uint8_t const nr_upgrades = fr.Unsigned8();
			for (uint8_t i = 0; i < nr_upgrades; ++i) {
				tAttribute attribute = static_cast<tAttribute>(fr.Unsigned8());
				if
					(TrainingSite::Upgrade * const upgrade =
					 	trainingsite.get_upgrade(attribute))
				{
					upgrade->prio = fr.Unsigned8();
					upgrade->credit = fr.Unsigned8();
					upgrade->lastattempt = fr.Signed32();
					upgrade->lastsuccess = fr.Unsigned8();
				} else {
					fr.Unsigned8();
					fr.Unsigned8();
					fr.Signed32();
					fr.Signed32();
				}
			}
			// load premature kick-out state, was not in release 17..
			if (not rel17comp)
			{
				uint16_t mapsize = fr.Unsigned16();
				while (mapsize)
				{
					uint16_t traintype  = fr.Unsigned16();
					uint16_t trainlevel = fr.Unsigned16();
					uint16_t trainstall = fr.Unsigned16();
					uint16_t spresence  = fr.Unsigned8();
					mapsize--;
					std::pair<uint16_t, uint8_t> t = std::make_pair(trainstall, spresence);
					trainingsite.training_failure_count[std::make_pair(traintype, trainlevel)] = t;
				}
			}
		} else
			throw game_data_error
				(_("unknown/unhandled version %u"), trainingsite_packet_version);

		//  If the site's capacity is outside the allowed range (can happen if
		//  the site's type's definition has changed), set the variable to the
		//  nearest valid value.
		//
		//  This does not drop excessive soldiers, since they are not loaded into
		//  the site yet. To do that we would have to do this change by adding a
		//  Cmd_ChangeSoldierCapacity to the beginning of the game's command
		//  queue. But that would not work because the command queue is not read
		//  yet and will be cleared before it is read.
		if        (trainingsite.m_capacity < trainingsite.minSoldierCapacity()) {
			log
				("WARNING: trainingsite %u of player %u at (%i, %i) has capacity "
				 "set to %u but it must be at least %u. Changing to that value.\n",
				 trainingsite.serial(), trainingsite.owner().player_number(),
				 trainingsite.get_position().x, trainingsite.get_position().y,
				 trainingsite.m_capacity, trainingsite.minSoldierCapacity());
			trainingsite.m_capacity = trainingsite.minSoldierCapacity();
		} else if (trainingsite.maxSoldierCapacity() < trainingsite.m_capacity) {
			log
				("WARNING: trainingsite %u of player %u at (%i, %i) has capacity "
				 "set to %u but it can be at most %u. Changing to that value.\n",
				 trainingsite.serial(), trainingsite.owner().player_number(),
				 trainingsite.get_position().x, trainingsite.get_position().y,
				 trainingsite.m_capacity, trainingsite.maxSoldierCapacity());
			trainingsite.m_capacity = trainingsite.maxSoldierCapacity();
		}
	} catch (const _wexception & e) {
		throw game_data_error(_("trainingsite: %s"), e.what());
	}
}


void Map_Buildingdata_Data_Packet::Write
	(FileSystem & fs, Editor_Game_Base & egbase, Map_Map_Object_Saver & mos)
throw (_wexception)
{
	FileWrite fw;

	// now packet version
	fw.Unsigned16(CURRENT_PACKET_VERSION);

	// Walk the map again
	Map & map = egbase.map();
	const uint32_t mapwidth = map.get_width();
	Map_Index const max_index = map.max_index();
	for (Map_Index i = 0; i < max_index; ++i)
		if (upcast(Building const, building, map[i].get_immovable())) {
			assert(mos.is_object_known(*building));

			if (Map::get_index(building->get_position(), mapwidth) != i)
				continue; // This is not this buildings main position.

			fw.Unsigned32(mos.get_object_file_index(*building));

			//  player immovable owner is already in existence packet

			//  write the general stuff
			if (building->m_anim) {
				fw.Unsigned8(1);
				fw.String(building->descr().get_animation_name(building->m_anim));
			} else
				fw.Unsigned8(0);

			fw.Unsigned32(building->m_animstart);

			{
				const Building::Leave_Queue & leave_queue = building->m_leave_queue;
				fw.Unsigned16(leave_queue.size());
				container_iterate_const(Building::Leave_Queue, leave_queue, j) {
					assert(mos.is_object_known(*j.current->get(egbase)));
					fw.Unsigned32
						(mos.get_object_file_index(*j.current->get(egbase)));
				}
			}
			fw.Unsigned32(building->m_leave_time);
			if (Map_Object const * const o = building->m_leave_allow.get(egbase))
			{
				assert(mos.is_object_known(*o));
				fw.Unsigned32(mos.get_object_file_index(*o));
			} else
				fw.Unsigned32(0);
			{
				bool is_stopped = false;
				if (upcast(ProductionSite const, productionsite, building))
					is_stopped = productionsite->is_stopped();
				fw.Unsigned8(is_stopped);
			}

			if (upcast(ConstructionSite const, constructionsite, building))
				write_constructionsite
					(*constructionsite,
					 fw,
					 ref_cast<Game, Editor_Game_Base>(egbase),
					 mos);
			else if (upcast(DismantleSite const, dms, building))
				write_dismantlesite
					(*dms,
					 fw,
					 ref_cast<Game, Editor_Game_Base>(egbase),
					 mos);
			else if (upcast(Warehouse const, warehouse, building))
				write_warehouse
					(*warehouse,
					 fw,
					 ref_cast<Game, Editor_Game_Base>(egbase),
					 mos);
			else if (upcast(ProductionSite const, productionsite, building)) {
				if (upcast(MilitarySite const, militarysite, productionsite))
					write_militarysite
						(*militarysite,
						 fw,
						 ref_cast<Game, Editor_Game_Base>(egbase),
						 mos);
				else if (upcast(TrainingSite const, trainingsite, productionsite))
					write_trainingsite
						(*trainingsite,
						 fw,
						 ref_cast<Game, Editor_Game_Base>(egbase),
						 mos);
				else
					write_productionsite
						(*productionsite,
						 fw,
						 ref_cast<Game, Editor_Game_Base>(egbase),
						 mos);
			} else {
				assert(false);
				//  type of building is not one of (or derived from)
				//  {ConstructionSite, Warehouse, ProductionSite}
			}

			mos.mark_object_as_saved(*building);
		}

	fw.Write(fs, "binary/building_data");
}

void Map_Buildingdata_Data_Packet::write_partially_finished_building
	(const Partially_Finished_Building & pfb,
	 FileWrite              & fw,
	 Game                   & game,
	 Map_Map_Object_Saver   & mos)
{
	fw.Unsigned16(CURRENT_PARTIALLYFB_PACKET_VERSION);

	//  descriptions
	fw.String(pfb.m_building->name());

	// builder request
	if (pfb.m_builder_request) {
		fw.Unsigned8(1);
		pfb.m_builder_request->Write(fw, game, mos);
	} else
		fw.Unsigned8(0);

	// builder
	if (Worker const * builder = pfb.m_builder.get(game)) {
		assert(mos.is_object_known(*builder));
		fw.Unsigned32(mos.get_object_file_index(*builder));
	} else
		fw.Unsigned32(0);

	const uint16_t wares_size = pfb.m_wares.size();
	fw.Unsigned16(wares_size);
	for (uint16_t i = 0; i < wares_size; ++i)
		pfb.m_wares[i]->Write(fw, game, mos);

	fw.Unsigned8 (pfb.m_working);
	fw.Unsigned32(pfb.m_work_steptime);
	fw.Unsigned32(pfb.m_work_completed);
	fw.Unsigned32(pfb.m_work_steps);
}

void Map_Buildingdata_Data_Packet::write_constructionsite
	(const ConstructionSite & constructionsite,
	 FileWrite              & fw,
	 Game                   & game,
	 Map_Map_Object_Saver   & mos)
{

	fw.Unsigned16(CURRENT_CONSTRUCTIONSITE_PACKET_VERSION);

	write_partially_finished_building(constructionsite, fw, game, mos);

	if (constructionsite.m_prev_building) {
		fw.Unsigned8(1);
		fw.String(constructionsite.m_prev_building->name());
	} else
		fw.Unsigned8(0);

	fw.Signed32(constructionsite.m_fetchfromflag);
}

void Map_Buildingdata_Data_Packet::write_dismantlesite
	(const DismantleSite & dms,
	 FileWrite              & fw,
	 Game                   & game,
	 Map_Map_Object_Saver   & mos)
{

	fw.Unsigned16(CURRENT_DISMANTLESITE_PACKET_VERSION);

	write_partially_finished_building(dms, fw, game, mos);

	// Nothing to Do
}


void Map_Buildingdata_Data_Packet::write_warehouse
	(const Warehouse      & warehouse,
	 FileWrite            & fw,
	 Game                 & game,
	 Map_Map_Object_Saver & mos)
{
	fw.Unsigned16(CURRENT_WAREHOUSE_PACKET_VERSION);

	//  supply
	const Tribe_Descr & tribe = warehouse.tribe();
	const WareList & wares = warehouse.m_supply->get_wares();
	for (Ware_Index i = Ware_Index::First(); i < wares.get_nrwareids  (); ++i) {
		fw.Unsigned8(1);
		fw.String(tribe.get_ware_descr(i)->name());
		fw.Unsigned32(wares.stock(i));
		fw.Unsigned8(warehouse.get_ware_policy(i));
	}
	fw.Unsigned8(0);
	const WareList & workers = warehouse.m_supply->get_workers();
	for (Ware_Index i = Ware_Index::First(); i < workers.get_nrwareids(); ++i) {
		fw.Unsigned8(1);
		fw.String(tribe.get_worker_descr(i)->name());
		fw.Unsigned32(workers.stock(i));
		fw.Unsigned8(warehouse.get_worker_policy(i));
	}
	fw.Unsigned8(0);

	//  Incorporated workers, write sorted after file-serial.
	uint32_t nworkers = 0;
	container_iterate_const(Warehouse::IncorporatedWorkers, warehouse.m_incorporated_workers, cwt)
		nworkers += cwt->second.size();

	fw.Unsigned16(nworkers);
	typedef std::map<uint32_t, const Worker *> TWorkerMap;
	TWorkerMap workermap;
	container_iterate_const(Warehouse::IncorporatedWorkers, warehouse.m_incorporated_workers, cwt) {
		container_iterate_const(Warehouse::WorkerList, cwt->second, i) {
			const Worker & w = *(*i);
			assert(mos.is_object_known(w));
			workermap.insert
				(std::pair<uint32_t, const Worker *>
				 (mos.get_object_file_index(w), &w));
		}
	}

	container_iterate_const(TWorkerMap, workermap, i)
	{
		const Worker & obj = *i.current->second;
		assert(mos.is_object_known(obj));
		fw.Unsigned32(mos.get_object_file_index(obj));
	}

	{
		const std::vector<Ware_Index> & worker_types_without_cost =
			tribe.worker_types_without_cost();
		for (uint8_t i = worker_types_without_cost.size(); i;) {
			uint32_t const next_spawn =
				warehouse.m_next_worker_without_cost_spawn[--i];
			if (next_spawn != static_cast<uint32_t>(Never())) {
				fw.String
					(tribe.get_worker_descr(tribe.worker_types_without_cost().at(i))
					 ->name());
				fw.Unsigned32(next_spawn);
			}
		}
	}
	fw.Unsigned8(0); //  terminator for spawn times

	fw.Unsigned32(warehouse.m_planned_workers.size());
	container_iterate_const
		(std::vector<Warehouse::PlannedWorkers>,
		 warehouse.m_planned_workers, pw_it)
	{
		fw.CString(tribe.get_worker_descr(pw_it.current->index)->name());
		fw.Unsigned32(pw_it.current->amount);

		fw.Unsigned32(pw_it.current->requests.size());
		container_iterate_const
			(std::vector<Request *>, pw_it.current->requests, req_it)
			(*req_it.current)->Write(fw, game, mos);
	}

	fw.Unsigned32(warehouse.m_next_stock_remove_act);

	if (warehouse.descr().get_isport()) {
		fw.Unsigned32(mos.get_object_file_index_or_zero(warehouse.m_portdock));

		// Expedition specific stuff
		if (warehouse.m_portdock->expedition_started()) {
			Warehouse & n_warehouse(const_cast<Warehouse &>(warehouse));
			// Expedition workers
			std::vector<Warehouse::Expedition_Worker *> & ew = n_warehouse.get_expedition_workers();
			fw.Unsigned8(ew.size());
			for (uint8_t i = 0; i < ew.size(); ++i) {
				Request const * const r = ew.at(i)->worker_request;
				fw.Unsigned8(r ? 1 : 0);
				if (r)
					r->Write(fw, game, mos);
				else {
					assert(!ew.at(i)->worker_request);
					Worker const * const w = ew.at(i)->worker;
					assert(mos.is_object_known(*w));
					fw.Unsigned32(mos.get_object_file_index(*w));
				}
			}

			// Expedition WaresQueues
			std::vector<WaresQueue *> & l_expedition_wares = n_warehouse.get_wares_queue_vector();
			fw.Unsigned8(l_expedition_wares.size());
			for (uint8_t i = 0; i < l_expedition_wares.size(); ++i)
				l_expedition_wares.at(i)->Write(fw, game, mos);
		}
	}
}


void Map_Buildingdata_Data_Packet::write_militarysite
	(const MilitarySite   & militarysite,
	 FileWrite            & fw,
	 Game                 & game,
	 Map_Map_Object_Saver & mos)
{
	fw.Unsigned16(CURRENT_MILITARYSITE_PACKET_VERSION);
	write_productionsite(militarysite, fw, game, mos);

	if (militarysite.m_normal_soldier_request) {
		fw.Unsigned8(1);
		militarysite.m_normal_soldier_request->Write(fw, game, mos);
	} else {
		fw.Unsigned8(0);
	}

	if (militarysite.m_upgrade_soldier_request)
	{
		fw.Unsigned8(1);
		militarysite.m_upgrade_soldier_request->Write(fw, game, mos);
	}
	else
		fw.Unsigned8(0);


	fw.Unsigned8(militarysite.m_didconquer);
	fw.Unsigned8(militarysite.m_capacity);
	fw.Signed32(militarysite.m_nexthealtime);

	if (militarysite.m_normal_soldier_request)
	{
		if (militarysite.m_upgrade_soldier_request)
			{
				throw game_data_error
				("Internal error in a MilitarySite -- cannot continue. Use previous autosave.");
			}
	}
	fw.Unsigned16(militarysite.m_soldier_upgrade_requirements.getMin());
	fw.Unsigned16(militarysite.m_soldier_upgrade_requirements.getMax());
	fw.Unsigned8(militarysite.m_soldier_preference);
	fw.Signed32(militarysite.m_next_swap_soldiers_time);
	fw.Unsigned8(militarysite.m_soldier_upgrade_try ? 1 : 0);
	fw.Unsigned8(militarysite.m_doing_upgrade_request ? 1 : 0);

}


void Map_Buildingdata_Data_Packet::write_productionsite
	(const ProductionSite & productionsite,
	 FileWrite            & fw,
	 Game                 & game,
	 Map_Map_Object_Saver & mos)
{
	fw.Unsigned16(CURRENT_PRODUCTIONSITE_PACKET_VERSION);

	uint32_t const nr_working_positions =
		productionsite.descr().nr_working_positions();
	const ProductionSite::Working_Position & begin =
		productionsite.m_working_positions[0];
	const ProductionSite::Working_Position & end =
		(&begin)[nr_working_positions];
	uint32_t nr_workers = 0;
	for (ProductionSite::Working_Position const * i = &begin; i < &end; ++i)
		nr_workers += i->worker ? 1 : 0;

	//  worker requests
	fw.Unsigned16(nr_working_positions - nr_workers);
	for (ProductionSite::Working_Position const * i = &begin; i < &end; ++i)
		if (Request const * const r = i->worker_request)
			r->Write(fw, game, mos);

	//  workers
	fw.Unsigned16(nr_workers);
	for (ProductionSite::Working_Position const * i = &begin; i < &end; ++i)
		if (Worker const * const w = i->worker) {
			assert(not i->worker_request);
			assert(mos.is_object_known(*w));
			fw.Unsigned32(mos.get_object_file_index(*w));
		}

	fw.Signed32(productionsite.m_fetchfromflag);

	//  skipped programs
	assert
		(productionsite.m_skipped_programs.size()
		 <=
		 std::numeric_limits<uint8_t>::max());
	fw.Unsigned8(productionsite.m_skipped_programs.size());
	container_iterate_const
		(ProductionSite::Skipped_Programs, productionsite.m_skipped_programs, i)
	{
		fw.String    (i.current->first);
		fw.Unsigned32(i.current->second);
	}

	//  state
	uint16_t const program_size = productionsite.m_stack.size();
	fw.Unsigned16(program_size);
	for (uint16_t i = 0; i < program_size; ++i) {
		fw.String    (productionsite.m_stack[i].program->name());
		fw.  Signed32(productionsite.m_stack[i].ip);
		fw.  Signed32(productionsite.m_stack[i].phase);
		fw.Unsigned32(productionsite.m_stack[i].flags);
		fw.Unsigned32(mos.get_object_file_index_or_zero(productionsite.m_stack[i].objvar.get(game)));
		fw.Coords32(productionsite.m_stack[i].coord);
	}
	fw.Unsigned8(productionsite.m_program_timer);
	fw. Signed32(productionsite.m_program_time);

	const uint16_t input_queues_size = productionsite.m_input_queues.size();
	fw.Unsigned16(input_queues_size);
	for (uint16_t i = 0; i < input_queues_size; ++i)
		productionsite.m_input_queues[i]->Write(fw, game, mos);

	const uint16_t statistics_size = productionsite.m_statistics.size();
	fw.Unsigned16(statistics_size);
	for (uint32_t i = 0; i < statistics_size; ++i)
		fw.Unsigned8(productionsite.m_statistics[i]);
	fw.Unsigned8(productionsite.m_statistics_changed);
	fw.String(productionsite.m_statistics_buffer);
	fw.String(productionsite.m_result_buffer);
}

/*
 * write for trainingsite
 */
void Map_Buildingdata_Data_Packet::write_trainingsite
	(const TrainingSite   & trainingsite,
	 FileWrite            & fw,
	 Game                 & game,
	 Map_Map_Object_Saver & mos)
{
	fw.Unsigned16(CURRENT_TRAININGSITE_PACKET_VERSION);

	write_productionsite(trainingsite, fw, game, mos);

	//  requests

	if (trainingsite.m_soldier_request) {
		fw.Unsigned8(1);
		trainingsite.m_soldier_request->Write(fw, game, mos);
	} else {
		fw.Unsigned8(0);
	}

	fw.Unsigned8(trainingsite.m_capacity);
	fw.Unsigned8(trainingsite.m_build_heroes);

	// upgrades
	fw.Unsigned8(trainingsite.m_upgrades.size());
	for (uint8_t i = 0; i < trainingsite.m_upgrades.size(); ++i) {
		const TrainingSite::Upgrade & upgrade = trainingsite.m_upgrades[i];
		fw.Unsigned8(upgrade.attribute);
		fw.Unsigned8(upgrade.prio);
		fw.Unsigned8(upgrade.credit);
		fw.Signed32(upgrade.lastattempt);
		fw.Signed8(upgrade.lastsuccess);
	}
	if (255 < trainingsite.training_failure_count.size())
		log
<<<<<<< HEAD
			("Save TrainingSite: Failure counter has ridiculously many entries! (%ld)\n",
			trainingsite.training_failure_count.size());
=======
			("Save TrainingSite: Failure counter has ridiculously many entries! (%u)\n",
			 static_cast<uint16_t>(trainingsite.training_failure_count.size()));
>>>>>>> 18ce827a
	fw.Unsigned16(static_cast<uint16_t> (trainingsite.training_failure_count.size()));
	for
		(TrainingSite::TrainFailCount_t::const_iterator i = trainingsite.training_failure_count.begin();
		 i != trainingsite.training_failure_count.end(); i++)
	{
		fw.Unsigned16(i->first.first);
		fw.Unsigned16(i->first.second);
		fw.Unsigned16(i->second.first);
		fw.Unsigned8(i->second.second);
	}

	// DONE
}

}<|MERGE_RESOLUTION|>--- conflicted
+++ resolved
@@ -1656,13 +1656,8 @@
 	}
 	if (255 < trainingsite.training_failure_count.size())
 		log
-<<<<<<< HEAD
-			("Save TrainingSite: Failure counter has ridiculously many entries! (%ld)\n",
-			trainingsite.training_failure_count.size());
-=======
 			("Save TrainingSite: Failure counter has ridiculously many entries! (%u)\n",
 			 static_cast<uint16_t>(trainingsite.training_failure_count.size()));
->>>>>>> 18ce827a
 	fw.Unsigned16(static_cast<uint16_t> (trainingsite.training_failure_count.size()));
 	for
 		(TrainingSite::TrainFailCount_t::const_iterator i = trainingsite.training_failure_count.begin();
