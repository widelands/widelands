--- conflicted
+++ resolved
@@ -44,13 +44,8 @@
 #include "logic/widelands_fileread.h"
 #include "logic/widelands_filewrite.h"
 #include "logic/worker.h"
-<<<<<<< HEAD
-#include "log.h"
-
-=======
 #include "map_io/widelands_map_map_object_loader.h"
 #include "map_io/widelands_map_map_object_saver.h"
->>>>>>> 13002fa0
 #include "upcast.h"
 
 namespace Widelands {
@@ -274,13 +269,10 @@
 	}
 
 	// iterate through all buildings to find first predecessor
+	bool done = false;
 	const Tribe_Descr & t = b.descr().tribe();
-<<<<<<< HEAD
-
-	while (not done) {
-=======
+
 	while (true) {
->>>>>>> 13002fa0
 		const Building_Descr * oldest = b.m_old_buildings.front();
 		if (!oldest->is_enhanced()) {
 			break;
@@ -295,7 +287,6 @@
 		}
 	}
 }
-
 
 
 void Map_Buildingdata_Data_Packet::read_partially_finished_building
