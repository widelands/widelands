/*
 * Copyright (C) 2002-2022 by the Widelands Development Team
 *
 * This program is free software; you can redistribute it and/or
 * modify it under the terms of the GNU General Public License
 * as published by the Free Software Foundation; either version 2
 * of the License, or (at your option) any later version.
 *
 * This program is distributed in the hope that it will be useful,
 * but WITHOUT ANY WARRANTY; without even the implied warranty of
 * MERCHANTABILITY or FITNESS FOR A PARTICULAR PURPOSE.  See the
 * GNU General Public License for more details.
 *
 * You should have received a copy of the GNU General Public License
 * along with this program; if not, see <https://www.gnu.org/licenses/>.
 *
 */

#include "map_io/map_heights_packet.h"

#include "io/fileread.h"
#include "io/filewrite.h"
#include "logic/editor_game_base.h"
#include "logic/game_data_error.h"
#include "logic/map.h"

namespace Widelands {

constexpr uint16_t kCurrentPacketVersion = 2;

void MapHeightsPacket::read(FileSystem& fs,
                            EditorGameBase& egbase,
                            bool /* skip */,
                            MapObjectLoader& /* mol */) {

	FileRead fr;
	fr.open(fs, "binary/heights");

	try {
		uint16_t const packet_version = fr.unsigned_16();
		if (packet_version >= 1 && packet_version <= kCurrentPacketVersion) {
			Map& map = *egbase.mutable_map();
			map.max_field_height_diff_ =
			   (packet_version < 2) ? kDefaultMaxFieldHeightDiff : fr.unsigned_8();
			MapIndex const max_index = map.max_index();
			for (MapIndex i = 0; i < max_index; ++i) {
				map[i].set_height(fr.unsigned_8());
			}
		} else {
			throw UnhandledVersionError("MapHeightsPacket", packet_version, kCurrentPacketVersion);
		}
	} catch (const WException& e) {
		throw GameDataError("heights: %s", e.what());
	}
}

/*
 * Write Function
 */
<<<<<<< HEAD
void MapHeightsPacket::write(FileSystem& fs, EditorGameBase& egbase, MapObjectSaver&) {
=======
void MapHeightsPacket::write(FileSystem& fs, EditorGameBase& egbase, MapObjectSaver& /* mos */)

{
>>>>>>> 174fc240
	FileWrite fw;

	fw.unsigned_16(kCurrentPacketVersion);

	const Map& map = egbase.map();
	fw.unsigned_8(map.max_field_height_diff());
	MapIndex const max_index = map.max_index();
	for (MapIndex i = 0; i < max_index; ++i) {
		fw.unsigned_8(map[i].get_height());
	}

	fw.write(fs, "binary/heights");
}
}  // namespace Widelands<|MERGE_RESOLUTION|>--- conflicted
+++ resolved
@@ -57,13 +57,7 @@
 /*
  * Write Function
  */
-<<<<<<< HEAD
-void MapHeightsPacket::write(FileSystem& fs, EditorGameBase& egbase, MapObjectSaver&) {
-=======
-void MapHeightsPacket::write(FileSystem& fs, EditorGameBase& egbase, MapObjectSaver& /* mos */)
-
-{
->>>>>>> 174fc240
+void MapHeightsPacket::write(FileSystem& fs, EditorGameBase& egbase, MapObjectSaver& /* mos */) {
 	FileWrite fw;
 
 	fw.unsigned_16(kCurrentPacketVersion);
