/*
 * Copyright (C) 2002-2020 by the Widelands Development Team
 *
 * This program is free software; you can redistribute it and/or
 * modify it under the terms of the GNU General Public License
 * as published by the Free Software Foundation; either version 2
 * of the License, or (at your option) any later version.
 *
 * This program is distributed in the hope that it will be useful,
 * but WITHOUT ANY WARRANTY; without even the implied warranty of
 * MERCHANTABILITY or FITNESS FOR A PARTICULAR PURPOSE.  See the
 * GNU General Public License for more details.
 *
 * You should have received a copy of the GNU General Public License
 * along with this program; if not, write to the Free Software
 * Foundation, Inc., 51 Franklin Street, Fifth Floor, Boston, MA  02110-1301, USA.
 *
 */

#include "map_io/map_building_packet.h"

#include "base/macros.h"
#include "economy/request.h"
#include "io/fileread.h"
#include "io/filewrite.h"
#include "logic/editor_game_base.h"
#include "logic/map.h"
#include "logic/map_objects/tribes/constructionsite.h"
#include "logic/map_objects/tribes/tribe_descr.h"
#include "logic/player.h"
#include "map_io/map_object_loader.h"
#include "map_io/map_object_saver.h"

namespace Widelands {

constexpr uint16_t kCurrentPacketVersion = 4;

// constants to handle special building types
constexpr uint8_t kTypeBuilding = 0;
constexpr uint8_t kTypeConstructionSite = 1;
constexpr uint8_t kTypeDismantleSite = 2;

void MapBuildingPacket::read(FileSystem& fs,
                             EditorGameBase& egbase,
                             bool const skip,
                             MapObjectLoader& mol) {
	if (skip) {
		return;
	}
	FileRead fr;
	try {
		fr.open(fs, "binary/building");
	} catch (...) {
		return;
	}
	try {
		uint16_t const packet_version = fr.unsigned_16();
		if (packet_version >= 3 && packet_version <= kCurrentPacketVersion) {
			const Map& map = egbase.map();
			Descriptions* descriptions = egbase.mutable_descriptions();
			uint16_t const width = map.get_width();
			uint16_t const height = map.get_height();
			FCoords c;
			for (c.y = 0; c.y < height; ++c.y) {
				for (c.x = 0; c.x < width; ++c.x) {
					if (fr.unsigned_8()) {
						PlayerNumber const p = fr.unsigned_8();
						Serial const serial = fr.unsigned_32();
						char const* const name = fr.c_string();
						uint8_t const building_type = fr.unsigned_8();

						//  No building lives on more than one main place.

						//  Get the tribe and the building index.
						if (Player* const player = egbase.get_safe_player(p)) {
							const TribeDescr& tribe = player->tribe();
							const DescriptionIndex index = descriptions->load_building(name);
							const BuildingDescr* bd = tribe.get_building_descr(index);
							// Check if tribe has this building itself
							// OR alternatively if this building might be a conquered militarysite
							if (!tribe.has_building(index) &&
							    !(bd && bd->type() == MapObjectType::MILITARYSITE)) {
								throw GameDataError("tribe %s does not define building type \"%s\"",
								                    tribe.name().c_str(), name);
							}

							//  Now, create this Building, take extra special care for
							//  constructionsites. All data is read later.
							Building* building;
							if (building_type == kTypeConstructionSite) {
								building = &egbase.warp_constructionsite(c, p, index, true);
							} else if (building_type == kTypeDismantleSite) {
								building = &egbase.warp_dismantlesite(c, p, true, {{index, true}});
							} else {
								building = &egbase.warp_building(c, p, index);
							}

							mol.register_object<Building>(serial, *building);
<<<<<<< HEAD
							read_priorities(egbase, *building, fr);
=======
							// TODO(Nordfriese): Savegame compatibility
							if (packet_version <= 3) {
								// In newer versions this info lives in MapBuildingDataPacket
								read_priorities(*building, fr);
							}
>>>>>>> e1d8ad36
						} else {
							throw GameDataError("player %u does not exist", p);
						}
					}
				}
			}
		} else {
			throw UnhandledVersionError("MapBuildingPacket", packet_version, kCurrentPacketVersion);
		}
	} catch (const WException& e) {
		throw GameDataError("buildings: %s", e.what());
	}
}

/*
 * Write Function
 */
void MapBuildingPacket::write(FileSystem& fs, EditorGameBase& egbase, MapObjectSaver& mos) {
	FileWrite fw;

	// now packet version
	fw.unsigned_16(kCurrentPacketVersion);

	// Write buildings and owner, register this with the map_object_saver so that
	// it's data can be saved later.
	const Map& map = egbase.map();
	Extent const extent = map.extent();
	iterate_Map_FCoords(map, extent, fc) {
		upcast(Building const, building, fc.field->get_immovable());
		if (building && building->get_position() == fc) {
			//  We only write Buildings.
			//  Buildings can life on only one main position.
			assert(!mos.is_object_known(*building));

			fw.unsigned_8(1);
			fw.unsigned_8(building->owner().player_number());
			fw.unsigned_32(mos.register_object(*building));

			if (building->descr().type() == MapObjectType::CONSTRUCTIONSITE) {
				upcast(PartiallyFinishedBuilding const, pfb, building);
				fw.c_string((*pfb->building_).name().c_str());
				fw.unsigned_8(kTypeConstructionSite);

			} else if (building->descr().type() == MapObjectType::DISMANTLESITE) {
				upcast(PartiallyFinishedBuilding const, pfb, building);
				fw.c_string((*pfb->building_).name().c_str());
				fw.unsigned_8(kTypeDismantleSite);

			} else {
				fw.c_string(building->descr().name().c_str());
				fw.unsigned_8(kTypeBuilding);
			}
		} else {
			fw.unsigned_8(0);
		}
	}

	fw.write(fs, "binary/building");
	// DONE
}

<<<<<<< HEAD
void MapBuildingPacket::write_priorities(const Building& building, FileWrite& fw) {
	// Used to be base_priority which is no longer used. Remove after b20.
	fw.unsigned_32(0);

	std::map<int32_t, std::map<DescriptionIndex, int32_t>> type_to_priorities;
	std::map<int32_t, std::map<DescriptionIndex, int32_t>>::iterator it;

	const TribeDescr& tribe = building.owner().tribe();
	building.collect_priorities(type_to_priorities);
	for (it = type_to_priorities.begin(); it != type_to_priorities.end(); ++it) {
		if (it->second.empty()) {
			continue;
		}

		// write ware type and priority count
		const int32_t ware_type = it->first;
		fw.unsigned_8(ware_type);
		fw.unsigned_8(it->second.size());

		std::map<DescriptionIndex, int32_t>::iterator it2;
		for (it2 = it->second.begin(); it2 != it->second.end(); ++it2) {
			std::string name;
			DescriptionIndex const ware_index = it2->first;
			if (wwWARE == ware_type) {
				name = tribe.get_ware_descr(ware_index)->name();
			} else if (wwWORKER == ware_type) {
				name = tribe.get_worker_descr(ware_index)->name();
			} else {
				throw GameDataError("unrecognized ware type %d while writing priorities", ware_type);
			}

			fw.c_string(name.c_str());
			fw.unsigned_32(it2->second);
		}
	}

	// write 0xff so the end can be easily identified
	fw.unsigned_8(0xff);
}

void MapBuildingPacket::read_priorities(EditorGameBase& egbase, Building& building, FileRead& fr) {
	// TODO(Gunchleoc): Was base_priority which is unused. Remove when we break savegame
	// compatibility.
	fr.unsigned_32();
=======
// TODO(Nordfriese): Savegame compatibility. Delete this function after v1.0
void MapBuildingPacket::read_priorities(Building& building, FileRead& fr) {
	// TODO(unknown): savegame compatibility
	fr.unsigned_32();  // unused, was base_priority which is unused. Remove after b20.
>>>>>>> e1d8ad36

	Descriptions* descriptions = egbase.mutable_descriptions();

	// read ware/worker type
	Widelands::DescriptionIndex ware_type = INVALID_INDEX;
	while (0xff != (ware_type = fr.unsigned_8())) {
		// read count of priorities assigned for this ware type
		const uint8_t count = fr.unsigned_8();
		for (uint8_t i = 0; i < count; ++i) {
			DescriptionIndex idx = Widelands::INVALID_INDEX;
			switch (ware_type) {
			case WareWorker::wwWARE:
				idx = descriptions->load_ware(fr.c_string());
				break;
			case WareWorker::wwWORKER:
				idx = descriptions->load_worker(fr.c_string());
				break;
			}
<<<<<<< HEAD
			building.set_priority(ware_type, idx, fr.unsigned_32());
=======

			// convert old priority constants
			const int32_t priority = fr.unsigned_32();
			const WarePriority* p;
			switch (priority) {
			case 2:
				p = &WarePriority::kLow;
				break;
			case 4:
				p = &WarePriority::kNormal;
				break;
			case 8:
				p = &WarePriority::kHigh;
				break;
			default:
				throw GameDataError("Invalid legacy priority %i", priority);
			}

			building.set_priority(WareWorker(ware_type), idx, *p);
>>>>>>> e1d8ad36
		}
	}
}
}  // namespace Widelands<|MERGE_RESOLUTION|>--- conflicted
+++ resolved
@@ -96,15 +96,11 @@
 							}
 
 							mol.register_object<Building>(serial, *building);
-<<<<<<< HEAD
-							read_priorities(egbase, *building, fr);
-=======
 							// TODO(Nordfriese): Savegame compatibility
 							if (packet_version <= 3) {
 								// In newer versions this info lives in MapBuildingDataPacket
-								read_priorities(*building, fr);
+								read_priorities(egbase, *building, fr);
 							}
->>>>>>> e1d8ad36
 						} else {
 							throw GameDataError("player %u does not exist", p);
 						}
@@ -166,57 +162,10 @@
 	// DONE
 }
 
-<<<<<<< HEAD
-void MapBuildingPacket::write_priorities(const Building& building, FileWrite& fw) {
-	// Used to be base_priority which is no longer used. Remove after b20.
-	fw.unsigned_32(0);
-
-	std::map<int32_t, std::map<DescriptionIndex, int32_t>> type_to_priorities;
-	std::map<int32_t, std::map<DescriptionIndex, int32_t>>::iterator it;
-
-	const TribeDescr& tribe = building.owner().tribe();
-	building.collect_priorities(type_to_priorities);
-	for (it = type_to_priorities.begin(); it != type_to_priorities.end(); ++it) {
-		if (it->second.empty()) {
-			continue;
-		}
-
-		// write ware type and priority count
-		const int32_t ware_type = it->first;
-		fw.unsigned_8(ware_type);
-		fw.unsigned_8(it->second.size());
-
-		std::map<DescriptionIndex, int32_t>::iterator it2;
-		for (it2 = it->second.begin(); it2 != it->second.end(); ++it2) {
-			std::string name;
-			DescriptionIndex const ware_index = it2->first;
-			if (wwWARE == ware_type) {
-				name = tribe.get_ware_descr(ware_index)->name();
-			} else if (wwWORKER == ware_type) {
-				name = tribe.get_worker_descr(ware_index)->name();
-			} else {
-				throw GameDataError("unrecognized ware type %d while writing priorities", ware_type);
-			}
-
-			fw.c_string(name.c_str());
-			fw.unsigned_32(it2->second);
-		}
-	}
-
-	// write 0xff so the end can be easily identified
-	fw.unsigned_8(0xff);
-}
-
+// TODO(Nordfriese): Savegame compatibility. Delete this function after v1.0
 void MapBuildingPacket::read_priorities(EditorGameBase& egbase, Building& building, FileRead& fr) {
-	// TODO(Gunchleoc): Was base_priority which is unused. Remove when we break savegame
-	// compatibility.
-	fr.unsigned_32();
-=======
-// TODO(Nordfriese): Savegame compatibility. Delete this function after v1.0
-void MapBuildingPacket::read_priorities(Building& building, FileRead& fr) {
 	// TODO(unknown): savegame compatibility
 	fr.unsigned_32();  // unused, was base_priority which is unused. Remove after b20.
->>>>>>> e1d8ad36
 
 	Descriptions* descriptions = egbase.mutable_descriptions();
 
@@ -235,9 +184,6 @@
 				idx = descriptions->load_worker(fr.c_string());
 				break;
 			}
-<<<<<<< HEAD
-			building.set_priority(ware_type, idx, fr.unsigned_32());
-=======
 
 			// convert old priority constants
 			const int32_t priority = fr.unsigned_32();
@@ -257,7 +203,6 @@
 			}
 
 			building.set_priority(WareWorker(ware_type), idx, *p);
->>>>>>> e1d8ad36
 		}
 	}
 }
