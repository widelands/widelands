/*
 * Copyright (C) 2006-2022 by the Widelands Development Team
 *
 * This program is free software; you can redistribute it and/or
 * modify it under the terms of the GNU General Public License
 * as published by the Free Software Foundation; either version 2
 * of the License, or (at your option) any later version.
 *
 * This program is distributed in the hope that it will be useful,
 * but WITHOUT ANY WARRANTY; without even the implied warranty of
 * MERCHANTABILITY or FITNESS FOR A PARTICULAR PURPOSE.  See the
 * GNU General Public License for more details.
 *
 * You should have received a copy of the GNU General Public License
 * along with this program; if not, see <https://www.gnu.org/licenses/>.
 *
 */

#include "map_io/coords_profile.h"

#include <cstdlib>

#include "base/wexception.h"
#include "io/profile.h"
#include "logic/widelands_geometry.h"

namespace Widelands {

namespace {

Coords parse_coords(const std::string& name, const char* const coords, const Extent& extent) {
	char* endp = const_cast<char*>(coords);
	const int64_t x = strtol(endp, &endp, 0);
	const int64_t y = strtol(endp, &endp, 0);

	//  Check of consistence should NOT be at x, y < 0 as (-1, -1) == Coords::null() is used for
	//  not set starting positions in the editor. So check whether x, y < -1 so
	//  the editor can load incomplete maps. For games the starting positions
	//  will be checked in player initalisation anyway.
	if (((x < 0 || extent.w <= x || y < 0 || extent.h <= y) && (x != -1 || y != -1)) ||
	    (*endp != 0)) {
		throw wexception("%s: \"%s\" is not a Coords on a map with size (%u, %u)", name.c_str(),
		                 coords, extent.w, extent.h);
	}
	return Coords(x, y);
}

}  // namespace

void set_coords(const std::string& name, const Coords& value, Section* section) {
	constexpr int size = sizeof("-32769 -32769");
	char buffer[size];
<<<<<<< HEAD
	snprintf(buffer, size, "%i %i", value.x, value.y); // No need to check result as result should always fit
=======
	snprintf(buffer, size, "%i %i", value.x,
	         value.y);  // No need to check result as result should awlwayy fit
>>>>>>> 216bd73d
	section->set_string(name.c_str(), buffer);
}

Coords
get_coords(const std::string& name, const Extent& extent, const Coords& def, Section* section) {
	const char* const v = section->get_string(name.c_str());
	if (v == nullptr) {
		return def;
	}

	return parse_coords(name, v, extent);
}

Coords get_safe_coords(const std::string& name, const Extent& extent, Section* section) {
	return parse_coords(name, section->get_safe_string(name), extent);
}

}  // namespace Widelands<|MERGE_RESOLUTION|>--- conflicted
+++ resolved
@@ -50,12 +50,8 @@
 void set_coords(const std::string& name, const Coords& value, Section* section) {
 	constexpr int size = sizeof("-32769 -32769");
 	char buffer[size];
-<<<<<<< HEAD
-	snprintf(buffer, size, "%i %i", value.x, value.y); // No need to check result as result should always fit
-=======
-	snprintf(buffer, size, "%i %i", value.x,
-	         value.y);  // No need to check result as result should awlwayy fit
->>>>>>> 216bd73d
+        // No need to check result as result should always fit
+	snprintf(buffer, size, "%i %i", value.x, value.y); 
 	section->set_string(name.c_str(), buffer);
 }
 
