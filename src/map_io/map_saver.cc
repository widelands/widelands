--- conflicted
+++ resolved
@@ -81,8 +81,6 @@
 	timer_message += "' took %ums";
 	ScopedTimer timer(timer_message);
 
-	bool is_game = is_a(Game, &egbase_);
-
 	auto set_progress_message = [this](std::string s) {
 		// Progress messages for the autosave during gameloading
 		if (egbase_.get_loader_ui())
@@ -93,15 +91,14 @@
 	delete mos_;
 	mos_ = new MapObjectSaver();
 
-<<<<<<< HEAD
 	bool is_game = is_a(Game, &egbase_);
 	if (!is_game) {
 		// Save game-typical stuff also in the scenario editor
 		upcast(EditorInteractive, eia, egbase_.get_ibase());
 		assert(eia);
 		if (eia->save_as_scenario()) {
+			// This is a scenario – write the init.lua, and also save game-specific stuff
 			is_game = true;
-			// We need to ensure there is an init.lua so the map will be loaded as a scenario
 			fs_.ensure_directory_exists("scripting");
 			FileWrite fw;
 			eia->write_lua(fw);
@@ -109,8 +106,6 @@
 		}
 	}
 
-=======
->>>>>>> 65f086f5
 	// The binary data is saved in an own directory
 	// to keep it hidden from the poor debuggers
 	fs_.ensure_directory_exists("binary");
