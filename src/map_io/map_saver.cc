/*
 * Copyright (C) 2002-2019 by the Widelands Development Team
 *
 * This program is free software; you can redistribute it and/or
 * modify it under the terms of the GNU General Public License
 * as published by the Free Software Foundation; either version 2
 * of the License, or (at your option) any later version.
 *
 * This program is distributed in the hope that it will be useful,
 * but WITHOUT ANY WARRANTY; without even the implied warranty of
 * MERCHANTABILITY or FITNESS FOR A PARTICULAR PURPOSE.  See the
 * GNU General Public License for more details.
 *
 * You should have received a copy of the GNU General Public License
 * along with this program; if not, write to the Free Software
 * Foundation, Inc., 51 Franklin Street, Fifth Floor, Boston, MA  02110-1301, USA.
 *
 */

#include "map_io/map_saver.h"

#include <memory>

#include "base/log.h"
#include "base/scoped_timer.h"
#include "base/wexception.h"
#include "editor/editorinteractive.h"
#include "graphic/image_io.h"
#include "graphic/minimap_renderer.h"
#include "graphic/texture.h"
#include "io/filesystem/filesystem.h"
#include "io/filewrite.h"
#include "logic/editor_game_base.h"
#include "logic/map.h"
#include "logic/map_objects/tribes/tribe_descr.h"
#include "logic/player.h"
#include "map_io/map_allowed_building_types_packet.h"
#include "map_io/map_allowed_worker_types_packet.h"
#include "map_io/map_building_packet.h"
#include "map_io/map_buildingdata_packet.h"
#include "map_io/map_elemental_packet.h"
#include "map_io/map_exploration_packet.h"
#include "map_io/map_flag_packet.h"
#include "map_io/map_flagdata_packet.h"
#include "map_io/map_heights_packet.h"
#include "map_io/map_images.h"
#include "map_io/map_node_ownership_packet.h"
#include "map_io/map_object_packet.h"
#include "map_io/map_object_saver.h"
#include "map_io/map_objective_packet.h"
#include "map_io/map_player_names_and_tribes_packet.h"
#include "map_io/map_player_position_packet.h"
#include "map_io/map_players_messages_packet.h"
#include "map_io/map_players_view_packet.h"
#include "map_io/map_port_spaces_packet.h"
#include "map_io/map_resources_packet.h"
#include "map_io/map_road_packet.h"
#include "map_io/map_roaddata_packet.h"
#include "map_io/map_scenario_editor_packet.h"
#include "map_io/map_scripting_packet.h"
#include "map_io/map_terrain_packet.h"
#include "map_io/map_version_packet.h"
#include "map_io/map_waterway_packet.h"
#include "map_io/map_waterwaydata_packet.h"
#include "map_io/map_wincondition_packet.h"
#include "ui_basic/progresswindow.h"

namespace Widelands {

MapSaver::MapSaver(FileSystem& fs, EditorGameBase& egbase)
   : egbase_(egbase), fs_(fs), mos_(nullptr) {
}

MapSaver::~MapSaver() {
	delete mos_;
}

void MapSaver::save() {
	const Map& map = egbase_.map();
	std::string timer_message = "MapSaver::save() for '";
	timer_message += map.get_name();
	timer_message += "' took %ums";
	ScopedTimer timer(timer_message);

<<<<<<< HEAD
	auto set_progress_message = [this](std::string s) {
		// Progress messages for the autosave during gameloading
		if (egbase_.get_loader_ui())
			egbase_.get_loader_ui()->step(s);
=======
	bool is_game = is_a(Game, &egbase_);

	assert(egbase_.get_loader_ui());
	auto set_progress_message = [this](std::string text, int step) {
		egbase_.get_loader_ui()->step(
		   step < 0 ? text :
		              (boost::format(_("Saving map: %1$s (%2$d/%3$d)")) % text % step % 23).str());
>>>>>>> 34fb6f5a
	};
	set_progress_message(_("Autosaving map…"), -1);

	delete mos_;
	mos_ = new MapObjectSaver();

	// The binary data is saved in an own directory
	// to keep it hidden from the poor debuggers
	fs_.ensure_directory_exists("binary");

	bool is_game = is_a(Game, &egbase_);
	if (!is_game) {
		upcast(EditorInteractive, eia, egbase_.get_ibase());
		assert(eia);
		if (eia->finalized()) {
			// Save game-typical stuff also in the scenario editor
			is_game = true;

			log("Writing Scenario Editor Data ... ");
			set_progress_message(_("Saving scenario data…"));
			MapScenarioEditorPacket packet;
			packet.write(fs_, egbase_, *mos_);
			log("took %ums\n ", timer.ms_since_last_query());

			log("Writing LUA Files ... ");
			set_progress_message(_("Writing LUA files…"));
			fs_.ensure_directory_exists("scripting");
			FileWrite fw;
			eia->write_lua(fw);
			fw.write(fs_, "scripting/init.lua");
			log("took %ums\n ", timer.ms_since_last_query());
		}
	}

	// MANDATORY PACKETS
	// Start with writing the map out, first Elemental data
	// PRELOAD DATA BEGIN
	log("Writing Elemental Data ... ");
	set_progress_message(_("Elemental data"), 1);
	{
		MapElementalPacket p;
		p.write(fs_, egbase_, *mos_);
	}
	log("took %ums\n ", timer.ms_since_last_query());

	log("Writing Player Names And Tribe Data ... ");
	{
		MapPlayerNamesAndTribesPacket p;
		p.write(fs_, egbase_, *mos_);
	}
	log("took %ums\n ", timer.ms_since_last_query());
	//  PRELOAD DATA END

	log("Writing Port Spaces Data ... ");
	{
		MapPortSpacesPacket p;
		p.write(fs_, egbase_, *mos_);
	}
	log("took %ums\n ", timer.ms_since_last_query());

	log("Writing Heights Data ... ");
	set_progress_message(_("Heights"), 2);
	{
		MapHeightsPacket p;
		p.write(fs_, egbase_, *mos_);
	}
	log("took %ums\n ", timer.ms_since_last_query());

	log("Writing Terrain Data ... ");
	set_progress_message(_("Terrains"), 3);
	{
		MapTerrainPacket p;
		p.write(fs_, egbase_);
	}
	log("took %ums\n ", timer.ms_since_last_query());

	log("Writing Player Start Position Data ... ");
	set_progress_message(_("Starting positions"), 4);
	{
		MapPlayerPositionPacket p;
		p.write(fs_, egbase_, *mos_);
	}
	log("took %ums\n ", timer.ms_since_last_query());

	// We don't save these when saving a map in the editor.
	if (is_game) {
		//  This must come before anything that references messages, such as:
		//    * command queue (PlayerMessageCommand, inherited by
		//      Cmd_MessageSetStatusRead and Cmd_MessageSetStatusArchived)
		log("Writing Player Message Data ... ");
		set_progress_message(_("Messages"), 5);
		{
			MapPlayersMessagesPacket p;
			p.write(fs_, egbase_, *mos_);
		}
		log("took %ums\n ", timer.ms_since_last_query());
	}

	log("Writing Resources Data ... ");
	set_progress_message(_("Resources"), 6);
	{
		MapResourcesPacket p;
		p.write(fs_, egbase_);
	}
	log("took %ums\n ", timer.ms_since_last_query());

	//  NON MANDATORY PACKETS BELOW THIS POINT
	log("Writing Map Version ... ");
	set_progress_message(_("Map version"), 7);
	{
		MapVersionPacket p;
		p.write(fs_, egbase_);
	}
	log("took %ums\n ", timer.ms_since_last_query());

	// We don't save these when saving a map in the editor.
	if (is_game) {
		PlayerNumber const nr_players = map.get_nrplayers();

		//  allowed worker types
		log("Writing Allowed Worker Types Data ... ");
		set_progress_message(_("Building restrictions"), 8);
		{
			MapAllowedWorkerTypesPacket p;
			p.write(fs_, egbase_, *mos_);
		}
		log("took %ums\n ", timer.ms_since_last_query());

		//  allowed building types
		iterate_players_existing_const(plnum, nr_players, egbase_, player) {
			for (DescriptionIndex i = 0; i < egbase_.tribes().nrbuildings(); ++i) {
				if (!player->is_building_type_allowed(i)) {
					log("Writing Allowed Building Types Data ... ");
					MapAllowedBuildingTypesPacket p;
					p.write(fs_, egbase_, *mos_);
					log("took %ums\n ", timer.ms_since_last_query());
					goto end_find_a_forbidden_building_type_loop;
				}
			}
		}
	end_find_a_forbidden_building_type_loop:;

		// !!!!!!!!!! NOTE
		// This packet must be written before any building or road packet. So do not
		// change this order unless you know what you are doing
		// EXISTING PACKETS
		log("Writing Flag Data ... ");
		set_progress_message(_("Flags"), 9);
		{
			MapFlagPacket p;
			p.write(fs_, egbase_, *mos_);
		}
		log("took %ums\n ", timer.ms_since_last_query());

		log("Writing Road Data ... ");
		set_progress_message(_("Roads and waterways"), 10);
		{
			MapRoadPacket p;
			p.write(fs_, egbase_, *mos_);
		}
		log("took %ums\n ", timer.ms_since_last_query());

		log("Writing Waterway Data ... ");
		{
			MapWaterwayPacket p;
			p.write(fs_, egbase_, *mos_);
		}
		log("took %ums\n ", timer.ms_since_last_query());

		log("Writing Building Data ... ");
		set_progress_message(_("Buildings"), 11);
		{
			MapBuildingPacket p;
			p.write(fs_, egbase_, *mos_);
		}
		log("took %ums\n ", timer.ms_since_last_query());
	}

	// We do need to save this one in the editor!
	log("Writing Map Objects ... ");
	set_progress_message(_("Map objects"), 12);
	{
		MapObjectPacket p;
		p.write(fs_, egbase_, *mos_);
	}
	log("took %ums\n ", timer.ms_since_last_query());

	if (is_game) {
		// Map data used by win conditions
		log("Writing Wincondition Data ... ");
		set_progress_message(_("Win condition"), 13);
		{
			MapWinconditionPacket p;
			p.write(fs_, *egbase_.mutable_map(), *mos_);
		}
		log("took %ums\n ", timer.ms_since_last_query());

		// DATA PACKETS
		if (mos_->get_nr_flags()) {
			log("Writing Flagdata Data ... ");
			set_progress_message(_("Flag details"), 14);
			{
				MapFlagdataPacket p;
				p.write(fs_, egbase_, *mos_);
			}
			log("took %ums\n ", timer.ms_since_last_query());
		}

		if (mos_->get_nr_roads()) {
			log("Writing Roaddata Data ... ");
			set_progress_message(_("Road and waterway details"), 15);
			{
				MapRoaddataPacket p;
				p.write(fs_, egbase_, *mos_);
			}
			log("took %ums\n ", timer.ms_since_last_query());
		}

		if (mos_->get_nr_waterways()) {
			log("Writing Waterwaydata Data ... ");
			{
				MapWaterwaydataPacket p;
				p.write(fs_, egbase_, *mos_);
			}
			log("took %ums\n ", timer.ms_since_last_query());
		}

		if (mos_->get_nr_buildings()) {
			log("Writing Buildingdata Data ... ");
			set_progress_message(_("Building details"), 16);
			{
				MapBuildingdataPacket p;
				p.write(fs_, egbase_, *mos_);
			}
			log("took %ums\n ", timer.ms_since_last_query());
		}

		log("Writing Node Ownership Data ... ");
		set_progress_message(_("Territory"), 17);
		{
			MapNodeOwnershipPacket p;
			p.write(fs_, egbase_, *mos_);
		}
		log("took %ums\n ", timer.ms_since_last_query());

		log("Writing Exploration Data ... ");
		set_progress_message(_("Exploration"), 18);
		{
			MapExplorationPacket p;
			p.write(fs_, egbase_, *mos_);
		}
		log("took %ums\n ", timer.ms_since_last_query());

		log("Writing Players Unseen Data ... ");
		set_progress_message(_("Vision"), 19);
		{
			MapPlayersViewPacket p;
			p.write(fs_, egbase_, *mos_);
		}
		log("took %ums\n ", timer.ms_since_last_query());
	}

	// We also want to write these in the editor.
	log("Writing Scripting Data ... ");
	set_progress_message(_("Scripting"), 20);
	{
		MapScriptingPacket p;
		p.write(fs_, egbase_, *mos_);
	}
	log("took %ums\n ", timer.ms_since_last_query());

	log("Writing Objective Data ... ");
	set_progress_message(_("Objectives"), 21);
	write_objective_data(fs_, egbase_);
	log("took %ums\n ", timer.ms_since_last_query());

	log("Writing map images ... ");
	set_progress_message(_("Images"), 22);
	save_map_images(&fs_, map.filesystem());
	log("took %ums\n ", timer.ms_since_last_query());

#ifndef NDEBUG
	if (is_game) {
		mos_->detect_unsaved_objects();
	}
#endif

	// Write minimap
	{
		set_progress_message(_("Minimap"), 23);
		std::unique_ptr<Texture> minimap(
		   draw_minimap(egbase_, nullptr, Rectf(), MiniMapType::kStaticMap, MiniMapLayer::Terrain));
		FileWrite fw;
		save_to_png(minimap.get(), &fw, ColorType::RGBA);
		fw.write(fs_, "minimap.png");
	}
}

}  // namespace Widelands<|MERGE_RESOLUTION|>--- conflicted
+++ resolved
@@ -82,20 +82,11 @@
 	timer_message += "' took %ums";
 	ScopedTimer timer(timer_message);
 
-<<<<<<< HEAD
-	auto set_progress_message = [this](std::string s) {
-		// Progress messages for the autosave during gameloading
-		if (egbase_.get_loader_ui())
-			egbase_.get_loader_ui()->step(s);
-=======
-	bool is_game = is_a(Game, &egbase_);
-
 	assert(egbase_.get_loader_ui());
 	auto set_progress_message = [this](std::string text, int step) {
 		egbase_.get_loader_ui()->step(
 		   step < 0 ? text :
 		              (boost::format(_("Saving map: %1$s (%2$d/%3$d)")) % text % step % 23).str());
->>>>>>> 34fb6f5a
 	};
 	set_progress_message(_("Autosaving map…"), -1);
 
@@ -115,13 +106,13 @@
 			is_game = true;
 
 			log("Writing Scenario Editor Data ... ");
-			set_progress_message(_("Saving scenario data…"));
+			set_progress_message(_("Saving scenario data…"), -1);
 			MapScenarioEditorPacket packet;
 			packet.write(fs_, egbase_, *mos_);
 			log("took %ums\n ", timer.ms_since_last_query());
 
 			log("Writing LUA Files ... ");
-			set_progress_message(_("Writing LUA files…"));
+			set_progress_message(_("Writing LUA files…"), -1);
 			fs_.ensure_directory_exists("scripting");
 			FileWrite fw;
 			eia->write_lua(fw);
