--- conflicted
+++ resolved
@@ -84,11 +84,7 @@
 	auto set_progress_message = [](std::string text, int step) {
 		Notifications::publish(UI::NoteLoadingMessage(
 		   step < 0 ? text :
-<<<<<<< HEAD
-		              (boost::format(_("Saving map: %1$s (%2$d/%3$d)")) % text % step % 23).str()));
-=======
-		              (boost::format(_("Saving map: %1$s (%2$d/%3$d)")) % text % step % 22).str());
->>>>>>> 84a8f14c
+		              (boost::format(_("Saving map: %1$s (%2$d/%3$d)")) % text % step % 22).str()));
 	};
 	set_progress_message(_("Autosaving map…"), -1);
 
