/*
 * Copyright (C) 2011-2019 by the Widelands Development Team
 *
 * This program is free software; you can redistribute it and/or
 * modify it under the terms of the GNU General Public License
 * as published by the Free Software Foundation; either version 2
 * of the License, or (at your option) any later version.
 *
 * This program is distributed in the hope that it will be useful,
 * but WITHOUT ANY WARRANTY; without even the implied warranty of
 * MERCHANTABILITY or FITNESS FOR A PARTICULAR PURPOSE.  See the
 * GNU General Public License for more details.
 *
 * You should have received a copy of the GNU General Public License
 * along with this program; if not, write to the Free Software
 * Foundation, Inc., 51 Franklin Street, Fifth Floor, Boston, MA  02110-1301, USA.
 *
 */

#include "map_io/map_port_spaces_packet.h"

#include <string>

#include <boost/algorithm/string.hpp>

#include "base/log.h"
#include "io/profile.h"
#include "logic/editor_game_base.h"
#include "logic/game_data_error.h"
#include "logic/map.h"
#include "map_io/coords_profile.h"

namespace Widelands {

constexpr int32_t kCurrentPacketVersion = 1;

void MapPortSpacesPacket::read(FileSystem& fs, EditorGameBase& egbase, bool, MapObjectLoader&) {
	Profile prof;
	prof.read("port_spaces", nullptr, fs);
	Section& s1 = prof.get_safe_section("global");

	Map* map = egbase.mutable_map();
	Extent ext(map->extent());

	try {
		int32_t const packet_version = s1.get_int("packet_version");
		if (packet_version == kCurrentPacketVersion) {
			const uint16_t num = s1.get_int("number_of_port_spaces", 0);
			if (!num)
				return;

			Section& s2 = prof.get_safe_section("port_spaces");
			for (uint16_t i = 0; i < num; ++i) {
				map->set_port_space(
<<<<<<< HEAD
				   egbase,
				   get_safe_coords(std::to_string(static_cast<unsigned int>(i)), ext, &s2), true, true);
=======
				   egbase, get_safe_coords(std::to_string(static_cast<unsigned int>(i)), ext, &s2),
				   true, true);
>>>>>>> 33c5056a
			}
		} else {
			throw UnhandledVersionError("MapPortSpacesPacket", packet_version, kCurrentPacketVersion);
		}
	} catch (const WException& e) {
		throw GameDataError("port_spaces data: %s", e.what());
	}
}

void MapPortSpacesPacket::write(FileSystem& fs, EditorGameBase& egbase, MapObjectSaver&)

{
	Profile prof;
	Section& s1 = prof.create_section("global");
	s1.set_int("packet_version", kCurrentPacketVersion);

	const Map& map = egbase.map();
	s1.set_int("number_of_port_spaces", map.get_port_spaces().size());

	Section& s2 = prof.create_section("port_spaces");
	int i = 0;
	for (const Coords& c : map.get_port_spaces()) {
		set_coords(std::to_string(i++), c, &s2);
	}
	prof.write("port_spaces", false, fs);
}
}  // namespace Widelands<|MERGE_RESOLUTION|>--- conflicted
+++ resolved
@@ -52,13 +52,8 @@
 			Section& s2 = prof.get_safe_section("port_spaces");
 			for (uint16_t i = 0; i < num; ++i) {
 				map->set_port_space(
-<<<<<<< HEAD
-				   egbase,
-				   get_safe_coords(std::to_string(static_cast<unsigned int>(i)), ext, &s2), true, true);
-=======
 				   egbase, get_safe_coords(std::to_string(static_cast<unsigned int>(i)), ext, &s2),
 				   true, true);
->>>>>>> 33c5056a
 			}
 		} else {
 			throw UnhandledVersionError("MapPortSpacesPacket", packet_version, kCurrentPacketVersion);
