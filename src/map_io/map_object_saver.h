--- conflicted
+++ resolved
@@ -91,20 +91,6 @@
 	MapObjectRec& get_object_record(const MapObject&);
 
 	MapObjectRecordMap objects_;
-<<<<<<< HEAD
-	uint32_t nr_roads_{0};
-	uint32_t nr_waterways_{0};
-	uint32_t nr_flags_{0};
-	uint32_t nr_buildings_{0};
-	uint32_t nr_bobs_{0};
-	uint32_t nr_wares_{0};
-	uint32_t nr_immovables_{0};
-	uint32_t nr_battles_{0};
-	uint32_t nr_ship_fleets_{0};
-	uint32_t nr_ferry_fleets_{0};
-	uint32_t nr_portdocks_{0};
-	uint32_t lastserial_{0};
-=======
 	uint32_t nr_roads_{0U};
 	uint32_t nr_waterways_{0U};
 	uint32_t nr_flags_{0U};
@@ -117,7 +103,6 @@
 	uint32_t nr_ferry_fleets_{0U};
 	uint32_t nr_portdocks_{0U};
 	uint32_t lastserial_{0U};
->>>>>>> a9549ba2
 };
 }  // namespace Widelands
 
