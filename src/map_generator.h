--- conflicted
+++ resolved
@@ -22,16 +22,8 @@
 
 #include <memory>
 
-<<<<<<< HEAD
 #include "logic/widelands_geometry.h"
 #include "logic/world/map_gen.h"
-=======
-#include "logic/world.h"
->>>>>>> 7811b4c6
-
-// This is the first step of separating map generation from
-// map.
-// TODO: Put other generation stuff here too...
 
 struct RNG;
 
