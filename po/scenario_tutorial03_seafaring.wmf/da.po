# Widelands PATH/TO/FILE.PO
# Copyright (C) 2005-2020 Widelands Development Team
# 
# Translators:
# GunChleoc, 2016
# Joe Hansen <joedalton2@yahoo.dk>, 2016-2017,2019-2020
# Ole Laursen <ole.laursen@gmail.com>, 2016
msgid ""
msgstr ""
"Project-Id-Version: Widelands\n"
"Report-Msgid-Bugs-To: https://www.widelands.org/wiki/ReportingBugs/\n"
<<<<<<< HEAD
"POT-Creation-Date: 2020-03-20 06:16+0000\n"
"PO-Revision-Date: 2020-03-25 15:58+0000\n"
"Last-Translator: Joe Hansen <joedalton2@yahoo.dk>\n"
=======
"POT-Creation-Date: 2020-04-15 14:44+0000\n"
"PO-Revision-Date: 2020-04-12 17:33+0000\n"
"Last-Translator: Benedikt Straub <benedikt-straub@web.de>\n"
>>>>>>> fc979bc5
"Language-Team: Danish (http://www.transifex.com/widelands/widelands/language/da/)\n"
"MIME-Version: 1.0\n"
"Content-Type: text/plain; charset=UTF-8\n"
"Content-Transfer-Encoding: 8bit\n"
"Language: da\n"
"Plural-Forms: nplurals=2; plural=(n != 1);\n"

#: ../../data/campaigns/tutorial03_seafaring.wmf/scripting/texts.lua:12
msgid "Seafaring"
msgstr "Søfart"

#: ../../data/campaigns/tutorial03_seafaring.wmf/scripting/texts.lua:14
msgid "Seafaring Tutorial"
msgstr "Introduktion til søfart"

#: ../../data/campaigns/tutorial03_seafaring.wmf/scripting/texts.lua:15
msgid ""
"Welcome back. In this tutorial, you are going to learn the most important "
"things about seafaring, that is ships, ports, and expedition."
msgstr "Velkommen tilbage. I denne øvelse vil du lære de vigtigste ting om sejllads, det vil sige skibe, havne og ekspeditioner."

#: ../../data/campaigns/tutorial03_seafaring.wmf/scripting/texts.lua:16
msgid ""
"But let me first give you an overview about your territory: here in the "
"south, you have a whole economy with almost everything you need."
msgstr "Men lad mig først give dig et overblik over dit territorium: Her i syden har du en fuld økonomi med næsten alt du skal bruge."

#: ../../data/campaigns/tutorial03_seafaring.wmf/scripting/texts.lua:24
msgid "The Northern Part"
msgstr "Den nordlige del"

#: ../../data/campaigns/tutorial03_seafaring.wmf/scripting/texts.lua:26
msgid ""
"Here in the northern part, you only have a goldmine and a warehouse. While "
"the miners are supplied well with food, there is no way to transport the "
"gold ore to our smelting works in the southern part."
msgstr "Her i den nordlige del har du kun en guldmine og et lager. Selvom minearbejderne har godt med madressourcer, så er der ingen måde at transportere guldmalmen til vores smelteværker i den sydlige del."

#: ../../data/campaigns/tutorial03_seafaring.wmf/scripting/texts.lua:27
msgid ""
"We have tried to build a road, but the mountain is too wide and too steep. "
"We therefore have only one possibility: we need to establish a sea lane "
"between these two parts."
msgstr "Vi har forsøgt at bygge en vej, men bjerget er for bredt og for stejlt. Vi har derfor kun en mulighed: Vi må etablere en søvej mellem disse to dele."

#: ../../data/campaigns/tutorial03_seafaring.wmf/scripting/texts.lua:28
msgid ""
"But I don’t want to rush you: you have just arrived here and you would "
"probably like to have a closer look at your camp. I will also take a short "
"break and be back soon."
msgstr "Men jeg vil ikke lægge pres på dig: Du er lige ankommet og du vil sikkert lige kigge nærmere på din lejr. Jeg holder også en kort pause og er tilbage om lidt."

#: ../../data/campaigns/tutorial03_seafaring.wmf/scripting/texts.lua:35
#: ../../data/campaigns/tutorial03_seafaring.wmf/scripting/texts.lua:37
msgid "Ports"
msgstr "Havne"

#: ../../data/campaigns/tutorial03_seafaring.wmf/scripting/texts.lua:38
msgid ""
"For everything you do on the high seas, you need a port at the shore. Ports "
"are like headquarters: they can store wares, workers and soldiers. The "
"soldiers inside will automatically come out when an enemy attacks the port."
msgstr "For alt du gør på havet skal du bruge en havn ved kysten. Havne ligner hovedkvarterer: De kan lagre varer, arbejdere og soldater. Soldaterne vil automatisk komme ud når en fjende angriber havnen."

#: ../../data/campaigns/tutorial03_seafaring.wmf/scripting/texts.lua:39
msgid ""
"Additionally, ports offer the possibility of transporting wares via ships. "
"When you click on the port you already have, you will notice two additional "
"tabs: ‘Wares waiting to be shipped’ and ‘workers waiting to embark.’ They "
"are waiting for a ship to transport them to another port. Currently, there "
"are none because we have not yet built a second port. So let’s change this!"
msgstr "Derudover tilbyder havne mulighed for at transportere varer via skibe. Når du klikker på havnen, du allerede har, så kan du se to yderligere faneblade: »Varer der venter på at blive leveret« og »arbejdere der venter på afrejse«. De venter på, at et skib skal transportere dem til en anden havn. I øjeblikket er der ikke en anden havn, fordi vi ikke har bygget en sådan endnu. Lad os få ændret det!"

#: ../../data/campaigns/tutorial03_seafaring.wmf/scripting/texts.lua:47
msgid "Building ports"
msgstr "Bygning af havne"

#: ../../data/campaigns/tutorial03_seafaring.wmf/scripting/texts.lua:49
msgid "How to build a port"
msgstr "Sådan bygges en havn"

#: ../../data/campaigns/tutorial03_seafaring.wmf/scripting/texts.lua:50
msgid ""
"Ports are big buildings, but they can only be built at special locations: "
"those marked with the"
msgstr "Havne er store bygninger, men de kan kun bygges på specielle steder: dem markeret med"

#: ../../data/campaigns/tutorial03_seafaring.wmf/scripting/texts.lua:51
msgid "blue port space icon."
msgstr "det blå havnepladsikon."

#: ../../data/campaigns/tutorial03_seafaring.wmf/scripting/texts.lua:52
msgid ""
"Port spaces are set by the map designer, so a map will either contain them "
"or not. They might, however, be hidden under trees or be blocked by "
"surrounding buildings."
msgstr "Havnepladser angives af kortdesigneren, så et kort vil enten indeholde dem eller ej. De kan dog være skjulte under træer eller blokeret af omkrigliggende bygninger."

#: ../../data/campaigns/tutorial03_seafaring.wmf/scripting/texts.lua:53
msgid ""
"You might already have noticed that you have such an icon next to your "
"castle."
msgstr "Du har måske allerede bemærket, at du har et sådant ikon ved siden af din borg."

#: ../../data/campaigns/tutorial03_seafaring.wmf/scripting/texts.lua:59
msgid "Build a port"
msgstr "Byg en havn"

#: ../../data/campaigns/tutorial03_seafaring.wmf/scripting/texts.lua:62
msgid "You always need a port when you want to transport wares with a ship."
msgstr "Du skal altid bruge en havn, når du ønsker at transportere varer med et skib."

#: ../../data/campaigns/tutorial03_seafaring.wmf/scripting/texts.lua:63
msgid "Build a port next to your castle, on the blue port space icon."
msgstr "Byg en havn ved siden af din borg, på det blå havnepladsikon."

#: ../../data/campaigns/tutorial03_seafaring.wmf/scripting/texts.lua:64
msgid ""
"Ports are built like normal buildings, but are only available on blue port "
"spaces. Just click on a field with the icon and the building menu "
"automatically offers you to build a port."
msgstr "Havne bygges ligesom andre bygninger, men er kun tilgængelige på blå havnepladser. Klik på et felt med ikonet og bygningsmenuen tilbyder automatisk bygning af en havn."

#: ../../data/campaigns/tutorial03_seafaring.wmf/scripting/texts.lua:65
msgid ""
"Although ports act as warehouses, you should not build more than necessary: "
"they cost quartz, diamonds and gold, which makes them quite expensive."
msgstr "Selvom havne fungerer som varehuse, så skal du ikke bygge flere end nødvendigt: De kræver kvarts, diamanter og guld, hvilket gør dem meget dyre."

#: ../../data/campaigns/tutorial03_seafaring.wmf/scripting/texts.lua:72
#: ../../data/campaigns/tutorial03_seafaring.wmf/scripting/texts.lua:93
msgid "Constructing ships"
msgstr "Konstruktion af skibe"

#: ../../data/campaigns/tutorial03_seafaring.wmf/scripting/texts.lua:74
msgid "Let’s build ships"
msgstr "Lad os bygge skibe"

#: ../../data/campaigns/tutorial03_seafaring.wmf/scripting/texts.lua:75
msgid "Great. While your port is being constructed, let’s build some ships."
msgstr ""

#: ../../data/campaigns/tutorial03_seafaring.wmf/scripting/texts.lua:76
msgid ""
"Ships are constructed in a shipyard by a shipwright. We have to build one "
"somewhere close to the shore."
msgstr "Skibe konstrueres på et skibsværft af en skibsbygger. Vi skal bygge et skibsværft tæt på kysten."

#: ../../data/campaigns/tutorial03_seafaring.wmf/scripting/texts.lua:82
msgid "Build a shipyard"
msgstr "Byg et skibsværft"

#: ../../data/campaigns/tutorial03_seafaring.wmf/scripting/texts.lua:85
msgid "Ships are produced in a shipyard. It is a medium building."
msgstr ""

#: ../../data/campaigns/tutorial03_seafaring.wmf/scripting/texts.lua:86
msgid ""
"Build a shipyard close to the shore of the southern part of your territory."
msgstr "Byg et skibsværft tæt på kysten i den sydlige del af dit territorium."

#: ../../data/campaigns/tutorial03_seafaring.wmf/scripting/texts.lua:87
msgid ""
"The shipyard is a medium building. Although it can be built everywhere on "
"the map, the shipwright only works when he is close to the water and there "
"are no trees or roads at the shoreline."
msgstr "Skibsværftet er et bygning af mellemstørrelse. Selvom det kan bygges overalt på kortet, så fungerer skibsværftet kun hvis det er tæt på vandet, og der ikke er træer eller veje ved kystlinjen."

#: ../../data/campaigns/tutorial03_seafaring.wmf/scripting/texts.lua:95
msgid "Waiting for the ships"
msgstr "Venter på skibene"

#: ../../data/campaigns/tutorial03_seafaring.wmf/scripting/texts.lua:96
msgid ""
"Very good. Your shipyard is finished and your shipwright immediately started"
" working. For the construction of ships, he needs logs, planks and "
"spidercloth, which will be transported to the shipyard."
msgstr "Rigtig fint. Dit skibsværft er færdigt og din skibsbygger har begyndt arbejdet. For konstruktion af skibe skal han bruge træstammer, brædder og silketøj, som vil blive transporteret til skibsværftet."

#: ../../data/campaigns/tutorial03_seafaring.wmf/scripting/texts.lua:97
msgid ""
"The shipwright will take the ware he needs to a free spot at the shoreline "
"and build a ship there. When the first ship is finished, it will launch onto"
" the sea, and the shipwright will construct another one."
msgstr "Skibsbyggeren vil hente materialerne han skal bruge til et ledigt sted ved kystlinjen og bygge et skib der. Når det første skib er færdigt, vil det blive søsat og skibsbyggeren vil konstruere nummer to."

#: ../../data/campaigns/tutorial03_seafaring.wmf/scripting/texts.lua:98
msgid "We should wait until we have two ships. That should be enough for now."
msgstr "Vi bør vente til vi har to skibe. Det bør være nok for nu."

#: ../../data/campaigns/tutorial03_seafaring.wmf/scripting/texts.lua:104
msgid "Ships"
msgstr ""

#: ../../data/campaigns/tutorial03_seafaring.wmf/scripting/texts.lua:107
msgid ""
"Ships are constructed automatically when the shipyard is complete and the "
"needed wares have been delivered."
msgstr "Skibe konstrueres automatisk, når skibsværftet er færdigt og de krævede materialer er blevet leveret."

#: ../../data/campaigns/tutorial03_seafaring.wmf/scripting/texts.lua:108
msgid "Wait until the shipwright has constructed two ships."
msgstr "Vent indtil skibsværftet har konstrueret to skibe."

#: ../../data/campaigns/tutorial03_seafaring.wmf/scripting/texts.lua:109
msgid "Do not forget to stop your shipyard when you have enough ships."
msgstr "Glem ikke at stoppe dit skibsværft, når du har nok skibe."

#: ../../data/campaigns/tutorial03_seafaring.wmf/scripting/texts.lua:116
msgid "Shipyard production"
msgstr ""

#: ../../data/campaigns/tutorial03_seafaring.wmf/scripting/texts.lua:118
msgid "We have enough ships"
msgstr ""

#: ../../data/campaigns/tutorial03_seafaring.wmf/scripting/texts.lua:119
msgid "Your second ship, \"%1%\", is ready now."
msgstr ""

#: ../../data/campaigns/tutorial03_seafaring.wmf/scripting/texts.lua:120
msgid ""
"You need to stop your shipyard when you have enough ships. Otherwise, your "
"shipwright will consume all your logs and spidercloth, producing dozens of "
"ships."
msgstr "Du skal stoppe dit skibsværft, når du har nok skibe. Ellers vil dit skibsværft bruge alle dine træstammer og silketøj, under produktionen af en masse skibe."

#: ../../data/campaigns/tutorial03_seafaring.wmf/scripting/texts.lua:121
#: ../../data/campaigns/tutorial03_seafaring.wmf/scripting/texts.lua:322
msgid ""
"This is the icon for stopping production. You will find it in the building "
"window."
msgstr "Dette er ikonet for at stoppe produktionen. Du kan finde den i bygningsvinduet."

#: ../../data/campaigns/tutorial03_seafaring.wmf/scripting/texts.lua:129
msgid "No Iron"
msgstr "Ingen jern"

#: ../../data/campaigns/tutorial03_seafaring.wmf/scripting/texts.lua:131
msgid "We lack iron"
msgstr "Vi mangler jern"

#: ../../data/campaigns/tutorial03_seafaring.wmf/scripting/texts.lua:132
msgid ""
"The second ship might not be finished yet, but we have an urgent problem."
msgstr "Det andet skib er ikke helt klar endnu, men vi har et presserende problem."

#: ../../data/campaigns/tutorial03_seafaring.wmf/scripting/texts.lua:133
msgid ""
"As you surely have already noticed, there is no iron in the mountain in the "
"west. We have plenty of coal and gold ore, but without iron ore, we cannot "
"produce any tools."
msgstr "Som du måske allerede har bemærket, så er der intet jern i bjergene mod vest. Vi har en masse kul- og guldmalm, men intet jernmalm, så vi kan ikke fremstille værktøj."

#: ../../data/campaigns/tutorial03_seafaring.wmf/scripting/texts.lua:134
msgid ""
"Although it might take long and be expensive and not without dangers – who "
"knows what monsters live in the sea? – I see no other possibility: we will "
"have to undertake an expedition to the unknown seas."
msgstr "Selvom det kan tage lang tid, være dyrt, og ikke uden farer - hvem ved hvilke monstre der lever i havet? - så ser jeg ingen andre muligheder: Vi må starte en ekspedition til de ukendte verdenshave."

#. TRANSLATORS: This shall be the beginning of a poem
#: ../../data/campaigns/tutorial03_seafaring.wmf/scripting/texts.lua:142
msgid "A trip by the sea, what fun it can be"
msgstr "En tur på havet, det lyder sjovt"

#: ../../data/campaigns/tutorial03_seafaring.wmf/scripting/texts.lua:144
msgid "Expeditions"
msgstr "Ekspeditioner"

#: ../../data/campaigns/tutorial03_seafaring.wmf/scripting/texts.lua:145
msgid ""
"During an expedition, you send a ship out to discover new islands and maybe "
"found a colony there."
msgstr "Under en ekspedition sender du et skib ud for at finde nye øer og måske grundlægge en koloni."

#: ../../data/campaigns/tutorial03_seafaring.wmf/scripting/texts.lua:147
msgid ""
"Expeditions can be started in every port. Then, all needed wares are "
"transported to that port. The wares are exactly those your tribe needs to "
"build a port (your goal is to build a port far away from home, so this is "
"not surprising), and of course you need a builder, too. When everything is "
"prepared, a ship will come and pick it up."
msgstr "Ekspeditioner kan startes i alle havne. Alle krævede varer transporteres så til den havn. Varerne er præcis dem som de stamme skal bruge for at bygge en havn (dit mål er at bygge en havn langt fra dit hjem, så dette er ikke overraskende) og selvfølgelig skal du bruge en byggearbejder. Når alt er klart, vil et skib ankomme og samle varerne op."

#: ../../data/campaigns/tutorial03_seafaring.wmf/scripting/texts.lua:148
msgid ""
"You can check out the needed wares in the fifth tab of your port (it will "
"appear when you’ve started an expedition)."
msgstr "Du kan se alle de krævede varer i det femte faneblad for din havn (den vil blive vist, når du har startet en ekspedition)."

#: ../../data/campaigns/tutorial03_seafaring.wmf/scripting/texts.lua:149
msgid "Now try this out. I will tell you later what the next steps are."
msgstr "Prøv det nu. Jeg vil senere fortælle om de næste trin."

#: ../../data/campaigns/tutorial03_seafaring.wmf/scripting/texts.lua:150
msgid "Start an expedition in any of your ports."
msgstr "Start en ekspedition i en af dine havne."

#: ../../data/campaigns/tutorial03_seafaring.wmf/scripting/texts.lua:156
msgid "Expedition"
msgstr ""

#: ../../data/campaigns/tutorial03_seafaring.wmf/scripting/texts.lua:159
msgid "Start an expedition."
msgstr "Start en ekspedition."

#: ../../data/campaigns/tutorial03_seafaring.wmf/scripting/texts.lua:160
msgid ""
"To do so, click on the ‘Start Expedition’ button in any port. A new tab "
"where you can see the needed wares will appear."
msgstr "Klik på knappen »Start ekspedition« i en havn. Et nyt faneblad, hvor du kan se de krævede varer, vil blive vist."

#: ../../data/campaigns/tutorial03_seafaring.wmf/scripting/texts.lua:166
msgid "Off to greener pastures"
msgstr "Af sted til grønnere græsgange"

#: ../../data/campaigns/tutorial03_seafaring.wmf/scripting/texts.lua:168
msgid "Start your expedition"
msgstr "Start din ekspedition"

#: ../../data/campaigns/tutorial03_seafaring.wmf/scripting/texts.lua:170
msgid ""
"Your expedition ship is ready. It is waiting for your orders in front of "
"your port. It isn’t transporting wares anymore. Use its buttons to send your"
" ship in any of the six main directions of the Widelands map. When it has "
"reached a coastline, you can make it travel around the coast, where it will "
"look for suitable places for landing."
msgstr "Dit ekspeditionskib er klar. Det venter på dine ordre foran din havn. Det transporterer ikke varer mere. Brug dets knapper til at sende dit skib i en af de seks hovedretninger på Widelands' kort. Når det når en kystlinje, så kan du sende skibet rundt om kysten, hvor det vil kigge efter en egnet plads for landgang."

#: ../../data/campaigns/tutorial03_seafaring.wmf/scripting/texts.lua:171
msgid ""
"Once a port space has been found, you can construct a new port with the "
"button in the center of the ship’s control window."
msgstr "Når en havneplads er blevet fundet, så kan du konstruere en ny havn med knappen i centrum af skibes kontrolvindue."

#: ../../data/campaigns/tutorial03_seafaring.wmf/scripting/texts.lua:172
msgid ""
"The wares will then be unloaded, and the ship will take up the task of "
"transporting wares once again. The builder will start his work and build a "
"port."
msgstr "Varerne vil blive losset og skibet vil vende retur til opgaven med varetransport. Byggearbejderen vil begynde sit arbejde og bygge en havn."

#: ../../data/campaigns/tutorial03_seafaring.wmf/scripting/texts.lua:173
msgid ""
"Search for an island with a mountain, and look for a port space there. "
"Colonize the island."
msgstr "Søg efter en ø med et bjerg og kig efter en havneplads der. Koloniser øen."

#: ../../data/campaigns/tutorial03_seafaring.wmf/scripting/texts.lua:179
msgid "Explore"
msgstr ""

#. TRANSLATORS: "Found" as in "founding", NOT as in "finding"
#: ../../data/campaigns/tutorial03_seafaring.wmf/scripting/texts.lua:183
msgid "Navigate your ship to an island that could contain iron ore."
msgstr "Naviger dit skib til en ø, som kan indeholde jernmalm."

#: ../../data/campaigns/tutorial03_seafaring.wmf/scripting/texts.lua:184
msgid ""
"When you click on the expedition ship, a window opens where you can control "
"your ship."
msgstr "Når du klikker på ekspeditionsskibet, så åbnes et vindue, hvor du kan kontrollere dit skib."

#: ../../data/campaigns/tutorial03_seafaring.wmf/scripting/texts.lua:185
msgid "When you have found a suitable port space, build a port there."
msgstr "Når du har fundet en egnet havneplads, så byg en havn der."

#: ../../data/campaigns/tutorial03_seafaring.wmf/scripting/texts.lua:192
msgid "New colony"
msgstr ""

#: ../../data/campaigns/tutorial03_seafaring.wmf/scripting/texts.lua:194
msgid "Your colony has been founded"
msgstr ""

#: ../../data/campaigns/tutorial03_seafaring.wmf/scripting/texts.lua:195
msgid ""
"You’ve lead the expedition to a successful end and founded a new colony. "
"I’ve sent out some geologists – they already report that they’ve found some "
"iron ore."
msgstr "Du har ført ekspeditionen til en succesfuld afslutning og grundlagt en ny koloni. Jeg har sendt geologer ud - de har allerede rapporteret tilbage, at de har fundet noget jernmalm."

#: ../../data/campaigns/tutorial03_seafaring.wmf/scripting/texts.lua:196
msgid ""
"So far you have learned everything about seafaring: how to build ports and "
"ships and how to send out an expedition. Remember that expeditions are "
"sometimes the fastest way to reach essential resources – and sometimes the "
"only one."
msgstr "Indtil videre har du lært alt om søfart: Hvordan du bygger havne og skibe og hvordan du sender en ekspedition ud. Husk at ekspeditioner nogle gange er den hurtigste måde at nå vigtige ressourcer – og nogle gange den eneste."

#: ../../data/campaigns/tutorial03_seafaring.wmf/scripting/texts.lua:197
msgid ""
"But I want to speak a word of warning. Ports are like headquarters: they can"
" be attacked by a nearby enemy. While your headquarters has soldiers to "
"defend it, your newly built port won’t. You should therefore avoid settling "
"next to an enemy."
msgstr "Men en lille advarsel. Havne svarer til hovedkvarterer: De kan angribes af en nærliggende fjende. Mens dit hovedkvarter har soldater til sit forsvar, så har din havn ingen soldater. Du bør derfor undgå at bygge havnen tæt på en fjende."

#: ../../data/campaigns/tutorial03_seafaring.wmf/scripting/texts.lua:198
msgid ""
"On this map, there is no enemy to fear. In other games, you should make "
"building one or two military fortifications around your new colonies a "
"priority."
msgstr "På dette kort er der ingen fjender at frygte. I andre spil, skal du gøre det til en prioritet at bygge en eller to militære befæstninger omkring dine nye kolonier."

#: ../../data/campaigns/tutorial03_seafaring.wmf/scripting/texts.lua:205
msgid "Our mission"
msgstr ""

#: ../../data/campaigns/tutorial03_seafaring.wmf/scripting/texts.lua:207
msgid "Start mining"
msgstr ""

#: ../../data/campaigns/tutorial03_seafaring.wmf/scripting/texts.lua:208
msgid ""
"It was a long and expensive job to get here. The island has not much to "
"offer, but there is some iron ore inside its mountain. Our economy needs "
"iron ore, so we have to build an iron mine."
msgstr ""

#: ../../data/campaigns/tutorial03_seafaring.wmf/scripting/texts.lua:209
msgid "Start mining iron ore in the mountain."
msgstr ""

#: ../../data/campaigns/tutorial03_seafaring.wmf/scripting/texts.lua:215
msgid "Iron Mine"
msgstr ""

#: ../../data/campaigns/tutorial03_seafaring.wmf/scripting/texts.lua:218
msgid "Our economy lacks resources."
msgstr ""

#: ../../data/campaigns/tutorial03_seafaring.wmf/scripting/texts.lua:219
msgid "Start mining iron ore in mountains on the island."
msgstr ""

#: ../../data/campaigns/tutorial03_seafaring.wmf/scripting/texts.lua:226
#: ../../data/campaigns/tutorial03_seafaring.wmf/scripting/texts.lua:239
#: ../../data/campaigns/tutorial03_seafaring.wmf/scripting/texts.lua:261
#: ../../data/campaigns/tutorial03_seafaring.wmf/scripting/texts.lua:274
#: ../../data/campaigns/tutorial03_seafaring.wmf/scripting/texts.lua:285
msgid "There is more to it…"
msgstr "Der er mere i det ..."

#: ../../data/campaigns/tutorial03_seafaring.wmf/scripting/texts.lua:228
msgid "Another gold mountain"
msgstr "Endnu et guldbjerg"

#: ../../data/campaigns/tutorial03_seafaring.wmf/scripting/texts.lua:229
msgid ""
<<<<<<< HEAD
"Now that you have learned all about ships, there is another way of water-"
"based transport I would like to teach you."
msgstr "Nu da du har lært alt om skibe, så er der en anden måde for vandbaseret transport, jeg ønsker at lære dig."
=======
"It will take some time for your shipyard to build some ships. While we’re "
"waiting for them, there is another way of water-based transport I would like"
" to teach you."
msgstr ""
>>>>>>> fc979bc5

#: ../../data/campaigns/tutorial03_seafaring.wmf/scripting/texts.lua:230
msgid ""
"Ships have the advantage that they can carry large quantities of wares and "
"workers at a time, but unfortunately their destinations are limited to a "
"handful of spaces suited for a port."
msgstr "Skibe har den fordel, at de kan bære store mængder af varer og arbejdere på en gang, men desværre er deres ankomststeder begrænset til en håndfuld steder egnet for en havn."

#: ../../data/campaigns/tutorial03_seafaring.wmf/scripting/texts.lua:231
msgid ""
"Look at this valley here in the far south. We have found a mountain with "
"gold down here and would like to mine ores from it as well. But the streams "
"seperating it from our main colony are too wide to build bridges and too "
"narrow for ships to pass them. Our roads would have to take long curves, "
"which slows down ware transport a lot."
msgstr "Se denne dal her langt mod syd. Vi har fundet et bjerg med guld hernede og ønsker også at udvinde malm. Men kanalerne, der adskiller det fra vores hovedkoloni er for brede til at bygge broer og for smalle til at lade skibe passere. Vores veje skal tage lange omveje, hvilket forsinker varetransporten."

<<<<<<< HEAD
#: ../../data/campaigns/tutorial03_seafaring.wmf/scripting/texts.lua:196
#: ../../data/campaigns/tutorial03_seafaring.wmf/scripting/texts.lua:207
msgid "Rowboats"
msgstr "Robåde"
=======
#: ../../data/campaigns/tutorial03_seafaring.wmf/scripting/texts.lua:241
msgid "Rowboats & Ferry Yards"
msgstr ""
>>>>>>> fc979bc5

#: ../../data/campaigns/tutorial03_seafaring.wmf/scripting/texts.lua:243
msgid ""
"This is where ferries come in. Ferries are small rowboats that can carry "
"only one ware at a time, and no workers (other than the one who rows it and "
<<<<<<< HEAD
"who never leaves his boat). They can travel between any two flags located on"
" the shore."
msgstr "Her kommer færgerne ind. Færgerne er små robåde, der kun kan medtage en vare ad gangen, og ingen arbejdere (udover den som ror og som aldrig forlader sin båd). De kan rejse mellem to flag placeret på kysten."
=======
"who never leaves his boat)."
msgstr ""
>>>>>>> fc979bc5

#: ../../data/campaigns/tutorial03_seafaring.wmf/scripting/texts.lua:244
msgid ""
" Ferries are built in ferry yards, one rowboat costs two logs and one piece "
"of cloth and is quickly constructed. A ferry yard is a medium-sized building"
" that needs to be built close to the shore."
msgstr ""

#: ../../data/campaigns/tutorial03_seafaring.wmf/scripting/texts.lua:245
msgid "Let’s build a ferry yard close to the shore before we will continue."
msgstr ""

#: ../../data/campaigns/tutorial03_seafaring.wmf/scripting/texts.lua:251
msgid "Build a ferry yard"
msgstr "Byg en færgegård"

#: ../../data/campaigns/tutorial03_seafaring.wmf/scripting/texts.lua:254
msgid "Ferries are constructed by a ferry yard."
msgstr "Færger konstrueres på en færgegård."

#: ../../data/campaigns/tutorial03_seafaring.wmf/scripting/texts.lua:255
msgid ""
"You need to build the ferry yard close to the shore, otherwise it won’t be "
"able to build ferries there."
msgstr "Du skal bygge færgegården tæt på kysten, ellers vil den ikke kunne byge færger."

#: ../../data/campaigns/tutorial03_seafaring.wmf/scripting/texts.lua:263
#: ../../data/campaigns/tutorial03_seafaring.wmf/scripting/texts.lua:276
#: ../../data/campaigns/tutorial03_seafaring.wmf/scripting/texts.lua:295
msgid "Waterways"
msgstr "Vandveje"

#: ../../data/campaigns/tutorial03_seafaring.wmf/scripting/texts.lua:264
msgid ""
"Unlike ships which travel to any port where they’re needed, ferries have "
"fixed transport routes called waterways. A waterway is built just like a "
"road: You click on a flag near the shore, choose ‘Build a waterway’, and "
"select the path for the waterway just as you would do for a road."
msgstr "Til forskel fra skibe, der sejler til enhver havn, har færger faste transportruter kaldt vandveje. En vandvej bygges ligesom en vej: Du klikker på et flag nær kysten, vælg »Byg en vandvej«, og vælg stien for vandvejen ligesom du ville for en vej."

#: ../../data/campaigns/tutorial03_seafaring.wmf/scripting/texts.lua:265
msgid ""
"Waterways can be built on the open sea as well as close to the shore where "
"the water is too shallow for big ships. The only rule is that the two "
"triangles directly adjacent to each segment of the waterway have to be "
"water, and the entire path needs to be within your territory."
msgstr "Vandveje kan bygges på det åben hav samt tæt på kysten hvor vandstanden er for lav for store skibe. Den eneste regel er at de to trekanter direkte ved siden af hvert segment af vandvejen skal være vand, og hele stien skal være indenfor dit territorium."

#: ../../data/campaigns/tutorial03_seafaring.wmf/scripting/texts.lua:266
msgid ""
"Also note that waterways, unlike roads, may not be built quite as long as "
"you want them to. Every map has a length restriction for waterways. On this "
"map, this is 5 tiles."
msgstr "Bemærk også at vandveje, til forskel fra veje, ikke kan bygges helt så langt, som du ønsker dem. Hvert kort har en længdebegrænsning for vandveje. På dette kort er det 5 felter."

#: ../../data/campaigns/tutorial03_seafaring.wmf/scripting/texts.lua:267
msgid ""
"Always keep in mind that ferries do not transport workers. You can use them "
"to speed up ware transport, but they can never entirely replace roads."
msgstr "Husk altid at færger ikke transporterer arbejde. Du kan bruge dem til at øge hastigheden på varetransport, men de kan aldrig fuldt ud erstatte veje."

#: ../../data/campaigns/tutorial03_seafaring.wmf/scripting/texts.lua:277
msgid "Allow me to show you how to build a waterway…"
msgstr "Tillad mig at vise dig hvordan du bygger en vandvej ..."

#: ../../data/campaigns/tutorial03_seafaring.wmf/scripting/texts.lua:287
msgid "Golden waves"
msgstr ""

#: ../../data/campaigns/tutorial03_seafaring.wmf/scripting/texts.lua:288
msgid ""
<<<<<<< HEAD
"Ferries are built in ferry yards. A ferry yard is a medium-sized building "
"that needs to be built close to the shore. A ferry costs two logs and one "
"piece of cloth and is quickly constructed. When you build a waterway, the "
"closest idle ferry will assign itself to it."
msgstr "Færger bygges i færgegårde. En færgegård er en bygning af mellemstørrelse, der skal bygges tæt på kysten. En færge koster to træstammer og et stykke klæde og er hurtigt konstrueret. Når du bygger en vandvej, så vil den nærmeste ledige færge blive tildelt vandvejen."
=======
"As you can see, it is not that hard. When you build a waterway, the closest "
"idle ferry will assign itself to it."
msgstr ""
>>>>>>> fc979bc5

#: ../../data/campaigns/tutorial03_seafaring.wmf/scripting/texts.lua:289
msgid ""
"Now it’s your turn: Build a gold mine on the mountain in the south and "
"connect it to the main land by building waterways over the streams."
msgstr "Nu er det din tur: Byg en guldmine på bjerget mod syd og forbind den til hovedlandet ved at bygge vandveje over kanalerne."
<<<<<<< HEAD

#: ../../data/campaigns/tutorial03_seafaring.wmf/scripting/texts.lua:232
msgid "Build Waterways and Ferries"
msgstr "Byg vandveje og færger"
=======
>>>>>>> fc979bc5

#: ../../data/campaigns/tutorial03_seafaring.wmf/scripting/texts.lua:298
msgid ""
"Build a gold mine on the mountain in the south, and connect it to the "
"mainland by building waterways over the streams."
msgstr "Byg en guldmine på bjerget mod syd og forbind den til hovedlandet ved at bygge vandveje via kanalerne."

#: ../../data/campaigns/tutorial03_seafaring.wmf/scripting/texts.lua:299
msgid ""
"A waterway is built just like a road: You click on a flag near the shore, "
"choose ‘Build a waterway’, and select the path for the waterway just as you "
"would do for a road."
msgstr "En vandvej bygges ligesom en vej: Du klikker på et flag nær kysten, vælg »Byg en vandvej«, og vælg stien for vandvejen ligesom du ville for en vej."

#: ../../data/campaigns/tutorial03_seafaring.wmf/scripting/texts.lua:300
msgid ""
"The only rule for waterway placement is that the two triangles directly "
"adjacent to each segment of the waterway have to be water, and the entire "
"path needs to be within your territory."
msgstr "Den eneste regel for placering af vandveje er at de to trekanter direkte ved siden af hvert segment af vandvejen skal være vand, og hele stien skal være indenfor dit territorium."

<<<<<<< HEAD
#: ../../data/campaigns/tutorial03_seafaring.wmf/scripting/texts.lua:238
msgid "Build a ferry yard"
msgstr "Byg en færgegård"

#: ../../data/campaigns/tutorial03_seafaring.wmf/scripting/texts.lua:239
msgid "Ferries are constructed by a ferry yard."
msgstr "Færger konstrueres på en færgegård."

#: ../../data/campaigns/tutorial03_seafaring.wmf/scripting/texts.lua:240
msgid ""
"You need to build the ferry yard close to the shore, otherwise it won’t be "
"able to build ferries there."
msgstr "Du skal bygge færgegården tæt på kysten, ellers vil den ikke kunne byge færger."
=======
#: ../../data/campaigns/tutorial03_seafaring.wmf/scripting/texts.lua:306
msgid "Conclusion"
msgstr "Konklusion"
>>>>>>> fc979bc5

#: ../../data/campaigns/tutorial03_seafaring.wmf/scripting/texts.lua:308
msgid "About Ferries"
msgstr "Om færger"

#: ../../data/campaigns/tutorial03_seafaring.wmf/scripting/texts.lua:309
msgid ""
"Now there are only a few more things I would like you to keep in mind "
"whenever using ferries."
msgstr "Nu er der kun nogle få yderligere ting, du skal huske på, når du bruger færger."

<<<<<<< HEAD
#: ../../data/campaigns/tutorial03_seafaring.wmf/scripting/texts.lua:249
msgid ""
"Do remember to stop your ferry yard when you don’t need any new ferries to "
"be produced. As long as a ferry services a waterway, its lifetime is "
"unlimited, but unemployed ferries will rot away and eventually sink."
msgstr "Husk at stoppe din færgegård, når du ikke skal bruge flere færger. Så længe en færgefart er i gang på en vandvej, er dets livstid ubegrænset, men inaktive færger vil rådne vælg og til sidst synke."

#: ../../data/campaigns/tutorial03_seafaring.wmf/scripting/texts.lua:250
=======
#: ../../data/campaigns/tutorial03_seafaring.wmf/scripting/texts.lua:310
>>>>>>> fc979bc5
msgid ""
"Never forget that these rowboats are too small to carry workers. You can use"
" them as shortcuts for ware transport within parts of your territory, but "
"not to claim regions you can reach neither by road nor by ship. Never cut "
"all your roads between two places connected by waterways unless you are "
"certain no worker will ever have to walk there."
msgstr "Glem aldrig at disse robåde er for små til at medtage arbejdere. Du kan bruge dem som genveje for varetransport i dele af dit territorium, men ikke til at inddrage regioner du ikke kan nå enten med vej eller via skibe. Fjern aldrig alle dine veje mellem to steder forbundet af vandveje medmindre du er sikker på, at ingen arbejder nogensinde skal gå dertil."

#: ../../data/campaigns/tutorial03_seafaring.wmf/scripting/texts.lua:311
msgid ""
"And if your waterways present a significant shortcut between your road "
"networks, your economy will tend to send many wares over the waterway. As a "
"waterway can hold only one ferry – unlike roads, which receive a second "
"carrier if they are very busy –, and as they often tend to be rather longer "
"than the two or three fields recommended for roads, there is always a risk "
"of waterways becoming severe bottlenecks in your economy. Try to build "
"several of them in parallel to distribute the strain. If this is not "
"possible, it is in some cases even more efficient not to use waterways."
msgstr "Og hvis dine vandveje er en signifikant genvej mellem dine vejnetværk, så vil din økonomi sende mange varer over vandvejen. Da en vandvej kun kan have en færge – til forskel fra veje, som modtager en ekstra fragtmand hvis de er travlt optaget –, og da de ofte er længere end to eller tre felter anbefalet for veje, så er der altid en risiko for at vandveje bliver flaskehalse i din økonomi. Forsøg at bygge fler af dem parallelt for at fordele belastningen. Hvis dette ikke er muligt, så er det i nogle tilfælde mere effektivt ikke at bruge vandveje."
<<<<<<< HEAD

#: ../../data/campaigns/tutorial03_seafaring.wmf/scripting/texts.lua:260
msgid "You have learnt all there is to learn about ships and ferries!"
msgstr "Du har lært alt, der er at vide om skibe og færger!"
=======

#: ../../data/campaigns/tutorial03_seafaring.wmf/scripting/texts.lua:318
msgid "Ferry yard production"
msgstr ""

#: ../../data/campaigns/tutorial03_seafaring.wmf/scripting/texts.lua:320
msgid "More ferries needed?"
msgstr ""
>>>>>>> fc979bc5

#: ../../data/campaigns/tutorial03_seafaring.wmf/scripting/texts.lua:321
msgid ""
"Do remember to stop your ferry yard when you don’t need any new ferries to "
"be produced. As long as a ferry services a waterway, its lifetime is "
"unlimited, but unemployed ferries will rot away and eventually sink."
msgstr "Husk at stoppe din færgegård, når du ikke skal bruge flere færger. Så længe en færgefart er i gang på en vandvej, er dets livstid ubegrænset, men inaktive færger vil rådne vælg og til sidst synke."

#: ../../data/campaigns/tutorial03_seafaring.wmf/scripting/texts.lua:329
#: ../../data/campaigns/tutorial03_seafaring.wmf/scripting/texts.lua:331
msgid "Congratulations"
msgstr "Tillykke"

#: ../../data/campaigns/tutorial03_seafaring.wmf/scripting/texts.lua:332
msgid "You have learnt all there is to learn about ships and ferries!"
msgstr "Du har lært alt, der er at vide om skibe og færger!"

#: ../../data/campaigns/tutorial03_seafaring.wmf/scripting/texts.lua:333
msgid ""
"There is also another island where you can build a port if you wish to try "
"launching another expedition."
msgstr "Der er endnu en ø, hvor du kan bygge en havn, hvis du ønsker at starte endnu en ekspedition."

#: ../../data/campaigns/tutorial03_seafaring.wmf/scripting/texts.lua:334
msgid ""
"As always, you can continue playing and practice a bit more on this map if "
"you like, or get your captain’s license ready and try out your new skills in"
" a real game…"
msgstr "Som altid kan du fortsætte med at spille og øve dig lidt mere på dette kort hvis du ønsker det, eller få din kaptajnlicens og prøve dine nye færdigheder i et rigtigt spil ..."

#: ../../data/scripting/richtext_scenarios.lua:36
#, lua-format
msgid "“%s”"
msgstr "»%s«"<|MERGE_RESOLUTION|>--- conflicted
+++ resolved
@@ -9,15 +9,9 @@
 msgstr ""
 "Project-Id-Version: Widelands\n"
 "Report-Msgid-Bugs-To: https://www.widelands.org/wiki/ReportingBugs/\n"
-<<<<<<< HEAD
-"POT-Creation-Date: 2020-03-20 06:16+0000\n"
-"PO-Revision-Date: 2020-03-25 15:58+0000\n"
-"Last-Translator: Joe Hansen <joedalton2@yahoo.dk>\n"
-=======
 "POT-Creation-Date: 2020-04-15 14:44+0000\n"
 "PO-Revision-Date: 2020-04-12 17:33+0000\n"
 "Last-Translator: Benedikt Straub <benedikt-straub@web.de>\n"
->>>>>>> fc979bc5
 "Language-Team: Danish (http://www.transifex.com/widelands/widelands/language/da/)\n"
 "MIME-Version: 1.0\n"
 "Content-Type: text/plain; charset=UTF-8\n"
@@ -469,16 +463,10 @@
 
 #: ../../data/campaigns/tutorial03_seafaring.wmf/scripting/texts.lua:229
 msgid ""
-<<<<<<< HEAD
-"Now that you have learned all about ships, there is another way of water-"
-"based transport I would like to teach you."
-msgstr "Nu da du har lært alt om skibe, så er der en anden måde for vandbaseret transport, jeg ønsker at lære dig."
-=======
 "It will take some time for your shipyard to build some ships. While we’re "
 "waiting for them, there is another way of water-based transport I would like"
 " to teach you."
 msgstr ""
->>>>>>> fc979bc5
 
 #: ../../data/campaigns/tutorial03_seafaring.wmf/scripting/texts.lua:230
 msgid ""
@@ -496,29 +484,16 @@
 "which slows down ware transport a lot."
 msgstr "Se denne dal her langt mod syd. Vi har fundet et bjerg med guld hernede og ønsker også at udvinde malm. Men kanalerne, der adskiller det fra vores hovedkoloni er for brede til at bygge broer og for smalle til at lade skibe passere. Vores veje skal tage lange omveje, hvilket forsinker varetransporten."
 
-<<<<<<< HEAD
-#: ../../data/campaigns/tutorial03_seafaring.wmf/scripting/texts.lua:196
-#: ../../data/campaigns/tutorial03_seafaring.wmf/scripting/texts.lua:207
-msgid "Rowboats"
-msgstr "Robåde"
-=======
 #: ../../data/campaigns/tutorial03_seafaring.wmf/scripting/texts.lua:241
 msgid "Rowboats & Ferry Yards"
 msgstr ""
->>>>>>> fc979bc5
 
 #: ../../data/campaigns/tutorial03_seafaring.wmf/scripting/texts.lua:243
 msgid ""
 "This is where ferries come in. Ferries are small rowboats that can carry "
 "only one ware at a time, and no workers (other than the one who rows it and "
-<<<<<<< HEAD
-"who never leaves his boat). They can travel between any two flags located on"
-" the shore."
-msgstr "Her kommer færgerne ind. Færgerne er små robåde, der kun kan medtage en vare ad gangen, og ingen arbejdere (udover den som ror og som aldrig forlader sin båd). De kan rejse mellem to flag placeret på kysten."
-=======
 "who never leaves his boat)."
 msgstr ""
->>>>>>> fc979bc5
 
 #: ../../data/campaigns/tutorial03_seafaring.wmf/scripting/texts.lua:244
 msgid ""
@@ -590,30 +565,15 @@
 
 #: ../../data/campaigns/tutorial03_seafaring.wmf/scripting/texts.lua:288
 msgid ""
-<<<<<<< HEAD
-"Ferries are built in ferry yards. A ferry yard is a medium-sized building "
-"that needs to be built close to the shore. A ferry costs two logs and one "
-"piece of cloth and is quickly constructed. When you build a waterway, the "
-"closest idle ferry will assign itself to it."
-msgstr "Færger bygges i færgegårde. En færgegård er en bygning af mellemstørrelse, der skal bygges tæt på kysten. En færge koster to træstammer og et stykke klæde og er hurtigt konstrueret. Når du bygger en vandvej, så vil den nærmeste ledige færge blive tildelt vandvejen."
-=======
 "As you can see, it is not that hard. When you build a waterway, the closest "
 "idle ferry will assign itself to it."
 msgstr ""
->>>>>>> fc979bc5
 
 #: ../../data/campaigns/tutorial03_seafaring.wmf/scripting/texts.lua:289
 msgid ""
 "Now it’s your turn: Build a gold mine on the mountain in the south and "
 "connect it to the main land by building waterways over the streams."
 msgstr "Nu er det din tur: Byg en guldmine på bjerget mod syd og forbind den til hovedlandet ved at bygge vandveje over kanalerne."
-<<<<<<< HEAD
-
-#: ../../data/campaigns/tutorial03_seafaring.wmf/scripting/texts.lua:232
-msgid "Build Waterways and Ferries"
-msgstr "Byg vandveje og færger"
-=======
->>>>>>> fc979bc5
 
 #: ../../data/campaigns/tutorial03_seafaring.wmf/scripting/texts.lua:298
 msgid ""
@@ -635,25 +595,9 @@
 "path needs to be within your territory."
 msgstr "Den eneste regel for placering af vandveje er at de to trekanter direkte ved siden af hvert segment af vandvejen skal være vand, og hele stien skal være indenfor dit territorium."
 
-<<<<<<< HEAD
-#: ../../data/campaigns/tutorial03_seafaring.wmf/scripting/texts.lua:238
-msgid "Build a ferry yard"
-msgstr "Byg en færgegård"
-
-#: ../../data/campaigns/tutorial03_seafaring.wmf/scripting/texts.lua:239
-msgid "Ferries are constructed by a ferry yard."
-msgstr "Færger konstrueres på en færgegård."
-
-#: ../../data/campaigns/tutorial03_seafaring.wmf/scripting/texts.lua:240
-msgid ""
-"You need to build the ferry yard close to the shore, otherwise it won’t be "
-"able to build ferries there."
-msgstr "Du skal bygge færgegården tæt på kysten, ellers vil den ikke kunne byge færger."
-=======
 #: ../../data/campaigns/tutorial03_seafaring.wmf/scripting/texts.lua:306
 msgid "Conclusion"
 msgstr "Konklusion"
->>>>>>> fc979bc5
 
 #: ../../data/campaigns/tutorial03_seafaring.wmf/scripting/texts.lua:308
 msgid "About Ferries"
@@ -665,18 +609,7 @@
 "whenever using ferries."
 msgstr "Nu er der kun nogle få yderligere ting, du skal huske på, når du bruger færger."
 
-<<<<<<< HEAD
-#: ../../data/campaigns/tutorial03_seafaring.wmf/scripting/texts.lua:249
-msgid ""
-"Do remember to stop your ferry yard when you don’t need any new ferries to "
-"be produced. As long as a ferry services a waterway, its lifetime is "
-"unlimited, but unemployed ferries will rot away and eventually sink."
-msgstr "Husk at stoppe din færgegård, når du ikke skal bruge flere færger. Så længe en færgefart er i gang på en vandvej, er dets livstid ubegrænset, men inaktive færger vil rådne vælg og til sidst synke."
-
-#: ../../data/campaigns/tutorial03_seafaring.wmf/scripting/texts.lua:250
-=======
 #: ../../data/campaigns/tutorial03_seafaring.wmf/scripting/texts.lua:310
->>>>>>> fc979bc5
 msgid ""
 "Never forget that these rowboats are too small to carry workers. You can use"
 " them as shortcuts for ware transport within parts of your territory, but "
@@ -696,12 +629,6 @@
 "several of them in parallel to distribute the strain. If this is not "
 "possible, it is in some cases even more efficient not to use waterways."
 msgstr "Og hvis dine vandveje er en signifikant genvej mellem dine vejnetværk, så vil din økonomi sende mange varer over vandvejen. Da en vandvej kun kan have en færge – til forskel fra veje, som modtager en ekstra fragtmand hvis de er travlt optaget –, og da de ofte er længere end to eller tre felter anbefalet for veje, så er der altid en risiko for at vandveje bliver flaskehalse i din økonomi. Forsøg at bygge fler af dem parallelt for at fordele belastningen. Hvis dette ikke er muligt, så er det i nogle tilfælde mere effektivt ikke at bruge vandveje."
-<<<<<<< HEAD
-
-#: ../../data/campaigns/tutorial03_seafaring.wmf/scripting/texts.lua:260
-msgid "You have learnt all there is to learn about ships and ferries!"
-msgstr "Du har lært alt, der er at vide om skibe og færger!"
-=======
 
 #: ../../data/campaigns/tutorial03_seafaring.wmf/scripting/texts.lua:318
 msgid "Ferry yard production"
@@ -710,7 +637,6 @@
 #: ../../data/campaigns/tutorial03_seafaring.wmf/scripting/texts.lua:320
 msgid "More ferries needed?"
 msgstr ""
->>>>>>> fc979bc5
 
 #: ../../data/campaigns/tutorial03_seafaring.wmf/scripting/texts.lua:321
 msgid ""
