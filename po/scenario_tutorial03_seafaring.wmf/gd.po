--- conflicted
+++ resolved
@@ -9,15 +9,9 @@
 msgstr ""
 "Project-Id-Version: Widelands\n"
 "Report-Msgid-Bugs-To: https://www.widelands.org/wiki/ReportingBugs/\n"
-<<<<<<< HEAD
-"POT-Creation-Date: 2020-03-28 05:00+0000\n"
-"PO-Revision-Date: 2020-03-28 05:02+0000\n"
-"Last-Translator: GunChleoc\n"
-=======
 "POT-Creation-Date: 2020-04-15 14:44+0000\n"
 "PO-Revision-Date: 2020-04-12 17:33+0000\n"
 "Last-Translator: Benedikt Straub <benedikt-straub@web.de>\n"
->>>>>>> fc979bc5
 "Language-Team: Gaelic, Scottish (http://www.transifex.com/widelands/widelands/language/gd/)\n"
 "MIME-Version: 1.0\n"
 "Content-Type: text/plain; charset=UTF-8\n"
@@ -147,22 +141,6 @@
 "they cost quartz, diamonds and gold, which makes them quite expensive."
 msgstr "Ged a tha puirt ’nan taighean-stòrais, cha bu chòir dhut barrachd na tha feum agad orra a thogail: tha cosgaisean mòra ’nan lùib mar èiteag, daoimeanan agus òr."
 
-<<<<<<< HEAD
-#: ../../data/campaigns/tutorial03_seafaring.wmf/scripting/texts.lua:77
-#: ../../data/campaigns/tutorial03_seafaring.wmf/scripting/texts.lua:97
-msgid "Constructing ships"
-msgstr "A’ togail longan"
-
-#: ../../data/campaigns/tutorial03_seafaring.wmf/scripting/texts.lua:79
-msgid "Let’s build ships"
-msgstr "Togamaid longan"
-
-#: ../../data/campaigns/tutorial03_seafaring.wmf/scripting/texts.lua:80
-msgid "Great. While your port is being constructed, let’s build some ships."
-msgstr ""
-
-#: ../../data/campaigns/tutorial03_seafaring.wmf/scripting/texts.lua:81
-=======
 #: ../../data/campaigns/tutorial03_seafaring.wmf/scripting/texts.lua:72
 #: ../../data/campaigns/tutorial03_seafaring.wmf/scripting/texts.lua:93
 msgid "Constructing ships"
@@ -177,91 +155,49 @@
 msgstr ""
 
 #: ../../data/campaigns/tutorial03_seafaring.wmf/scripting/texts.lua:76
->>>>>>> fc979bc5
 msgid ""
 "Ships are constructed in a shipyard by a shipwright. We have to build one "
 "somewhere close to the shore."
 msgstr "Thèid longan a thogail le saor-luinge ann an doca. Feumaidh sinn fear a thogail àiteigin air an oirthir."
 
 #: ../../data/campaigns/tutorial03_seafaring.wmf/scripting/texts.lua:82
-<<<<<<< HEAD
-msgid "Build a shipyard close to the coast. It is a medium building."
-msgstr "Tog doca air an oirthir. ’S e togalach meadhanach a th’ ann."
-
-#: ../../data/campaigns/tutorial03_seafaring.wmf/scripting/texts.lua:86
-#: ../../data/campaigns/tutorial03_seafaring.wmf/scripting/texts.lua:88
 msgid "Build a shipyard"
 msgstr "Tog doca"
 
-#: ../../data/campaigns/tutorial03_seafaring.wmf/scripting/texts.lua:89
-msgid "Ships are produced in a shipyard."
-msgstr "Nì thu longan ann an doca."
-
-#: ../../data/campaigns/tutorial03_seafaring.wmf/scripting/texts.lua:90
-=======
-msgid "Build a shipyard"
-msgstr "Tog doca"
-
 #: ../../data/campaigns/tutorial03_seafaring.wmf/scripting/texts.lua:85
 msgid "Ships are produced in a shipyard. It is a medium building."
 msgstr ""
 
 #: ../../data/campaigns/tutorial03_seafaring.wmf/scripting/texts.lua:86
->>>>>>> fc979bc5
 msgid ""
 "Build a shipyard close to the shore of the southern part of your territory."
 msgstr "Tog doca air an oirthir air ceann a deas do ranntair."
 
-<<<<<<< HEAD
-#: ../../data/campaigns/tutorial03_seafaring.wmf/scripting/texts.lua:91
-=======
 #: ../../data/campaigns/tutorial03_seafaring.wmf/scripting/texts.lua:87
->>>>>>> fc979bc5
 msgid ""
 "The shipyard is a medium building. Although it can be built everywhere on "
 "the map, the shipwright only works when he is close to the water and there "
 "are no trees or roads at the shoreline."
 msgstr "’S e togalach meadhanach a th’ anns an doca. Ged as urrainn dhut a thogail àite sam bith air a’ mhapa, cha dèan an saor-luinge obair ach ma bhios a’ mhuir faisg air agus mura bi craobhan no rathaidean ri taobh a’ chladaich."
 
-<<<<<<< HEAD
-#: ../../data/campaigns/tutorial03_seafaring.wmf/scripting/texts.lua:99
-msgid "Waiting for the ships"
-msgstr "A’ feitheamh air na longan"
-
-#: ../../data/campaigns/tutorial03_seafaring.wmf/scripting/texts.lua:100
-=======
 #: ../../data/campaigns/tutorial03_seafaring.wmf/scripting/texts.lua:95
 msgid "Waiting for the ships"
 msgstr "A’ feitheamh air na longan"
 
 #: ../../data/campaigns/tutorial03_seafaring.wmf/scripting/texts.lua:96
->>>>>>> fc979bc5
 msgid ""
 "Very good. Your shipyard is finished and your shipwright immediately started"
 " working. For the construction of ships, he needs logs, planks and "
 "spidercloth, which will be transported to the shipyard."
 msgstr "Glè mhath. Tha an doca agad deiseil agus thòisich an saor-luinge agad air obair sa bhad. Gus longan a thogail, bidh e feumach air fiodh, maidean agus sìoda a thèid a giùlain dhan doca."
 
-<<<<<<< HEAD
-#: ../../data/campaigns/tutorial03_seafaring.wmf/scripting/texts.lua:101
-=======
 #: ../../data/campaigns/tutorial03_seafaring.wmf/scripting/texts.lua:97
->>>>>>> fc979bc5
 msgid ""
 "The shipwright will take the ware he needs to a free spot at the shoreline "
 "and build a ship there. When the first ship is finished, it will launch onto"
 " the sea, and the shipwright will construct another one."
 msgstr "Bheir an saor-luinge am bathar air a bheil e feumach gu badeigin saor air a’ chladaich agus togaidh e long an-siud. Nuair a bhios a’ chiad long deiseil, thèid an long dhan mhuir agus togaidh an saor-luinge tè eile."
 
-<<<<<<< HEAD
-#: ../../data/campaigns/tutorial03_seafaring.wmf/scripting/texts.lua:102
-msgid "We should wait until we have two ships. That should be enough for now."
-msgstr "Bu chòir dhuinn feitheamh gus am bi dà long againn. Foghnaidh sin aig an àm seo."
-
-#: ../../data/campaigns/tutorial03_seafaring.wmf/scripting/texts.lua:105
-msgid "Construct two ships"
-msgstr "Tog dà long"
-=======
 #: ../../data/campaigns/tutorial03_seafaring.wmf/scripting/texts.lua:98
 msgid "We should wait until we have two ships. That should be enough for now."
 msgstr "Bu chòir dhuinn feitheamh gus am bi dà long againn. Foghnaidh sin aig an àm seo."
@@ -269,7 +205,6 @@
 #: ../../data/campaigns/tutorial03_seafaring.wmf/scripting/texts.lua:104
 msgid "Ships"
 msgstr ""
->>>>>>> fc979bc5
 
 #: ../../data/campaigns/tutorial03_seafaring.wmf/scripting/texts.lua:107
 msgid ""
@@ -285,21 +220,6 @@
 msgid "Do not forget to stop your shipyard when you have enough ships."
 msgstr "Na dìochuimhnich an doca a chur ’na stad nuair a bhios longan gu leòr agad."
 
-<<<<<<< HEAD
-#: ../../data/campaigns/tutorial03_seafaring.wmf/scripting/texts.lua:117
-msgid "Shipyard production"
-msgstr ""
-
-#: ../../data/campaigns/tutorial03_seafaring.wmf/scripting/texts.lua:119
-msgid "We have enough ships"
-msgstr ""
-
-#: ../../data/campaigns/tutorial03_seafaring.wmf/scripting/texts.lua:120
-msgid "Your second ship, \"%1%\", is ready now."
-msgstr ""
-
-#: ../../data/campaigns/tutorial03_seafaring.wmf/scripting/texts.lua:121
-=======
 #: ../../data/campaigns/tutorial03_seafaring.wmf/scripting/texts.lua:116
 msgid "Shipyard production"
 msgstr ""
@@ -313,36 +233,19 @@
 msgstr ""
 
 #: ../../data/campaigns/tutorial03_seafaring.wmf/scripting/texts.lua:120
->>>>>>> fc979bc5
 msgid ""
 "You need to stop your shipyard when you have enough ships. Otherwise, your "
 "shipwright will consume all your logs and spidercloth, producing dozens of "
 "ships."
 msgstr "Feumaidh tu an doca agad a chur ’na stad nuair a bhios longan gu leòr agad. Mura cuir, cleachdaidh an saor-luinge am fiodh agus sìoda agad uile gus grunn mhòr longan a thogail."
 
-<<<<<<< HEAD
-#: ../../data/campaigns/tutorial03_seafaring.wmf/scripting/texts.lua:122
-#: ../../data/campaigns/tutorial03_seafaring.wmf/scripting/texts.lua:309
-=======
 #: ../../data/campaigns/tutorial03_seafaring.wmf/scripting/texts.lua:121
 #: ../../data/campaigns/tutorial03_seafaring.wmf/scripting/texts.lua:322
->>>>>>> fc979bc5
 msgid ""
 "This is the icon for stopping production. You will find it in the building "
 "window."
 msgstr "Seo an ìomhaigheag gus an saothrachadh a chur ’na stad. Chì thu ann an uinneag an togalaich i."
 
-<<<<<<< HEAD
-#: ../../data/campaigns/tutorial03_seafaring.wmf/scripting/texts.lua:130
-msgid "No Iron"
-msgstr "Chan eil iarann ann"
-
-#: ../../data/campaigns/tutorial03_seafaring.wmf/scripting/texts.lua:132
-msgid "We lack iron"
-msgstr "Tha iarann a dhìth oirnn"
-
-#: ../../data/campaigns/tutorial03_seafaring.wmf/scripting/texts.lua:133
-=======
 #: ../../data/campaigns/tutorial03_seafaring.wmf/scripting/texts.lua:129
 msgid "No Iron"
 msgstr "Chan eil iarann ann"
@@ -352,27 +255,18 @@
 msgstr "Tha iarann a dhìth oirnn"
 
 #: ../../data/campaigns/tutorial03_seafaring.wmf/scripting/texts.lua:132
->>>>>>> fc979bc5
 msgid ""
 "The second ship might not be finished yet, but we have an urgent problem."
 msgstr "Dh’fhaoidte nach eil an dà long deiseil fhathast ach thàinig trioblaid èiginneach oirnn."
 
-<<<<<<< HEAD
-#: ../../data/campaigns/tutorial03_seafaring.wmf/scripting/texts.lua:134
-=======
 #: ../../data/campaigns/tutorial03_seafaring.wmf/scripting/texts.lua:133
->>>>>>> fc979bc5
 msgid ""
 "As you surely have already noticed, there is no iron in the mountain in the "
 "west. We have plenty of coal and gold ore, but without iron ore, we cannot "
 "produce any tools."
 msgstr "Mar a mhothaich thu gun teagamh mar-thà, chan eil iarann sam bith sa mhonadh gu siar. Tha tòrr guail agus cloich-òir againn ach chan urrainn dhuinn acainnean a dhèanamh às aonais cloich-iarainn."
 
-<<<<<<< HEAD
-#: ../../data/campaigns/tutorial03_seafaring.wmf/scripting/texts.lua:135
-=======
 #: ../../data/campaigns/tutorial03_seafaring.wmf/scripting/texts.lua:134
->>>>>>> fc979bc5
 msgid ""
 "Although it might take long and be expensive and not without dangers – who "
 "knows what monsters live in the sea? – I see no other possibility: we will "
@@ -380,17 +274,6 @@
 msgstr "Ged a bheireadh e ùine mhòr agus a bhiodh cosgaisean agus cunnartan mòra romhainn – cò aige a tha fios dè na h-uile-bheistean a bhios sa chuan? – chan eil roghainn eile ann: feumaidh sinn dol air triall dhan aineol."
 
 #. TRANSLATORS: This shall be the beginning of a poem
-<<<<<<< HEAD
-#: ../../data/campaigns/tutorial03_seafaring.wmf/scripting/texts.lua:143
-msgid "A trip by the sea, what fun it can be"
-msgstr "Nach tlachdmhor an siubhal air a’ chuan"
-
-#: ../../data/campaigns/tutorial03_seafaring.wmf/scripting/texts.lua:145
-msgid "Expeditions"
-msgstr "Triallan"
-
-#: ../../data/campaigns/tutorial03_seafaring.wmf/scripting/texts.lua:146
-=======
 #: ../../data/campaigns/tutorial03_seafaring.wmf/scripting/texts.lua:142
 msgid "A trip by the sea, what fun it can be"
 msgstr "Nach tlachdmhor an siubhal air a’ chuan"
@@ -400,17 +283,12 @@
 msgstr "Triallan"
 
 #: ../../data/campaigns/tutorial03_seafaring.wmf/scripting/texts.lua:145
->>>>>>> fc979bc5
 msgid ""
 "During an expedition, you send a ship out to discover new islands and maybe "
 "found a colony there."
 msgstr "Rè triall, cuiridh tu long ach an lorg i eileanan ùra agus is dòcha gun stèidhich thu tuineachadh ann."
 
-<<<<<<< HEAD
-#: ../../data/campaigns/tutorial03_seafaring.wmf/scripting/texts.lua:148
-=======
 #: ../../data/campaigns/tutorial03_seafaring.wmf/scripting/texts.lua:147
->>>>>>> fc979bc5
 msgid ""
 "Expeditions can be started in every port. Then, all needed wares are "
 "transported to that port. The wares are exactly those your tribe needs to "
@@ -419,35 +297,12 @@
 "prepared, a ship will come and pick it up."
 msgstr "’S urrainn dhut triall a thòiseachadh ann am port sam bith. Thèid gach bathar air a bheil feum a ghiùlan dhan phort an uairsin. Tha am bathar air a bheil feum co-ionnann ris na chleachdas do threubh gus port a thogail (bidh fainear dhut port a thogail fad air falbh, mar sin chan eil sin annasach) agus bidh feum agad air fear-togail cuideachd. Nuair a bhios a h-uile rud ullamh, thig long gus a thogail."
 
-<<<<<<< HEAD
-#: ../../data/campaigns/tutorial03_seafaring.wmf/scripting/texts.lua:149
-=======
 #: ../../data/campaigns/tutorial03_seafaring.wmf/scripting/texts.lua:148
->>>>>>> fc979bc5
 msgid ""
 "You can check out the needed wares in the fifth tab of your port (it will "
 "appear when you’ve started an expedition)."
 msgstr "’S urrainn dhut sùil a thoirt air a’ bhathar a tha a dhìth sa chòigeamh taba aig a’ phort agad (nochdaidh e nuair a bhios tu air triall a thòiseachadh)."
 
-<<<<<<< HEAD
-#: ../../data/campaigns/tutorial03_seafaring.wmf/scripting/texts.lua:150
-msgid "Now try this out. I will tell you later what the next steps are."
-msgstr "Feuch e a-nis. Innsidh mi dhut an uairsin dè na h-ath cheuman."
-
-#: ../../data/campaigns/tutorial03_seafaring.wmf/scripting/texts.lua:151
-msgid "Start an expedition in any of your ports."
-msgstr "Tòisich air triall ann an gin dhe na puirt agad."
-
-#: ../../data/campaigns/tutorial03_seafaring.wmf/scripting/texts.lua:154
-msgid "Start an expedition"
-msgstr "Tòisich air triall"
-
-#: ../../data/campaigns/tutorial03_seafaring.wmf/scripting/texts.lua:156
-msgid "Start an expedition."
-msgstr "Tòisich air triall."
-
-#: ../../data/campaigns/tutorial03_seafaring.wmf/scripting/texts.lua:157
-=======
 #: ../../data/campaigns/tutorial03_seafaring.wmf/scripting/texts.lua:149
 msgid "Now try this out. I will tell you later what the next steps are."
 msgstr "Feuch e a-nis. Innsidh mi dhut an uairsin dè na h-ath cheuman."
@@ -465,23 +320,11 @@
 msgstr "Tòisich air triall."
 
 #: ../../data/campaigns/tutorial03_seafaring.wmf/scripting/texts.lua:160
->>>>>>> fc979bc5
 msgid ""
 "To do so, click on the ‘Start Expedition’ button in any port. A new tab "
 "where you can see the needed wares will appear."
 msgstr "Gus seo a dhèanamh, briog air a’ phutan “Tòisich air triall” ann am port sam bith. Nochdaidh taba ùr sam faic thu am bathar air a bhios feum."
 
-<<<<<<< HEAD
-#: ../../data/campaigns/tutorial03_seafaring.wmf/scripting/texts.lua:163
-msgid "Off to greener pastures"
-msgstr "Togamaid oirnn gu àite ùr"
-
-#: ../../data/campaigns/tutorial03_seafaring.wmf/scripting/texts.lua:165
-msgid "Start your expedition"
-msgstr "Tòisich air an triall agad"
-
-#: ../../data/campaigns/tutorial03_seafaring.wmf/scripting/texts.lua:167
-=======
 #: ../../data/campaigns/tutorial03_seafaring.wmf/scripting/texts.lua:166
 msgid "Off to greener pastures"
 msgstr "Togamaid oirnn gu àite ùr"
@@ -491,7 +334,6 @@
 msgstr "Tòisich air an triall agad"
 
 #: ../../data/campaigns/tutorial03_seafaring.wmf/scripting/texts.lua:170
->>>>>>> fc979bc5
 msgid ""
 "Your expedition ship is ready. It is waiting for your orders in front of "
 "your port. It isn’t transporting wares anymore. Use its buttons to send your"
@@ -500,48 +342,25 @@
 "look for suitable places for landing."
 msgstr "Tha an long agad deiseil airson an triall. Tha i a’ feitheamh air òrduighean ri taobh a’ phuirt agad. Chan eil i ag aiseag bathar tuilleadh. Cleachd putanan na luinge gus a comhair a stiùireadh – tha roghainn de shia dhiubh air mapa Widelands. Nuair a bhios an long air oirthir a ruigsinn, ’s urrainn dhut toirt oirre siubhal timcheall air nuair a shireas i àiteachan iomchaidh gus dol air tìr."
 
-<<<<<<< HEAD
-#: ../../data/campaigns/tutorial03_seafaring.wmf/scripting/texts.lua:168
-=======
 #: ../../data/campaigns/tutorial03_seafaring.wmf/scripting/texts.lua:171
->>>>>>> fc979bc5
 msgid ""
 "Once a port space has been found, you can construct a new port with the "
 "button in the center of the ship’s control window."
 msgstr "Nuair a bhios tu air raon puirt a lorg, ’s urrainn dhut port ùr a thogail leis a’ phutan mheadhanach ann an uinneag stiùireadh na luinge."
 
-<<<<<<< HEAD
-#: ../../data/campaigns/tutorial03_seafaring.wmf/scripting/texts.lua:169
-=======
 #: ../../data/campaigns/tutorial03_seafaring.wmf/scripting/texts.lua:172
->>>>>>> fc979bc5
 msgid ""
 "The wares will then be unloaded, and the ship will take up the task of "
 "transporting wares once again. The builder will start his work and build a "
 "port."
 msgstr "Thèid am bathar a thoirt air tìr agus tòisichidh an long air bathar a ghiùlan a-rithist. Tòisichidh am fear-togail air port a thogail."
 
-<<<<<<< HEAD
-#: ../../data/campaigns/tutorial03_seafaring.wmf/scripting/texts.lua:170
-=======
 #: ../../data/campaigns/tutorial03_seafaring.wmf/scripting/texts.lua:173
->>>>>>> fc979bc5
 msgid ""
 "Search for an island with a mountain, and look for a port space there. "
 "Colonize the island."
 msgstr "Lorg eilean sa bheil beinn agus lorg raon puirt ann. Stèidhich tuineachadh san eilean."
 
-<<<<<<< HEAD
-#: ../../data/campaigns/tutorial03_seafaring.wmf/scripting/texts.lua:173
-msgid "Found a settlement"
-msgstr "Stèidhich tuineachadh"
-
-#: ../../data/campaigns/tutorial03_seafaring.wmf/scripting/texts.lua:175
-msgid "Navigate your ship to an island that could contain iron ore."
-msgstr "Stiùir an long agad gu eilean sa bheil clach-iarainn, ’s dòcha."
-
-#: ../../data/campaigns/tutorial03_seafaring.wmf/scripting/texts.lua:176
-=======
 #: ../../data/campaigns/tutorial03_seafaring.wmf/scripting/texts.lua:179
 msgid "Explore"
 msgstr ""
@@ -552,27 +371,11 @@
 msgstr "Stiùir an long agad gu eilean sa bheil clach-iarainn, ’s dòcha."
 
 #: ../../data/campaigns/tutorial03_seafaring.wmf/scripting/texts.lua:184
->>>>>>> fc979bc5
 msgid ""
 "When you click on the expedition ship, a window opens where you can control "
 "your ship."
 msgstr "Nuair a nì thu briogadh air long an triall, nochdaidh uinneag san urrainn dhut an long a stiùireadh."
 
-<<<<<<< HEAD
-#: ../../data/campaigns/tutorial03_seafaring.wmf/scripting/texts.lua:177
-msgid "When you have found a suitable port space, build a port there."
-msgstr "Nuair a bhios tu air raon puirt iomchaidh a lorg, tog port ann."
-
-#: ../../data/campaigns/tutorial03_seafaring.wmf/scripting/texts.lua:184
-msgid "New colony"
-msgstr ""
-
-#: ../../data/campaigns/tutorial03_seafaring.wmf/scripting/texts.lua:186
-msgid "Your colony has been founded"
-msgstr ""
-
-#: ../../data/campaigns/tutorial03_seafaring.wmf/scripting/texts.lua:187
-=======
 #: ../../data/campaigns/tutorial03_seafaring.wmf/scripting/texts.lua:185
 msgid "When you have found a suitable port space, build a port there."
 msgstr "Nuair a bhios tu air raon puirt iomchaidh a lorg, tog port ann."
@@ -586,18 +389,13 @@
 msgstr ""
 
 #: ../../data/campaigns/tutorial03_seafaring.wmf/scripting/texts.lua:195
->>>>>>> fc979bc5
 msgid ""
 "You’ve lead the expedition to a successful end and founded a new colony. "
 "I’ve sent out some geologists – they already report that they’ve found some "
 "iron ore."
 msgstr "Tha thu air an triall a stiùireadh gu soirbheachail agus tuineachadh ùr a stèidheachadh. Chuir mi clach-eòlaichean an toir air clach-iarainn – fhuair mi an naidheachd mar-thà gun do lorg iad tè."
 
-<<<<<<< HEAD
-#: ../../data/campaigns/tutorial03_seafaring.wmf/scripting/texts.lua:188
-=======
 #: ../../data/campaigns/tutorial03_seafaring.wmf/scripting/texts.lua:196
->>>>>>> fc979bc5
 msgid ""
 "So far you have learned everything about seafaring: how to build ports and "
 "ships and how to send out an expedition. Remember that expeditions are "
@@ -605,11 +403,7 @@
 "only one."
 msgstr ""
 
-<<<<<<< HEAD
-#: ../../data/campaigns/tutorial03_seafaring.wmf/scripting/texts.lua:189
-=======
 #: ../../data/campaigns/tutorial03_seafaring.wmf/scripting/texts.lua:197
->>>>>>> fc979bc5
 msgid ""
 "But I want to speak a word of warning. Ports are like headquarters: they can"
 " be attacked by a nearby enemy. While your headquarters has soldiers to "
@@ -617,28 +411,13 @@
 "next to an enemy."
 msgstr "Ach bu chòir dhomh rabhadh a thoirt dhut. Tha port coltach ris a’ phrìomh-àras agad: ’s urrainn do nàmhaid a tha faisg air ionnsaigh a thoirt air. Ged a tha saighdearan aig a’ phrìomh-àras agad gus a dhìon, cha bhi aig port air ùr-thogail. Mar sin, feuch gun a bhith a’ togail fear faisg air nàmhaid."
 
-<<<<<<< HEAD
-#: ../../data/campaigns/tutorial03_seafaring.wmf/scripting/texts.lua:190
-=======
 #: ../../data/campaigns/tutorial03_seafaring.wmf/scripting/texts.lua:198
->>>>>>> fc979bc5
 msgid ""
 "On this map, there is no enemy to fear. In other games, you should make "
 "building one or two military fortifications around your new colonies a "
 "priority."
 msgstr ""
 
-<<<<<<< HEAD
-#: ../../data/campaigns/tutorial03_seafaring.wmf/scripting/texts.lua:198
-msgid "Our mission"
-msgstr ""
-
-#: ../../data/campaigns/tutorial03_seafaring.wmf/scripting/texts.lua:200
-msgid "Start mining"
-msgstr ""
-
-#: ../../data/campaigns/tutorial03_seafaring.wmf/scripting/texts.lua:201
-=======
 #: ../../data/campaigns/tutorial03_seafaring.wmf/scripting/texts.lua:205
 msgid "Our mission"
 msgstr ""
@@ -648,48 +427,12 @@
 msgstr ""
 
 #: ../../data/campaigns/tutorial03_seafaring.wmf/scripting/texts.lua:208
->>>>>>> fc979bc5
 msgid ""
 "It was a long and expensive job to get here. The island has not much to "
 "offer, but there is some iron ore inside its mountain. Our economy needs "
 "iron ore, so we have to build an iron mine."
 msgstr ""
 
-<<<<<<< HEAD
-#: ../../data/campaigns/tutorial03_seafaring.wmf/scripting/texts.lua:202
-msgid "Start mining iron ore in the mountain."
-msgstr ""
-
-#: ../../data/campaigns/tutorial03_seafaring.wmf/scripting/texts.lua:206
-msgid "Build an irone mine on the island"
-msgstr ""
-
-#: ../../data/campaigns/tutorial03_seafaring.wmf/scripting/texts.lua:208
-msgid "Build an iron mine"
-msgstr ""
-
-#: ../../data/campaigns/tutorial03_seafaring.wmf/scripting/texts.lua:209
-msgid "Our economy lacks resources."
-msgstr ""
-
-#: ../../data/campaigns/tutorial03_seafaring.wmf/scripting/texts.lua:210
-msgid "Start mining iron ore in mountains on the island."
-msgstr ""
-
-#: ../../data/campaigns/tutorial03_seafaring.wmf/scripting/texts.lua:217
-#: ../../data/campaigns/tutorial03_seafaring.wmf/scripting/texts.lua:230
-#: ../../data/campaigns/tutorial03_seafaring.wmf/scripting/texts.lua:250
-#: ../../data/campaigns/tutorial03_seafaring.wmf/scripting/texts.lua:263
-#: ../../data/campaigns/tutorial03_seafaring.wmf/scripting/texts.lua:274
-msgid "There is more to it…"
-msgstr ""
-
-#: ../../data/campaigns/tutorial03_seafaring.wmf/scripting/texts.lua:219
-msgid "Another gold mountain"
-msgstr ""
-
-#: ../../data/campaigns/tutorial03_seafaring.wmf/scripting/texts.lua:220
-=======
 #: ../../data/campaigns/tutorial03_seafaring.wmf/scripting/texts.lua:209
 msgid "Start mining iron ore in the mountain."
 msgstr ""
@@ -719,29 +462,20 @@
 msgstr ""
 
 #: ../../data/campaigns/tutorial03_seafaring.wmf/scripting/texts.lua:229
->>>>>>> fc979bc5
 msgid ""
 "It will take some time for your shipyard to build some ships. While we’re "
 "waiting for them, there is another way of water-based transport I would like"
 " to teach you."
 msgstr ""
 
-<<<<<<< HEAD
-#: ../../data/campaigns/tutorial03_seafaring.wmf/scripting/texts.lua:221
-=======
 #: ../../data/campaigns/tutorial03_seafaring.wmf/scripting/texts.lua:230
->>>>>>> fc979bc5
 msgid ""
 "Ships have the advantage that they can carry large quantities of wares and "
 "workers at a time, but unfortunately their destinations are limited to a "
 "handful of spaces suited for a port."
 msgstr ""
 
-<<<<<<< HEAD
-#: ../../data/campaigns/tutorial03_seafaring.wmf/scripting/texts.lua:222
-=======
 #: ../../data/campaigns/tutorial03_seafaring.wmf/scripting/texts.lua:231
->>>>>>> fc979bc5
 msgid ""
 "Look at this valley here in the far south. We have found a mountain with "
 "gold down here and would like to mine ores from it as well. But the streams "
@@ -750,55 +484,24 @@
 "which slows down ware transport a lot."
 msgstr ""
 
-<<<<<<< HEAD
-#: ../../data/campaigns/tutorial03_seafaring.wmf/scripting/texts.lua:232
-msgid "Rowboats & Ferry Yards"
-msgstr ""
-
-#: ../../data/campaigns/tutorial03_seafaring.wmf/scripting/texts.lua:234
-=======
 #: ../../data/campaigns/tutorial03_seafaring.wmf/scripting/texts.lua:241
 msgid "Rowboats & Ferry Yards"
 msgstr ""
 
 #: ../../data/campaigns/tutorial03_seafaring.wmf/scripting/texts.lua:243
->>>>>>> fc979bc5
 msgid ""
 "This is where ferries come in. Ferries are small rowboats that can carry "
 "only one ware at a time, and no workers (other than the one who rows it and "
 "who never leaves his boat)."
 msgstr ""
 
-<<<<<<< HEAD
-#: ../../data/campaigns/tutorial03_seafaring.wmf/scripting/texts.lua:235
-=======
 #: ../../data/campaigns/tutorial03_seafaring.wmf/scripting/texts.lua:244
->>>>>>> fc979bc5
 msgid ""
 " Ferries are built in ferry yards, one rowboat costs two logs and one piece "
 "of cloth and is quickly constructed. A ferry yard is a medium-sized building"
 " that needs to be built close to the shore."
 msgstr ""
 
-<<<<<<< HEAD
-#: ../../data/campaigns/tutorial03_seafaring.wmf/scripting/texts.lua:236
-msgid "Let’s build a ferry yard close to the shore before we will continue."
-msgstr ""
-
-#: ../../data/campaigns/tutorial03_seafaring.wmf/scripting/texts.lua:240
-msgid "Build a ferry yard close to the shore"
-msgstr ""
-
-#: ../../data/campaigns/tutorial03_seafaring.wmf/scripting/texts.lua:242
-msgid "Build a ferry yard"
-msgstr ""
-
-#: ../../data/campaigns/tutorial03_seafaring.wmf/scripting/texts.lua:243
-msgid "Ferries are constructed by a ferry yard."
-msgstr ""
-
-#: ../../data/campaigns/tutorial03_seafaring.wmf/scripting/texts.lua:244
-=======
 #: ../../data/campaigns/tutorial03_seafaring.wmf/scripting/texts.lua:245
 msgid "Let’s build a ferry yard close to the shore before we will continue."
 msgstr ""
@@ -812,20 +515,11 @@
 msgstr ""
 
 #: ../../data/campaigns/tutorial03_seafaring.wmf/scripting/texts.lua:255
->>>>>>> fc979bc5
 msgid ""
 "You need to build the ferry yard close to the shore, otherwise it won’t be "
 "able to build ferries there."
 msgstr ""
 
-<<<<<<< HEAD
-#: ../../data/campaigns/tutorial03_seafaring.wmf/scripting/texts.lua:252
-#: ../../data/campaigns/tutorial03_seafaring.wmf/scripting/texts.lua:265
-msgid "Waterways"
-msgstr ""
-
-#: ../../data/campaigns/tutorial03_seafaring.wmf/scripting/texts.lua:253
-=======
 #: ../../data/campaigns/tutorial03_seafaring.wmf/scripting/texts.lua:263
 #: ../../data/campaigns/tutorial03_seafaring.wmf/scripting/texts.lua:276
 #: ../../data/campaigns/tutorial03_seafaring.wmf/scripting/texts.lua:295
@@ -833,7 +527,6 @@
 msgstr ""
 
 #: ../../data/campaigns/tutorial03_seafaring.wmf/scripting/texts.lua:264
->>>>>>> fc979bc5
 msgid ""
 "Unlike ships which travel to any port where they’re needed, ferries have "
 "fixed transport routes called waterways. A waterway is built just like a "
@@ -841,11 +534,7 @@
 "select the path for the waterway just as you would do for a road."
 msgstr ""
 
-<<<<<<< HEAD
-#: ../../data/campaigns/tutorial03_seafaring.wmf/scripting/texts.lua:254
-=======
 #: ../../data/campaigns/tutorial03_seafaring.wmf/scripting/texts.lua:265
->>>>>>> fc979bc5
 msgid ""
 "Waterways can be built on the open sea as well as close to the shore where "
 "the water is too shallow for big ships. The only rule is that the two "
@@ -853,38 +542,19 @@
 "water, and the entire path needs to be within your territory."
 msgstr ""
 
-<<<<<<< HEAD
-#: ../../data/campaigns/tutorial03_seafaring.wmf/scripting/texts.lua:255
-=======
 #: ../../data/campaigns/tutorial03_seafaring.wmf/scripting/texts.lua:266
->>>>>>> fc979bc5
 msgid ""
 "Also note that waterways, unlike roads, may not be built quite as long as "
 "you want them to. Every map has a length restriction for waterways. On this "
 "map, this is 5 tiles."
 msgstr ""
 
-<<<<<<< HEAD
-#: ../../data/campaigns/tutorial03_seafaring.wmf/scripting/texts.lua:256
-=======
 #: ../../data/campaigns/tutorial03_seafaring.wmf/scripting/texts.lua:267
->>>>>>> fc979bc5
 msgid ""
 "Always keep in mind that ferries do not transport workers. You can use them "
 "to speed up ware transport, but they can never entirely replace roads."
 msgstr ""
 
-<<<<<<< HEAD
-#: ../../data/campaigns/tutorial03_seafaring.wmf/scripting/texts.lua:266
-msgid "Allow me to show you how to build a waterway…"
-msgstr ""
-
-#: ../../data/campaigns/tutorial03_seafaring.wmf/scripting/texts.lua:276
-msgid "Golden waves"
-msgstr ""
-
-#: ../../data/campaigns/tutorial03_seafaring.wmf/scripting/texts.lua:277
-=======
 #: ../../data/campaigns/tutorial03_seafaring.wmf/scripting/texts.lua:277
 msgid "Allow me to show you how to build a waterway…"
 msgstr ""
@@ -894,73 +564,37 @@
 msgstr ""
 
 #: ../../data/campaigns/tutorial03_seafaring.wmf/scripting/texts.lua:288
->>>>>>> fc979bc5
 msgid ""
 "As you can see, it is not that hard. When you build a waterway, the closest "
 "idle ferry will assign itself to it."
 msgstr ""
 
-<<<<<<< HEAD
-#: ../../data/campaigns/tutorial03_seafaring.wmf/scripting/texts.lua:278
-=======
 #: ../../data/campaigns/tutorial03_seafaring.wmf/scripting/texts.lua:289
->>>>>>> fc979bc5
 msgid ""
 "Now it’s your turn: Build a gold mine on the mountain in the south and "
 "connect it to the main land by building waterways over the streams."
 msgstr ""
 
-<<<<<<< HEAD
-#: ../../data/campaigns/tutorial03_seafaring.wmf/scripting/texts.lua:282
-msgid "Build a gold mine and waterways"
-msgstr ""
-
-#: ../../data/campaigns/tutorial03_seafaring.wmf/scripting/texts.lua:284
-msgid "Build waterways"
-msgstr ""
-
-#: ../../data/campaigns/tutorial03_seafaring.wmf/scripting/texts.lua:285
-=======
 #: ../../data/campaigns/tutorial03_seafaring.wmf/scripting/texts.lua:298
->>>>>>> fc979bc5
 msgid ""
 "Build a gold mine on the mountain in the south, and connect it to the "
 "mainland by building waterways over the streams."
 msgstr ""
 
-<<<<<<< HEAD
-#: ../../data/campaigns/tutorial03_seafaring.wmf/scripting/texts.lua:286
-=======
 #: ../../data/campaigns/tutorial03_seafaring.wmf/scripting/texts.lua:299
->>>>>>> fc979bc5
 msgid ""
 "A waterway is built just like a road: You click on a flag near the shore, "
 "choose ‘Build a waterway’, and select the path for the waterway just as you "
 "would do for a road."
 msgstr ""
 
-<<<<<<< HEAD
-#: ../../data/campaigns/tutorial03_seafaring.wmf/scripting/texts.lua:287
-=======
 #: ../../data/campaigns/tutorial03_seafaring.wmf/scripting/texts.lua:300
->>>>>>> fc979bc5
 msgid ""
 "The only rule for waterway placement is that the two triangles directly "
 "adjacent to each segment of the waterway have to be water, and the entire "
 "path needs to be within your territory."
 msgstr ""
 
-<<<<<<< HEAD
-#: ../../data/campaigns/tutorial03_seafaring.wmf/scripting/texts.lua:293
-msgid "Conclusion"
-msgstr "Co-dhùnadh"
-
-#: ../../data/campaigns/tutorial03_seafaring.wmf/scripting/texts.lua:295
-msgid "About Ferries"
-msgstr ""
-
-#: ../../data/campaigns/tutorial03_seafaring.wmf/scripting/texts.lua:296
-=======
 #: ../../data/campaigns/tutorial03_seafaring.wmf/scripting/texts.lua:306
 msgid "Conclusion"
 msgstr "Co-dhùnadh"
@@ -970,17 +604,12 @@
 msgstr ""
 
 #: ../../data/campaigns/tutorial03_seafaring.wmf/scripting/texts.lua:309
->>>>>>> fc979bc5
 msgid ""
 "Now there are only a few more things I would like you to keep in mind "
 "whenever using ferries."
 msgstr ""
 
-<<<<<<< HEAD
-#: ../../data/campaigns/tutorial03_seafaring.wmf/scripting/texts.lua:297
-=======
 #: ../../data/campaigns/tutorial03_seafaring.wmf/scripting/texts.lua:310
->>>>>>> fc979bc5
 msgid ""
 "Never forget that these rowboats are too small to carry workers. You can use"
 " them as shortcuts for ware transport within parts of your territory, but "
@@ -989,11 +618,7 @@
 "certain no worker will ever have to walk there."
 msgstr ""
 
-<<<<<<< HEAD
-#: ../../data/campaigns/tutorial03_seafaring.wmf/scripting/texts.lua:298
-=======
 #: ../../data/campaigns/tutorial03_seafaring.wmf/scripting/texts.lua:311
->>>>>>> fc979bc5
 msgid ""
 "And if your waterways present a significant shortcut between your road "
 "networks, your economy will tend to send many wares over the waterway. As a "
@@ -1005,17 +630,6 @@
 "possible, it is in some cases even more efficient not to use waterways."
 msgstr ""
 
-<<<<<<< HEAD
-#: ../../data/campaigns/tutorial03_seafaring.wmf/scripting/texts.lua:305
-msgid "Ferry yard production"
-msgstr ""
-
-#: ../../data/campaigns/tutorial03_seafaring.wmf/scripting/texts.lua:307
-msgid "More ferries needed?"
-msgstr ""
-
-#: ../../data/campaigns/tutorial03_seafaring.wmf/scripting/texts.lua:308
-=======
 #: ../../data/campaigns/tutorial03_seafaring.wmf/scripting/texts.lua:318
 msgid "Ferry yard production"
 msgstr ""
@@ -1025,25 +639,12 @@
 msgstr ""
 
 #: ../../data/campaigns/tutorial03_seafaring.wmf/scripting/texts.lua:321
->>>>>>> fc979bc5
 msgid ""
 "Do remember to stop your ferry yard when you don’t need any new ferries to "
 "be produced. As long as a ferry services a waterway, its lifetime is "
 "unlimited, but unemployed ferries will rot away and eventually sink."
 msgstr ""
 
-<<<<<<< HEAD
-#: ../../data/campaigns/tutorial03_seafaring.wmf/scripting/texts.lua:316
-#: ../../data/campaigns/tutorial03_seafaring.wmf/scripting/texts.lua:318
-msgid "Congratulations"
-msgstr "Meal do naidheachd"
-
-#: ../../data/campaigns/tutorial03_seafaring.wmf/scripting/texts.lua:319
-msgid "You have learnt all there is to learn about ships and ferries!"
-msgstr ""
-
-#: ../../data/campaigns/tutorial03_seafaring.wmf/scripting/texts.lua:320
-=======
 #: ../../data/campaigns/tutorial03_seafaring.wmf/scripting/texts.lua:329
 #: ../../data/campaigns/tutorial03_seafaring.wmf/scripting/texts.lua:331
 msgid "Congratulations"
@@ -1054,17 +655,12 @@
 msgstr ""
 
 #: ../../data/campaigns/tutorial03_seafaring.wmf/scripting/texts.lua:333
->>>>>>> fc979bc5
 msgid ""
 "There is also another island where you can build a port if you wish to try "
 "launching another expedition."
 msgstr ""
 
-<<<<<<< HEAD
-#: ../../data/campaigns/tutorial03_seafaring.wmf/scripting/texts.lua:321
-=======
 #: ../../data/campaigns/tutorial03_seafaring.wmf/scripting/texts.lua:334
->>>>>>> fc979bc5
 msgid ""
 "As always, you can continue playing and practice a bit more on this map if "
 "you like, or get your captain’s license ready and try out your new skills in"
