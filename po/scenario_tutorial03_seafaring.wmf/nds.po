# Widelands PATH/TO/FILE.PO
# Copyright (C) 2005-2020 Widelands Development Team
# 
# Translators:
# Benedikt Straub <benedikt-straub@web.de>, 2018-2020
msgid ""
msgstr ""
"Project-Id-Version: Widelands\n"
"Report-Msgid-Bugs-To: https://www.widelands.org/wiki/ReportingBugs/\n"
<<<<<<< HEAD
"POT-Creation-Date: 2020-03-28 05:00+0000\n"
"PO-Revision-Date: 2020-03-29 13:36+0000\n"
=======
"POT-Creation-Date: 2020-04-15 14:44+0000\n"
"PO-Revision-Date: 2020-04-12 17:38+0000\n"
>>>>>>> fc979bc5
"Last-Translator: Benedikt Straub <benedikt-straub@web.de>\n"
"Language-Team: Low German (http://www.transifex.com/widelands/widelands/language/nds/)\n"
"MIME-Version: 1.0\n"
"Content-Type: text/plain; charset=UTF-8\n"
"Content-Transfer-Encoding: 8bit\n"
"Language: nds\n"
"Plural-Forms: nplurals=2; plural=(n != 1);\n"

#: ../../data/campaigns/tutorial03_seafaring.wmf/scripting/texts.lua:12
msgid "Seafaring"
msgstr "Seefahrt"

#: ../../data/campaigns/tutorial03_seafaring.wmf/scripting/texts.lua:14
msgid "Seafaring Tutorial"
msgstr "Inföhren över Seefahrt"

#: ../../data/campaigns/tutorial03_seafaring.wmf/scripting/texts.lua:15
msgid ""
"Welcome back. In this tutorial, you are going to learn the most important "
"things about seafaring, that is ships, ports, and expedition."
msgstr "Willkomen torügg. In deese Inföhren lehrst du de wichtigsten Dingen över Seefahrt, also Schippen, Muden un Söken."

#: ../../data/campaigns/tutorial03_seafaring.wmf/scripting/texts.lua:16
msgid ""
"But let me first give you an overview about your territory: here in the "
"south, you have a whole economy with almost everything you need."
msgstr "Laat mi eerst maal dien Gewest verklaren: Hier im Süden hest du eene kumplete Wirtschaft mit haast all wat du bruukst."

#: ../../data/campaigns/tutorial03_seafaring.wmf/scripting/texts.lua:24
msgid "The Northern Part"
msgstr "De noordelke Part"

#: ../../data/campaigns/tutorial03_seafaring.wmf/scripting/texts.lua:26
msgid ""
"Here in the northern part, you only have a goldmine and a warehouse. While "
"the miners are supplied well with food, there is no way to transport the "
"gold ore to our smelting works in the southern part."
msgstr "Hier im Noorden hest du nix as een Gold-Bargwark un een Kraamhuus. De Bargwarkskeerls kriggen Spiesen satt, aver wi könen de Goldkluten nich to de Smeltwarken im Süden transporteren."

#: ../../data/campaigns/tutorial03_seafaring.wmf/scripting/texts.lua:27
msgid ""
"We have tried to build a road, but the mountain is too wide and too steep. "
"We therefore have only one possibility: we need to establish a sea lane "
"between these two parts."
msgstr "Wi hebben al versöcht, eene Straat to bauen, aver de Barg is to breed un stuuv. 't gifft blot eenen Weg: wi mutten eene Schipp-verbinnung tüsken de beiden Parten anleggen."

#: ../../data/campaigns/tutorial03_seafaring.wmf/scripting/texts.lua:28
msgid ""
"But I don’t want to rush you: you have just arrived here and you would "
"probably like to have a closer look at your camp. I will also take a short "
"break and be back soon."
msgstr "Aver sachte: du büst nett hier ankomen un willst di wull dien Gewest eerst maal in Ruh amkieken. Ick maak eene körte Paus un koom bold torügg."

#: ../../data/campaigns/tutorial03_seafaring.wmf/scripting/texts.lua:35
#: ../../data/campaigns/tutorial03_seafaring.wmf/scripting/texts.lua:37
msgid "Ports"
msgstr "Muden"

#: ../../data/campaigns/tutorial03_seafaring.wmf/scripting/texts.lua:38
msgid ""
"For everything you do on the high seas, you need a port at the shore. Ports "
"are like headquarters: they can store wares, workers and soldiers. The "
"soldiers inside will automatically come out when an enemy attacks the port."
msgstr "För all wat mit de hoge See to doon hett bruukst du eene Muu an de Waterkant. Muden sünd as Raadhusen: Se könen Waren, Arbeiders un Soldaten unnerbrengen. De Soldaten kummen vun sülvst rut, wenn Feinde de Muu angriepen."

#: ../../data/campaigns/tutorial03_seafaring.wmf/scripting/texts.lua:39
msgid ""
"Additionally, ports offer the possibility of transporting wares via ships. "
"When you click on the port you already have, you will notice two additional "
"tabs: ‘Wares waiting to be shipped’ and ‘workers waiting to embark.’ They "
"are waiting for a ship to transport them to another port. Currently, there "
"are none because we have not yet built a second port. So let’s change this!"
msgstr "Muden maaken 't aver ok mögelk, Waren mit Schippen to transporteren. Klick eene Muu, de du al hest, an, un du süchst twee neje Listenwesslers: »Waren de up een Schipp wachten« un »Arbeiders de up een Schipp wachten«. Se wachten up een Schipp, wat se to eener annern Muu brengen sall. Upstünds wacht nix, wiel wi blot eene Muu hebben. Laat uns noch eene bauen!"

#: ../../data/campaigns/tutorial03_seafaring.wmf/scripting/texts.lua:47
msgid "Building ports"
msgstr "Muden bauen"

#: ../../data/campaigns/tutorial03_seafaring.wmf/scripting/texts.lua:49
msgid "How to build a port"
msgstr "Wo dat gaht, eene Muu to bauen"

#: ../../data/campaigns/tutorial03_seafaring.wmf/scripting/texts.lua:50
msgid ""
"Ports are big buildings, but they can only be built at special locations: "
"those marked with the"
msgstr "Muden sünd grote Husen, könen aver blot an besünnern Steden baut worden: Deese Steden hebben dat"

#: ../../data/campaigns/tutorial03_seafaring.wmf/scripting/texts.lua:51
msgid "blue port space icon."
msgstr "blaue »Rüümte för Muden«-Teken."

#: ../../data/campaigns/tutorial03_seafaring.wmf/scripting/texts.lua:52
msgid ""
"Port spaces are set by the map designer, so a map will either contain them "
"or not. They might, however, be hidden under trees or be blocked by "
"surrounding buildings."
msgstr "Rüümte för Muden worden vun de Kaarten-Maker fastleggt, eene Kaart hett se also of even nich. Se könen aver vun Bomen of Husen in de Naberskupp verdeckt wesen."

#: ../../data/campaigns/tutorial03_seafaring.wmf/scripting/texts.lua:53
msgid ""
"You might already have noticed that you have such an icon next to your "
"castle."
msgstr "Villicht hest du so een Teken al tegen dienem Slött sehn."

#: ../../data/campaigns/tutorial03_seafaring.wmf/scripting/texts.lua:59
msgid "Build a port"
msgstr "Bau eene Muu"

#: ../../data/campaigns/tutorial03_seafaring.wmf/scripting/texts.lua:62
msgid "You always need a port when you want to transport wares with a ship."
msgstr "Wenn du mit eenem Schipp Waren transporteren willst, bruukst du immer eene Muu."

#: ../../data/campaigns/tutorial03_seafaring.wmf/scripting/texts.lua:63
msgid "Build a port next to your castle, on the blue port space icon."
msgstr "Bau eene Muu tegen dienem Slött up de blauen »Rüümte för Muden«-Teken."

#: ../../data/campaigns/tutorial03_seafaring.wmf/scripting/texts.lua:64
msgid ""
"Ports are built like normal buildings, but are only available on blue port "
"spaces. Just click on a field with the icon and the building menu "
"automatically offers you to build a port."
msgstr "Muden baust du as anner Husen, aver se sünd blot up de blauen Rüümten för Muden paraat. Klick een Feld mit de Teken an un dat Bau-Menü büddt di eene Muu an."

#: ../../data/campaigns/tutorial03_seafaring.wmf/scripting/texts.lua:65
msgid ""
"Although ports act as warehouses, you should not build more than necessary: "
"they cost quartz, diamonds and gold, which makes them quite expensive."
msgstr "Muden sünd ok Kraamhusen, aver du sallst nich mehr bauen, as du bruukst: se sünd bannig düür un kösten Blinkerflint, Edelstenen un Gold."

<<<<<<< HEAD
#: ../../data/campaigns/tutorial03_seafaring.wmf/scripting/texts.lua:77
#: ../../data/campaigns/tutorial03_seafaring.wmf/scripting/texts.lua:97
msgid "Constructing ships"
msgstr "Schippen timmern"

#: ../../data/campaigns/tutorial03_seafaring.wmf/scripting/texts.lua:79
msgid "Let’s build ships"
msgstr "Laat uns Schippen bauen"

#: ../../data/campaigns/tutorial03_seafaring.wmf/scripting/texts.lua:80
msgid "Great. While your port is being constructed, let’s build some ships."
msgstr "Hunnert. As diene Muu beschickt word, laat uns een paart Schippen bauen."

#: ../../data/campaigns/tutorial03_seafaring.wmf/scripting/texts.lua:81
=======
#: ../../data/campaigns/tutorial03_seafaring.wmf/scripting/texts.lua:72
#: ../../data/campaigns/tutorial03_seafaring.wmf/scripting/texts.lua:93
msgid "Constructing ships"
msgstr "Schippen timmern"

#: ../../data/campaigns/tutorial03_seafaring.wmf/scripting/texts.lua:74
msgid "Let’s build ships"
msgstr "Laat uns Schippen bauen"

#: ../../data/campaigns/tutorial03_seafaring.wmf/scripting/texts.lua:75
msgid "Great. While your port is being constructed, let’s build some ships."
msgstr "Hunnert. As diene Muu beschickt word, laat uns een paart Schippen bauen."

#: ../../data/campaigns/tutorial03_seafaring.wmf/scripting/texts.lua:76
>>>>>>> fc979bc5
msgid ""
"Ships are constructed in a shipyard by a shipwright. We have to build one "
"somewhere close to the shore."
msgstr "Schippen worden vun eenem Schippebauer in eener Warft timmert. Wi mutten eene dicht bi de Waterkant bauen."

#: ../../data/campaigns/tutorial03_seafaring.wmf/scripting/texts.lua:82
<<<<<<< HEAD
msgid "Build a shipyard close to the coast. It is a medium building."
msgstr "Bau eene Warft dicht bi de Waterkant. Dat is een middelmatigs Huus."

#: ../../data/campaigns/tutorial03_seafaring.wmf/scripting/texts.lua:86
#: ../../data/campaigns/tutorial03_seafaring.wmf/scripting/texts.lua:88
msgid "Build a shipyard"
msgstr "Bau eene Warft"

#: ../../data/campaigns/tutorial03_seafaring.wmf/scripting/texts.lua:89
msgid "Ships are produced in a shipyard."
msgstr "Schippen worden in eener Warft baut."

#: ../../data/campaigns/tutorial03_seafaring.wmf/scripting/texts.lua:90
=======
msgid "Build a shipyard"
msgstr "Bau eene Warft"

#: ../../data/campaigns/tutorial03_seafaring.wmf/scripting/texts.lua:85
msgid "Ships are produced in a shipyard. It is a medium building."
msgstr "Schippen worden in eener Warft baut. Dat is een middelmatigs Huus."

#: ../../data/campaigns/tutorial03_seafaring.wmf/scripting/texts.lua:86
>>>>>>> fc979bc5
msgid ""
"Build a shipyard close to the shore of the southern part of your territory."
msgstr "Bau eene Warft dicht bi de Waterkant in de südelke Part vun dienem Gewest."

<<<<<<< HEAD
#: ../../data/campaigns/tutorial03_seafaring.wmf/scripting/texts.lua:91
=======
#: ../../data/campaigns/tutorial03_seafaring.wmf/scripting/texts.lua:87
>>>>>>> fc979bc5
msgid ""
"The shipyard is a medium building. Although it can be built everywhere on "
"the map, the shipwright only works when he is close to the water and there "
"are no trees or roads at the shoreline."
msgstr "De Warft is een middelmatigs Huus. Se kann up de ganze Kaart baut worden, aver de Schippebauer warkt blot dann, wenn Water in de Naberskupp is un de Küst nich vun Bomen of Straten verdeckt word."

<<<<<<< HEAD
#: ../../data/campaigns/tutorial03_seafaring.wmf/scripting/texts.lua:99
msgid "Waiting for the ships"
msgstr "Up de Schippen wachten"

#: ../../data/campaigns/tutorial03_seafaring.wmf/scripting/texts.lua:100
=======
#: ../../data/campaigns/tutorial03_seafaring.wmf/scripting/texts.lua:95
msgid "Waiting for the ships"
msgstr "Up de Schippen wachten"

#: ../../data/campaigns/tutorial03_seafaring.wmf/scripting/texts.lua:96
>>>>>>> fc979bc5
msgid ""
"Very good. Your shipyard is finished and your shipwright immediately started"
" working. For the construction of ships, he needs logs, planks and "
"spidercloth, which will be transported to the shipyard."
msgstr "Hunnert. De Warft is beschickt un de Schippebauer warkt al. Um Schippen to timmern bruukt he Boomstammen, Planken un Spinnenstoff, wat tur Warft transporteert word."

<<<<<<< HEAD
#: ../../data/campaigns/tutorial03_seafaring.wmf/scripting/texts.lua:101
=======
#: ../../data/campaigns/tutorial03_seafaring.wmf/scripting/texts.lua:97
>>>>>>> fc979bc5
msgid ""
"The shipwright will take the ware he needs to a free spot at the shoreline "
"and build a ship there. When the first ship is finished, it will launch onto"
" the sea, and the shipwright will construct another one."
msgstr "De Schippebauer nimmt de Waar, de he jüüst bruukt, to eener frejen Stee an de Küst mit un baut daar een Schipp. Wenn dat eerste Schipp kumpleet is, seilt 't tur See, un de Schippebauer baut een nejes."

<<<<<<< HEAD
#: ../../data/campaigns/tutorial03_seafaring.wmf/scripting/texts.lua:102
msgid "We should wait until we have two ships. That should be enough for now."
msgstr "Laat uns wachten, bit wi twee Schippen hebben. Dat is eerst maal genoog."

#: ../../data/campaigns/tutorial03_seafaring.wmf/scripting/texts.lua:105
msgid "Construct two ships"
msgstr "Bau twee Schippen"
=======
#: ../../data/campaigns/tutorial03_seafaring.wmf/scripting/texts.lua:98
msgid "We should wait until we have two ships. That should be enough for now."
msgstr "Laat uns wachten, bit wi twee Schippen hebben. Dat is eerst maal genoog."

#: ../../data/campaigns/tutorial03_seafaring.wmf/scripting/texts.lua:104
msgid "Ships"
msgstr "Schippen"
>>>>>>> fc979bc5

#: ../../data/campaigns/tutorial03_seafaring.wmf/scripting/texts.lua:107
msgid ""
"Ships are constructed automatically when the shipyard is complete and the "
"needed wares have been delivered."
msgstr "Schippen worden automatisk baut wenn de Warft beschickt is un de nödigen Waren kriggt."

#: ../../data/campaigns/tutorial03_seafaring.wmf/scripting/texts.lua:108
msgid "Wait until the shipwright has constructed two ships."
msgstr "Wachte, bit de Schippebauer twee Schippen timmert hett."

#: ../../data/campaigns/tutorial03_seafaring.wmf/scripting/texts.lua:109
msgid "Do not forget to stop your shipyard when you have enough ships."
msgstr "Vergeet nich, de Warft antohollen, wenn du genoog Schippen hest."

<<<<<<< HEAD
#: ../../data/campaigns/tutorial03_seafaring.wmf/scripting/texts.lua:117
msgid "Shipyard production"
msgstr "Warft-Produzeren"

#: ../../data/campaigns/tutorial03_seafaring.wmf/scripting/texts.lua:119
msgid "We have enough ships"
msgstr "Wi hebben genoog Schippen"

#: ../../data/campaigns/tutorial03_seafaring.wmf/scripting/texts.lua:120
msgid "Your second ship, \"%1%\", is ready now."
msgstr "Dien twedes Schipp, de »%1%«, is nu kumpleet."

#: ../../data/campaigns/tutorial03_seafaring.wmf/scripting/texts.lua:121
=======
#: ../../data/campaigns/tutorial03_seafaring.wmf/scripting/texts.lua:116
msgid "Shipyard production"
msgstr "Warft-Produzeren"

#: ../../data/campaigns/tutorial03_seafaring.wmf/scripting/texts.lua:118
msgid "We have enough ships"
msgstr "Wi hebben genoog Schippen"

#: ../../data/campaigns/tutorial03_seafaring.wmf/scripting/texts.lua:119
msgid "Your second ship, \"%1%\", is ready now."
msgstr "Dien twedes Schipp, de »%1%«, is nu kumpleet."

#: ../../data/campaigns/tutorial03_seafaring.wmf/scripting/texts.lua:120
>>>>>>> fc979bc5
msgid ""
"You need to stop your shipyard when you have enough ships. Otherwise, your "
"shipwright will consume all your logs and spidercloth, producing dozens of "
"ships."
msgstr "Du mutt diene Warft anhollen, wenn du genoog Schippen hest. Anners verklüngelt de Schippebauer all diene Boomstammen un Spinnenstoff, um hunnert Schippen to bauen."

<<<<<<< HEAD
#: ../../data/campaigns/tutorial03_seafaring.wmf/scripting/texts.lua:122
#: ../../data/campaigns/tutorial03_seafaring.wmf/scripting/texts.lua:309
=======
#: ../../data/campaigns/tutorial03_seafaring.wmf/scripting/texts.lua:121
#: ../../data/campaigns/tutorial03_seafaring.wmf/scripting/texts.lua:322
>>>>>>> fc979bc5
msgid ""
"This is the icon for stopping production. You will find it in the building "
"window."
msgstr "Dat is dat Teken, waarmit du de Warft anhollen kannst. Du finnst 't im Huus-Fenster."

<<<<<<< HEAD
#: ../../data/campaigns/tutorial03_seafaring.wmf/scripting/texts.lua:130
msgid "No Iron"
msgstr "Keen Iesen"

#: ../../data/campaigns/tutorial03_seafaring.wmf/scripting/texts.lua:132
msgid "We lack iron"
msgstr "Iesen hapert"

#: ../../data/campaigns/tutorial03_seafaring.wmf/scripting/texts.lua:133
=======
#: ../../data/campaigns/tutorial03_seafaring.wmf/scripting/texts.lua:129
msgid "No Iron"
msgstr "Keen Iesen"

#: ../../data/campaigns/tutorial03_seafaring.wmf/scripting/texts.lua:131
msgid "We lack iron"
msgstr "Iesen hapert"

#: ../../data/campaigns/tutorial03_seafaring.wmf/scripting/texts.lua:132
>>>>>>> fc979bc5
msgid ""
"The second ship might not be finished yet, but we have an urgent problem."
msgstr "Dat tweede Schipp is villicht noch nich kumpleet, aver wi hebben een drockes Probleem."

<<<<<<< HEAD
#: ../../data/campaigns/tutorial03_seafaring.wmf/scripting/texts.lua:134
=======
#: ../../data/campaigns/tutorial03_seafaring.wmf/scripting/texts.lua:133
>>>>>>> fc979bc5
msgid ""
"As you surely have already noticed, there is no iron in the mountain in the "
"west. We have plenty of coal and gold ore, but without iron ore, we cannot "
"produce any tools."
msgstr "Du hest wiis al sehn, dat in de Bargen im Westen keen Iesen is. Wi hebben bannig Köhle un Goldkluut, aver sünner Iesenkluut könen wi keen Warktüüg produzeren."

<<<<<<< HEAD
#: ../../data/campaigns/tutorial03_seafaring.wmf/scripting/texts.lua:135
=======
#: ../../data/campaigns/tutorial03_seafaring.wmf/scripting/texts.lua:134
>>>>>>> fc979bc5
msgid ""
"Although it might take long and be expensive and not without dangers – who "
"knows what monsters live in the sea? – I see no other possibility: we will "
"have to undertake an expedition to the unknown seas."
msgstr "'t kann lang düren un is düür un nich sünner Gefahr – wat för Beesten wull in de See leven? – aver ick weet keene anner Kans: wi mutten eene Söke tur frömden See utrüsten."

#. TRANSLATORS: This shall be the beginning of a poem
<<<<<<< HEAD
#: ../../data/campaigns/tutorial03_seafaring.wmf/scripting/texts.lua:143
msgid "A trip by the sea, what fun it can be"
msgstr "Seefahrt maakt Spaaß"

#: ../../data/campaigns/tutorial03_seafaring.wmf/scripting/texts.lua:145
msgid "Expeditions"
msgstr "Söken"

#: ../../data/campaigns/tutorial03_seafaring.wmf/scripting/texts.lua:146
=======
#: ../../data/campaigns/tutorial03_seafaring.wmf/scripting/texts.lua:142
msgid "A trip by the sea, what fun it can be"
msgstr "Seefahrt maakt Spaaß"

#: ../../data/campaigns/tutorial03_seafaring.wmf/scripting/texts.lua:144
msgid "Expeditions"
msgstr "Söken"

#: ../../data/campaigns/tutorial03_seafaring.wmf/scripting/texts.lua:145
>>>>>>> fc979bc5
msgid ""
"During an expedition, you send a ship out to discover new islands and maybe "
"found a colony there."
msgstr "Up eener Söke schickst du een Schipp, um neje Inseln to finnen un daar villicht een nejes Dörp to gründen."

<<<<<<< HEAD
#: ../../data/campaigns/tutorial03_seafaring.wmf/scripting/texts.lua:148
=======
#: ../../data/campaigns/tutorial03_seafaring.wmf/scripting/texts.lua:147
>>>>>>> fc979bc5
msgid ""
"Expeditions can be started in every port. Then, all needed wares are "
"transported to that port. The wares are exactly those your tribe needs to "
"build a port (your goal is to build a port far away from home, so this is "
"not surprising), and of course you need a builder, too. When everything is "
"prepared, a ship will come and pick it up."
msgstr "Du kannst eene Söke in elkeen Muu begünnen. Alle nödigen Waren worden dann to deese Muu brocht. De Waren sünd nau deese, de dien Volk bruukt, um eene Muu to bauen (du willst ja eene Muu wied weg bauen, also keene Överraschung), un du bruukst natürelk ok eenen Baukeerl. Wenn alls paraat is, kummt een Schipp un nimmt alls mit."

<<<<<<< HEAD
#: ../../data/campaigns/tutorial03_seafaring.wmf/scripting/texts.lua:149
=======
#: ../../data/campaigns/tutorial03_seafaring.wmf/scripting/texts.lua:148
>>>>>>> fc979bc5
msgid ""
"You can check out the needed wares in the fifth tab of your port (it will "
"appear when you’ve started an expedition)."
msgstr "Du kannst de nödigen Waren in de fievde Listenwessler vun de Muu sehn ('t is blot dann da, wenn eene Söke utrüst word)."

<<<<<<< HEAD
#: ../../data/campaigns/tutorial03_seafaring.wmf/scripting/texts.lua:150
msgid "Now try this out. I will tell you later what the next steps are."
msgstr "Nu versöök 't. Ick segg di naher, wat de annern Stappen sünd."

#: ../../data/campaigns/tutorial03_seafaring.wmf/scripting/texts.lua:151
msgid "Start an expedition in any of your ports."
msgstr "Begünn eene Söke in elkeen Muu."

#: ../../data/campaigns/tutorial03_seafaring.wmf/scripting/texts.lua:154
msgid "Start an expedition"
msgstr "Begünn eene Söke"

#: ../../data/campaigns/tutorial03_seafaring.wmf/scripting/texts.lua:156
msgid "Start an expedition."
msgstr "Begünn eene Söke."

#: ../../data/campaigns/tutorial03_seafaring.wmf/scripting/texts.lua:157
=======
#: ../../data/campaigns/tutorial03_seafaring.wmf/scripting/texts.lua:149
msgid "Now try this out. I will tell you later what the next steps are."
msgstr "Nu versöök 't. Ick segg di naher, wat de annern Stappen sünd."

#: ../../data/campaigns/tutorial03_seafaring.wmf/scripting/texts.lua:150
msgid "Start an expedition in any of your ports."
msgstr "Begünn eene Söke in elkeen Muu."

#: ../../data/campaigns/tutorial03_seafaring.wmf/scripting/texts.lua:156
msgid "Expedition"
msgstr "Söök"

#: ../../data/campaigns/tutorial03_seafaring.wmf/scripting/texts.lua:159
msgid "Start an expedition."
msgstr "Begünn eene Söke."

#: ../../data/campaigns/tutorial03_seafaring.wmf/scripting/texts.lua:160
>>>>>>> fc979bc5
msgid ""
"To do so, click on the ‘Start Expedition’ button in any port. A new tab "
"where you can see the needed wares will appear."
msgstr "Klicken daarto de »Söke anfangen«-Knoop in elkeen Muu an. Een nejer Listenwessler mit de nödigen Waren lett sük sehn."

<<<<<<< HEAD
#: ../../data/campaigns/tutorial03_seafaring.wmf/scripting/texts.lua:163
msgid "Off to greener pastures"
msgstr "To grönern Fennen"

#: ../../data/campaigns/tutorial03_seafaring.wmf/scripting/texts.lua:165
msgid "Start your expedition"
msgstr "Begünn de Söke"

#: ../../data/campaigns/tutorial03_seafaring.wmf/scripting/texts.lua:167
=======
#: ../../data/campaigns/tutorial03_seafaring.wmf/scripting/texts.lua:166
msgid "Off to greener pastures"
msgstr "To grönern Fennen"

#: ../../data/campaigns/tutorial03_seafaring.wmf/scripting/texts.lua:168
msgid "Start your expedition"
msgstr "Begünn de Söke"

#: ../../data/campaigns/tutorial03_seafaring.wmf/scripting/texts.lua:170
>>>>>>> fc979bc5
msgid ""
"Your expedition ship is ready. It is waiting for your orders in front of "
"your port. It isn’t transporting wares anymore. Use its buttons to send your"
" ship in any of the six main directions of the Widelands map. When it has "
"reached a coastline, you can make it travel around the coast, where it will "
"look for suitable places for landing."
msgstr "Dien Schipp för de Söke is paraat. Nu wacht 't vör diene Muu up diene Befehlen. 't transporteert keene Waren mehr. Bruuk de Knopen in de Schipp-Fenster, um dat Schipp in de sess Richtungen vun de Widelands-Kaart to schicken. Wenn 't eene Küst finnt, kannst du 't um de Insel seilen laten, wo 't na Rüümten för Muden utkiekt."

<<<<<<< HEAD
#: ../../data/campaigns/tutorial03_seafaring.wmf/scripting/texts.lua:168
=======
#: ../../data/campaigns/tutorial03_seafaring.wmf/scripting/texts.lua:171
>>>>>>> fc979bc5
msgid ""
"Once a port space has been found, you can construct a new port with the "
"button in the center of the ship’s control window."
msgstr "Wenn eene Rüümte för Muden funnen is kannst du mit de Knoop in de Midde vum Schipp-Fenster eene Muu bauen."

<<<<<<< HEAD
#: ../../data/campaigns/tutorial03_seafaring.wmf/scripting/texts.lua:169
=======
#: ../../data/campaigns/tutorial03_seafaring.wmf/scripting/texts.lua:172
>>>>>>> fc979bc5
msgid ""
"The wares will then be unloaded, and the ship will take up the task of "
"transporting wares once again. The builder will start his work and build a "
"port."
msgstr "De Waren worden dann lösst un dat Schipp transporteert weer normaal Waren. De Baukeerl begünnt de Muu to bauen."

<<<<<<< HEAD
#: ../../data/campaigns/tutorial03_seafaring.wmf/scripting/texts.lua:170
=======
#: ../../data/campaigns/tutorial03_seafaring.wmf/scripting/texts.lua:173
>>>>>>> fc979bc5
msgid ""
"Search for an island with a mountain, and look for a port space there. "
"Colonize the island."
msgstr "Söök eene Insel mit eenem Barg un finn daar eene Rüümte för Muden. Bau een Dörp up de Insel."

<<<<<<< HEAD
#: ../../data/campaigns/tutorial03_seafaring.wmf/scripting/texts.lua:173
msgid "Found a settlement"
msgstr "Een Dörp gründen"

#: ../../data/campaigns/tutorial03_seafaring.wmf/scripting/texts.lua:175
msgid "Navigate your ship to an island that could contain iron ore."
msgstr "Stüür dien Schipp to eener Insel, de Iesenkluut hebben kann."

#: ../../data/campaigns/tutorial03_seafaring.wmf/scripting/texts.lua:176
=======
#: ../../data/campaigns/tutorial03_seafaring.wmf/scripting/texts.lua:179
msgid "Explore"
msgstr "Försk ut"

#. TRANSLATORS: "Found" as in "founding", NOT as in "finding"
#: ../../data/campaigns/tutorial03_seafaring.wmf/scripting/texts.lua:183
msgid "Navigate your ship to an island that could contain iron ore."
msgstr "Stüür dien Schipp to eener Insel, de Iesenkluut hebben kann."

#: ../../data/campaigns/tutorial03_seafaring.wmf/scripting/texts.lua:184
>>>>>>> fc979bc5
msgid ""
"When you click on the expedition ship, a window opens where you can control "
"your ship."
msgstr "Wenn du dat Schipp up Söke anklickst, süchst du een Fenster mit wat du dat Schipp stüren kannst."

<<<<<<< HEAD
#: ../../data/campaigns/tutorial03_seafaring.wmf/scripting/texts.lua:177
msgid "When you have found a suitable port space, build a port there."
msgstr "Wenn du eene gode Rüümte för Muden funnen hest, bau daar eene Muu."

#: ../../data/campaigns/tutorial03_seafaring.wmf/scripting/texts.lua:184
msgid "New colony"
msgstr "Nejes Dörp"

#: ../../data/campaigns/tutorial03_seafaring.wmf/scripting/texts.lua:186
msgid "Your colony has been founded"
msgstr "Dien Dörp is gründt"

#: ../../data/campaigns/tutorial03_seafaring.wmf/scripting/texts.lua:187
=======
#: ../../data/campaigns/tutorial03_seafaring.wmf/scripting/texts.lua:185
msgid "When you have found a suitable port space, build a port there."
msgstr "Wenn du eene gode Rüümte för Muden funnen hest, bau daar eene Muu."

#: ../../data/campaigns/tutorial03_seafaring.wmf/scripting/texts.lua:192
msgid "New colony"
msgstr "Nejes Dörp"

#: ../../data/campaigns/tutorial03_seafaring.wmf/scripting/texts.lua:194
msgid "Your colony has been founded"
msgstr "Dien Dörp is gründt"

#: ../../data/campaigns/tutorial03_seafaring.wmf/scripting/texts.lua:195
>>>>>>> fc979bc5
msgid ""
"You’ve lead the expedition to a successful end and founded a new colony. "
"I’ve sent out some geologists – they already report that they’ve found some "
"iron ore."
msgstr "Du hest de Söök good klaarmaakt un een nejes Dörp gründt. Ick hebb eenen Schattsöker schickt – he hett al Iesenkluut funnen."

<<<<<<< HEAD
#: ../../data/campaigns/tutorial03_seafaring.wmf/scripting/texts.lua:188
=======
#: ../../data/campaigns/tutorial03_seafaring.wmf/scripting/texts.lua:196
>>>>>>> fc979bc5
msgid ""
"So far you have learned everything about seafaring: how to build ports and "
"ships and how to send out an expedition. Remember that expeditions are "
"sometimes the fastest way to reach essential resources – and sometimes the "
"only one."
msgstr "Nu hest du all över Seefahrt lehrt: Wo du Muden un Schippen baust un Söken utschickst. Vergeet nich, dat Söken oft de gaueste Weg sünd, um wichtige Mineraale to kriegen – un mennigmaal de eenzige."

<<<<<<< HEAD
#: ../../data/campaigns/tutorial03_seafaring.wmf/scripting/texts.lua:189
=======
#: ../../data/campaigns/tutorial03_seafaring.wmf/scripting/texts.lua:197
>>>>>>> fc979bc5
msgid ""
"But I want to speak a word of warning. Ports are like headquarters: they can"
" be attacked by a nearby enemy. While your headquarters has soldiers to "
"defend it, your newly built port won’t. You should therefore avoid settling "
"next to an enemy."
msgstr "Aver pass up: Muden sünd as Raadhusen, se könen vun Feinden angrepen worden. Dien Raadhuus hett Soldaten tum Verdedigen, eene neje Muu aver nich. Daarum sallst du di beter nich stracks tegen eenem Feind daallaten."

<<<<<<< HEAD
#: ../../data/campaigns/tutorial03_seafaring.wmf/scripting/texts.lua:190
=======
#: ../../data/campaigns/tutorial03_seafaring.wmf/scripting/texts.lua:198
>>>>>>> fc979bc5
msgid ""
"On this map, there is no enemy to fear. In other games, you should make "
"building one or two military fortifications around your new colonies a "
"priority."
msgstr "Up deeser Kaart gifft dat keene Feinde. In anner Spelen sallst du lever fix een paar Soldateree-Boen um diene nejen Dörper bauen."

<<<<<<< HEAD
#: ../../data/campaigns/tutorial03_seafaring.wmf/scripting/texts.lua:198
msgid "Our mission"
msgstr "Uns' Upgaav"

#: ../../data/campaigns/tutorial03_seafaring.wmf/scripting/texts.lua:200
msgid "Start mining"
msgstr "Mit de Ofboen begünnen"

#: ../../data/campaigns/tutorial03_seafaring.wmf/scripting/texts.lua:201
=======
#: ../../data/campaigns/tutorial03_seafaring.wmf/scripting/texts.lua:205
msgid "Our mission"
msgstr "Uns' Upgaav"

#: ../../data/campaigns/tutorial03_seafaring.wmf/scripting/texts.lua:207
msgid "Start mining"
msgstr "Mit de Ofboen begünnen"

#: ../../data/campaigns/tutorial03_seafaring.wmf/scripting/texts.lua:208
>>>>>>> fc979bc5
msgid ""
"It was a long and expensive job to get here. The island has not much to "
"offer, but there is some iron ore inside its mountain. Our economy needs "
"iron ore, so we have to build an iron mine."
msgstr "Dat waar eene sware un düre Arbeid, hier hen to komen. De Insel hett nich vööl to beden, aver 't gifft wat Iesenkluut in hör Barg. Uns' Wirtschaft bruukt Iesenkluut, also mutten wi een Iesen-Bargwark bauen."

<<<<<<< HEAD
#: ../../data/campaigns/tutorial03_seafaring.wmf/scripting/texts.lua:202
msgid "Start mining iron ore in the mountain."
msgstr "Fang an, Iesenkluut ut de Barg oftoboen."

#: ../../data/campaigns/tutorial03_seafaring.wmf/scripting/texts.lua:206
msgid "Build an irone mine on the island"
msgstr "Bau een Iesen-Bargwark up de Insel"

#: ../../data/campaigns/tutorial03_seafaring.wmf/scripting/texts.lua:208
msgid "Build an iron mine"
msgstr "Bau een Iesen-Bargwark"

#: ../../data/campaigns/tutorial03_seafaring.wmf/scripting/texts.lua:209
msgid "Our economy lacks resources."
msgstr "Uns' Wirtschaft bruukt Mineraale."

#: ../../data/campaigns/tutorial03_seafaring.wmf/scripting/texts.lua:210
msgid "Start mining iron ore in mountains on the island."
msgstr "Fang an, Iesenkluut ut de Barg up de Insel oftoboen."

#: ../../data/campaigns/tutorial03_seafaring.wmf/scripting/texts.lua:217
#: ../../data/campaigns/tutorial03_seafaring.wmf/scripting/texts.lua:230
#: ../../data/campaigns/tutorial03_seafaring.wmf/scripting/texts.lua:250
#: ../../data/campaigns/tutorial03_seafaring.wmf/scripting/texts.lua:263
#: ../../data/campaigns/tutorial03_seafaring.wmf/scripting/texts.lua:274
msgid "There is more to it…"
msgstr "'t gifft noch mehr to weten …"

#: ../../data/campaigns/tutorial03_seafaring.wmf/scripting/texts.lua:219
msgid "Another gold mountain"
msgstr "Noch een Gold-Barg"

#: ../../data/campaigns/tutorial03_seafaring.wmf/scripting/texts.lua:220
=======
#: ../../data/campaigns/tutorial03_seafaring.wmf/scripting/texts.lua:209
msgid "Start mining iron ore in the mountain."
msgstr "Fang an, Iesenkluut ut de Barg oftoboen."

#: ../../data/campaigns/tutorial03_seafaring.wmf/scripting/texts.lua:215
msgid "Iron Mine"
msgstr "Iesen-Bargwark"

#: ../../data/campaigns/tutorial03_seafaring.wmf/scripting/texts.lua:218
msgid "Our economy lacks resources."
msgstr "Uns' Wirtschaft bruukt Mineraale."

#: ../../data/campaigns/tutorial03_seafaring.wmf/scripting/texts.lua:219
msgid "Start mining iron ore in mountains on the island."
msgstr "Fang an, Iesenkluut ut de Barg up de Insel oftoboen."

#: ../../data/campaigns/tutorial03_seafaring.wmf/scripting/texts.lua:226
#: ../../data/campaigns/tutorial03_seafaring.wmf/scripting/texts.lua:239
#: ../../data/campaigns/tutorial03_seafaring.wmf/scripting/texts.lua:261
#: ../../data/campaigns/tutorial03_seafaring.wmf/scripting/texts.lua:274
#: ../../data/campaigns/tutorial03_seafaring.wmf/scripting/texts.lua:285
msgid "There is more to it…"
msgstr "'t gifft noch mehr to weten …"

#: ../../data/campaigns/tutorial03_seafaring.wmf/scripting/texts.lua:228
msgid "Another gold mountain"
msgstr "Noch een Gold-Barg"

#: ../../data/campaigns/tutorial03_seafaring.wmf/scripting/texts.lua:229
>>>>>>> fc979bc5
msgid ""
"It will take some time for your shipyard to build some ships. While we’re "
"waiting for them, there is another way of water-based transport I would like"
" to teach you."
msgstr "'t düürt een bietje, bit diene Warft een paar Schippen baut hett. As wi wachten, laat mi noch de anner Aard vun Transpoort över Water verklaren, wat dat gifft."

<<<<<<< HEAD
#: ../../data/campaigns/tutorial03_seafaring.wmf/scripting/texts.lua:221
=======
#: ../../data/campaigns/tutorial03_seafaring.wmf/scripting/texts.lua:230
>>>>>>> fc979bc5
msgid ""
"Ships have the advantage that they can carry large quantities of wares and "
"workers at a time, but unfortunately their destinations are limited to a "
"handful of spaces suited for a port."
msgstr "Schippen hebben de Vördeel, dat se bannig völe Waren un Arbeiders up eenmaal dragen könen, aver se schippern leider blot tüsken een paar minn Steden, wat för Muden good sünd."

<<<<<<< HEAD
#: ../../data/campaigns/tutorial03_seafaring.wmf/scripting/texts.lua:222
=======
#: ../../data/campaigns/tutorial03_seafaring.wmf/scripting/texts.lua:231
>>>>>>> fc979bc5
msgid ""
"Look at this valley here in the far south. We have found a mountain with "
"gold down here and would like to mine ores from it as well. But the streams "
"seperating it from our main colony are too wide to build bridges and too "
"narrow for ships to pass them. Our roads would have to take long curves, "
"which slows down ware transport a lot."
msgstr "Kiek deeses Daal hier wied im Süden an. Wi hebben hier unnern eenen Barg mit Gold funnen un wullen ok hier Kluten ofboen. Aver de Beken, wat 't vun uns' Höövdstee trennen, sünd to wied för Brücken un to eng för Schippen. Uns' Straten mutten lange Kurven nehmen, wat de Waren-Transpoort vööl langsamer macht."

<<<<<<< HEAD
#: ../../data/campaigns/tutorial03_seafaring.wmf/scripting/texts.lua:232
msgid "Rowboats & Ferry Yards"
msgstr "Fähren un Fährenwarften"

#: ../../data/campaigns/tutorial03_seafaring.wmf/scripting/texts.lua:234
=======
#: ../../data/campaigns/tutorial03_seafaring.wmf/scripting/texts.lua:241
msgid "Rowboats & Ferry Yards"
msgstr "Fähren un Fährenwarften"

#: ../../data/campaigns/tutorial03_seafaring.wmf/scripting/texts.lua:243
>>>>>>> fc979bc5
msgid ""
"This is where ferries come in. Ferries are small rowboats that can carry "
"only one ware at a time, and no workers (other than the one who rows it and "
"who never leaves his boat)."
msgstr "Un daar gifft 't Fähren för. Fähren sünd lütte Ruderboten, wat blot eene Waar up eenmaal dragen könen, un keene Arbeiders (blot de eenen, well rooit un sien Boot nie verlett)."

<<<<<<< HEAD
#: ../../data/campaigns/tutorial03_seafaring.wmf/scripting/texts.lua:235
=======
#: ../../data/campaigns/tutorial03_seafaring.wmf/scripting/texts.lua:244
>>>>>>> fc979bc5
msgid ""
" Ferries are built in ferry yards, one rowboat costs two logs and one piece "
"of cloth and is quickly constructed. A ferry yard is a medium-sized building"
" that needs to be built close to the shore."
msgstr "Fähren worden in Fährenwarften baut. Eene Fähr köst twee Boomstammen un een Deel Stoff un is fix to bauen. Eene Fährenwarft is een middelmatigs Huus, wat dicht bi de Küst baut worden mutt."

<<<<<<< HEAD
#: ../../data/campaigns/tutorial03_seafaring.wmf/scripting/texts.lua:236
msgid "Let’s build a ferry yard close to the shore before we will continue."
msgstr "Laat uns eene Fährenwarft dicht bi de Küst bauen, ehr wi wiedermaken."

#: ../../data/campaigns/tutorial03_seafaring.wmf/scripting/texts.lua:240
msgid "Build a ferry yard close to the shore"
msgstr "Bau eene Fährenwarft dicht bi de Küst"

#: ../../data/campaigns/tutorial03_seafaring.wmf/scripting/texts.lua:242
msgid "Build a ferry yard"
msgstr "Bau eene Fährenwarft"

#: ../../data/campaigns/tutorial03_seafaring.wmf/scripting/texts.lua:243
msgid "Ferries are constructed by a ferry yard."
msgstr "Fähren worden in eener Fährenwarft baut."

#: ../../data/campaigns/tutorial03_seafaring.wmf/scripting/texts.lua:244
=======
#: ../../data/campaigns/tutorial03_seafaring.wmf/scripting/texts.lua:245
msgid "Let’s build a ferry yard close to the shore before we will continue."
msgstr "Laat uns eene Fährenwarft dicht bi de Küst bauen, ehr wi wiedermaken."

#: ../../data/campaigns/tutorial03_seafaring.wmf/scripting/texts.lua:251
msgid "Build a ferry yard"
msgstr "Bau eene Fährenwarft"

#: ../../data/campaigns/tutorial03_seafaring.wmf/scripting/texts.lua:254
msgid "Ferries are constructed by a ferry yard."
msgstr "Fähren worden in eener Fährenwarft baut."

#: ../../data/campaigns/tutorial03_seafaring.wmf/scripting/texts.lua:255
>>>>>>> fc979bc5
msgid ""
"You need to build the ferry yard close to the shore, otherwise it won’t be "
"able to build ferries there."
msgstr "Du muttst de Fährenwarft dicht bi de Küst bauen, daarmit se daar Fähren bauen kann."

<<<<<<< HEAD
#: ../../data/campaigns/tutorial03_seafaring.wmf/scripting/texts.lua:252
#: ../../data/campaigns/tutorial03_seafaring.wmf/scripting/texts.lua:265
msgid "Waterways"
msgstr "Prielen"

#: ../../data/campaigns/tutorial03_seafaring.wmf/scripting/texts.lua:253
=======
#: ../../data/campaigns/tutorial03_seafaring.wmf/scripting/texts.lua:263
#: ../../data/campaigns/tutorial03_seafaring.wmf/scripting/texts.lua:276
#: ../../data/campaigns/tutorial03_seafaring.wmf/scripting/texts.lua:295
msgid "Waterways"
msgstr "Prielen"

#: ../../data/campaigns/tutorial03_seafaring.wmf/scripting/texts.lua:264
>>>>>>> fc979bc5
msgid ""
"Unlike ships which travel to any port where they’re needed, ferries have "
"fixed transport routes called waterways. A waterway is built just like a "
"road: You click on a flag near the shore, choose ‘Build a waterway’, and "
"select the path for the waterway just as you would do for a road."
msgstr "Schippen fahren tüsken elkeen Muden, waar se bruukt worden, aver eene Fähr hett eenen fasten Transpoort-Weg, wat Priel heet. Een Priel word jüüst as eene Straat baut: Du klickst up eene Fahn an de Küst, köörst »Priel bauen« ut, un köörst de Padd för de Priel ut, as du dat för Straten doost."

<<<<<<< HEAD
#: ../../data/campaigns/tutorial03_seafaring.wmf/scripting/texts.lua:254
=======
#: ../../data/campaigns/tutorial03_seafaring.wmf/scripting/texts.lua:265
>>>>>>> fc979bc5
msgid ""
"Waterways can be built on the open sea as well as close to the shore where "
"the water is too shallow for big ships. The only rule is that the two "
"triangles directly adjacent to each segment of the waterway have to be "
"water, and the entire path needs to be within your territory."
msgstr "Prielen könen up de open See un ok dicht an de Küst baut worden, waar dat Water för grote Schippen to seicht ist. De eenzige Regel is, dat de twee Dreiecken tegen elkeen Deel vun de Priel Water wesen mutten, un de ganze Padd mutt in dienem Gewest liggen."

<<<<<<< HEAD
#: ../../data/campaigns/tutorial03_seafaring.wmf/scripting/texts.lua:255
=======
#: ../../data/campaigns/tutorial03_seafaring.wmf/scripting/texts.lua:266
>>>>>>> fc979bc5
msgid ""
"Also note that waterways, unlike roads, may not be built quite as long as "
"you want them to. Every map has a length restriction for waterways. On this "
"map, this is 5 tiles."
msgstr "Un Prielen, anners as Straten. könen nich so lang baut worden, as du willst. Elkeen Kaart hett een Längten-Berahmen för Prielen. Up deeser Kaart sünd dat 5 Delen."

<<<<<<< HEAD
#: ../../data/campaigns/tutorial03_seafaring.wmf/scripting/texts.lua:256
=======
#: ../../data/campaigns/tutorial03_seafaring.wmf/scripting/texts.lua:267
>>>>>>> fc979bc5
msgid ""
"Always keep in mind that ferries do not transport workers. You can use them "
"to speed up ware transport, but they can never entirely replace roads."
msgstr "Vergeet nie, dat Fähren keine Arbeiders transporteren. Du kannst se bruken, um Waren fixer to transporteren, aver se könen Straten nie kumpleet unnödig maken."

<<<<<<< HEAD
#: ../../data/campaigns/tutorial03_seafaring.wmf/scripting/texts.lua:266
msgid "Allow me to show you how to build a waterway…"
msgstr "Laat mi di wiesen, wo du eenen Priel baust …"

#: ../../data/campaigns/tutorial03_seafaring.wmf/scripting/texts.lua:276
msgid "Golden waves"
msgstr "Goldene Wellen"

#: ../../data/campaigns/tutorial03_seafaring.wmf/scripting/texts.lua:277
=======
#: ../../data/campaigns/tutorial03_seafaring.wmf/scripting/texts.lua:277
msgid "Allow me to show you how to build a waterway…"
msgstr "Laat mi di wiesen, wo du eenen Priel baust …"

#: ../../data/campaigns/tutorial03_seafaring.wmf/scripting/texts.lua:287
msgid "Golden waves"
msgstr "Goldene Wellen"

#: ../../data/campaigns/tutorial03_seafaring.wmf/scripting/texts.lua:288
>>>>>>> fc979bc5
msgid ""
"As you can see, it is not that hard. When you build a waterway, the closest "
"idle ferry will assign itself to it."
msgstr "As du süchst, is dat nich swaar. Wenn du eenen Priel baust, rooit de token lege Fähr daar hen."

<<<<<<< HEAD
#: ../../data/campaigns/tutorial03_seafaring.wmf/scripting/texts.lua:278
=======
#: ../../data/campaigns/tutorial03_seafaring.wmf/scripting/texts.lua:289
>>>>>>> fc979bc5
msgid ""
"Now it’s your turn: Build a gold mine on the mountain in the south and "
"connect it to the main land by building waterways over the streams."
msgstr "Nu büst du dran: Bau een Gold-Bargwark up de Barg im Süden un verbinn 't mit de Höövdland, indeem du Prielen över de Beken baust."

<<<<<<< HEAD
#: ../../data/campaigns/tutorial03_seafaring.wmf/scripting/texts.lua:282
msgid "Build a gold mine and waterways"
msgstr "Bau een Gold-Bargwark un Prielen"

#: ../../data/campaigns/tutorial03_seafaring.wmf/scripting/texts.lua:284
msgid "Build waterways"
msgstr "Bau Prielen"

#: ../../data/campaigns/tutorial03_seafaring.wmf/scripting/texts.lua:285
=======
#: ../../data/campaigns/tutorial03_seafaring.wmf/scripting/texts.lua:298
>>>>>>> fc979bc5
msgid ""
"Build a gold mine on the mountain in the south, and connect it to the "
"mainland by building waterways over the streams."
msgstr "Bau een Gold-Bargwark up de Barg im Süden un verbinn 't mit de Höövdland, indeem du Prielen över de Beken baust."

<<<<<<< HEAD
#: ../../data/campaigns/tutorial03_seafaring.wmf/scripting/texts.lua:286
=======
#: ../../data/campaigns/tutorial03_seafaring.wmf/scripting/texts.lua:299
>>>>>>> fc979bc5
msgid ""
"A waterway is built just like a road: You click on a flag near the shore, "
"choose ‘Build a waterway’, and select the path for the waterway just as you "
"would do for a road."
msgstr "Een Priel word jüüst as eene Straat baut: Du klickst up eene Fahn an de Küst, köörst »Priel bauen« ut, un köörst de Padd för de Priel ut, as du dat för Straten doost."

<<<<<<< HEAD
#: ../../data/campaigns/tutorial03_seafaring.wmf/scripting/texts.lua:287
=======
#: ../../data/campaigns/tutorial03_seafaring.wmf/scripting/texts.lua:300
>>>>>>> fc979bc5
msgid ""
"The only rule for waterway placement is that the two triangles directly "
"adjacent to each segment of the waterway have to be water, and the entire "
"path needs to be within your territory."
msgstr "De eenzige Regel bi'm Prielen-Bauen is, dat de twee Dreiecken tegen elkeen Deel vun de Priel Water wesen mutten, un de ganze Padd mutt in dienem Gewest liggen."

<<<<<<< HEAD
#: ../../data/campaigns/tutorial03_seafaring.wmf/scripting/texts.lua:293
msgid "Conclusion"
msgstr "Sluss"

#: ../../data/campaigns/tutorial03_seafaring.wmf/scripting/texts.lua:295
msgid "About Ferries"
msgstr "Över Fähren"

#: ../../data/campaigns/tutorial03_seafaring.wmf/scripting/texts.lua:296
=======
#: ../../data/campaigns/tutorial03_seafaring.wmf/scripting/texts.lua:306
msgid "Conclusion"
msgstr "Sluss"

#: ../../data/campaigns/tutorial03_seafaring.wmf/scripting/texts.lua:308
msgid "About Ferries"
msgstr "Över Fähren"

#: ../../data/campaigns/tutorial03_seafaring.wmf/scripting/texts.lua:309
>>>>>>> fc979bc5
msgid ""
"Now there are only a few more things I would like you to keep in mind "
"whenever using ferries."
msgstr "Nu gifft 't noch een paar Dingen, wat du bidde nich vergeeten sallst, wenn du Fähren bruukst."

<<<<<<< HEAD
#: ../../data/campaigns/tutorial03_seafaring.wmf/scripting/texts.lua:297
=======
#: ../../data/campaigns/tutorial03_seafaring.wmf/scripting/texts.lua:310
>>>>>>> fc979bc5
msgid ""
"Never forget that these rowboats are too small to carry workers. You can use"
" them as shortcuts for ware transport within parts of your territory, but "
"not to claim regions you can reach neither by road nor by ship. Never cut "
"all your roads between two places connected by waterways unless you are "
"certain no worker will ever have to walk there."
msgstr "Vergeet nie, dat deese Ruderboten to lütt sünd, um Arbeiders to dragen. Du kannst se as Ofkörtens för de Waren-Transpoort in dienem Gewest bruken, aver nich, um an Steden to komen, waar Straten un Schippen di nich henbrengen. Riet nie all Straten tüsken twee Steden, wat mit Prielen verbunnen sünd, of, wenn du nich seker büst, dat keen Arbeider daar jemaals lopen mutt."

<<<<<<< HEAD
#: ../../data/campaigns/tutorial03_seafaring.wmf/scripting/texts.lua:298
=======
#: ../../data/campaigns/tutorial03_seafaring.wmf/scripting/texts.lua:311
>>>>>>> fc979bc5
msgid ""
"And if your waterways present a significant shortcut between your road "
"networks, your economy will tend to send many wares over the waterway. As a "
"waterway can hold only one ferry – unlike roads, which receive a second "
"carrier if they are very busy –, and as they often tend to be rather longer "
"than the two or three fields recommended for roads, there is always a risk "
"of waterways becoming severe bottlenecks in your economy. Try to build "
"several of them in parallel to distribute the strain. If this is not "
"possible, it is in some cases even more efficient not to use waterways."
msgstr "Un wenn diene Prielen eene grote Ofkörten in dienem Stratennett sünd, word diene Wirtschaft völe Waren över de Priel schicken. Een Priel kann blot eene Fähr hebben – anners as Straten, wat eenen tweden Lastendrager kriegen, wenn 't vööl to doon gifft –, un wiel se oft länger sünd as de twee of dree Delen, wat för Straten anraden worden, könen Prielen licht to slimmen Buddelhalsen in diener Wirtschaft worden. Versöök, een paar Prielen parallel to bauen, um de Last to verdeelen. Wenn dat nich gaht, kann dat sogaar beter wesen, keine Prielen to bruken."

<<<<<<< HEAD
#: ../../data/campaigns/tutorial03_seafaring.wmf/scripting/texts.lua:305
msgid "Ferry yard production"
msgstr "Fährenwarft-Produzeren"

#: ../../data/campaigns/tutorial03_seafaring.wmf/scripting/texts.lua:307
msgid "More ferries needed?"
msgstr "Bruken wi mehr Fähren?"

#: ../../data/campaigns/tutorial03_seafaring.wmf/scripting/texts.lua:308
=======
#: ../../data/campaigns/tutorial03_seafaring.wmf/scripting/texts.lua:318
msgid "Ferry yard production"
msgstr "Fährenwarft-Produzeren"

#: ../../data/campaigns/tutorial03_seafaring.wmf/scripting/texts.lua:320
msgid "More ferries needed?"
msgstr "Bruken wi mehr Fähren?"

#: ../../data/campaigns/tutorial03_seafaring.wmf/scripting/texts.lua:321
>>>>>>> fc979bc5
msgid ""
"Do remember to stop your ferry yard when you don’t need any new ferries to "
"be produced. As long as a ferry services a waterway, its lifetime is "
"unlimited, but unemployed ferries will rot away and eventually sink."
msgstr "Vergeet nich, diene Fährenwarft antohollen, wenn du genoog Fähren hest. So lang eene Fähr up eenem Priel fährt, leevt se ewig, aver arbeidslose Fähren verrötten un sinken."

<<<<<<< HEAD
#: ../../data/campaigns/tutorial03_seafaring.wmf/scripting/texts.lua:316
#: ../../data/campaigns/tutorial03_seafaring.wmf/scripting/texts.lua:318
msgid "Congratulations"
msgstr "Glückwunsk"

#: ../../data/campaigns/tutorial03_seafaring.wmf/scripting/texts.lua:319
msgid "You have learnt all there is to learn about ships and ferries!"
msgstr "Du hest all lehrt, wat 't över Schippen un Fähren to weten gifft!"

#: ../../data/campaigns/tutorial03_seafaring.wmf/scripting/texts.lua:320
=======
#: ../../data/campaigns/tutorial03_seafaring.wmf/scripting/texts.lua:329
#: ../../data/campaigns/tutorial03_seafaring.wmf/scripting/texts.lua:331
msgid "Congratulations"
msgstr "Glückwunsk"

#: ../../data/campaigns/tutorial03_seafaring.wmf/scripting/texts.lua:332
msgid "You have learnt all there is to learn about ships and ferries!"
msgstr "Du hest all lehrt, wat 't över Schippen un Fähren to weten gifft!"

#: ../../data/campaigns/tutorial03_seafaring.wmf/scripting/texts.lua:333
>>>>>>> fc979bc5
msgid ""
"There is also another island where you can build a port if you wish to try "
"launching another expedition."
msgstr "'t gifft ok noch eene Insel, wo du eene Muu bauen kannst, wenn du noch eene Söke utproberen willst."

<<<<<<< HEAD
#: ../../data/campaigns/tutorial03_seafaring.wmf/scripting/texts.lua:321
=======
#: ../../data/campaigns/tutorial03_seafaring.wmf/scripting/texts.lua:334
>>>>>>> fc979bc5
msgid ""
"As always, you can continue playing and practice a bit more on this map if "
"you like, or get your captain’s license ready and try out your new skills in"
" a real game…"
msgstr "As alltied kannst du wiederspölen un een bietje up deeser Kaart öven, wenn du willst, of holl dien Käptenspatent paraat un probeer diene neje Künne in eenem echten Speel ut…"

#: ../../data/scripting/richtext_scenarios.lua:36
#, lua-format
msgid "“%s”"
<<<<<<< HEAD
msgstr "»%s«"

#: ../../data/scripting/richtext_scenarios.lua:91
msgid "New Objective"
msgstr "Neje Upgaav"

#: ../../data/scripting/richtext_scenarios.lua:93
msgid "New Objectives"
msgstr "Neje Upgaven"
=======
msgstr "»%s«"
>>>>>>> fc979bc5
<|MERGE_RESOLUTION|>--- conflicted
+++ resolved
@@ -7,13 +7,8 @@
 msgstr ""
 "Project-Id-Version: Widelands\n"
 "Report-Msgid-Bugs-To: https://www.widelands.org/wiki/ReportingBugs/\n"
-<<<<<<< HEAD
-"POT-Creation-Date: 2020-03-28 05:00+0000\n"
-"PO-Revision-Date: 2020-03-29 13:36+0000\n"
-=======
 "POT-Creation-Date: 2020-04-15 14:44+0000\n"
 "PO-Revision-Date: 2020-04-12 17:38+0000\n"
->>>>>>> fc979bc5
 "Last-Translator: Benedikt Straub <benedikt-straub@web.de>\n"
 "Language-Team: Low German (http://www.transifex.com/widelands/widelands/language/nds/)\n"
 "MIME-Version: 1.0\n"
@@ -144,22 +139,6 @@
 "they cost quartz, diamonds and gold, which makes them quite expensive."
 msgstr "Muden sünd ok Kraamhusen, aver du sallst nich mehr bauen, as du bruukst: se sünd bannig düür un kösten Blinkerflint, Edelstenen un Gold."
 
-<<<<<<< HEAD
-#: ../../data/campaigns/tutorial03_seafaring.wmf/scripting/texts.lua:77
-#: ../../data/campaigns/tutorial03_seafaring.wmf/scripting/texts.lua:97
-msgid "Constructing ships"
-msgstr "Schippen timmern"
-
-#: ../../data/campaigns/tutorial03_seafaring.wmf/scripting/texts.lua:79
-msgid "Let’s build ships"
-msgstr "Laat uns Schippen bauen"
-
-#: ../../data/campaigns/tutorial03_seafaring.wmf/scripting/texts.lua:80
-msgid "Great. While your port is being constructed, let’s build some ships."
-msgstr "Hunnert. As diene Muu beschickt word, laat uns een paart Schippen bauen."
-
-#: ../../data/campaigns/tutorial03_seafaring.wmf/scripting/texts.lua:81
-=======
 #: ../../data/campaigns/tutorial03_seafaring.wmf/scripting/texts.lua:72
 #: ../../data/campaigns/tutorial03_seafaring.wmf/scripting/texts.lua:93
 msgid "Constructing ships"
@@ -174,28 +153,12 @@
 msgstr "Hunnert. As diene Muu beschickt word, laat uns een paart Schippen bauen."
 
 #: ../../data/campaigns/tutorial03_seafaring.wmf/scripting/texts.lua:76
->>>>>>> fc979bc5
 msgid ""
 "Ships are constructed in a shipyard by a shipwright. We have to build one "
 "somewhere close to the shore."
 msgstr "Schippen worden vun eenem Schippebauer in eener Warft timmert. Wi mutten eene dicht bi de Waterkant bauen."
 
 #: ../../data/campaigns/tutorial03_seafaring.wmf/scripting/texts.lua:82
-<<<<<<< HEAD
-msgid "Build a shipyard close to the coast. It is a medium building."
-msgstr "Bau eene Warft dicht bi de Waterkant. Dat is een middelmatigs Huus."
-
-#: ../../data/campaigns/tutorial03_seafaring.wmf/scripting/texts.lua:86
-#: ../../data/campaigns/tutorial03_seafaring.wmf/scripting/texts.lua:88
-msgid "Build a shipyard"
-msgstr "Bau eene Warft"
-
-#: ../../data/campaigns/tutorial03_seafaring.wmf/scripting/texts.lua:89
-msgid "Ships are produced in a shipyard."
-msgstr "Schippen worden in eener Warft baut."
-
-#: ../../data/campaigns/tutorial03_seafaring.wmf/scripting/texts.lua:90
-=======
 msgid "Build a shipyard"
 msgstr "Bau eene Warft"
 
@@ -204,61 +167,35 @@
 msgstr "Schippen worden in eener Warft baut. Dat is een middelmatigs Huus."
 
 #: ../../data/campaigns/tutorial03_seafaring.wmf/scripting/texts.lua:86
->>>>>>> fc979bc5
 msgid ""
 "Build a shipyard close to the shore of the southern part of your territory."
 msgstr "Bau eene Warft dicht bi de Waterkant in de südelke Part vun dienem Gewest."
 
-<<<<<<< HEAD
-#: ../../data/campaigns/tutorial03_seafaring.wmf/scripting/texts.lua:91
-=======
 #: ../../data/campaigns/tutorial03_seafaring.wmf/scripting/texts.lua:87
->>>>>>> fc979bc5
 msgid ""
 "The shipyard is a medium building. Although it can be built everywhere on "
 "the map, the shipwright only works when he is close to the water and there "
 "are no trees or roads at the shoreline."
 msgstr "De Warft is een middelmatigs Huus. Se kann up de ganze Kaart baut worden, aver de Schippebauer warkt blot dann, wenn Water in de Naberskupp is un de Küst nich vun Bomen of Straten verdeckt word."
 
-<<<<<<< HEAD
-#: ../../data/campaigns/tutorial03_seafaring.wmf/scripting/texts.lua:99
-msgid "Waiting for the ships"
-msgstr "Up de Schippen wachten"
-
-#: ../../data/campaigns/tutorial03_seafaring.wmf/scripting/texts.lua:100
-=======
 #: ../../data/campaigns/tutorial03_seafaring.wmf/scripting/texts.lua:95
 msgid "Waiting for the ships"
 msgstr "Up de Schippen wachten"
 
 #: ../../data/campaigns/tutorial03_seafaring.wmf/scripting/texts.lua:96
->>>>>>> fc979bc5
 msgid ""
 "Very good. Your shipyard is finished and your shipwright immediately started"
 " working. For the construction of ships, he needs logs, planks and "
 "spidercloth, which will be transported to the shipyard."
 msgstr "Hunnert. De Warft is beschickt un de Schippebauer warkt al. Um Schippen to timmern bruukt he Boomstammen, Planken un Spinnenstoff, wat tur Warft transporteert word."
 
-<<<<<<< HEAD
-#: ../../data/campaigns/tutorial03_seafaring.wmf/scripting/texts.lua:101
-=======
 #: ../../data/campaigns/tutorial03_seafaring.wmf/scripting/texts.lua:97
->>>>>>> fc979bc5
 msgid ""
 "The shipwright will take the ware he needs to a free spot at the shoreline "
 "and build a ship there. When the first ship is finished, it will launch onto"
 " the sea, and the shipwright will construct another one."
 msgstr "De Schippebauer nimmt de Waar, de he jüüst bruukt, to eener frejen Stee an de Küst mit un baut daar een Schipp. Wenn dat eerste Schipp kumpleet is, seilt 't tur See, un de Schippebauer baut een nejes."
 
-<<<<<<< HEAD
-#: ../../data/campaigns/tutorial03_seafaring.wmf/scripting/texts.lua:102
-msgid "We should wait until we have two ships. That should be enough for now."
-msgstr "Laat uns wachten, bit wi twee Schippen hebben. Dat is eerst maal genoog."
-
-#: ../../data/campaigns/tutorial03_seafaring.wmf/scripting/texts.lua:105
-msgid "Construct two ships"
-msgstr "Bau twee Schippen"
-=======
 #: ../../data/campaigns/tutorial03_seafaring.wmf/scripting/texts.lua:98
 msgid "We should wait until we have two ships. That should be enough for now."
 msgstr "Laat uns wachten, bit wi twee Schippen hebben. Dat is eerst maal genoog."
@@ -266,7 +203,6 @@
 #: ../../data/campaigns/tutorial03_seafaring.wmf/scripting/texts.lua:104
 msgid "Ships"
 msgstr "Schippen"
->>>>>>> fc979bc5
 
 #: ../../data/campaigns/tutorial03_seafaring.wmf/scripting/texts.lua:107
 msgid ""
@@ -282,21 +218,6 @@
 msgid "Do not forget to stop your shipyard when you have enough ships."
 msgstr "Vergeet nich, de Warft antohollen, wenn du genoog Schippen hest."
 
-<<<<<<< HEAD
-#: ../../data/campaigns/tutorial03_seafaring.wmf/scripting/texts.lua:117
-msgid "Shipyard production"
-msgstr "Warft-Produzeren"
-
-#: ../../data/campaigns/tutorial03_seafaring.wmf/scripting/texts.lua:119
-msgid "We have enough ships"
-msgstr "Wi hebben genoog Schippen"
-
-#: ../../data/campaigns/tutorial03_seafaring.wmf/scripting/texts.lua:120
-msgid "Your second ship, \"%1%\", is ready now."
-msgstr "Dien twedes Schipp, de »%1%«, is nu kumpleet."
-
-#: ../../data/campaigns/tutorial03_seafaring.wmf/scripting/texts.lua:121
-=======
 #: ../../data/campaigns/tutorial03_seafaring.wmf/scripting/texts.lua:116
 msgid "Shipyard production"
 msgstr "Warft-Produzeren"
@@ -310,36 +231,19 @@
 msgstr "Dien twedes Schipp, de »%1%«, is nu kumpleet."
 
 #: ../../data/campaigns/tutorial03_seafaring.wmf/scripting/texts.lua:120
->>>>>>> fc979bc5
 msgid ""
 "You need to stop your shipyard when you have enough ships. Otherwise, your "
 "shipwright will consume all your logs and spidercloth, producing dozens of "
 "ships."
 msgstr "Du mutt diene Warft anhollen, wenn du genoog Schippen hest. Anners verklüngelt de Schippebauer all diene Boomstammen un Spinnenstoff, um hunnert Schippen to bauen."
 
-<<<<<<< HEAD
-#: ../../data/campaigns/tutorial03_seafaring.wmf/scripting/texts.lua:122
-#: ../../data/campaigns/tutorial03_seafaring.wmf/scripting/texts.lua:309
-=======
 #: ../../data/campaigns/tutorial03_seafaring.wmf/scripting/texts.lua:121
 #: ../../data/campaigns/tutorial03_seafaring.wmf/scripting/texts.lua:322
->>>>>>> fc979bc5
 msgid ""
 "This is the icon for stopping production. You will find it in the building "
 "window."
 msgstr "Dat is dat Teken, waarmit du de Warft anhollen kannst. Du finnst 't im Huus-Fenster."
 
-<<<<<<< HEAD
-#: ../../data/campaigns/tutorial03_seafaring.wmf/scripting/texts.lua:130
-msgid "No Iron"
-msgstr "Keen Iesen"
-
-#: ../../data/campaigns/tutorial03_seafaring.wmf/scripting/texts.lua:132
-msgid "We lack iron"
-msgstr "Iesen hapert"
-
-#: ../../data/campaigns/tutorial03_seafaring.wmf/scripting/texts.lua:133
-=======
 #: ../../data/campaigns/tutorial03_seafaring.wmf/scripting/texts.lua:129
 msgid "No Iron"
 msgstr "Keen Iesen"
@@ -349,27 +253,18 @@
 msgstr "Iesen hapert"
 
 #: ../../data/campaigns/tutorial03_seafaring.wmf/scripting/texts.lua:132
->>>>>>> fc979bc5
 msgid ""
 "The second ship might not be finished yet, but we have an urgent problem."
 msgstr "Dat tweede Schipp is villicht noch nich kumpleet, aver wi hebben een drockes Probleem."
 
-<<<<<<< HEAD
-#: ../../data/campaigns/tutorial03_seafaring.wmf/scripting/texts.lua:134
-=======
 #: ../../data/campaigns/tutorial03_seafaring.wmf/scripting/texts.lua:133
->>>>>>> fc979bc5
 msgid ""
 "As you surely have already noticed, there is no iron in the mountain in the "
 "west. We have plenty of coal and gold ore, but without iron ore, we cannot "
 "produce any tools."
 msgstr "Du hest wiis al sehn, dat in de Bargen im Westen keen Iesen is. Wi hebben bannig Köhle un Goldkluut, aver sünner Iesenkluut könen wi keen Warktüüg produzeren."
 
-<<<<<<< HEAD
-#: ../../data/campaigns/tutorial03_seafaring.wmf/scripting/texts.lua:135
-=======
 #: ../../data/campaigns/tutorial03_seafaring.wmf/scripting/texts.lua:134
->>>>>>> fc979bc5
 msgid ""
 "Although it might take long and be expensive and not without dangers – who "
 "knows what monsters live in the sea? – I see no other possibility: we will "
@@ -377,17 +272,6 @@
 msgstr "'t kann lang düren un is düür un nich sünner Gefahr – wat för Beesten wull in de See leven? – aver ick weet keene anner Kans: wi mutten eene Söke tur frömden See utrüsten."
 
 #. TRANSLATORS: This shall be the beginning of a poem
-<<<<<<< HEAD
-#: ../../data/campaigns/tutorial03_seafaring.wmf/scripting/texts.lua:143
-msgid "A trip by the sea, what fun it can be"
-msgstr "Seefahrt maakt Spaaß"
-
-#: ../../data/campaigns/tutorial03_seafaring.wmf/scripting/texts.lua:145
-msgid "Expeditions"
-msgstr "Söken"
-
-#: ../../data/campaigns/tutorial03_seafaring.wmf/scripting/texts.lua:146
-=======
 #: ../../data/campaigns/tutorial03_seafaring.wmf/scripting/texts.lua:142
 msgid "A trip by the sea, what fun it can be"
 msgstr "Seefahrt maakt Spaaß"
@@ -397,17 +281,12 @@
 msgstr "Söken"
 
 #: ../../data/campaigns/tutorial03_seafaring.wmf/scripting/texts.lua:145
->>>>>>> fc979bc5
 msgid ""
 "During an expedition, you send a ship out to discover new islands and maybe "
 "found a colony there."
 msgstr "Up eener Söke schickst du een Schipp, um neje Inseln to finnen un daar villicht een nejes Dörp to gründen."
 
-<<<<<<< HEAD
-#: ../../data/campaigns/tutorial03_seafaring.wmf/scripting/texts.lua:148
-=======
 #: ../../data/campaigns/tutorial03_seafaring.wmf/scripting/texts.lua:147
->>>>>>> fc979bc5
 msgid ""
 "Expeditions can be started in every port. Then, all needed wares are "
 "transported to that port. The wares are exactly those your tribe needs to "
@@ -416,35 +295,12 @@
 "prepared, a ship will come and pick it up."
 msgstr "Du kannst eene Söke in elkeen Muu begünnen. Alle nödigen Waren worden dann to deese Muu brocht. De Waren sünd nau deese, de dien Volk bruukt, um eene Muu to bauen (du willst ja eene Muu wied weg bauen, also keene Överraschung), un du bruukst natürelk ok eenen Baukeerl. Wenn alls paraat is, kummt een Schipp un nimmt alls mit."
 
-<<<<<<< HEAD
-#: ../../data/campaigns/tutorial03_seafaring.wmf/scripting/texts.lua:149
-=======
 #: ../../data/campaigns/tutorial03_seafaring.wmf/scripting/texts.lua:148
->>>>>>> fc979bc5
 msgid ""
 "You can check out the needed wares in the fifth tab of your port (it will "
 "appear when you’ve started an expedition)."
 msgstr "Du kannst de nödigen Waren in de fievde Listenwessler vun de Muu sehn ('t is blot dann da, wenn eene Söke utrüst word)."
 
-<<<<<<< HEAD
-#: ../../data/campaigns/tutorial03_seafaring.wmf/scripting/texts.lua:150
-msgid "Now try this out. I will tell you later what the next steps are."
-msgstr "Nu versöök 't. Ick segg di naher, wat de annern Stappen sünd."
-
-#: ../../data/campaigns/tutorial03_seafaring.wmf/scripting/texts.lua:151
-msgid "Start an expedition in any of your ports."
-msgstr "Begünn eene Söke in elkeen Muu."
-
-#: ../../data/campaigns/tutorial03_seafaring.wmf/scripting/texts.lua:154
-msgid "Start an expedition"
-msgstr "Begünn eene Söke"
-
-#: ../../data/campaigns/tutorial03_seafaring.wmf/scripting/texts.lua:156
-msgid "Start an expedition."
-msgstr "Begünn eene Söke."
-
-#: ../../data/campaigns/tutorial03_seafaring.wmf/scripting/texts.lua:157
-=======
 #: ../../data/campaigns/tutorial03_seafaring.wmf/scripting/texts.lua:149
 msgid "Now try this out. I will tell you later what the next steps are."
 msgstr "Nu versöök 't. Ick segg di naher, wat de annern Stappen sünd."
@@ -462,23 +318,11 @@
 msgstr "Begünn eene Söke."
 
 #: ../../data/campaigns/tutorial03_seafaring.wmf/scripting/texts.lua:160
->>>>>>> fc979bc5
 msgid ""
 "To do so, click on the ‘Start Expedition’ button in any port. A new tab "
 "where you can see the needed wares will appear."
 msgstr "Klicken daarto de »Söke anfangen«-Knoop in elkeen Muu an. Een nejer Listenwessler mit de nödigen Waren lett sük sehn."
 
-<<<<<<< HEAD
-#: ../../data/campaigns/tutorial03_seafaring.wmf/scripting/texts.lua:163
-msgid "Off to greener pastures"
-msgstr "To grönern Fennen"
-
-#: ../../data/campaigns/tutorial03_seafaring.wmf/scripting/texts.lua:165
-msgid "Start your expedition"
-msgstr "Begünn de Söke"
-
-#: ../../data/campaigns/tutorial03_seafaring.wmf/scripting/texts.lua:167
-=======
 #: ../../data/campaigns/tutorial03_seafaring.wmf/scripting/texts.lua:166
 msgid "Off to greener pastures"
 msgstr "To grönern Fennen"
@@ -488,7 +332,6 @@
 msgstr "Begünn de Söke"
 
 #: ../../data/campaigns/tutorial03_seafaring.wmf/scripting/texts.lua:170
->>>>>>> fc979bc5
 msgid ""
 "Your expedition ship is ready. It is waiting for your orders in front of "
 "your port. It isn’t transporting wares anymore. Use its buttons to send your"
@@ -497,48 +340,25 @@
 "look for suitable places for landing."
 msgstr "Dien Schipp för de Söke is paraat. Nu wacht 't vör diene Muu up diene Befehlen. 't transporteert keene Waren mehr. Bruuk de Knopen in de Schipp-Fenster, um dat Schipp in de sess Richtungen vun de Widelands-Kaart to schicken. Wenn 't eene Küst finnt, kannst du 't um de Insel seilen laten, wo 't na Rüümten för Muden utkiekt."
 
-<<<<<<< HEAD
-#: ../../data/campaigns/tutorial03_seafaring.wmf/scripting/texts.lua:168
-=======
 #: ../../data/campaigns/tutorial03_seafaring.wmf/scripting/texts.lua:171
->>>>>>> fc979bc5
 msgid ""
 "Once a port space has been found, you can construct a new port with the "
 "button in the center of the ship’s control window."
 msgstr "Wenn eene Rüümte för Muden funnen is kannst du mit de Knoop in de Midde vum Schipp-Fenster eene Muu bauen."
 
-<<<<<<< HEAD
-#: ../../data/campaigns/tutorial03_seafaring.wmf/scripting/texts.lua:169
-=======
 #: ../../data/campaigns/tutorial03_seafaring.wmf/scripting/texts.lua:172
->>>>>>> fc979bc5
 msgid ""
 "The wares will then be unloaded, and the ship will take up the task of "
 "transporting wares once again. The builder will start his work and build a "
 "port."
 msgstr "De Waren worden dann lösst un dat Schipp transporteert weer normaal Waren. De Baukeerl begünnt de Muu to bauen."
 
-<<<<<<< HEAD
-#: ../../data/campaigns/tutorial03_seafaring.wmf/scripting/texts.lua:170
-=======
 #: ../../data/campaigns/tutorial03_seafaring.wmf/scripting/texts.lua:173
->>>>>>> fc979bc5
 msgid ""
 "Search for an island with a mountain, and look for a port space there. "
 "Colonize the island."
 msgstr "Söök eene Insel mit eenem Barg un finn daar eene Rüümte för Muden. Bau een Dörp up de Insel."
 
-<<<<<<< HEAD
-#: ../../data/campaigns/tutorial03_seafaring.wmf/scripting/texts.lua:173
-msgid "Found a settlement"
-msgstr "Een Dörp gründen"
-
-#: ../../data/campaigns/tutorial03_seafaring.wmf/scripting/texts.lua:175
-msgid "Navigate your ship to an island that could contain iron ore."
-msgstr "Stüür dien Schipp to eener Insel, de Iesenkluut hebben kann."
-
-#: ../../data/campaigns/tutorial03_seafaring.wmf/scripting/texts.lua:176
-=======
 #: ../../data/campaigns/tutorial03_seafaring.wmf/scripting/texts.lua:179
 msgid "Explore"
 msgstr "Försk ut"
@@ -549,27 +369,11 @@
 msgstr "Stüür dien Schipp to eener Insel, de Iesenkluut hebben kann."
 
 #: ../../data/campaigns/tutorial03_seafaring.wmf/scripting/texts.lua:184
->>>>>>> fc979bc5
 msgid ""
 "When you click on the expedition ship, a window opens where you can control "
 "your ship."
 msgstr "Wenn du dat Schipp up Söke anklickst, süchst du een Fenster mit wat du dat Schipp stüren kannst."
 
-<<<<<<< HEAD
-#: ../../data/campaigns/tutorial03_seafaring.wmf/scripting/texts.lua:177
-msgid "When you have found a suitable port space, build a port there."
-msgstr "Wenn du eene gode Rüümte för Muden funnen hest, bau daar eene Muu."
-
-#: ../../data/campaigns/tutorial03_seafaring.wmf/scripting/texts.lua:184
-msgid "New colony"
-msgstr "Nejes Dörp"
-
-#: ../../data/campaigns/tutorial03_seafaring.wmf/scripting/texts.lua:186
-msgid "Your colony has been founded"
-msgstr "Dien Dörp is gründt"
-
-#: ../../data/campaigns/tutorial03_seafaring.wmf/scripting/texts.lua:187
-=======
 #: ../../data/campaigns/tutorial03_seafaring.wmf/scripting/texts.lua:185
 msgid "When you have found a suitable port space, build a port there."
 msgstr "Wenn du eene gode Rüümte för Muden funnen hest, bau daar eene Muu."
@@ -583,18 +387,13 @@
 msgstr "Dien Dörp is gründt"
 
 #: ../../data/campaigns/tutorial03_seafaring.wmf/scripting/texts.lua:195
->>>>>>> fc979bc5
 msgid ""
 "You’ve lead the expedition to a successful end and founded a new colony. "
 "I’ve sent out some geologists – they already report that they’ve found some "
 "iron ore."
 msgstr "Du hest de Söök good klaarmaakt un een nejes Dörp gründt. Ick hebb eenen Schattsöker schickt – he hett al Iesenkluut funnen."
 
-<<<<<<< HEAD
-#: ../../data/campaigns/tutorial03_seafaring.wmf/scripting/texts.lua:188
-=======
 #: ../../data/campaigns/tutorial03_seafaring.wmf/scripting/texts.lua:196
->>>>>>> fc979bc5
 msgid ""
 "So far you have learned everything about seafaring: how to build ports and "
 "ships and how to send out an expedition. Remember that expeditions are "
@@ -602,11 +401,7 @@
 "only one."
 msgstr "Nu hest du all över Seefahrt lehrt: Wo du Muden un Schippen baust un Söken utschickst. Vergeet nich, dat Söken oft de gaueste Weg sünd, um wichtige Mineraale to kriegen – un mennigmaal de eenzige."
 
-<<<<<<< HEAD
-#: ../../data/campaigns/tutorial03_seafaring.wmf/scripting/texts.lua:189
-=======
 #: ../../data/campaigns/tutorial03_seafaring.wmf/scripting/texts.lua:197
->>>>>>> fc979bc5
 msgid ""
 "But I want to speak a word of warning. Ports are like headquarters: they can"
 " be attacked by a nearby enemy. While your headquarters has soldiers to "
@@ -614,28 +409,13 @@
 "next to an enemy."
 msgstr "Aver pass up: Muden sünd as Raadhusen, se könen vun Feinden angrepen worden. Dien Raadhuus hett Soldaten tum Verdedigen, eene neje Muu aver nich. Daarum sallst du di beter nich stracks tegen eenem Feind daallaten."
 
-<<<<<<< HEAD
-#: ../../data/campaigns/tutorial03_seafaring.wmf/scripting/texts.lua:190
-=======
 #: ../../data/campaigns/tutorial03_seafaring.wmf/scripting/texts.lua:198
->>>>>>> fc979bc5
 msgid ""
 "On this map, there is no enemy to fear. In other games, you should make "
 "building one or two military fortifications around your new colonies a "
 "priority."
 msgstr "Up deeser Kaart gifft dat keene Feinde. In anner Spelen sallst du lever fix een paar Soldateree-Boen um diene nejen Dörper bauen."
 
-<<<<<<< HEAD
-#: ../../data/campaigns/tutorial03_seafaring.wmf/scripting/texts.lua:198
-msgid "Our mission"
-msgstr "Uns' Upgaav"
-
-#: ../../data/campaigns/tutorial03_seafaring.wmf/scripting/texts.lua:200
-msgid "Start mining"
-msgstr "Mit de Ofboen begünnen"
-
-#: ../../data/campaigns/tutorial03_seafaring.wmf/scripting/texts.lua:201
-=======
 #: ../../data/campaigns/tutorial03_seafaring.wmf/scripting/texts.lua:205
 msgid "Our mission"
 msgstr "Uns' Upgaav"
@@ -645,48 +425,12 @@
 msgstr "Mit de Ofboen begünnen"
 
 #: ../../data/campaigns/tutorial03_seafaring.wmf/scripting/texts.lua:208
->>>>>>> fc979bc5
 msgid ""
 "It was a long and expensive job to get here. The island has not much to "
 "offer, but there is some iron ore inside its mountain. Our economy needs "
 "iron ore, so we have to build an iron mine."
 msgstr "Dat waar eene sware un düre Arbeid, hier hen to komen. De Insel hett nich vööl to beden, aver 't gifft wat Iesenkluut in hör Barg. Uns' Wirtschaft bruukt Iesenkluut, also mutten wi een Iesen-Bargwark bauen."
 
-<<<<<<< HEAD
-#: ../../data/campaigns/tutorial03_seafaring.wmf/scripting/texts.lua:202
-msgid "Start mining iron ore in the mountain."
-msgstr "Fang an, Iesenkluut ut de Barg oftoboen."
-
-#: ../../data/campaigns/tutorial03_seafaring.wmf/scripting/texts.lua:206
-msgid "Build an irone mine on the island"
-msgstr "Bau een Iesen-Bargwark up de Insel"
-
-#: ../../data/campaigns/tutorial03_seafaring.wmf/scripting/texts.lua:208
-msgid "Build an iron mine"
-msgstr "Bau een Iesen-Bargwark"
-
-#: ../../data/campaigns/tutorial03_seafaring.wmf/scripting/texts.lua:209
-msgid "Our economy lacks resources."
-msgstr "Uns' Wirtschaft bruukt Mineraale."
-
-#: ../../data/campaigns/tutorial03_seafaring.wmf/scripting/texts.lua:210
-msgid "Start mining iron ore in mountains on the island."
-msgstr "Fang an, Iesenkluut ut de Barg up de Insel oftoboen."
-
-#: ../../data/campaigns/tutorial03_seafaring.wmf/scripting/texts.lua:217
-#: ../../data/campaigns/tutorial03_seafaring.wmf/scripting/texts.lua:230
-#: ../../data/campaigns/tutorial03_seafaring.wmf/scripting/texts.lua:250
-#: ../../data/campaigns/tutorial03_seafaring.wmf/scripting/texts.lua:263
-#: ../../data/campaigns/tutorial03_seafaring.wmf/scripting/texts.lua:274
-msgid "There is more to it…"
-msgstr "'t gifft noch mehr to weten …"
-
-#: ../../data/campaigns/tutorial03_seafaring.wmf/scripting/texts.lua:219
-msgid "Another gold mountain"
-msgstr "Noch een Gold-Barg"
-
-#: ../../data/campaigns/tutorial03_seafaring.wmf/scripting/texts.lua:220
-=======
 #: ../../data/campaigns/tutorial03_seafaring.wmf/scripting/texts.lua:209
 msgid "Start mining iron ore in the mountain."
 msgstr "Fang an, Iesenkluut ut de Barg oftoboen."
@@ -716,29 +460,20 @@
 msgstr "Noch een Gold-Barg"
 
 #: ../../data/campaigns/tutorial03_seafaring.wmf/scripting/texts.lua:229
->>>>>>> fc979bc5
 msgid ""
 "It will take some time for your shipyard to build some ships. While we’re "
 "waiting for them, there is another way of water-based transport I would like"
 " to teach you."
 msgstr "'t düürt een bietje, bit diene Warft een paar Schippen baut hett. As wi wachten, laat mi noch de anner Aard vun Transpoort över Water verklaren, wat dat gifft."
 
-<<<<<<< HEAD
-#: ../../data/campaigns/tutorial03_seafaring.wmf/scripting/texts.lua:221
-=======
 #: ../../data/campaigns/tutorial03_seafaring.wmf/scripting/texts.lua:230
->>>>>>> fc979bc5
 msgid ""
 "Ships have the advantage that they can carry large quantities of wares and "
 "workers at a time, but unfortunately their destinations are limited to a "
 "handful of spaces suited for a port."
 msgstr "Schippen hebben de Vördeel, dat se bannig völe Waren un Arbeiders up eenmaal dragen könen, aver se schippern leider blot tüsken een paar minn Steden, wat för Muden good sünd."
 
-<<<<<<< HEAD
-#: ../../data/campaigns/tutorial03_seafaring.wmf/scripting/texts.lua:222
-=======
 #: ../../data/campaigns/tutorial03_seafaring.wmf/scripting/texts.lua:231
->>>>>>> fc979bc5
 msgid ""
 "Look at this valley here in the far south. We have found a mountain with "
 "gold down here and would like to mine ores from it as well. But the streams "
@@ -747,55 +482,24 @@
 "which slows down ware transport a lot."
 msgstr "Kiek deeses Daal hier wied im Süden an. Wi hebben hier unnern eenen Barg mit Gold funnen un wullen ok hier Kluten ofboen. Aver de Beken, wat 't vun uns' Höövdstee trennen, sünd to wied för Brücken un to eng för Schippen. Uns' Straten mutten lange Kurven nehmen, wat de Waren-Transpoort vööl langsamer macht."
 
-<<<<<<< HEAD
-#: ../../data/campaigns/tutorial03_seafaring.wmf/scripting/texts.lua:232
-msgid "Rowboats & Ferry Yards"
-msgstr "Fähren un Fährenwarften"
-
-#: ../../data/campaigns/tutorial03_seafaring.wmf/scripting/texts.lua:234
-=======
 #: ../../data/campaigns/tutorial03_seafaring.wmf/scripting/texts.lua:241
 msgid "Rowboats & Ferry Yards"
 msgstr "Fähren un Fährenwarften"
 
 #: ../../data/campaigns/tutorial03_seafaring.wmf/scripting/texts.lua:243
->>>>>>> fc979bc5
 msgid ""
 "This is where ferries come in. Ferries are small rowboats that can carry "
 "only one ware at a time, and no workers (other than the one who rows it and "
 "who never leaves his boat)."
 msgstr "Un daar gifft 't Fähren för. Fähren sünd lütte Ruderboten, wat blot eene Waar up eenmaal dragen könen, un keene Arbeiders (blot de eenen, well rooit un sien Boot nie verlett)."
 
-<<<<<<< HEAD
-#: ../../data/campaigns/tutorial03_seafaring.wmf/scripting/texts.lua:235
-=======
 #: ../../data/campaigns/tutorial03_seafaring.wmf/scripting/texts.lua:244
->>>>>>> fc979bc5
 msgid ""
 " Ferries are built in ferry yards, one rowboat costs two logs and one piece "
 "of cloth and is quickly constructed. A ferry yard is a medium-sized building"
 " that needs to be built close to the shore."
 msgstr "Fähren worden in Fährenwarften baut. Eene Fähr köst twee Boomstammen un een Deel Stoff un is fix to bauen. Eene Fährenwarft is een middelmatigs Huus, wat dicht bi de Küst baut worden mutt."
 
-<<<<<<< HEAD
-#: ../../data/campaigns/tutorial03_seafaring.wmf/scripting/texts.lua:236
-msgid "Let’s build a ferry yard close to the shore before we will continue."
-msgstr "Laat uns eene Fährenwarft dicht bi de Küst bauen, ehr wi wiedermaken."
-
-#: ../../data/campaigns/tutorial03_seafaring.wmf/scripting/texts.lua:240
-msgid "Build a ferry yard close to the shore"
-msgstr "Bau eene Fährenwarft dicht bi de Küst"
-
-#: ../../data/campaigns/tutorial03_seafaring.wmf/scripting/texts.lua:242
-msgid "Build a ferry yard"
-msgstr "Bau eene Fährenwarft"
-
-#: ../../data/campaigns/tutorial03_seafaring.wmf/scripting/texts.lua:243
-msgid "Ferries are constructed by a ferry yard."
-msgstr "Fähren worden in eener Fährenwarft baut."
-
-#: ../../data/campaigns/tutorial03_seafaring.wmf/scripting/texts.lua:244
-=======
 #: ../../data/campaigns/tutorial03_seafaring.wmf/scripting/texts.lua:245
 msgid "Let’s build a ferry yard close to the shore before we will continue."
 msgstr "Laat uns eene Fährenwarft dicht bi de Küst bauen, ehr wi wiedermaken."
@@ -809,20 +513,11 @@
 msgstr "Fähren worden in eener Fährenwarft baut."
 
 #: ../../data/campaigns/tutorial03_seafaring.wmf/scripting/texts.lua:255
->>>>>>> fc979bc5
 msgid ""
 "You need to build the ferry yard close to the shore, otherwise it won’t be "
 "able to build ferries there."
 msgstr "Du muttst de Fährenwarft dicht bi de Küst bauen, daarmit se daar Fähren bauen kann."
 
-<<<<<<< HEAD
-#: ../../data/campaigns/tutorial03_seafaring.wmf/scripting/texts.lua:252
-#: ../../data/campaigns/tutorial03_seafaring.wmf/scripting/texts.lua:265
-msgid "Waterways"
-msgstr "Prielen"
-
-#: ../../data/campaigns/tutorial03_seafaring.wmf/scripting/texts.lua:253
-=======
 #: ../../data/campaigns/tutorial03_seafaring.wmf/scripting/texts.lua:263
 #: ../../data/campaigns/tutorial03_seafaring.wmf/scripting/texts.lua:276
 #: ../../data/campaigns/tutorial03_seafaring.wmf/scripting/texts.lua:295
@@ -830,7 +525,6 @@
 msgstr "Prielen"
 
 #: ../../data/campaigns/tutorial03_seafaring.wmf/scripting/texts.lua:264
->>>>>>> fc979bc5
 msgid ""
 "Unlike ships which travel to any port where they’re needed, ferries have "
 "fixed transport routes called waterways. A waterway is built just like a "
@@ -838,11 +532,7 @@
 "select the path for the waterway just as you would do for a road."
 msgstr "Schippen fahren tüsken elkeen Muden, waar se bruukt worden, aver eene Fähr hett eenen fasten Transpoort-Weg, wat Priel heet. Een Priel word jüüst as eene Straat baut: Du klickst up eene Fahn an de Küst, köörst »Priel bauen« ut, un köörst de Padd för de Priel ut, as du dat för Straten doost."
 
-<<<<<<< HEAD
-#: ../../data/campaigns/tutorial03_seafaring.wmf/scripting/texts.lua:254
-=======
 #: ../../data/campaigns/tutorial03_seafaring.wmf/scripting/texts.lua:265
->>>>>>> fc979bc5
 msgid ""
 "Waterways can be built on the open sea as well as close to the shore where "
 "the water is too shallow for big ships. The only rule is that the two "
@@ -850,38 +540,19 @@
 "water, and the entire path needs to be within your territory."
 msgstr "Prielen könen up de open See un ok dicht an de Küst baut worden, waar dat Water för grote Schippen to seicht ist. De eenzige Regel is, dat de twee Dreiecken tegen elkeen Deel vun de Priel Water wesen mutten, un de ganze Padd mutt in dienem Gewest liggen."
 
-<<<<<<< HEAD
-#: ../../data/campaigns/tutorial03_seafaring.wmf/scripting/texts.lua:255
-=======
 #: ../../data/campaigns/tutorial03_seafaring.wmf/scripting/texts.lua:266
->>>>>>> fc979bc5
 msgid ""
 "Also note that waterways, unlike roads, may not be built quite as long as "
 "you want them to. Every map has a length restriction for waterways. On this "
 "map, this is 5 tiles."
 msgstr "Un Prielen, anners as Straten. könen nich so lang baut worden, as du willst. Elkeen Kaart hett een Längten-Berahmen för Prielen. Up deeser Kaart sünd dat 5 Delen."
 
-<<<<<<< HEAD
-#: ../../data/campaigns/tutorial03_seafaring.wmf/scripting/texts.lua:256
-=======
 #: ../../data/campaigns/tutorial03_seafaring.wmf/scripting/texts.lua:267
->>>>>>> fc979bc5
 msgid ""
 "Always keep in mind that ferries do not transport workers. You can use them "
 "to speed up ware transport, but they can never entirely replace roads."
 msgstr "Vergeet nie, dat Fähren keine Arbeiders transporteren. Du kannst se bruken, um Waren fixer to transporteren, aver se könen Straten nie kumpleet unnödig maken."
 
-<<<<<<< HEAD
-#: ../../data/campaigns/tutorial03_seafaring.wmf/scripting/texts.lua:266
-msgid "Allow me to show you how to build a waterway…"
-msgstr "Laat mi di wiesen, wo du eenen Priel baust …"
-
-#: ../../data/campaigns/tutorial03_seafaring.wmf/scripting/texts.lua:276
-msgid "Golden waves"
-msgstr "Goldene Wellen"
-
-#: ../../data/campaigns/tutorial03_seafaring.wmf/scripting/texts.lua:277
-=======
 #: ../../data/campaigns/tutorial03_seafaring.wmf/scripting/texts.lua:277
 msgid "Allow me to show you how to build a waterway…"
 msgstr "Laat mi di wiesen, wo du eenen Priel baust …"
@@ -891,73 +562,37 @@
 msgstr "Goldene Wellen"
 
 #: ../../data/campaigns/tutorial03_seafaring.wmf/scripting/texts.lua:288
->>>>>>> fc979bc5
 msgid ""
 "As you can see, it is not that hard. When you build a waterway, the closest "
 "idle ferry will assign itself to it."
 msgstr "As du süchst, is dat nich swaar. Wenn du eenen Priel baust, rooit de token lege Fähr daar hen."
 
-<<<<<<< HEAD
-#: ../../data/campaigns/tutorial03_seafaring.wmf/scripting/texts.lua:278
-=======
 #: ../../data/campaigns/tutorial03_seafaring.wmf/scripting/texts.lua:289
->>>>>>> fc979bc5
 msgid ""
 "Now it’s your turn: Build a gold mine on the mountain in the south and "
 "connect it to the main land by building waterways over the streams."
 msgstr "Nu büst du dran: Bau een Gold-Bargwark up de Barg im Süden un verbinn 't mit de Höövdland, indeem du Prielen över de Beken baust."
 
-<<<<<<< HEAD
-#: ../../data/campaigns/tutorial03_seafaring.wmf/scripting/texts.lua:282
-msgid "Build a gold mine and waterways"
-msgstr "Bau een Gold-Bargwark un Prielen"
-
-#: ../../data/campaigns/tutorial03_seafaring.wmf/scripting/texts.lua:284
-msgid "Build waterways"
-msgstr "Bau Prielen"
-
-#: ../../data/campaigns/tutorial03_seafaring.wmf/scripting/texts.lua:285
-=======
 #: ../../data/campaigns/tutorial03_seafaring.wmf/scripting/texts.lua:298
->>>>>>> fc979bc5
 msgid ""
 "Build a gold mine on the mountain in the south, and connect it to the "
 "mainland by building waterways over the streams."
 msgstr "Bau een Gold-Bargwark up de Barg im Süden un verbinn 't mit de Höövdland, indeem du Prielen över de Beken baust."
 
-<<<<<<< HEAD
-#: ../../data/campaigns/tutorial03_seafaring.wmf/scripting/texts.lua:286
-=======
 #: ../../data/campaigns/tutorial03_seafaring.wmf/scripting/texts.lua:299
->>>>>>> fc979bc5
 msgid ""
 "A waterway is built just like a road: You click on a flag near the shore, "
 "choose ‘Build a waterway’, and select the path for the waterway just as you "
 "would do for a road."
 msgstr "Een Priel word jüüst as eene Straat baut: Du klickst up eene Fahn an de Küst, köörst »Priel bauen« ut, un köörst de Padd för de Priel ut, as du dat för Straten doost."
 
-<<<<<<< HEAD
-#: ../../data/campaigns/tutorial03_seafaring.wmf/scripting/texts.lua:287
-=======
 #: ../../data/campaigns/tutorial03_seafaring.wmf/scripting/texts.lua:300
->>>>>>> fc979bc5
 msgid ""
 "The only rule for waterway placement is that the two triangles directly "
 "adjacent to each segment of the waterway have to be water, and the entire "
 "path needs to be within your territory."
 msgstr "De eenzige Regel bi'm Prielen-Bauen is, dat de twee Dreiecken tegen elkeen Deel vun de Priel Water wesen mutten, un de ganze Padd mutt in dienem Gewest liggen."
 
-<<<<<<< HEAD
-#: ../../data/campaigns/tutorial03_seafaring.wmf/scripting/texts.lua:293
-msgid "Conclusion"
-msgstr "Sluss"
-
-#: ../../data/campaigns/tutorial03_seafaring.wmf/scripting/texts.lua:295
-msgid "About Ferries"
-msgstr "Över Fähren"
-
-#: ../../data/campaigns/tutorial03_seafaring.wmf/scripting/texts.lua:296
-=======
 #: ../../data/campaigns/tutorial03_seafaring.wmf/scripting/texts.lua:306
 msgid "Conclusion"
 msgstr "Sluss"
@@ -967,17 +602,12 @@
 msgstr "Över Fähren"
 
 #: ../../data/campaigns/tutorial03_seafaring.wmf/scripting/texts.lua:309
->>>>>>> fc979bc5
 msgid ""
 "Now there are only a few more things I would like you to keep in mind "
 "whenever using ferries."
 msgstr "Nu gifft 't noch een paar Dingen, wat du bidde nich vergeeten sallst, wenn du Fähren bruukst."
 
-<<<<<<< HEAD
-#: ../../data/campaigns/tutorial03_seafaring.wmf/scripting/texts.lua:297
-=======
 #: ../../data/campaigns/tutorial03_seafaring.wmf/scripting/texts.lua:310
->>>>>>> fc979bc5
 msgid ""
 "Never forget that these rowboats are too small to carry workers. You can use"
 " them as shortcuts for ware transport within parts of your territory, but "
@@ -986,11 +616,7 @@
 "certain no worker will ever have to walk there."
 msgstr "Vergeet nie, dat deese Ruderboten to lütt sünd, um Arbeiders to dragen. Du kannst se as Ofkörtens för de Waren-Transpoort in dienem Gewest bruken, aver nich, um an Steden to komen, waar Straten un Schippen di nich henbrengen. Riet nie all Straten tüsken twee Steden, wat mit Prielen verbunnen sünd, of, wenn du nich seker büst, dat keen Arbeider daar jemaals lopen mutt."
 
-<<<<<<< HEAD
-#: ../../data/campaigns/tutorial03_seafaring.wmf/scripting/texts.lua:298
-=======
 #: ../../data/campaigns/tutorial03_seafaring.wmf/scripting/texts.lua:311
->>>>>>> fc979bc5
 msgid ""
 "And if your waterways present a significant shortcut between your road "
 "networks, your economy will tend to send many wares over the waterway. As a "
@@ -1002,17 +628,6 @@
 "possible, it is in some cases even more efficient not to use waterways."
 msgstr "Un wenn diene Prielen eene grote Ofkörten in dienem Stratennett sünd, word diene Wirtschaft völe Waren över de Priel schicken. Een Priel kann blot eene Fähr hebben – anners as Straten, wat eenen tweden Lastendrager kriegen, wenn 't vööl to doon gifft –, un wiel se oft länger sünd as de twee of dree Delen, wat för Straten anraden worden, könen Prielen licht to slimmen Buddelhalsen in diener Wirtschaft worden. Versöök, een paar Prielen parallel to bauen, um de Last to verdeelen. Wenn dat nich gaht, kann dat sogaar beter wesen, keine Prielen to bruken."
 
-<<<<<<< HEAD
-#: ../../data/campaigns/tutorial03_seafaring.wmf/scripting/texts.lua:305
-msgid "Ferry yard production"
-msgstr "Fährenwarft-Produzeren"
-
-#: ../../data/campaigns/tutorial03_seafaring.wmf/scripting/texts.lua:307
-msgid "More ferries needed?"
-msgstr "Bruken wi mehr Fähren?"
-
-#: ../../data/campaigns/tutorial03_seafaring.wmf/scripting/texts.lua:308
-=======
 #: ../../data/campaigns/tutorial03_seafaring.wmf/scripting/texts.lua:318
 msgid "Ferry yard production"
 msgstr "Fährenwarft-Produzeren"
@@ -1022,25 +637,12 @@
 msgstr "Bruken wi mehr Fähren?"
 
 #: ../../data/campaigns/tutorial03_seafaring.wmf/scripting/texts.lua:321
->>>>>>> fc979bc5
 msgid ""
 "Do remember to stop your ferry yard when you don’t need any new ferries to "
 "be produced. As long as a ferry services a waterway, its lifetime is "
 "unlimited, but unemployed ferries will rot away and eventually sink."
 msgstr "Vergeet nich, diene Fährenwarft antohollen, wenn du genoog Fähren hest. So lang eene Fähr up eenem Priel fährt, leevt se ewig, aver arbeidslose Fähren verrötten un sinken."
 
-<<<<<<< HEAD
-#: ../../data/campaigns/tutorial03_seafaring.wmf/scripting/texts.lua:316
-#: ../../data/campaigns/tutorial03_seafaring.wmf/scripting/texts.lua:318
-msgid "Congratulations"
-msgstr "Glückwunsk"
-
-#: ../../data/campaigns/tutorial03_seafaring.wmf/scripting/texts.lua:319
-msgid "You have learnt all there is to learn about ships and ferries!"
-msgstr "Du hest all lehrt, wat 't över Schippen un Fähren to weten gifft!"
-
-#: ../../data/campaigns/tutorial03_seafaring.wmf/scripting/texts.lua:320
-=======
 #: ../../data/campaigns/tutorial03_seafaring.wmf/scripting/texts.lua:329
 #: ../../data/campaigns/tutorial03_seafaring.wmf/scripting/texts.lua:331
 msgid "Congratulations"
@@ -1051,17 +653,12 @@
 msgstr "Du hest all lehrt, wat 't över Schippen un Fähren to weten gifft!"
 
 #: ../../data/campaigns/tutorial03_seafaring.wmf/scripting/texts.lua:333
->>>>>>> fc979bc5
 msgid ""
 "There is also another island where you can build a port if you wish to try "
 "launching another expedition."
 msgstr "'t gifft ok noch eene Insel, wo du eene Muu bauen kannst, wenn du noch eene Söke utproberen willst."
 
-<<<<<<< HEAD
-#: ../../data/campaigns/tutorial03_seafaring.wmf/scripting/texts.lua:321
-=======
 #: ../../data/campaigns/tutorial03_seafaring.wmf/scripting/texts.lua:334
->>>>>>> fc979bc5
 msgid ""
 "As always, you can continue playing and practice a bit more on this map if "
 "you like, or get your captain’s license ready and try out your new skills in"
@@ -1071,16 +668,4 @@
 #: ../../data/scripting/richtext_scenarios.lua:36
 #, lua-format
 msgid "“%s”"
-<<<<<<< HEAD
-msgstr "»%s«"
-
-#: ../../data/scripting/richtext_scenarios.lua:91
-msgid "New Objective"
-msgstr "Neje Upgaav"
-
-#: ../../data/scripting/richtext_scenarios.lua:93
-msgid "New Objectives"
-msgstr "Neje Upgaven"
-=======
-msgstr "»%s«"
->>>>>>> fc979bc5
+msgstr "»%s«"