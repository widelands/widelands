# Widelands po/pl_PL/worlds/winterland.po
# Copyright (C) 2008 Widelands Development Team
# Endrju <endrjux@gmail.com>, 2005.
#
msgid ""
msgstr ""
"Project-Id-Version: Widelands svn4804\n"
"Report-Msgid-Bugs-To: widelands-public@lists.sourceforge.net\n"
"POT-Creation-Date: 2010-02-10 18:40+0000\n"
"PO-Revision-Date: 2010-02-10 23:09+0000\n"
"Last-Translator: Stanisław Gackowski <launchpad@soeb.eu>\n"
"Language-Team: Language <widelands-public@lists.sourceforge.net>\n"
"MIME-Version: 1.0\n"
"Content-Type: text/plain; charset=UTF-8\n"
"Content-Transfer-Encoding: 8bit\n"
<<<<<<< HEAD
"Plural-Forms: nplurals=3; plural=(n==1 ? 0 : n%10>=2 && n%10<=4 && (n%100<10 || n%100>=20) ? 1 : 2);\n"
=======
"X-Launchpad-Export-Date: 2010-02-12 04:49+0000\n"
"X-Generator: Launchpad (build Unknown)\n"
>>>>>>> a5b51ed6

#: ../../worlds/winterland/conf:2
msgid "The Widelands Development Team"
msgstr "Zespól rozwojowy Widelands"

#: ../../worlds/winterland/conf:3
msgid "Winterland"
msgstr "Śnieżne krainy"

#: ../../worlds/winterland/conf:4
msgid ""
"These are the white, wide and frosty winterlands, in which the Northmen "
"dwell."
msgstr "Oto białe, szerokie i zimne krainy gdzie rządzą Ludzie Północy"

#: ../../worlds/winterland/conf:7
#: ../../worlds/winterland/conf:8
#: ../../worlds/winterland/conf:9
#: ../../worlds/winterland/conf:10
#: ../../worlds/winterland/conf:11
msgid "Bush"
msgstr "Krzak"

#: ../../worlds/winterland/conf:12
#: ../../worlds/winterland/conf:13
#: ../../worlds/winterland/conf:14
#: ../../worlds/winterland/conf:15
msgid "Dead Tree"
msgstr "Martwe drzewo"

#: ../../worlds/winterland/conf:16
#: ../../worlds/winterland/conf:17
#: ../../worlds/winterland/conf:18
msgid "Grass"
msgstr "Trawa"

#: ../../worlds/winterland/conf:19
#: ../../worlds/winterland/conf:20
msgid "Mushroom"
msgstr "Grzyb"

#: ../../worlds/winterland/conf:21
#: ../../worlds/winterland/conf:22
#: ../../worlds/winterland/conf:23
#: ../../worlds/winterland/conf:24
#: ../../worlds/winterland/conf:25
#: ../../worlds/winterland/conf:26
msgid "Pebble"
msgstr "Kamyk"

#: ../../worlds/winterland/conf:27
#: ../../worlds/winterland/conf:28
#: ../../worlds/winterland/conf:29
msgid "Skeleton"
msgstr "Szkielet"

#: ../../worlds/winterland/conf:30
msgid "Snowman"
msgstr "Yeti"

#: ../../worlds/winterland/conf:31
#: ../../worlds/winterland/conf:32
#: ../../worlds/winterland/conf:33
#: ../../worlds/winterland/conf:34
#: ../../worlds/winterland/conf:35
#: ../../worlds/winterland/conf:36
#: ../../worlds/winterland/conf:37
msgid "Standing Stones"
msgstr "Stojące Kamienie"

#: ../../worlds/winterland/conf:38
#: ../../worlds/winterland/conf:39
#: ../../worlds/winterland/conf:40
#: ../../worlds/winterland/conf:41
#: ../../worlds/winterland/conf:42
#: ../../worlds/winterland/conf:43
msgid "Stones"
msgstr "Kamienie"

#: ../../worlds/winterland/conf:44
msgid "Track"
msgstr "Ścieżka"

#: ../../worlds/winterland/conf:45
msgid "Aspen"
msgstr "Topola"

#: ../../worlds/winterland/conf:46
msgid "Aspen medium"
msgstr "Średnia topola"

#: ../../worlds/winterland/conf:47
msgid "Aspen small"
msgstr "Mała topola"

#: ../../worlds/winterland/conf:48
msgid "Aspen tiny"
msgstr "Malutka topola"

#: ../../worlds/winterland/conf:49
msgid "Oak"
msgstr "Dąb"

#: ../../worlds/winterland/conf:50
msgid "Oak medium"
msgstr "Średni dąb"

#: ../../worlds/winterland/conf:51
msgid "Oak small"
msgstr "Mały dąb"

#: ../../worlds/winterland/conf:52
msgid "Oak tiny"
msgstr "Malutki dąb"

#: ../../worlds/winterland/conf:53
msgid "Spruce"
msgstr "Świerk"

#: ../../worlds/winterland/conf:54
msgid "Spruce medium"
msgstr "Średni świerk"

#: ../../worlds/winterland/conf:55
msgid "Spruce small"
msgstr "Mały świerk"

#: ../../worlds/winterland/conf:56
msgid "Spruce tiny"
msgstr "Malutki świerk"

#: ../../worlds/winterland/conf:57
msgid "Maple"
msgstr "Klon"

#: ../../worlds/winterland/conf:58
msgid "Maple medium"
msgstr "Średni klon"

#: ../../worlds/winterland/conf:59
msgid "Maple small"
msgstr "Mały klon"

#: ../../worlds/winterland/conf:60
msgid "Maple tiny"
msgstr "Malutki klon"

#: ../../worlds/winterland/conf:61
msgid "Birch"
msgstr "Brzoza"

#: ../../worlds/winterland/conf:62
msgid "Birch medium"
msgstr "Średnia brzoza"

#: ../../worlds/winterland/conf:63
msgid "Birch small"
msgstr "Mała brzoza"

#: ../../worlds/winterland/conf:64
msgid "Birch tiny"
msgstr "Malutka brzoza"

#: ../../worlds/winterland/conf:65
msgid "Beech"
msgstr "Buk"

#: ../../worlds/winterland/conf:66
msgid "Beech medium"
msgstr "Średni buk"

#: ../../worlds/winterland/conf:67
msgid "Beech small"
msgstr "Mały buk"

#: ../../worlds/winterland/conf:68
msgid "Beech tiny"
msgstr "Malutki buk"

#: ../../worlds/winterland/conf:69
msgid "Larch"
msgstr "Modrzew"

#: ../../worlds/winterland/conf:70
msgid "Larch medium"
msgstr "Średni modrzew"

#: ../../worlds/winterland/conf:71
msgid "Larch small"
msgstr "Mały modrzew"

#: ../../worlds/winterland/conf:72
msgid "Larch tiny"
msgstr "Malutki modrzew"

#: ../../worlds/winterland/conf:73
msgid "Rowan"
msgstr "Jarząb"

#: ../../worlds/winterland/conf:74
msgid "Rowan medium"
msgstr "Średni jarząb"

#: ../../worlds/winterland/conf:75
msgid "Rowan small"
msgstr "Mały jarząb"

#: ../../worlds/winterland/conf:76
msgid "Rowan tiny"
msgstr "Malutki jarząb"

#: ../../worlds/winterland/conf:79
msgid "Badger"
msgstr "Borsuk"

#: ../../worlds/winterland/conf:80
msgid "Bunny"
msgstr "Królik"

#: ../../worlds/winterland/conf:81
msgid "Deer"
msgstr "Jeleń"

#: ../../worlds/winterland/conf:82
msgid "Duck"
msgstr "Kaczka"

#: ../../worlds/winterland/conf:83
msgid "Elk"
msgstr "Wapiti"

#: ../../worlds/winterland/conf:84
msgid "Fox"
msgstr "Lis"

#: ../../worlds/winterland/conf:85
msgid "Lynx"
msgstr "Ryś"

#: ../../worlds/winterland/conf:86
msgid "Marten"
msgstr "Kuna"

#: ../../worlds/winterland/conf:87
msgid "Reindeer"
msgstr "Renifer"

#: ../../worlds/winterland/conf:88
msgid "Sheep"
msgstr "Owca"

#: ../../worlds/winterland/conf:89
msgid "Wisent"
msgstr "Żubr"

#: ../../worlds/winterland/conf:90
msgid "Wolf"
msgstr "Wilk"

#: ../../worlds/winterland/resconf:4
msgid "Coal"
msgstr "Węgiel"

#: ../../worlds/winterland/resconf:12
msgid "Gold"
msgstr "Złoto"

#: ../../worlds/winterland/resconf:20
msgid "Iron"
msgstr "Żelazo"

#: ../../worlds/winterland/resconf:28
msgid "Granit"
msgstr "Granit"

#: ../../worlds/winterland/resconf:36
msgid "Water"
msgstr "Woda"

#: ../../worlds/winterland/resconf:41
msgid "Fish"
msgstr "Ryby"

#~ msgid "Tree"
#~ msgstr "Drzewo"<|MERGE_RESOLUTION|>--- conflicted
+++ resolved
@@ -13,12 +13,8 @@
 "MIME-Version: 1.0\n"
 "Content-Type: text/plain; charset=UTF-8\n"
 "Content-Transfer-Encoding: 8bit\n"
-<<<<<<< HEAD
-"Plural-Forms: nplurals=3; plural=(n==1 ? 0 : n%10>=2 && n%10<=4 && (n%100<10 || n%100>=20) ? 1 : 2);\n"
-=======
 "X-Launchpad-Export-Date: 2010-02-12 04:49+0000\n"
 "X-Generator: Launchpad (build Unknown)\n"
->>>>>>> a5b51ed6
 
 #: ../../worlds/winterland/conf:2
 msgid "The Widelands Development Team"
