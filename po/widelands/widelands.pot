--- conflicted
+++ resolved
@@ -8,11 +8,7 @@
 msgstr ""
 "Project-Id-Version: PACKAGE VERSION\n"
 "Report-Msgid-Bugs-To: widelands-public@lists.sourceforge.net\n"
-<<<<<<< HEAD
-"POT-Creation-Date: 2010-06-13 21:04+0200\n"
-=======
 "POT-Creation-Date: 2010-06-23 22:12+0200\n"
->>>>>>> b1501227
 "PO-Revision-Date: YEAR-MO-DA HO:MI+ZONE\n"
 "Last-Translator: FULL NAME <EMAIL@ADDRESS>\n"
 "Language-Team: LANGUAGE <LL@li.org>\n"
@@ -21,17 +17,6 @@
 "Content-Transfer-Encoding: 8bit\n"
 "Plural-Forms: nplurals=INTEGER; plural=EXPRESSION;\n"
 
-<<<<<<< HEAD
-#: ../../src/computer_player.cc:38
-msgid "None"
-msgstr ""
-
-#: ../../src/s2map.cc:221
-msgid "Bluebyte Settlers II Map. No comment defined!"
-msgstr ""
-
-=======
->>>>>>> b1501227
 #: ../../src/writeHTML.cc:43
 msgid "Requesters"
 msgstr ""
@@ -62,13 +47,8 @@
 msgstr ""
 
 #: ../../src/writeHTML.cc:279 ../../src/writeHTML.cc:516
-<<<<<<< HEAD
-#: ../../src/writeHTML.cc:1419 ../../src/ui_fsmenu/netsetup_ggz.cc:143
-#: ../../src/wui/building_statistics_menu.cc:111
-=======
 #: ../../src/writeHTML.cc:1419 ../../src/wui/building_statistics_menu.cc:111
 #: ../../src/ui_fsmenu/netsetup_ggz.cc:143
->>>>>>> b1501227
 msgid "Name"
 msgstr ""
 
@@ -551,49 +531,48 @@
 msgid "ware_types.xhtml"
 msgstr ""
 
-<<<<<<< HEAD
-#: ../../src/wlapplication.cc:352
+#: ../../src/wlapplication.cc:350
 msgid "ERROR: Could not connect to metaserver (reason above)!\n"
 msgstr ""
 
-#: ../../src/wlapplication.cc:862 ../../src/wlapplication.cc:875
+#: ../../src/wlapplication.cc:848 ../../src/wlapplication.cc:861
 msgid "could not find the path of the main executable"
 msgstr ""
 
-#: ../../src/wlapplication.cc:998
+#: ../../src/wlapplication.cc:963
 msgid ""
 "Waited 5 seconds to close audio. problems here so killing widelands. update "
 "your sound driver and/or SDL to fix this problem\n"
 msgstr ""
 
-#: ../../src/wlapplication.cc:1159
+#: ../../src/wlapplication.cc:1105
 msgid ""
 "\n"
 "Sorry, no double-instance debugging on WIN32.\n"
 "\n"
 msgstr ""
 
-#: ../../src/wlapplication.cc:1162
+#: ../../src/wlapplication.cc:1108
 msgid "--double is disabled. This is not a debug build!"
 msgstr ""
 
-#: ../../src/wlapplication.cc:1285
+#: ../../src/wlapplication.cc:1231
 msgid "This is Widelands-"
 msgstr ""
 
-#: ../../src/wlapplication.cc:1287
+#: ../../src/wlapplication.cc:1233
 msgid ""
 "Usage: widelands <option0>=<value0> ... <optionN>=<valueN>\n"
 "\n"
 msgstr ""
 
-#: ../../src/wlapplication.cc:1288
+#: ../../src/wlapplication.cc:1234
 msgid ""
 "Options:\n"
 "\n"
 msgstr ""
 
-#: ../../src/wlapplication.cc:1292
+#: ../../src/wlapplication.cc:1238
 msgid ""
 " --<config-entry-name>=value overwrites any config file setting\n"
 "\n"
@@ -605,11 +584,11 @@
 "                      files, savegames and replays\n"
 msgstr ""
 
-#: ../../src/wlapplication.cc:1300
+#: ../../src/wlapplication.cc:1246
 msgid "                      Default is ~/.widelands\n"
 msgstr ""
 
-#: ../../src/wlapplication.cc:1303
+#: ../../src/wlapplication.cc:1249
 msgid ""
 " --record=FILENAME    Record all events to the given filename for\n"
 "                      later playback\n"
@@ -627,7 +606,7 @@
 "                      If this is 0 replays are not deleted.\n"
 msgstr ""
 
-#: ../../src/wlapplication.cc:1318
+#: ../../src/wlapplication.cc:1264
 msgid ""
 "Sound options:\n"
 " --nosound            Starts the game with sound disabled.\n"
@@ -644,11 +623,11 @@
 " --loadgame=FILENAME  Directly loads the savegame FILENAME.\n"
 msgstr ""
 
-#: ../../src/wlapplication.cc:1332
+#: ../../src/wlapplication.cc:1278
 msgid " --dedicated=FILENAME Starts ggz host with FILENAME as map\n"
 msgstr ""
 
-#: ../../src/wlapplication.cc:1336
+#: ../../src/wlapplication.cc:1282
 msgid ""
 " --speed_of_new_game  The speed that the new game will run at\n"
 "                      when started, with factor 1000 (0 is pause,\n"
@@ -667,22 +646,16 @@
 " --depth=[16|32]      Color depth in number of bits per pixel.\n"
 " --xres=[...]         Width of the window in pixel.\n"
 " --yres=[...]         Height of the window in pixel.\n"
-" --hw_improvements=[0|1]\n"
-"                      Activate hardware acceleration\n"
-"                      *HIGHLY EXPERIMENTAL*\n"
-" --double_buffer=[0|1]\n"
-"                      Enables double buffering\n"
-"                      *HIGHLY EXPERIMENTAL*\n"
-msgstr ""
-
-#: ../../src/wlapplication.cc:1362
+msgstr ""
+
+#: ../../src/wlapplication.cc:1302
 msgid ""
 " --opengl=[0|1]\n"
 "                      Enables opengl rendering\n"
-"                      *DANGEROUS AND BROKEN, DO NOT USE*\n"
-msgstr ""
-
-#: ../../src/wlapplication.cc:1368
+"                      *EXPERIMENTAL*\n"
+msgstr ""
+
+#: ../../src/wlapplication.cc:1308
 msgid ""
 "\n"
 "Options for the internal window manager:\n"
@@ -705,307 +678,6 @@
 "\n"
 msgstr ""
 
-#: ../../src/wlapplication.cc:1392
-msgid ""
-" --double             Start the game twice (for localhost network\n"
-"                      testing)\n"
-"\n"
-msgstr ""
-
-#: ../../src/wlapplication.cc:1396
-msgid " --verbose            Enable verbose debug messages\n"
-msgstr ""
-
-#: ../../src/wlapplication.cc:1397
-msgid " --help               Show this help\n"
-msgstr ""
-
-#: ../../src/wlapplication.cc:1401
-msgid ""
-"Bug reports? Suggestions? Check out the project website:\n"
-"        https://launchpad.net/widelands\n"
-"\n"
-"Hope you enjoy this game!\n"
-"\n"
-msgstr ""
-
-#: ../../src/wlapplication.cc:1552
-msgid "Warning: "
-msgstr ""
-
-#: ../../src/wlapplication.cc:1556
-msgid "Game data error"
-msgstr ""
-
-#: ../../src/wlapplication.cc:1559
-msgid "Unexpected error during the game"
-msgstr ""
-
-#: ../../src/wlapplication.cc:1563
-msgid ""
-"\n"
-"\n"
-"Please report this problem to help us improve Widelands. You will find "
-"related messages in the standard output (stdout.txt on Windows). You are "
-"using build "
-msgstr ""
-
-#: ../../src/wlapplication.cc:1569
-msgid ""
-". Please add this information to your report.\n"
-"\n"
-"Widelands attempts to create a savegame when errors occur during the game. "
-"It is often - though not always - possible to load it and continue playing.\n"
-msgstr ""
-
-#: ../../src/wlapplication.cc:1678
-msgid "Connection timeouted"
-msgstr ""
-
-#: ../../src/wlapplication.cc:1680
-msgid ""
-"Widelands has not been able to get the IP address of the server in time.\n"
-"There seems to be a network problem, either on your side or on side\n"
-"of the server.\n"
-msgstr ""
-
-#: ../../src/wlapplication.cc:1702 ../../src/network/network_ggz.cc:367
-msgid "Connection problem"
-msgstr ""
-
-#: ../../src/wlapplication.cc:1704
-msgid "Widelands has not been able to connect to the host."
-msgstr ""
-
-#: ../../src/wlapplication.cc:1750
-msgid "The address of the game server is invalid"
-msgstr ""
-
-#: ../../src/wlapplication.cc:1856 ../../src/network/nethost.cc:1241
-msgid "Player"
-msgstr ""
-
-#: ../../src/wlapplication.cc:2013 ../../src/network/netclient.cc:179
-#: ../../src/network/nethost.cc:459
-msgid "Preparing game"
-msgstr ""
-
-#: ../../src/wlapplication.cc:2120
-msgid "End of replay"
-msgstr ""
-
-#: ../../src/wlapplication.cc:2122
-msgid ""
-"The end of the replay has been reached and the game has been paused. You may "
-"unpause the game and continue watching if you want to."
-msgstr ""
-
-#: ../../src/wlapplication.cc:2202 ../../src/logic/game.cc:358
-#: ../../src/logic/game.cc:397
-msgid "Loading..."
-msgstr ""
-
-#: ../../src/economy/cmd_call_economy_balance.cc:86
-#: ../../src/economy/request.cc:213 ../../src/economy/wares_queue.cc:254
-#: ../../src/game_io/game_cmd_queue_data_packet.cc:84
-#: ../../src/game_io/game_game_class_data_packet.cc:44
-#: ../../src/game_io/game_interactive_player_data_packet.cc:78
-#: ../../src/game_io/game_player_economies_data_packet.cc:73
-#: ../../src/game_io/game_player_info_data_packet.cc:131
-#: ../../src/logic/battle.cc:412 ../../src/logic/cmd_incorporate.cc:46
-#: ../../src/logic/cmd_luascript.cc:56 ../../src/logic/cmd_luacoroutine.cc:60
-#: ../../src/logic/cmd_queue.cc:176 ../../src/logic/critter_bob.cc:383
-#: ../../src/logic/replay.cc:117 ../../src/logic/immovable.cc:657
-#: ../../src/logic/instances.cc:73 ../../src/logic/instances.cc:131
-#: ../../src/logic/instances.cc:478 ../../src/logic/legacy.cc:415
-#: ../../src/logic/legacy.cc:473 ../../src/logic/requirements.cc:50
-#: ../../src/logic/playercommand.cc:134 ../../src/logic/playercommand.cc:182
-#: ../../src/logic/playercommand.cc:234 ../../src/logic/playercommand.cc:282
-#: ../../src/logic/playercommand.cc:369 ../../src/logic/playercommand.cc:429
-#: ../../src/logic/playercommand.cc:486 ../../src/logic/playercommand.cc:547
-#: ../../src/logic/playercommand.cc:629 ../../src/logic/playercommand.cc:741
-#: ../../src/logic/playercommand.cc:804 ../../src/logic/playercommand.cc:863
-#: ../../src/logic/playercommand.cc:926 ../../src/logic/playercommand.cc:988
-#: ../../src/logic/playercommand.cc:1058 ../../src/logic/playercommand.cc:1130
-#: ../../src/logic/playercommand.cc:1228 ../../src/logic/playercommand.cc:1306
-#: ../../src/logic/playercommand.cc:1350
-#: ../../src/map_io/widelands_map_bob_data_packet.cc:137
-#: ../../src/map_io/widelands_map_bobdata_data_packet.cc:374
-#: ../../src/map_io/widelands_map_bobdata_data_packet.cc:389
-#: ../../src/map_io/widelands_map_bobdata_data_packet.cc:483
-#: ../../src/map_io/widelands_map_bobdata_data_packet.cc:499
-#: ../../src/map_io/widelands_map_bobdata_data_packet.cc:551
-#: ../../src/map_io/widelands_map_building_data_packet.cc:104
-#: ../../src/map_io/widelands_map_exploration_data_packet.cc:93
-#: ../../src/map_io/widelands_map_extradata_data_packet.cc:97
-#: ../../src/map_io/widelands_map_flag_data_packet.cc:118
-#: ../../src/map_io/widelands_map_flagdata_data_packet.cc:217
-#: ../../src/map_io/widelands_map_heights_data_packet.cc:51
-#: ../../src/map_io/widelands_map_node_ownership_data_packet.cc:62
-#: ../../src/map_io/widelands_map_object_packet.cc:58
-#: ../../src/map_io/widelands_map_player_position_data_packet.cc:59
-#: ../../src/map_io/widelands_map_road_data_packet.cc:67
-#: ../../src/map_io/widelands_map_roaddata_data_packet.cc:208
-#: ../../src/map_io/widelands_map_terrain_data_packet.cc:79
-#: ../../src/map_io/widelands_map_ware_data_packet.cc:75
-#: ../../src/map_io/widelands_map_waredata_data_packet.cc:203
-#: ../../src/map_io/widelands_map_buildingdata_data_packet.cc:213
-#: ../../src/map_io/widelands_map_buildingdata_data_packet.cc:285
-#: ../../src/map_io/widelands_map_buildingdata_data_packet.cc:513
-#: ../../src/map_io/widelands_map_buildingdata_data_packet.cc:567
-#: ../../src/map_io/widelands_map_buildingdata_data_packet.cc:803
-#: ../../src/map_io/widelands_map_buildingdata_data_packet.cc:859
-#, c-format
-msgid "unknown/unhandled version %u"
-=======
-#: ../../src/wlapplication.cc:350
-msgid "ERROR: Could not connect to metaserver (reason above)!\n"
->>>>>>> b1501227
-msgstr ""
-
-#: ../../src/wlapplication.cc:848 ../../src/wlapplication.cc:861
-msgid "could not find the path of the main executable"
-msgstr ""
-
-#: ../../src/wlapplication.cc:963
-msgid ""
-"Waited 5 seconds to close audio. problems here so killing widelands. update "
-"your sound driver and/or SDL to fix this problem\n"
-msgstr ""
-
-#: ../../src/wlapplication.cc:1105
-msgid ""
-"\n"
-"Sorry, no double-instance debugging on WIN32.\n"
-"\n"
-msgstr ""
-
-#: ../../src/wlapplication.cc:1108
-msgid "--double is disabled. This is not a debug build!"
-msgstr ""
-
-#: ../../src/wlapplication.cc:1231
-msgid "This is Widelands-"
-msgstr ""
-
-#: ../../src/wlapplication.cc:1233
-msgid ""
-"Usage: widelands <option0>=<value0> ... <optionN>=<valueN>\n"
-"\n"
-msgstr ""
-
-#: ../../src/wlapplication.cc:1234
-msgid ""
-"Options:\n"
-"\n"
-msgstr ""
-
-#: ../../src/wlapplication.cc:1238
-msgid ""
-" --<config-entry-name>=value overwrites any config file setting\n"
-"\n"
-" --logfile=FILENAME   Log output to file FILENAME instead of \n"
-"                      terminal output\n"
-" --datadir=DIRNAME    Use specified direction for the widelands\n"
-"                      data files\n"
-" --homedir=DIRNAME    Use specified directory for widelands config\n"
-"                      files, savegames and replays\n"
-msgstr ""
-
-#: ../../src/wlapplication.cc:1246
-msgid "                      Default is ~/.widelands\n"
-msgstr ""
-
-#: ../../src/wlapplication.cc:1249
-msgid ""
-" --record=FILENAME    Record all events to the given filename for\n"
-"                      later playback\n"
-" --playback=FILENAME  Playback given filename (see --record)\n"
-"\n"
-" --coredump=[yes|no]  Generates a core dump on segfaults instead\n"
-"                      of using the SDL\n"
-" --language=[de_DE|sv_SE|...]\n"
-"                      The locale to use.\n"
-" --localedir=DIRNAME  Use DIRNAME as location for the locale\n"
-" --remove_syncstreams=[true|false]\n"
-"                      Remove syncstream files on startup\n"
-" --remove_replays=[...]\n"
-"                      Remove replays after this amount of days.\n"
-"                      If this is 0 replays are not deleted.\n"
-msgstr ""
-
-#: ../../src/wlapplication.cc:1264
-msgid ""
-"Sound options:\n"
-" --nosound            Starts the game with sound disabled.\n"
-" --disable_fx         Disable sound effects.\n"
-" --disable_music      Disable music.\n"
-"\n"
-" --nozip              Do not save files as binary zip archives.\n"
-"\n"
-" --editor             Directly starts the Widelands editor.\n"
-"                      You can add a =FILENAME to directly load\n"
-"                      the map FILENAME in editor.\n"
-" --scenario=FILENAME  Directly starts the map FILENAME as scenario\n"
-"                      map.\n"
-" --loadgame=FILENAME  Directly loads the savegame FILENAME.\n"
-msgstr ""
-
-#: ../../src/wlapplication.cc:1278
-msgid " --dedicated=FILENAME Starts ggz host with FILENAME as map\n"
-msgstr ""
-
-#: ../../src/wlapplication.cc:1282
-msgid ""
-" --speed_of_new_game  The speed that the new game will run at\n"
-"                      when started, with factor 1000 (0 is pause,\n"
-"                      1000 is normal speed).\n"
-" --auto_roadbuild_mode=[yes|no]\n"
-"                      Whether to enter roadbuilding mode\n"
-"                      automatically after placing a flag that is\n"
-"                      not connected to a road.\n"
-" --write_HTML=[yes|no]\n"
-"                      Write HTML-helpfiles for parsed game data.\n"
-"\n"
-"Graphic options:\n"
-" --fullscreen=[yes|no]\n"
-"                      Whether to use the whole display for the\n"
-"                      game screen.\n"
-" --depth=[16|32]      Color depth in number of bits per pixel.\n"
-" --xres=[...]         Width of the window in pixel.\n"
-" --yres=[...]         Height of the window in pixel.\n"
-msgstr ""
-
-#: ../../src/wlapplication.cc:1302
-msgid ""
-" --opengl=[0|1]\n"
-"                      Enables opengl rendering\n"
-"                      *EXPERIMENTAL*\n"
-msgstr ""
-
-#: ../../src/wlapplication.cc:1308
-msgid ""
-"\n"
-"Options for the internal window manager:\n"
-" --border_snap_distance=[0 ...]\n"
-"                      Move a window to the edge of the screen\n"
-"                      when the edge of the window comes within\n"
-"                      this distance from the edge of the screen.\n"
-" --dock_windows_to_edges=[yes|no]\n"
-"                      Eliminate a window's border towards the\n"
-"                      edge of the screen when the edge of the\n"
-"                      window is next to the edge of the screen.\n"
-" --panel_snap_distance=[0 ...]\n"
-"                      Move a window to the edge of the panel when\n"
-"                      the edge of the window comes within this\n"
-"                      distance from the edge of the panel.\n"
-" --snap_windows_only_when_overlapping=[yes|no]\n"
-"                      Only move a window to the edge of a panel\n"
-"                      if the window is overlapping with the\n"
-"                      panel.\n"
-"\n"
-msgstr ""
-
 #: ../../src/wlapplication.cc:1332
 msgid ""
 " --double             Start the game twice (for localhost network\n"
@@ -1149,29 +821,12 @@
 msgid "Decrease the value"
 msgstr ""
 
-<<<<<<< HEAD
-#: ../../src/editor/editorinteractive.cc:567
-#: ../../src/editor/ui_menus/editor_main_menu_new_map.cc:180
-#: ../../src/editor/ui_menus/editor_main_menu_random_map.cc:425
-#: ../../src/editor/ui_menus/editor_main_menu_save_map.cc:184
-#: ../../src/logic/map.h:177
-msgid "No Name"
-msgstr ""
-
-#: ../../src/editor/editorinteractive.cc:569
-#: ../../src/ui_fsmenu/netsetup_lan.cc:185
-#: ../../src/editor/ui_menus/editor_main_menu_new_map.cc:181
-#: ../../src/editor/ui_menus/editor_main_menu_random_map.cc:426
-#: ../../src/logic/map.h:178
-msgid "Unknown"
-=======
 #: ../../src/ui_basic/spinbox.cc:144
 msgid "Increase the value by 10"
 msgstr ""
 
 #: ../../src/ui_basic/spinbox.cc:152
 msgid "Decrease the value by 10"
->>>>>>> b1501227
 msgstr ""
 
 #: ../../src/map_io/widelands_map_object_packet.cc:58
@@ -1314,9 +969,6 @@
 msgid "program %s was skipped at time %u, but time is only %u"
 msgstr ""
 
-<<<<<<< HEAD
-#: ../../src/game_io/game_preload_data_packet.cc:58
-=======
 #: ../../src/map_io/widelands_map_buildingdata_data_packet.cc:894
 #, c-format
 msgid "trainingsite: %s"
@@ -1328,7 +980,6 @@
 msgstr ""
 
 #: ../../src/map_io/widelands_map_elemental_data_packet.cc:53
->>>>>>> b1501227
 #: ../../src/map_io/widelands_map_allowed_building_types_data_packet.cc:94
 #: ../../src/map_io/widelands_map_allowed_worker_types_data_packet.cc:82
 #: ../../src/map_io/widelands_map_objective_data_packet.cc:71
@@ -1343,50 +994,8 @@
 msgid "elemental data: %s"
 msgstr ""
 
-<<<<<<< HEAD
-#: ../../src/game_io/game_player_info_data_packet.cc:54
-#, c-format
-msgid "player number (%i) is out of range (1 .. %u)"
-msgstr ""
-
-#: ../../src/game_io/game_player_info_data_packet.cc:133
-#, c-format
-msgid "player info: %s"
-msgstr ""
-
-#: ../../src/graphic/animation.cc:196 ../../src/logic/building.cc:76
-#: ../../src/logic/immovable.cc:194 ../../src/logic/immovable.cc:693
-#: ../../src/logic/immovable.cc:732 ../../src/logic/immovable.cc:887
-#: ../../src/logic/military_data.cc:51 ../../src/logic/military_data.cc:58
-#: ../../src/logic/soldier.cc:67 ../../src/logic/soldier.cc:74
-#: ../../src/logic/soldier.cc:182 ../../src/logic/production_program.cc:96
-#: ../../src/logic/production_program.cc:253
-#: ../../src/logic/production_program.cc:260
-#: ../../src/logic/production_program.cc:276
-#: ../../src/logic/production_program.cc:291
-#: ../../src/logic/production_program.cc:366
-#: ../../src/logic/production_program.cc:370
-#: ../../src/logic/production_program.cc:485
-#: ../../src/logic/production_program.cc:499
-#: ../../src/logic/production_program.cc:597
-#: ../../src/logic/production_program.cc:641
-#: ../../src/logic/production_program.cc:818
-#: ../../src/logic/production_program.cc:903
-#: ../../src/logic/production_program.cc:974
-#: ../../src/logic/production_program.cc:984
-#: ../../src/logic/production_program.cc:995
-#: ../../src/logic/production_program.cc:1149
-#: ../../src/logic/production_program.cc:1171
-#: ../../src/logic/production_program.cc:1218
-#: ../../src/logic/production_program.cc:1230
-#: ../../src/logic/production_program.cc:1239
-#: ../../src/logic/production_program.cc:1323
-#: ../../src/map_io/widelands_map_players_messages_data_packet.cc:130
-#: ../../src/map_io/widelands_map_buildingdata_data_packet.cc:356
-=======
 #: ../../src/map_io/widelands_map_waredata_data_packet.cc:134
 #: ../../src/map_io/widelands_map_waredata_data_packet.cc:198
->>>>>>> b1501227
 #, c-format
 msgid "item %u: %s"
 msgstr ""
@@ -1417,11 +1026,6 @@
 msgid "roaddata: %s"
 msgstr ""
 
-<<<<<<< HEAD
-#: ../../src/logic/building.cc:534
-#: ../../src/editor/tools/editor_info_tool.cc:61
-msgid "small"
-=======
 #: ../../src/map_io/widelands_map_flag_data_packet.cc:66
 #, c-format
 msgid "the node is owned by player %u"
@@ -1430,7 +1034,6 @@
 #: ../../src/map_io/widelands_map_flag_data_packet.cc:80
 #, c-format
 msgid "is owned by player %u"
->>>>>>> b1501227
 msgstr ""
 
 #: ../../src/map_io/widelands_map_flag_data_packet.cc:89
@@ -1443,16 +1046,6 @@
 msgid "neighbour node (%i, %i): %s"
 msgstr ""
 
-<<<<<<< HEAD
-#: ../../src/logic/cmd_luascript.cc:58
-#, c-format
-msgid "lua: %s"
-msgstr ""
-
-#: ../../src/logic/cmd_luacoroutine.cc:62
-#, c-format
-msgid "lua function: %s"
-=======
 #: ../../src/map_io/widelands_map_flag_data_packet.cc:120
 #, c-format
 msgid "flags: %s"
@@ -1461,7 +1054,6 @@
 #: ../../src/map_io/widelands_map_allowed_building_types_data_packet.cc:96
 #, c-format
 msgid "allowed buildings: %s"
->>>>>>> b1501227
 msgstr ""
 
 #: ../../src/map_io/widelands_map_flagdata_data_packet.cc:85
@@ -1484,9 +1076,6 @@
 msgid "building (%u): %s"
 msgstr ""
 
-<<<<<<< HEAD
-#: ../../src/logic/immovable.cc:140 ../../src/logic/production_program.cc:1378
-=======
 #: ../../src/map_io/widelands_map_flagdata_data_packet.cc:212
 #: ../../src/map_io/widelands_map_ware_data_packet.cc:70
 #, c-format
@@ -1545,7 +1134,6 @@
 msgstr ""
 
 #: ../../src/map_io/widelands_map_allowed_worker_types_data_packet.cc:84
->>>>>>> b1501227
 #, c-format
 msgid "allowed worker types: %s"
 msgstr ""
@@ -1555,19 +1143,9 @@
 msgid "extradata: %s"
 msgstr ""
 
-<<<<<<< HEAD
-#: ../../src/logic/immovable.cc:206 ../../src/logic/bob.cc:87
-#, c-format
-msgid "bad attribute \"%s\""
-msgstr ""
-
-#: ../../src/logic/immovable.cc:220
-msgid "this program has already been declared"
-=======
 #: ../../src/map_io/widelands_map_ware_data_packet.cc:77
 #, c-format
 msgid "ware data: %s"
->>>>>>> b1501227
 msgstr ""
 
 #: ../../src/map_io/widelands_map_road_data_packet.cc:69
@@ -1639,98 +1217,6 @@
 
 #: ../../src/map_io/widelands_map_bobdata_data_packet.cc:369
 #, c-format
-<<<<<<< HEAD
-msgid "expected probability in range [1, 254] but found \"%s\""
-msgstr ""
-
-#: ../../src/logic/immovable.cc:800
-msgid "illegal transformation to the same type"
-msgstr ""
-
-#: ../../src/logic/immovable.cc:888
-msgid "probability in range [1, 254]"
-msgstr ""
-
-#: ../../src/logic/instances.cc:75
-#, c-format
-msgid "destroy map object: %s"
-msgstr ""
-
-#: ../../src/logic/instances.cc:124
-#, c-format
-msgid "object %u: %s"
-msgstr ""
-
-#: ../../src/logic/instances.cc:133
-#, c-format
-msgid "act: %s"
-msgstr ""
-
-#: ../../src/logic/military_data.cc:51 ../../src/logic/soldier.cc:67
-msgid "\"min-max\""
-msgstr ""
-
-#: ../../src/logic/military_data.cc:59
-msgid "positive integer <= 100"
-msgstr ""
-
-#: ../../src/logic/military_data.cc:63
-#, c-format
-msgid "expected positive integer >= %u <= 100 but found \"%s\""
-msgstr ""
-
-#: ../../src/logic/military_data.cc:75
-#, c-format
-msgid "expected positive integer >= %u <= %u but found \"%u\""
-msgstr ""
-
-#: ../../src/logic/soldier.cc:75
-msgid "positive integer"
-msgstr ""
-
-#: ../../src/logic/soldier.cc:79
-#, c-format
-msgid "expected positive integer >= %u but found \"%s\""
-msgstr ""
-
-#: ../../src/logic/soldier.cc:183
-msgid "\"anim_name[,another_anim,...]\""
-msgstr ""
-
-#: ../../src/logic/soldier.cc:1242
-#, c-format
-msgid "bad direction '%d'"
-msgstr ""
-
-#: ../../src/logic/soldier.cc:1403
-#, c-format
-msgid ""
-"The game engine has encountered a logic error. The %s #%u of player %u could "
-"not find a way from (%i, %i) (with %s immovable) to the opponent (%s #%u of "
-"player %u) at (%i, %i) (with %s immovable). The %s will now desert (but will "
-"not be executed). Strange things may happen. No solution for this problem "
-"has been implemented yet. (bug #1951113) (The game has been paused.)"
-msgstr ""
-
-#: ../../src/logic/soldier.cc:1414 ../../src/logic/soldier.cc:1419
-#: ../../src/logic/worker.cc:1638
-msgid "no"
-msgstr ""
-
-#: ../../src/logic/soldier.cc:1426 ../../src/logic/soldier.cc:1434
-#: ../../src/logic/worker.cc:1650
-msgid "Logic error"
-msgstr ""
-
-#: ../../src/logic/warehouse.cc:290 ../../src/logic/militarysite.cc:62
-msgid " conquer"
-msgstr ""
-
-#: ../../src/logic/warehouse.cc:540
-#, c-format
-msgid ""
-"<p font-size=14 font-face=FreeSerif>A new %s was added to your economy.</p>"
-=======
 msgid "bob %u: %s"
 msgstr ""
 
@@ -1960,7 +1446,6 @@
 #: ../../src/network/nethost.cc:1318
 #, c-format
 msgid "%s has joined the game"
->>>>>>> b1501227
 msgstr ""
 
 #: ../../src/network/nethost.cc:1342
@@ -2158,8 +1643,1152 @@
 msgid "Destroy"
 msgstr ""
 
-<<<<<<< HEAD
-#: ../../src/logic/production_program.cc:1249
+#: ../../src/wui/buildingwindow.cc:237 ../../src/wui/buildingwindow.cc:350
+msgid "Hide workarea"
+msgstr ""
+
+#: ../../src/wui/buildingwindow.cc:250
+msgid "Debug"
+msgstr ""
+
+#: ../../src/wui/buildingwindow.cc:367
+msgid "Show workarea"
+msgstr ""
+
+#: ../../src/wui/militarysitewindow.cc:58
+msgid "Soldiers"
+msgstr ""
+
+#: ../../src/wui/minimap.cc:138 ../../src/ui_fsmenu/netsetup_lan.cc:115
+msgid "Map"
+msgstr ""
+
+#: ../../src/wui/minimap.cc:147
+#: ../../src/editor/ui_menus/editor_tool_menu.cc:68
+msgid "Terrain"
+msgstr ""
+
+#: ../../src/wui/minimap.cc:154
+msgid "Owner"
+msgstr ""
+
+#: ../../src/wui/minimap.cc:161
+msgid "Flags"
+msgstr ""
+
+#: ../../src/wui/minimap.cc:168
+msgid "Roads"
+msgstr ""
+
+#: ../../src/wui/minimap.cc:175 ../../src/wui/general_statistics_menu.cc:152
+msgid "Buildings"
+msgstr ""
+
+#: ../../src/wui/minimap.cc:182
+msgid "Zoom"
+msgstr ""
+
+#: ../../src/wui/game_objectives_menu.cc:45
+msgid "Objectives Menu"
+msgstr ""
+
+#: ../../src/wui/game_objectives_menu.cc:67
+msgid "Claim Victory"
+msgstr ""
+
+#: ../../src/wui/game_objectives_menu.cc:75
+msgid "Restart Mission"
+msgstr ""
+
+#: ../../src/wui/productionsitewindow.cc:62
+#: ../../src/wui/general_statistics_menu.cc:158
+#: ../../src/wui/warehousewindow.cc:143
+msgid "Wares"
+msgstr ""
+
+#: ../../src/wui/productionsitewindow.cc:71
+#: ../../src/wui/productionsitewindow.cc:84
+msgid "Worker"
+msgstr ""
+
+#: ../../src/wui/productionsitewindow.cc:72
+msgid "Exp"
+msgstr ""
+
+#: ../../src/wui/productionsitewindow.cc:73
+msgid "Next Level"
+msgstr ""
+
+#: ../../src/wui/productionsitewindow.cc:140
+msgid "(vacant)"
+msgstr ""
+
+#: ../../src/wui/productionsitewindow.cc:140
+msgid "(coming)"
+msgstr ""
+
+#: ../../src/wui/soldierlist.cc:338 ../../src/wui/soldierlist.cc:358
+msgid "Click soldier to send away"
+msgstr ""
+
+#: ../../src/wui/general_statistics_menu.cc:46
+#: ../../src/wui/game_main_menu.cc:47
+msgid "General Statistics"
+msgstr ""
+
+#: ../../src/wui/general_statistics_menu.cc:140
+msgid "Land"
+msgstr ""
+
+#: ../../src/wui/general_statistics_menu.cc:164
+msgid "Productivity"
+msgstr ""
+
+#: ../../src/wui/general_statistics_menu.cc:170
+msgid "Casualties"
+msgstr ""
+
+#: ../../src/wui/general_statistics_menu.cc:176
+msgid "Kills"
+msgstr ""
+
+#: ../../src/wui/general_statistics_menu.cc:182
+msgid "Military buildings lost"
+msgstr ""
+
+#: ../../src/wui/general_statistics_menu.cc:188
+msgid "Military buildings defeated"
+msgstr ""
+
+#: ../../src/wui/general_statistics_menu.cc:194
+msgid "Civilian buildings lost"
+msgstr ""
+
+#: ../../src/wui/general_statistics_menu.cc:200
+msgid "Military"
+msgstr ""
+
+#: ../../src/wui/general_statistics_menu.cc:218
+#: ../../src/wui/ware_statistics_menu.cc:421
+msgid "15 m"
+msgstr ""
+
+#: ../../src/wui/general_statistics_menu.cc:227
+#: ../../src/wui/ware_statistics_menu.cc:430
+msgid "30 m"
+msgstr ""
+
+#: ../../src/wui/general_statistics_menu.cc:236
+#: ../../src/wui/ware_statistics_menu.cc:439
+msgid "1 h"
+msgstr ""
+
+#: ../../src/wui/general_statistics_menu.cc:245
+#: ../../src/wui/ware_statistics_menu.cc:448
+msgid "2 h"
+msgstr ""
+
+#: ../../src/wui/general_statistics_menu.cc:256
+#: ../../src/wui/ware_statistics_menu.cc:459
+msgid "Help"
+msgstr ""
+
+#: ../../src/wui/general_statistics_menu.cc:265
+#: ../../src/wui/ware_statistics_menu.cc:468
+msgid "4 h"
+msgstr ""
+
+#: ../../src/wui/general_statistics_menu.cc:273
+#: ../../src/wui/ware_statistics_menu.cc:477
+msgid "8 h"
+msgstr ""
+
+#: ../../src/wui/general_statistics_menu.cc:282
+#: ../../src/wui/ware_statistics_menu.cc:486
+msgid "16 h"
+msgstr ""
+
+#: ../../src/wui/interactive_player.cc:183
+msgid "Objectives"
+msgstr ""
+
+#: ../../src/wui/interactive_player.cc:186
+#: ../../src/wui/interactive_spectator.cc:67
+#: ../../src/editor/editorinteractive.cc:73
+msgid "Minimap"
+msgstr ""
+
+#: ../../src/wui/interactive_player.cc:189
+#: ../../src/editor/editorinteractive.cc:76
+msgid "Buildhelp"
+msgstr ""
+
+#: ../../src/wui/interactive_player.cc:193
+#: ../../src/wui/interactive_player.cc:278
+msgid "Messages"
+msgstr ""
+
+#: ../../src/wui/interactive_player.cc:197
+msgid "Ware help"
+msgstr ""
+
+#: ../../src/wui/interactive_player.cc:286
+#, c-format
+msgid "%u new message"
+msgid_plural "%u new messages"
+msgstr[0] ""
+msgstr[1] ""
+
+#: ../../src/wui/game_main_menu.cc:38
+#: ../../src/editor/ui_menus/editor_main_menu.cc:50
+msgid "Main Menu"
+msgstr ""
+
+#: ../../src/wui/game_main_menu.cc:54
+#: ../../src/wui/ware_statistics_menu.cc:349
+msgid "Ware Statistics"
+msgstr ""
+
+#: ../../src/wui/game_main_menu.cc:61
+#: ../../src/wui/building_statistics_menu.cc:79
+msgid "Building Statistics"
+msgstr ""
+
+#: ../../src/wui/game_main_menu.cc:68 ../../src/wui/stock_menu.cc:40
+#: ../../src/wui/waresdisplay.cc:43
+msgid "Stock"
+msgstr ""
+
+#: ../../src/wui/transport_ui.cc:44
+msgid "Economy options"
+msgstr ""
+
+#: ../../src/wui/transport_ui.cc:149 ../../src/wui/transport_ui.cc:343
+msgid "Decrease permanent target quantity"
+msgstr ""
+
+#: ../../src/wui/transport_ui.cc:180 ../../src/wui/transport_ui.cc:374
+msgid "Increase permanent target quantity"
+msgstr ""
+
+#: ../../src/wui/transport_ui.cc:209 ../../src/wui/transport_ui.cc:403
+msgid "Decrease temporary target quantity"
+msgstr ""
+
+#: ../../src/wui/transport_ui.cc:240 ../../src/wui/transport_ui.cc:434
+msgid "Increase temporary target quantity"
+msgstr ""
+
+#: ../../src/wui/transport_ui.cc:267 ../../src/wui/transport_ui.cc:461
+msgid "Reset"
+msgstr ""
+
+#: ../../src/wui/transport_ui.cc:268 ../../src/wui/transport_ui.cc:462
+msgid "Reset target quantity to default value"
+msgstr ""
+
+#: ../../src/wui/transport_ui.cc:492
+msgid "Ware type target quantities"
+msgstr ""
+
+#: ../../src/wui/transport_ui.cc:497
+msgid "Worker type target quantities"
+msgstr ""
+
+#: ../../src/wui/attack_box.cc:171
+msgid "Soldiers:"
+msgstr ""
+
+#: ../../src/wui/attack_box.cc:179
+msgid "Send less soldiers"
+msgstr ""
+
+#: ../../src/wui/attack_box.cc:196
+msgid "Number of soldiers"
+msgstr ""
+
+#: ../../src/wui/attack_box.cc:206
+msgid "Send more soldiers"
+msgstr ""
+
+#: ../../src/wui/attack_box.cc:217 ../../src/wui/military_box.cc:130
+msgid "Retreat: Never!"
+msgstr ""
+
+#: ../../src/wui/attack_box.cc:236 ../../src/wui/military_box.cc:149
+msgid "Supported damage before retreat"
+msgstr ""
+
+#: ../../src/wui/attack_box.cc:238 ../../src/wui/military_box.cc:151
+msgid "Once injured"
+msgstr ""
+
+#: ../../src/wui/trainingsitewindow.cc:57
+msgid "Soldiers in training"
+msgstr ""
+
+#: ../../src/wui/interactive_base.cc:267
+#, c-format
+msgid "%u.%ux"
+msgstr ""
+
+#: ../../src/wui/interactive_base.cc:270
+msgid "PAUSE"
+msgstr ""
+
+#: ../../src/wui/interactive_base.cc:290
+#, c-format
+msgid "%s (%s)"
+msgstr ""
+
+#: ../../src/wui/interactive_base.cc:295
+msgid "NO GAME CONTROLLER"
+msgstr ""
+
+#: ../../src/wui/soldiercapacitycontrol.cc:76
+msgid "Capacity"
+msgstr ""
+
+#: ../../src/wui/encyclopedia_window.cc:70
+msgid "Tribe ware encyclopedia"
+msgstr ""
+
+#: ../../src/wui/encyclopedia_window.cc:87
+msgid "Consumed ware type(s)"
+msgstr ""
+
+#: ../../src/wui/encyclopedia_window.cc:88
+msgid "Quantity"
+msgstr ""
+
+#: ../../src/wui/encyclopedia_window.cc:192
+#: ../../src/logic/production_program.cc:408
+msgid " or "
+msgstr ""
+
+#: ../../src/wui/watchwindow.cc:93
+msgid "Follow"
+msgstr ""
+
+#: ../../src/wui/watchwindow.cc:156
+msgid "Center mainview on this"
+msgstr ""
+
+#: ../../src/wui/watchwindow.cc:181 ../../src/ui_fsmenu/fileview.cc:45
+msgid "Close"
+msgstr ""
+
+#: ../../src/wui/watchwindow.cc:236 ../../src/wui/fieldaction.cc:481
+msgid "Watch"
+msgstr ""
+
+#: ../../src/wui/fieldaction.cc:246
+msgid "Build small buildings"
+msgstr ""
+
+#: ../../src/wui/fieldaction.cc:247
+msgid "Build medium buildings"
+msgstr ""
+
+#: ../../src/wui/fieldaction.cc:248
+msgid "Build large buildings"
+msgstr ""
+
+#: ../../src/wui/fieldaction.cc:280
+msgid "Action"
+msgstr ""
+
+#: ../../src/wui/fieldaction.cc:385
+msgid "Build road"
+msgstr ""
+
+#: ../../src/wui/fieldaction.cc:397
+msgid "Destroy this flag"
+msgstr ""
+
+#: ../../src/wui/fieldaction.cc:405
+msgid "Configure economy"
+msgstr ""
+
+#: ../../src/wui/fieldaction.cc:411
+msgid "Send geologist to explore site"
+msgstr ""
+
+#: ../../src/wui/fieldaction.cc:429
+msgid "Put a flag"
+msgstr ""
+
+#: ../../src/wui/fieldaction.cc:436
+msgid "Destroy a road"
+msgstr ""
+
+#: ../../src/wui/fieldaction.cc:454
+msgid "Watch field in a separate window"
+msgstr ""
+
+#: ../../src/wui/fieldaction.cc:459
+msgid "Toggle building statistics display"
+msgstr ""
+
+#: ../../src/wui/fieldaction.cc:465
+msgid "Toggle building label display"
+msgstr ""
+
+#: ../../src/wui/fieldaction.cc:472
+msgid "Debug window"
+msgstr ""
+
+#: ../../src/wui/fieldaction.cc:479 ../../src/wui/fieldaction.cc:620
+msgid "Build roads"
+msgstr ""
+
+#: ../../src/wui/fieldaction.cc:488
+msgid "Military settings"
+msgstr ""
+
+#: ../../src/wui/fieldaction.cc:513
+msgid "Start attack"
+msgstr ""
+
+#: ../../src/wui/fieldaction.cc:518
+msgid "Attack"
+msgstr ""
+
+#: ../../src/wui/fieldaction.cc:597
+msgid "Build mines"
+msgstr ""
+
+#: ../../src/wui/fieldaction.cc:613
+msgid "Build flag"
+msgstr ""
+
+#: ../../src/wui/fieldaction.cc:617
+msgid "Cancel road"
+msgstr ""
+
+#: ../../src/wui/game_debug_ui.cc:236
+msgid "Debug Field"
+msgstr ""
+
+#: ../../src/wui/stock_menu.cc:51
+msgid "Wares (total)"
+msgstr ""
+
+#: ../../src/wui/stock_menu.cc:56
+msgid "Workers (total)"
+msgstr ""
+
+#: ../../src/wui/stock_menu.cc:62
+msgid "Wares in warehouses"
+msgstr ""
+
+#: ../../src/wui/stock_menu.cc:69
+msgid "Workers in warehouses"
+msgstr ""
+
+#: ../../src/wui/game_chat_menu.cc:37
+msgid "Chat Menu"
+msgstr ""
+
+#: ../../src/wui/interactive_spectator.cc:56
+msgid "Exit Replay"
+msgstr ""
+
+#: ../../src/wui/interactive_spectator.cc:58
+#: ../../src/wui/game_main_menu_save_game.cc:57
+#: ../../src/wui/game_options_menu.cc:85
+msgid "Save Game"
+msgstr ""
+
+#: ../../src/wui/game_message_menu.cc:44 ../../src/wui/game_message_menu.h:148
+msgid "Message Menu: Inbox"
+msgstr ""
+
+#: ../../src/wui/game_options_sound_menu.cc:28
+#: ../../src/wui/game_options_menu.cc:76
+msgid "Sound Options"
+msgstr ""
+
+#: ../../src/wui/game_options_sound_menu.cc:33
+msgid "Ingame Music"
+msgstr ""
+
+#: ../../src/wui/game_options_sound_menu.cc:39
+msgid "Sound FX"
+msgstr ""
+
+#: ../../src/wui/game_options_sound_menu.cc:43
+msgid "Ingame Music Volume"
+msgstr ""
+
+#: ../../src/wui/game_options_sound_menu.cc:57
+msgid "Sound FX Volume"
+msgstr ""
+
+#: ../../src/wui/waresqueuedisplay.cc:274
+msgid "Highest priority"
+msgstr ""
+
+#: ../../src/wui/waresqueuedisplay.cc:285
+msgid "Normal priority"
+msgstr ""
+
+#: ../../src/wui/waresqueuedisplay.cc:296
+msgid "Lowest priority"
+msgstr ""
+
+#: ../../src/wui/bulldozeconfirm.cc:58
+#, c-format
+msgid "Do you really want to destroy this %s?"
+msgstr ""
+
+#: ../../src/wui/bulldozeconfirm.cc:106
+msgid "Destroy building?"
+msgstr ""
+
+#: ../../src/wui/game_main_menu_save_game.cc:62
+msgid "Map Name: "
+msgstr ""
+
+#: ../../src/wui/game_main_menu_save_game.cc:66
+msgid "Game Time: "
+msgstr ""
+
+#: ../../src/wui/game_main_menu_save_game.cc:111
+#, c-format
+msgid "%02ud%02uh%02u'%02u\"%03u"
+msgstr ""
+
+#: ../../src/wui/game_main_menu_save_game.cc:187
+msgid ""
+"Game Saving Error!\n"
+"Saved Game-File may be corrupt!\n"
+"\n"
+"Reason given:\n"
+msgstr ""
+
+#: ../../src/wui/game_main_menu_save_game.cc:191
+#: ../../src/wui/game_main_menu_save_game.cc:202
+msgid "Save Game Error!!"
+msgstr ""
+
+#: ../../src/wui/game_main_menu_save_game.cc:203
+#: ../../src/editor/ui_menus/editor_main_menu_save_map.cc:381
+msgid "A File with the name "
+msgstr ""
+
+#: ../../src/wui/game_main_menu_save_game.cc:207
+msgid " already exists. Overwrite?"
+msgstr ""
+
+#: ../../src/wui/building_statistics_menu.cc:89
+msgid "Total Productivity: "
+msgstr ""
+
+#: ../../src/wui/building_statistics_menu.cc:93
+msgid "Owned: "
+msgstr ""
+
+#: ../../src/wui/building_statistics_menu.cc:99
+msgid "In Build: "
+msgstr ""
+
+#: ../../src/wui/building_statistics_menu.cc:105
+msgid "Jump to unproductive: "
+msgstr ""
+
+#: ../../src/wui/building_statistics_menu.cc:113
+msgid "Prod"
+msgstr ""
+
+#: ../../src/wui/building_statistics_menu.cc:114
+msgid "Owned"
+msgstr ""
+
+#: ../../src/wui/building_statistics_menu.cc:115
+msgid "Build"
+msgstr ""
+
+#: ../../src/wui/building_statistics_menu.cc:132
+#: ../../src/wui/building_statistics_menu.cc:152
+#: ../../src/wui/building_statistics_menu.cc:172
+msgid "Show previous"
+msgstr ""
+
+#: ../../src/wui/building_statistics_menu.cc:142
+#: ../../src/wui/building_statistics_menu.cc:162
+#: ../../src/wui/building_statistics_menu.cc:182
+msgid "Show next"
+msgstr ""
+
+#: ../../src/wui/game_options_menu.cc:52
+msgid "README"
+msgstr ""
+
+#: ../../src/wui/game_options_menu.cc:60 ../../src/ui_fsmenu/main.cc:91
+msgid "License"
+msgstr ""
+
+#: ../../src/wui/game_options_menu.cc:68
+msgid "Authors"
+msgstr ""
+
+#: ../../src/wui/game_options_menu.cc:95 ../../src/ui_fsmenu/main.cc:98
+msgid "Exit Game"
+msgstr ""
+
+#: ../../src/editor/editorinteractive.cc:62
+msgid "Menu"
+msgstr ""
+
+#: ../../src/editor/editorinteractive.cc:65
+msgid "Tools"
+msgstr ""
+
+#: ../../src/editor/editorinteractive.cc:69
+msgid "Toolsize"
+msgstr ""
+
+#: ../../src/editor/editorinteractive.cc:79
+msgid "Players"
+msgstr ""
+
+#: ../../src/editor/editorinteractive.cc:151
+msgid "Unsupported format"
+msgstr ""
+
+#: ../../src/editor/editorinteractive.cc:153
+#, c-format
+msgid ""
+"Widelands could not load the file \"%s\". The file format seems to be "
+"incompatible."
+msgstr ""
+
+#: ../../src/editor/editorinteractive.cc:171
+#: ../../src/editor/editorinteractive.cc:576
+#: ../../src/logic/editor_game_base.cc:329
+#, c-format
+msgid "Loading tribe: %s"
+msgstr ""
+
+#: ../../src/editor/editorinteractive.cc:177
+msgid "Creating players"
+msgstr ""
+
+#: ../../src/editor/editorinteractive.cc:184
+#: ../../src/logic/editor_game_base.cc:325
+msgid "Loading world data"
+msgstr ""
+
+#: ../../src/editor/editorinteractive.cc:187
+#: ../../src/editor/editorinteractive.cc:580
+msgid "Loading graphics..."
+msgstr ""
+
+#: ../../src/editor/editorinteractive.cc:235
+msgid "Map unsaved"
+msgstr ""
+
+#: ../../src/editor/editorinteractive.cc:236
+msgid "The Map is unsaved, do you really want to quit?"
+msgstr ""
+
+#: ../../src/editor/editorinteractive.cc:567
+#: ../../src/editor/ui_menus/editor_main_menu_random_map.cc:425
+#: ../../src/editor/ui_menus/editor_main_menu_new_map.cc:180
+#: ../../src/editor/ui_menus/editor_main_menu_save_map.cc:184
+#: ../../src/logic/map.h:177
+msgid "No Name"
+msgstr ""
+
+#: ../../src/editor/editorinteractive.cc:569
+#: ../../src/ui_fsmenu/netsetup_lan.cc:185
+#: ../../src/editor/ui_menus/editor_main_menu_random_map.cc:426
+#: ../../src/editor/ui_menus/editor_main_menu_new_map.cc:181
+#: ../../src/logic/map.h:178
+msgid "Unknown"
+msgstr ""
+
+#: ../../src/logic/world.cc:623
+#, c-format
+msgid "%s: too many terrain types, can not be more than 16"
+msgstr ""
+
+#: ../../src/logic/requirements.cc:223
+#, c-format
+msgid ""
+"expected atrHP (%u), atrAttack (%u), atrDefense (%u), atrEvade (%u) or "
+"atrTotal (%u) but found unknown attribute value (%u)"
+msgstr ""
+
+#: ../../src/logic/constructionsite.cc:176
+#, c-format
+msgid "%u%% built"
+msgstr ""
+
+#: ../../src/logic/bob.cc:83 ../../src/logic/immovable.cc:203
+#, c-format
+msgid "bad attribute \"%s\""
+msgstr ""
+
+#: ../../src/logic/warehouse.cc:251 ../../src/logic/militarysite.cc:62
+msgid " conquer"
+msgstr ""
+
+#: ../../src/logic/warehouse.cc:505
+#, c-format
+msgid "A new %s was added to your economy."
+msgstr ""
+
+#: ../../src/logic/militarysite.cc:113
+#, c-format
+msgid "%u soldier"
+msgid_plural "%u soldiers"
+msgstr[0] ""
+msgstr[1] ""
+
+#: ../../src/logic/militarysite.cc:118
+#, c-format
+msgid "%u(+%u) soldier"
+msgid_plural "%u(+%u) soldiers"
+msgstr[0] ""
+msgstr[1] ""
+
+#: ../../src/logic/militarysite.cc:241
+#, c-format
+msgid "Your soldiers occupied your %s."
+msgstr ""
+
+#: ../../src/logic/militarysite.cc:593
+#, c-format
+msgid "The enemy defeated your soldiers at the %s."
+msgstr ""
+
+#: ../../src/logic/militarysite.cc:598
+msgid "Militarysite lost!"
+msgstr ""
+
+#: ../../src/logic/militarysite.cc:657
+#, c-format
+msgid "Your soldiers defeated the enemy at the %s."
+msgstr ""
+
+#: ../../src/logic/militarysite.cc:662
+msgid "Enemy at site defeated!"
+msgstr ""
+
+#: ../../src/logic/militarysite.cc:705
+#, c-format
+msgid "Your %s discovered an aggressor.</p>"
+msgstr ""
+
+#: ../../src/logic/militarysite.cc:706
+#, c-format
+msgid "Your %s is under attack.</p>"
+msgstr ""
+
+#: ../../src/logic/militarysite.cc:714
+msgid "You are under attack"
+msgstr ""
+
+#: ../../src/logic/military_data.cc:51 ../../src/logic/soldier.cc:67
+msgid "\"min-max\""
+msgstr ""
+
+#: ../../src/logic/military_data.cc:59
+msgid "positive integer <= 100"
+msgstr ""
+
+#: ../../src/logic/military_data.cc:63
+#, c-format
+msgid "expected positive integer >= %u <= 100 but found \"%s\""
+msgstr ""
+
+#: ../../src/logic/military_data.cc:75
+#, c-format
+msgid "expected positive integer >= %u <= %u but found \"%u\""
+msgstr ""
+
+#: ../../src/logic/building.cc:534
+#: ../../src/editor/tools/editor_info_tool.cc:61
+msgid "small"
+msgstr ""
+
+#: ../../src/logic/building.cc:535
+#: ../../src/editor/tools/editor_info_tool.cc:62
+msgid "medium"
+msgstr ""
+
+#: ../../src/logic/building.cc:535
+#: ../../src/editor/tools/editor_info_tool.cc:63
+msgid "big"
+msgstr ""
+
+#: ../../src/logic/immovable.cc:140 ../../src/logic/production_program.cc:1369
+#, c-format
+msgid "unknown command type \"%s\""
+msgstr ""
+
+#: ../../src/logic/immovable.cc:144
+msgid "no actions"
+msgstr ""
+
+#: ../../src/logic/immovable.cc:217
+msgid "this program has already been declared"
+msgstr ""
+
+#: ../../src/logic/immovable.cc:223
+#, c-format
+msgid "program %s: %s"
+msgstr ""
+
+#: ../../src/logic/immovable.cc:255 ../../src/logic/immovable.cc:269
+#, c-format
+msgid "expected 0 .. 255 but found %u"
+msgstr ""
+
+#: ../../src/logic/immovable.cc:257 ../../src/logic/immovable.cc:271
+msgid "duplicated"
+msgstr ""
+
+#: ../../src/logic/immovable.cc:274
+#, c-format
+msgid "[terrain affinity] \"%s\" (not in current world): %s"
+msgstr ""
+
+#: ../../src/logic/immovable.cc:304
+#, c-format
+msgid "immovable %s has no program \"%s\""
+msgstr ""
+
+#: ../../src/logic/immovable.cc:637
+#, c-format
+msgid "tribe %s does not define immovable type \"%s\""
+msgstr ""
+
+#: ../../src/logic/immovable.cc:640
+#, c-format
+msgid "unknown tribe %s"
+msgstr ""
+
+#: ../../src/logic/immovable.cc:646
+#, c-format
+msgid "world does not define immovable type \"%s\""
+msgstr ""
+
+#: ../../src/logic/immovable.cc:656
+#, c-format
+msgid "immovable type %s"
+msgstr ""
+
+#: ../../src/logic/immovable.cc:690 ../../src/logic/production_program.cc:598
+#: ../../src/logic/production_program.cc:640
+msgid "duration in ms"
+msgstr ""
+
+#: ../../src/logic/immovable.cc:728 ../../src/logic/production_program.cc:1315
+msgid "priority"
+msgstr ""
+
+#: ../../src/logic/immovable.cc:762 ../../src/logic/immovable.cc:831
+#: ../../src/logic/immovable.cc:917
+#, c-format
+msgid "immovable type not in tribe but target type has scope (\"%s\")"
+msgstr ""
+
+#: ../../src/logic/immovable.cc:768 ../../src/logic/immovable.cc:837
+#: ../../src/logic/immovable.cc:923
+#, c-format
+msgid "scope \"%s\" given for target type (must be \"world\")"
+msgstr ""
+
+#: ../../src/logic/immovable.cc:783 ../../src/logic/immovable.cc:938
+#, c-format
+msgid "expected probability in range [1, 254] but found \"%s\""
+msgstr ""
+
+#: ../../src/logic/immovable.cc:796
+msgid "illegal transformation to the same type"
+msgstr ""
+
+#: ../../src/logic/immovable.cc:884
+msgid "probability in range [1, 254]"
+msgstr ""
+
+#: ../../src/logic/critter_bob.cc:388
+#, c-format
+msgid "loading critter: %s"
+msgstr ""
+
+#: ../../src/logic/game.cc:229
+msgid "Preloading a map"
+msgstr ""
+
+#: ../../src/logic/game.cc:241
+msgid "Loading a world"
+msgstr ""
+
+#: ../../src/logic/game.cc:247
+#, c-format
+msgid "Adding player %u"
+msgstr ""
+
+#: ../../src/logic/game.cc:260
+msgid "Loading a map"
+msgstr ""
+
+#: ../../src/logic/game.cc:291 ../../src/logic/game.cc:347
+#: ../../src/logic/game.cc:380
+msgid "Preloading map"
+msgstr ""
+
+#: ../../src/logic/game.cc:305
+msgid "Configuring players"
+msgstr ""
+
+#: ../../src/logic/game.cc:323
+msgid "Loading map"
+msgstr ""
+
+#: ../../src/logic/game.cc:458
+msgid "Creating player infrastructure"
+msgstr ""
+
+#: ../../src/logic/game.cc:469 ../../src/logic/player.cc:125
+msgid "Missing starting position"
+msgstr ""
+
+#: ../../src/logic/game.cc:471 ../../src/logic/player.cc:127
+#, c-format
+msgid ""
+"Widelands could not start the game, because player %u has no starting "
+"position.\n"
+"You can manually add a starting position with Widelands Editor, to fix this "
+"problem."
+msgstr ""
+
+#: ../../src/logic/cmd_luacoroutine.cc:62
+#, c-format
+msgid "lua function: %s"
+msgstr ""
+
+#: ../../src/logic/instances.cc:75
+#, c-format
+msgid "destroy map object: %s"
+msgstr ""
+
+#: ../../src/logic/instances.cc:124
+#, c-format
+msgid "object %u: %s"
+msgstr ""
+
+#: ../../src/logic/instances.cc:133
+#, c-format
+msgid "act: %s"
+msgstr ""
+
+#: ../../src/logic/cmd_luascript.cc:58
+#, c-format
+msgid "lua: %s"
+msgstr ""
+
+#: ../../src/logic/production_program.cc:69
+#, c-format
+msgid ""
+"%s is not declared as an input (\"%s=<count>\" was not found in the [inputs] "
+"section)"
+msgstr ""
+
+#: ../../src/logic/production_program.cc:82
+#, c-format
+msgid ""
+"wrong order of ware types within group: ware type %s appears after ware type "
+"%s (fix order!)"
+msgstr ""
+
+#: ../../src/logic/production_program.cc:96
+#: ../../src/logic/production_program.cc:817
+#: ../../src/logic/production_program.cc:902
+msgid "count"
+msgstr ""
+
+#: ../../src/logic/production_program.cc:101
+#, c-format
+msgid ""
+"group count is %u but (total) input storage capacity of the specified ware "
+"type(s) is only %u, so the group can never be fulfilled by the site"
+msgstr ""
+
+#: ../../src/logic/production_program.cc:131
+msgid "not "
+msgstr ""
+
+#: ../../src/logic/production_program.cc:153
+#: ../../src/logic/production_program.cc:174
+msgid "economy needs "
+msgstr ""
+
+#: ../../src/logic/production_program.cc:203
+msgid "site has "
+msgstr ""
+
+#: ../../src/logic/production_program.cc:229
+msgid "workers need experience"
+msgstr ""
+
+#: ../../src/logic/production_program.cc:254
+msgid "ware type or worker type"
+msgstr ""
+
+#: ../../src/logic/production_program.cc:317
+#, c-format
+msgid "invalid condition: %s"
+msgstr ""
+
+#: ../../src/logic/production_program.cc:332
+#, c-format
+msgid "expected {\"failed\"|\"completed\"|\"skipped\"} but found \"%s\""
+msgstr ""
+
+#: ../../src/logic/production_program.cc:345
+msgid "expected \"and\" or end of input"
+msgstr ""
+
+#: ../../src/logic/production_program.cc:354
+msgid "expected condition at end of input"
+msgstr ""
+
+#: ../../src/logic/production_program.cc:360
+msgid "expected \"or\" or end of input"
+msgstr ""
+
+#: ../../src/logic/production_program.cc:396
+#: ../../src/logic/production_program.cc:768
+msgid " and "
+msgstr ""
+
+#: ../../src/logic/production_program.cc:397
+#: ../../src/logic/production_program.cc:747
+msgid " because: "
+msgstr ""
+
+#: ../../src/logic/production_program.cc:409
+msgid " because not: "
+msgstr ""
+
+#: ../../src/logic/production_program.cc:449
+#, c-format
+msgid ""
+"the program \"%s\" has not (yet) been declared in %s (wrong declaration "
+"order?)"
+msgstr ""
+
+#: ../../src/logic/production_program.cc:471
+#: ../../src/logic/production_program.cc:476
+#: ../../src/logic/production_program.cc:481
+#, c-format
+msgid "%s handling method already defined"
+msgstr ""
+
+#: ../../src/logic/production_program.cc:471
+msgid "failure"
+msgstr ""
+
+#: ../../src/logic/production_program.cc:476
+msgid "completion"
+msgstr ""
+
+#: ../../src/logic/production_program.cc:481
+msgid "skip"
+msgstr ""
+
+#: ../../src/logic/production_program.cc:486
+msgid "{\"failure\"|\"completion\"|\"skip\"}"
+msgstr ""
+
+#: ../../src/logic/production_program.cc:500
+msgid "{\"fail\"|\"complete\"|\"skip\"|\"repeat\"}"
+msgstr ""
+
+#: ../../src/logic/production_program.cc:602
+#, c-format
+msgid "sleep: %s"
+msgstr ""
+
+#: ../../src/logic/production_program.cc:623
+msgid "idle animation is default; calling is not allowed"
+msgstr ""
+
+#: ../../src/logic/production_program.cc:672
+msgid "expected ware_type1[,ware_type2[,...]][:N] ..."
+msgstr ""
+
+#: ../../src/logic/production_program.cc:771
+msgid " is missing"
+msgid_plural " are missing"
+msgstr[0] ""
+msgstr[1] ""
+
+#: ../../src/logic/production_program.cc:831
+#: ../../src/logic/production_program.cc:916
+#, c-format
+msgid ""
+"%s is not declared as an output (\"output=%s\" was not found in the [global] "
+"section)"
+msgstr ""
+
+#: ../../src/logic/production_program.cc:849
+msgid "Produced "
+msgstr ""
+
+#: ../../src/logic/production_program.cc:858
+#: ../../src/logic/production_program.cc:941
+#, c-format
+msgid "%u "
+msgstr ""
+
+#: ../../src/logic/production_program.cc:865
+#: ../../src/logic/production_program.cc:948
+msgid ", "
+msgstr ""
+
+#: ../../src/logic/production_program.cc:933
+msgid "Recruited "
+msgstr ""
+
+#: ../../src/logic/production_program.cc:972
+msgid "distance"
+msgstr ""
+
+#: ../../src/logic/production_program.cc:983
+#: ../../src/logic/production_program.cc:994
+msgid "percentage"
+msgstr ""
+
+#: ../../src/logic/production_program.cc:1125
+msgid "Mine empty"
+msgstr ""
+
+#: ../../src/logic/production_program.cc:1127
+msgid "This mines has run empty. You should consider to expand or destruct it."
+msgstr ""
+
+#: ../../src/logic/production_program.cc:1141
+#: ../../src/logic/production_program.cc:1210
+msgid "soldier type"
+msgstr ""
+
+#: ../../src/logic/production_program.cc:1154
+#, c-format
+msgid "expected {\"hp\"|\"attack\"|\"defense\"|\"evade\"} but found \"%s\""
+msgstr ""
+
+#: ../../src/logic/production_program.cc:1163
+#: ../../src/logic/production_program.cc:1231
+msgid "level"
+msgstr ""
+
+#: ../../src/logic/production_program.cc:1241
 #, c-format
 msgid "expected level > %u but found \"%s\""
 msgstr ""
@@ -2187,47 +2816,52 @@
 msgid "(stopped)"
 msgstr ""
 
-#: ../../src/logic/requirements.cc:223
-#, c-format
-msgid ""
-"expected atrHP (%u), atrAttack (%u), atrDefense (%u), atrEvade (%u) or "
-"atrTotal (%u) but found unknown attribute value (%u)"
-msgstr ""
-
-#: ../../src/logic/trainingsite.cc:173
-msgid "Resting"
-msgstr ""
-
-#: ../../src/logic/trainingsite.cc:175
-msgid "Not Working"
-msgstr ""
-
-#: ../../src/logic/tribe.cc:122
-msgid "constructionsite type \"constructionsite\" is missing"
-msgstr ""
-
-#: ../../src/logic/tribe.cc:200 ../../src/logic/tribe.cc:221
-#, c-format
-msgid "\"%s\" is duplicated"
-msgstr ""
-
-#: ../../src/logic/tribe.cc:209 ../../src/logic/tribe.cc:230
-msgid "none found"
-msgstr ""
-
-#: ../../src/logic/tribe.cc:211
-#, c-format
-msgid "frontier styles: %s"
-msgstr ""
-
-#: ../../src/logic/tribe.cc:232
-#, c-format
-msgid "flag styles: %s"
-msgstr ""
-
-#: ../../src/logic/tribe.cc:269
-#, c-format
-msgid "tribe %s: %s"
+#: ../../src/logic/battle.cc:178
+#, c-format
+msgid "[battle] soldier %u loose battle\n"
+msgstr ""
+
+#: ../../src/logic/battle.cc:182
+#, c-format
+msgid "[battle] waking up winner %d\n"
+msgstr ""
+
+#: ../../src/logic/soldier.cc:75
+msgid "positive integer"
+msgstr ""
+
+#: ../../src/logic/soldier.cc:79
+#, c-format
+msgid "expected positive integer >= %u but found \"%s\""
+msgstr ""
+
+#: ../../src/logic/soldier.cc:182
+msgid "\"anim_name[,another_anim,...]\""
+msgstr ""
+
+#: ../../src/logic/soldier.cc:1252
+#, c-format
+msgid "bad direction '%d'"
+msgstr ""
+
+#: ../../src/logic/soldier.cc:1413
+#, c-format
+msgid ""
+"The game engine has encountered a logic error. The %s #%u of player %u could "
+"not find a way from (%i, %i) (with %s immovable) to the opponent (%s #%u of "
+"player %u) at (%i, %i) (with %s immovable). The %s will now desert (but will "
+"not be executed). Strange things may happen. No solution for this problem "
+"has been implemented yet. (bug #1951113) (The game has been paused.)"
+msgstr ""
+
+#: ../../src/logic/soldier.cc:1424 ../../src/logic/soldier.cc:1429
+#: ../../src/logic/worker.cc:1643
+msgid "no"
+msgstr ""
+
+#: ../../src/logic/soldier.cc:1436 ../../src/logic/soldier.cc:1444
+#: ../../src/logic/worker.cc:1655
+msgid "Logic error"
 msgstr ""
 
 #: ../../src/logic/worker.cc:107
@@ -2244,7 +2878,7 @@
 "compatible with world"
 msgstr ""
 
-#: ../../src/logic/worker.cc:605
+#: ../../src/logic/worker.cc:606
 msgid "Out of "
 msgstr ""
 
@@ -2258,7 +2892,7 @@
 msgid "A geologist found resources."
 msgstr ""
 
-#: ../../src/logic/worker.cc:1619
+#: ../../src/logic/worker.cc:1624
 #, c-format
 msgid ""
 "The game engine has encountered a logic error. The %s #%u of player %u "
@@ -2275,2108 +2909,175 @@
 "working. (bug #1796611) (The game has been paused.)"
 msgstr ""
 
-#: ../../src/logic/worker.cc:1636
+#: ../../src/logic/worker.cc:1641
 msgid "nothing"
 msgstr ""
 
-#: ../../src/logic/worker.cc:2807
+#: ../../src/logic/worker.cc:2818
 #, c-format
 msgid "loading worker: %s"
 msgstr ""
 
-#: ../../src/logic/world.cc:623
-#, c-format
-msgid "%s: too many terrain types, can not be more than 16"
-msgstr ""
-
-#: ../../src/logic/game.cc:229
-msgid "Preloading a map"
-msgstr ""
-
-#: ../../src/logic/game.cc:241
-msgid "Loading a world"
-msgstr ""
-
-#: ../../src/logic/game.cc:247
-#, c-format
-msgid "Adding player %u"
-msgstr ""
-
-#: ../../src/logic/game.cc:260
-msgid "Loading a map"
-msgstr ""
-
-#: ../../src/logic/game.cc:291 ../../src/logic/game.cc:346
-#: ../../src/logic/game.cc:379
-msgid "Preloading map"
-msgstr ""
-
-#: ../../src/logic/game.cc:305
-msgid "Configuring players"
-msgstr ""
-
-#: ../../src/logic/game.cc:323
-msgid "Loading map"
-msgstr ""
-
-#: ../../src/logic/game.cc:457
-msgid "Creating player infrastructure"
-msgstr ""
-
-#: ../../src/logic/game.cc:468 ../../src/logic/player.cc:124
-msgid "Missing starting position"
-msgstr ""
-
-#: ../../src/logic/game.cc:470 ../../src/logic/player.cc:126
-#, c-format
-msgid ""
-"Widelands could not start the game, because player %u has no starting "
-"position.\n"
-"You can manually add a starting position with Widelands Editor, to fix this "
-"problem."
+#: ../../src/logic/tribe.cc:117
+msgid "constructionsite type \"constructionsite\" is missing"
+msgstr ""
+
+#: ../../src/logic/tribe.cc:187 ../../src/logic/tribe.cc:208
+#, c-format
+msgid "\"%s\" is duplicated"
+msgstr ""
+
+#: ../../src/logic/tribe.cc:196 ../../src/logic/tribe.cc:217
+msgid "none found"
+msgstr ""
+
+#: ../../src/logic/tribe.cc:198
+#, c-format
+msgid "frontier styles: %s"
+msgstr ""
+
+#: ../../src/logic/tribe.cc:219
+#, c-format
+msgid "flag styles: %s"
+msgstr ""
+
+#: ../../src/logic/tribe.cc:256
+#, c-format
+msgid "tribe %s: %s"
+msgstr ""
+
+#: ../../src/logic/playercommand.cc:136
+#, c-format
+msgid "player command: %s"
+msgstr ""
+
+#: ../../src/logic/playercommand.cc:178
+#, c-format
+msgid "player immovable %u: %s"
+msgstr ""
+
+#: ../../src/logic/playercommand.cc:184
+#, c-format
+msgid "bulldoze: %s"
+msgstr ""
+
+#: ../../src/logic/playercommand.cc:236
+#, c-format
+msgid "build: %s"
+msgstr ""
+
+#: ../../src/logic/playercommand.cc:284
+#, c-format
+msgid "build flag: %s"
+msgstr ""
+
+#: ../../src/logic/playercommand.cc:371
+#, c-format
+msgid "build road: %s"
+msgstr ""
+
+#: ../../src/logic/playercommand.cc:425
+#, c-format
+msgid "flag %u: %s"
+msgstr ""
+
+#: ../../src/logic/playercommand.cc:431
+#, c-format
+msgid "flag action: %s"
+msgstr ""
+
+#: ../../src/logic/playercommand.cc:488
+#, c-format
+msgid "start/stop building: %s"
+msgstr ""
+
+#: ../../src/logic/playercommand.cc:549
+#, c-format
+msgid "enhance building: %s"
+msgstr ""
+
+#: ../../src/logic/playercommand.cc:621 ../../src/logic/playercommand.cc:1047
+#: ../../src/logic/playercommand.cc:1125
+#, c-format
+msgid "site %u: %s"
+msgstr ""
+
+#: ../../src/logic/playercommand.cc:631
+#, c-format
+msgid "set ware priority: %s"
+msgstr ""
+
+#: ../../src/logic/playercommand.cc:680
+#, c-format
+msgid "change target quantity: %s"
+msgstr ""
+
+#: ../../src/logic/playercommand.cc:743
+#, c-format
+msgid "set ware target quantity: %s"
+msgstr ""
+
+#: ../../src/logic/playercommand.cc:865
+#, c-format
+msgid "set worker target quantity: %s"
+msgstr ""
+
+#: ../../src/logic/playercommand.cc:990
+#, c-format
+msgid "change training options: %s"
+msgstr ""
+
+#: ../../src/logic/playercommand.cc:1054
+#, c-format
+msgid "soldier %u: %s"
+msgstr ""
+
+#: ../../src/logic/playercommand.cc:1060
+#, c-format
+msgid "drop soldier: %s"
+msgstr ""
+
+#: ../../src/logic/playercommand.cc:1132
+#, c-format
+msgid "change soldier capacity: %s"
+msgstr ""
+
+#: ../../src/logic/playercommand.cc:1297
+#, c-format
+msgid "retreat: value out of range. Received %u expected %u-%u"
+msgstr ""
+
+#: ../../src/logic/playercommand.cc:1308
+#, c-format
+msgid "change military config: %s"
+msgstr ""
+
+#: ../../src/logic/playercommand.cc:1347
+#, c-format
+msgid "(player %u): message id is null"
+msgstr ""
+
+#: ../../src/logic/playercommand.cc:1352
+#, c-format
+msgid "player message: %s"
+msgstr ""
+
+#: ../../src/logic/cmd_queue.cc:173
+#, c-format
+msgid "duetime (%i) < gametime (%i)"
+msgstr ""
+
+#: ../../src/logic/cmd_queue.cc:178
+#, c-format
+msgid "game logic: %s"
 msgstr ""
 
 #: ../../src/logic/map.cc:361
 msgid "Player 1"
 msgstr ""
 
-#: ../../src/logic/militarysite.cc:113
-#, c-format
-msgid "%u soldier"
-msgid_plural "%u soldiers"
-msgstr[0] ""
-msgstr[1] ""
-
-#: ../../src/logic/militarysite.cc:118
-#, c-format
-msgid "%u(+%u) soldier"
-msgid_plural "%u(+%u) soldiers"
-msgstr[0] ""
-msgstr[1] ""
-
-#: ../../src/logic/militarysite.cc:594
-#, c-format
-msgid "%sThe enemy defeated your soldiers at the %s.</p></rt>"
-msgstr ""
-
-#: ../../src/logic/militarysite.cc:601
-msgid "Militarysite lost!"
-msgstr ""
-
-#: ../../src/logic/militarysite.cc:674
-#, c-format
-msgid "%sYour soldiers defeated the enemy at the %s.</p></rt>"
-msgstr ""
-
-#: ../../src/logic/militarysite.cc:681
-msgid "Enemy at site defeated!"
-msgstr ""
-
-#: ../../src/logic/militarysite.cc:729
-#, c-format
-msgid "%sYour %s discovered an aggressor.</p>"
-msgstr ""
-
-#: ../../src/logic/militarysite.cc:730
-#, c-format
-msgid "%sYour %s is under attack.</p>"
-msgstr ""
-
-#: ../../src/logic/militarysite.cc:740
-msgid "You are under attack"
-msgstr ""
-
-#: ../../src/logic/playercommand.cc:130
-#: ../../src/map_io/widelands_map_building_data_packet.cc:100
-#, c-format
-msgid "player %u does not exist"
-msgstr ""
-
-#: ../../src/logic/playercommand.cc:136
-#, c-format
-msgid "player command: %s"
-msgstr ""
-
-#: ../../src/logic/playercommand.cc:178
-#, c-format
-msgid "player immovable %u: %s"
-msgstr ""
-
-#: ../../src/logic/playercommand.cc:184
-#, c-format
-msgid "bulldoze: %s"
-msgstr ""
-
-#: ../../src/logic/playercommand.cc:236
-#, c-format
-msgid "build: %s"
-msgstr ""
-
-#: ../../src/logic/playercommand.cc:284
-#, c-format
-msgid "build flag: %s"
-msgstr ""
-
-#: ../../src/logic/playercommand.cc:371
-#, c-format
-msgid "build road: %s"
-msgstr ""
-
-#: ../../src/logic/playercommand.cc:425
-#, c-format
-msgid "flag %u: %s"
-msgstr ""
-
-#: ../../src/logic/playercommand.cc:431
-#, c-format
-msgid "flag action: %s"
-msgstr ""
-
-#: ../../src/logic/playercommand.cc:482 ../../src/logic/playercommand.cc:540
-#: ../../src/map_io/widelands_map_buildingdata_data_packet.cc:208
-#, c-format
-msgid "building %u: %s"
-msgstr ""
-
-#: ../../src/logic/playercommand.cc:488
-#, c-format
-msgid "start/stop building: %s"
-msgstr ""
-
-#: ../../src/logic/playercommand.cc:549
-#, c-format
-msgid "enhance building: %s"
-msgstr ""
-
-#: ../../src/logic/playercommand.cc:621 ../../src/logic/playercommand.cc:1047
-#: ../../src/logic/playercommand.cc:1125
-#, c-format
-msgid "site %u: %s"
-msgstr ""
-
-#: ../../src/logic/playercommand.cc:631
-#, c-format
-msgid "set ware priority: %s"
-msgstr ""
-
-#: ../../src/logic/playercommand.cc:680
-#, c-format
-msgid "change target quantity: %s"
-msgstr ""
-
-#: ../../src/logic/playercommand.cc:743
-#, c-format
-msgid "set ware target quantity: %s"
-msgstr ""
-
-#: ../../src/logic/playercommand.cc:865
-#, c-format
-msgid "set worker target quantity: %s"
-msgstr ""
-
-#: ../../src/logic/playercommand.cc:990
-#, c-format
-msgid "change training options: %s"
-msgstr ""
-
-#: ../../src/logic/playercommand.cc:1054
-#, c-format
-msgid "soldier %u: %s"
-msgstr ""
-
-#: ../../src/logic/playercommand.cc:1060
-#, c-format
-msgid "drop soldier: %s"
-msgstr ""
-
-#: ../../src/logic/playercommand.cc:1132
-#, c-format
-msgid "change soldier capacity: %s"
-msgstr ""
-
-#: ../../src/logic/playercommand.cc:1297
-#, c-format
-msgid "retreat: value out of range. Received %u expected %u-%u"
-msgstr ""
-
-#: ../../src/logic/playercommand.cc:1308
-#, c-format
-msgid "change military config: %s"
-msgstr ""
-
-#: ../../src/logic/playercommand.cc:1347
-#, c-format
-msgid "(player %u): message id is null"
-msgstr ""
-
-#: ../../src/logic/playercommand.cc:1352
-#, c-format
-msgid "player message: %s"
-=======
-#: ../../src/wui/buildingwindow.cc:237 ../../src/wui/buildingwindow.cc:350
-msgid "Hide workarea"
-msgstr ""
-
-#: ../../src/wui/buildingwindow.cc:250
-msgid "Debug"
-msgstr ""
-
-#: ../../src/wui/buildingwindow.cc:367
-msgid "Show workarea"
-msgstr ""
-
-#: ../../src/wui/militarysitewindow.cc:58
-msgid "Soldiers"
-msgstr ""
-
-#: ../../src/wui/minimap.cc:138 ../../src/ui_fsmenu/netsetup_lan.cc:115
-msgid "Map"
-msgstr ""
-
-#: ../../src/wui/minimap.cc:147
-#: ../../src/editor/ui_menus/editor_tool_menu.cc:68
-msgid "Terrain"
-msgstr ""
-
-#: ../../src/wui/minimap.cc:154
-msgid "Owner"
-msgstr ""
-
-#: ../../src/wui/minimap.cc:161
-msgid "Flags"
-msgstr ""
-
-#: ../../src/wui/minimap.cc:168
-msgid "Roads"
-msgstr ""
-
-#: ../../src/wui/minimap.cc:175 ../../src/wui/general_statistics_menu.cc:152
-msgid "Buildings"
-msgstr ""
-
-#: ../../src/wui/minimap.cc:182
-msgid "Zoom"
-msgstr ""
-
-#: ../../src/wui/game_objectives_menu.cc:45
-msgid "Objectives Menu"
-msgstr ""
-
-#: ../../src/wui/game_objectives_menu.cc:67
-msgid "Claim Victory"
-msgstr ""
-
-#: ../../src/wui/game_objectives_menu.cc:75
-msgid "Restart Mission"
-msgstr ""
-
-#: ../../src/wui/productionsitewindow.cc:62
-#: ../../src/wui/general_statistics_menu.cc:158
-#: ../../src/wui/warehousewindow.cc:143
-msgid "Wares"
-msgstr ""
-
-#: ../../src/wui/productionsitewindow.cc:71
-#: ../../src/wui/productionsitewindow.cc:84
-msgid "Worker"
-msgstr ""
-
-#: ../../src/wui/productionsitewindow.cc:72
-msgid "Exp"
-msgstr ""
-
-#: ../../src/wui/productionsitewindow.cc:73
-msgid "Next Level"
-msgstr ""
-
-#: ../../src/wui/productionsitewindow.cc:140
-msgid "(vacant)"
-msgstr ""
-
-#: ../../src/wui/productionsitewindow.cc:140
-msgid "(coming)"
-msgstr ""
-
-#: ../../src/wui/soldierlist.cc:338 ../../src/wui/soldierlist.cc:358
-msgid "Click soldier to send away"
-msgstr ""
-
-#: ../../src/wui/general_statistics_menu.cc:46
-#: ../../src/wui/game_main_menu.cc:47
-msgid "General Statistics"
-msgstr ""
-
-#: ../../src/wui/general_statistics_menu.cc:140
-msgid "Land"
-msgstr ""
-
-#: ../../src/wui/general_statistics_menu.cc:164
-msgid "Productivity"
-msgstr ""
-
-#: ../../src/wui/general_statistics_menu.cc:170
-msgid "Casualties"
-msgstr ""
-
-#: ../../src/wui/general_statistics_menu.cc:176
-msgid "Kills"
-msgstr ""
-
-#: ../../src/wui/general_statistics_menu.cc:182
-msgid "Military buildings lost"
-msgstr ""
-
-#: ../../src/wui/general_statistics_menu.cc:188
-msgid "Military buildings defeated"
-msgstr ""
-
-#: ../../src/wui/general_statistics_menu.cc:194
-msgid "Civilian buildings lost"
-msgstr ""
-
-#: ../../src/wui/general_statistics_menu.cc:200
-msgid "Military"
-msgstr ""
-
-#: ../../src/wui/general_statistics_menu.cc:218
-#: ../../src/wui/ware_statistics_menu.cc:421
-msgid "15 m"
->>>>>>> b1501227
-msgstr ""
-
-#: ../../src/wui/general_statistics_menu.cc:227
-#: ../../src/wui/ware_statistics_menu.cc:430
-msgid "30 m"
-msgstr ""
-
-#: ../../src/wui/general_statistics_menu.cc:236
-#: ../../src/wui/ware_statistics_menu.cc:439
-msgid "1 h"
-msgstr ""
-
-#: ../../src/wui/general_statistics_menu.cc:245
-#: ../../src/wui/ware_statistics_menu.cc:448
-msgid "2 h"
-msgstr ""
-
-#: ../../src/wui/general_statistics_menu.cc:256
-#: ../../src/wui/ware_statistics_menu.cc:459
-msgid "Help"
-msgstr ""
-
-#: ../../src/wui/general_statistics_menu.cc:265
-#: ../../src/wui/ware_statistics_menu.cc:468
-msgid "4 h"
-msgstr ""
-
-#: ../../src/wui/general_statistics_menu.cc:273
-#: ../../src/wui/ware_statistics_menu.cc:477
-msgid "8 h"
-msgstr ""
-
-#: ../../src/wui/general_statistics_menu.cc:282
-#: ../../src/wui/ware_statistics_menu.cc:486
-msgid "16 h"
-msgstr ""
-
-#: ../../src/wui/interactive_player.cc:183
-msgid "Objectives"
-msgstr ""
-
-#: ../../src/wui/interactive_player.cc:186
-#: ../../src/wui/interactive_spectator.cc:67
-#: ../../src/editor/editorinteractive.cc:73
-msgid "Minimap"
-msgstr ""
-
-#: ../../src/wui/interactive_player.cc:189
-#: ../../src/editor/editorinteractive.cc:76
-msgid "Buildhelp"
-msgstr ""
-
-#: ../../src/wui/interactive_player.cc:193
-#: ../../src/wui/interactive_player.cc:278
-msgid "Messages"
-msgstr ""
-
-#: ../../src/wui/interactive_player.cc:197
-msgid "Ware help"
-msgstr ""
-
-#: ../../src/wui/interactive_player.cc:286
-#, c-format
-msgid "%u new message"
-msgid_plural "%u new messages"
-msgstr[0] ""
-msgstr[1] ""
-
-#: ../../src/wui/game_main_menu.cc:38
-#: ../../src/editor/ui_menus/editor_main_menu.cc:50
-msgid "Main Menu"
-msgstr ""
-
-#: ../../src/wui/game_main_menu.cc:54
-#: ../../src/wui/ware_statistics_menu.cc:349
-msgid "Ware Statistics"
-msgstr ""
-
-<<<<<<< HEAD
-#: ../../src/map_io/widelands_map_elemental_data_packet.cc:55
-#, c-format
-msgid "elemental data: %s"
-=======
-#: ../../src/wui/game_main_menu.cc:61
-#: ../../src/wui/building_statistics_menu.cc:79
-msgid "Building Statistics"
-msgstr ""
-
-#: ../../src/wui/game_main_menu.cc:68 ../../src/wui/stock_menu.cc:40
-#: ../../src/wui/waresdisplay.cc:43
-msgid "Stock"
-msgstr ""
-
-#: ../../src/wui/transport_ui.cc:44
-msgid "Economy options"
-msgstr ""
-
-#: ../../src/wui/transport_ui.cc:149 ../../src/wui/transport_ui.cc:343
-msgid "Decrease permanent target quantity"
-msgstr ""
-
-#: ../../src/wui/transport_ui.cc:180 ../../src/wui/transport_ui.cc:374
-msgid "Increase permanent target quantity"
-msgstr ""
-
-#: ../../src/wui/transport_ui.cc:209 ../../src/wui/transport_ui.cc:403
-msgid "Decrease temporary target quantity"
-msgstr ""
-
-#: ../../src/wui/transport_ui.cc:240 ../../src/wui/transport_ui.cc:434
-msgid "Increase temporary target quantity"
-msgstr ""
-
-#: ../../src/wui/transport_ui.cc:267 ../../src/wui/transport_ui.cc:461
-msgid "Reset"
-msgstr ""
-
-#: ../../src/wui/transport_ui.cc:268 ../../src/wui/transport_ui.cc:462
-msgid "Reset target quantity to default value"
->>>>>>> b1501227
-msgstr ""
-
-#: ../../src/wui/transport_ui.cc:492
-msgid "Ware type target quantities"
-msgstr ""
-
-#: ../../src/wui/transport_ui.cc:497
-msgid "Worker type target quantities"
-msgstr ""
-
-#: ../../src/wui/attack_box.cc:171
-msgid "Soldiers:"
-msgstr ""
-
-#: ../../src/wui/attack_box.cc:179
-msgid "Send less soldiers"
-msgstr ""
-
-#: ../../src/wui/attack_box.cc:196
-msgid "Number of soldiers"
-msgstr ""
-
-#: ../../src/wui/attack_box.cc:206
-msgid "Send more soldiers"
-msgstr ""
-
-#: ../../src/wui/attack_box.cc:217 ../../src/wui/military_box.cc:130
-msgid "Retreat: Never!"
-msgstr ""
-
-#: ../../src/wui/attack_box.cc:236 ../../src/wui/military_box.cc:149
-msgid "Supported damage before retreat"
-msgstr ""
-
-#: ../../src/wui/attack_box.cc:238 ../../src/wui/military_box.cc:151
-msgid "Once injured"
-msgstr ""
-
-#: ../../src/wui/trainingsitewindow.cc:57
-msgid "Soldiers in training"
-msgstr ""
-
-#: ../../src/wui/interactive_base.cc:267
-#, c-format
-msgid "%u.%ux"
-msgstr ""
-
-#: ../../src/wui/interactive_base.cc:270
-msgid "PAUSE"
-msgstr ""
-
-#: ../../src/wui/interactive_base.cc:290
-#, c-format
-msgid "%s (%s)"
-msgstr ""
-
-#: ../../src/wui/interactive_base.cc:295
-msgid "NO GAME CONTROLLER"
-msgstr ""
-
-#: ../../src/wui/soldiercapacitycontrol.cc:76
-msgid "Capacity"
-msgstr ""
-
-#: ../../src/wui/encyclopedia_window.cc:70
-msgid "Tribe ware encyclopedia"
-msgstr ""
-
-#: ../../src/wui/encyclopedia_window.cc:87
-msgid "Consumed ware type(s)"
-msgstr ""
-
-#: ../../src/wui/encyclopedia_window.cc:88
-msgid "Quantity"
-msgstr ""
-
-#: ../../src/wui/encyclopedia_window.cc:192
-#: ../../src/logic/production_program.cc:408
-msgid " or "
-msgstr ""
-
-#: ../../src/wui/watchwindow.cc:93
-msgid "Follow"
-msgstr ""
-
-#: ../../src/wui/watchwindow.cc:156
-msgid "Center mainview on this"
-msgstr ""
-
-#: ../../src/wui/watchwindow.cc:181 ../../src/ui_fsmenu/fileview.cc:45
-msgid "Close"
-msgstr ""
-
-#: ../../src/wui/watchwindow.cc:236 ../../src/wui/fieldaction.cc:481
-msgid "Watch"
-msgstr ""
-
-#: ../../src/wui/fieldaction.cc:246
-msgid "Build small buildings"
-msgstr ""
-
-#: ../../src/wui/fieldaction.cc:247
-msgid "Build medium buildings"
-msgstr ""
-
-#: ../../src/wui/fieldaction.cc:248
-msgid "Build large buildings"
-msgstr ""
-
-#: ../../src/wui/fieldaction.cc:280
-msgid "Action"
-msgstr ""
-
-#: ../../src/wui/fieldaction.cc:385
-msgid "Build road"
-msgstr ""
-
-#: ../../src/wui/fieldaction.cc:397
-msgid "Destroy this flag"
-msgstr ""
-
-#: ../../src/wui/fieldaction.cc:405
-msgid "Configure economy"
-msgstr ""
-
-#: ../../src/wui/fieldaction.cc:411
-msgid "Send geologist to explore site"
-msgstr ""
-
-#: ../../src/wui/fieldaction.cc:429
-msgid "Put a flag"
-msgstr ""
-
-#: ../../src/wui/fieldaction.cc:436
-msgid "Destroy a road"
-msgstr ""
-
-#: ../../src/wui/fieldaction.cc:454
-msgid "Watch field in a separate window"
-msgstr ""
-
-#: ../../src/wui/fieldaction.cc:459
-msgid "Toggle building statistics display"
-msgstr ""
-
-#: ../../src/wui/fieldaction.cc:465
-msgid "Toggle building label display"
-msgstr ""
-
-#: ../../src/wui/fieldaction.cc:472
-msgid "Debug window"
-msgstr ""
-
-#: ../../src/wui/fieldaction.cc:479 ../../src/wui/fieldaction.cc:620
-msgid "Build roads"
-msgstr ""
-
-#: ../../src/wui/fieldaction.cc:488
-msgid "Military settings"
-msgstr ""
-
-#: ../../src/wui/fieldaction.cc:513
-msgid "Start attack"
-msgstr ""
-
-<<<<<<< HEAD
-#: ../../src/map_io/widelands_map_buildingdata_data_packet.cc:215
-#, c-format
-msgid "buildingdata: %s"
-msgstr ""
-
-#: ../../src/map_io/widelands_map_buildingdata_data_packet.cc:274
-#, c-format
-msgid "wares: %s"
-msgstr ""
-
-#: ../../src/map_io/widelands_map_buildingdata_data_packet.cc:287
-#, c-format
-msgid "constructionsite: %s"
-msgstr ""
-
-#: ../../src/map_io/widelands_map_buildingdata_data_packet.cc:447
-#, c-format
-msgid ""
-"%s %u has a next_spawn time for worker type \"%s\" set to %u, but it was "
-"previously set to %u\n"
-msgstr ""
-
-#: ../../src/map_io/widelands_map_buildingdata_data_packet.cc:515
-#, c-format
-msgid "warehouse: %s"
-msgstr ""
-
-#: ../../src/map_io/widelands_map_buildingdata_data_packet.cc:596
-#, c-format
-msgid "militarysite: %s"
-msgstr ""
-
-#: ../../src/map_io/widelands_map_buildingdata_data_packet.cc:710
-#, c-format
-msgid "program %s was skipped at time %u, but time is only %u"
-msgstr ""
-
-#: ../../src/map_io/widelands_map_buildingdata_data_packet.cc:888
-#, c-format
-msgid "trainingsite: %s"
-msgstr ""
-
-#: ../../src/network/network_ggz.cc:275
-msgid "Closed the connection to the metaserver."
-msgstr ""
-
-#: ../../src/network/network_ggz.cc:369
-msgid ""
-"Your Server was not reachable from the Internet.\n"
-"Please try to solve the problem - Reading the notes\n"
-"at http://wl.widelands.org/wiki/InternetGaming can\n"
-"be advantageous."
-msgstr ""
-
-#: ../../src/network/network_ggz.cc:493
-msgid "Connected to the metaserver of:"
-msgstr ""
-
-#: ../../src/network/network_ggz.cc:504
-msgid "Server MOTD:"
-msgstr ""
-
-#: ../../src/network/network_ggz.cc:510
-msgid "Reconnected to the metaserver."
-msgstr ""
-
-#: ../../src/network/network_ggz.cc:515
-msgid "NOTE: The Internet gaming implementation is in very early state."
-msgstr ""
-
-#: ../../src/network/network_ggz.cc:519
-msgid "Please take a look at the notes at:"
-msgstr ""
-
-#: ../../src/network/network_ggz.cc:658
-msgid " joined the metaserver."
-msgstr ""
-
-#: ../../src/network/network_ggz.cc:667
-msgid " left the metaserver."
-msgstr ""
-
-#: ../../src/network/netclient.cc:101
-msgid "Could not establish connection to host"
-=======
-#: ../../src/wui/fieldaction.cc:518
-msgid "Attack"
->>>>>>> b1501227
-msgstr ""
-
-#: ../../src/wui/fieldaction.cc:597
-msgid "Build mines"
-msgstr ""
-
-#: ../../src/wui/fieldaction.cc:613
-msgid "Build flag"
-msgstr ""
-
-#: ../../src/wui/fieldaction.cc:617
-msgid "Cancel road"
-msgstr ""
-
-<<<<<<< HEAD
-#: ../../src/network/netclient.cc:453
-msgid "Server sent a player update for a player that does not exist."
-msgstr ""
-
-#: ../../src/network/netclient.cc:473
-msgid "Server sent an user update for a user that does not exist."
-msgstr ""
-
-#: ../../src/network/netclient.cc:549
-#, c-format
-msgid ""
-"Expected a HELLO packet from server, but received command number %u. Maybe "
-"the server is running a different version of Widelands?"
-msgstr ""
-
-#: ../../src/network/netclient.cc:556
-msgid "Server uses a different protocol version"
-msgstr ""
-
-#: ../../src/network/netclient.cc:697
-msgid "/me 's file failed md5 checksumming."
-msgstr ""
-
-#: ../../src/network/netclient.cc:756
-msgid "Unexpectedly received LAUNCH command from server."
-msgstr ""
-
-#: ../../src/network/netclient.cc:776
-msgid "Server sent a PLAYERCOMMAND even though no game is running."
-msgstr ""
-
-#: ../../src/network/netclient.cc:789
-msgid "Server sent a SYNCREQUEST even though no game is running."
-msgstr ""
-
-#: ../../src/network/netclient.cc:816
-#, c-format
-msgid "Server sent an unknown command (command number %u)"
-msgstr ""
-
-#: ../../src/network/netclient.cc:850
-msgid "Something went wrong: "
-msgstr ""
-
-#: ../../src/network/netclient.cc:881
-msgid " An automatic savegame will be created."
-msgstr ""
-
-#: ../../src/network/nethost.cc:360
-msgid "Server has left the game."
-msgstr ""
-
-#: ../../src/network/nethost.cc:436
-msgid "The game has started just after you tried to connect."
-msgstr ""
-
-#: ../../src/network/nethost.cc:514
-msgid "Server has crashed and performed an emergency save."
-msgstr ""
-
-#: ../../src/network/nethost.cc:865
-#, c-format
-msgid "Host sent player %s to the lobby!"
-msgstr ""
-
-#: ../../src/network/nethost.cc:1190
-#, c-format
-msgid "Computer %u"
-msgstr ""
-
-#: ../../src/network/nethost.cc:1266
-#, c-format
-msgid "WARNING: %s uses version: %s, while Host uses version: %s"
-msgstr ""
-
-#: ../../src/network/nethost.cc:1318
-#, c-format
-msgid "%s has joined the game"
-msgstr ""
-
-#: ../../src/network/nethost.cc:1342
-msgid "Client reports time to host that is running backwards."
-msgstr ""
-
-#: ../../src/network/nethost.cc:1345
-msgid "Client simulates beyond the game time allowed by the host."
-msgstr ""
-
-#: ../../src/network/nethost.cc:1349
-msgid "Client did not submit sync report in time."
-msgstr ""
-
-#: ../../src/network/nethost.cc:1529
-msgid "Client and host have become desynchronized."
-msgstr ""
-
-#: ../../src/network/nethost.cc:1575
-msgid "New User"
-msgstr ""
-
-#: ../../src/network/nethost.cc:1580
-msgid "The game has already started."
-msgstr ""
-
-#: ../../src/network/nethost.cc:1598
-msgid "Connection to client lost."
-msgstr ""
-
-#: ../../src/network/nethost.cc:1612
-msgid "Client sent malformed commands: "
-msgstr ""
-
-#: ../../src/network/nethost.cc:1645
-msgid "Game is running already, but client has not connected fully"
-msgstr ""
-
-#: ../../src/network/nethost.cc:1649
-#, c-format
-msgid ""
-"First command sent by client is %u instead of HELLO. Most likely the client "
-"is running an incompatible version."
-msgstr ""
-
-#: ../../src/network/nethost.cc:1655
-msgid "Server uses a different protocol version."
-msgstr ""
-
-#: ../../src/network/nethost.cc:1743
-msgid "Client sent TIME command even though game is not running."
-msgstr ""
-
-#: ../../src/network/nethost.cc:1751
-msgid "Client sent PLAYERCOMMAND command even though game is not running."
-msgstr ""
-
-#: ../../src/network/nethost.cc:1763
-#, c-format
-msgid "Client %u (%u) sent a playercommand (%i) for a different player (%i)."
-msgstr ""
-
-#: ../../src/network/nethost.cc:1772
-msgid "Client sent unexpected synchronization report."
-msgstr ""
-
-#: ../../src/network/nethost.cc:1808 ../../src/network/nethost.cc:1820
-msgid "Client requests file altough none is available to send."
-msgstr ""
-
-#: ../../src/network/nethost.cc:1810
-#, c-format
-msgid "Started to send file %s to %s!"
-msgstr ""
-
-#: ../../src/network/nethost.cc:1831
-msgid "Client requests file part that does not exist."
-msgstr ""
-
-#: ../../src/network/nethost.cc:1834
-#, c-format
-msgid "Completed transfer of file %s to %s"
-msgstr ""
-
-#: ../../src/network/nethost.cc:1842
-#, c-format
-msgid "Sending part %u/%u of file %s to %s"
-msgstr ""
-
-#: ../../src/network/nethost.cc:1852
-#, c-format
-msgid "Client sent unknown command number %u"
-msgstr ""
-
-#: ../../src/network/nethost.cc:1908
-#, c-format
-msgid "%s has left the game (%s)"
-msgstr ""
-
-#: ../../src/scripting/lua_game.cc:560 ../../src/ui_basic/messagebox.cc:91
-#: ../../src/ui_fsmenu/campaign_select.cc:74
-#: ../../src/ui_fsmenu/campaign_select.cc:283
-#: ../../src/ui_fsmenu/editor_mapselect.cc:98
-#: ../../src/ui_fsmenu/loadgame.cc:57 ../../src/ui_fsmenu/loadreplay.cc:51
-#: ../../src/ui_fsmenu/mapselect.cc:111
-#: ../../src/editor/ui_menus/editor_main_menu_load_map.cc:121
-#: ../../src/editor/ui_menus/editor_main_menu_save_map_make_directory.cc:61
-#: ../../src/editor/ui_menus/editor_main_menu_save_map.cc:136
-#: ../../src/wui/game_main_menu_save_game.h:77
-msgid "OK"
-=======
-#: ../../src/wui/game_debug_ui.cc:236
-msgid "Debug Field"
-msgstr ""
-
-#: ../../src/wui/stock_menu.cc:51
-msgid "Wares (total)"
-msgstr ""
-
-#: ../../src/wui/stock_menu.cc:56
-msgid "Workers (total)"
-msgstr ""
-
-#: ../../src/wui/stock_menu.cc:62
-msgid "Wares in warehouses"
-msgstr ""
-
-#: ../../src/wui/stock_menu.cc:69
-msgid "Workers in warehouses"
-msgstr ""
-
-#: ../../src/wui/game_chat_menu.cc:37
-msgid "Chat Menu"
-msgstr ""
-
-#: ../../src/wui/interactive_spectator.cc:56
-msgid "Exit Replay"
-msgstr ""
-
-#: ../../src/wui/interactive_spectator.cc:58
-#: ../../src/wui/game_main_menu_save_game.cc:57
-#: ../../src/wui/game_options_menu.cc:85
-msgid "Save Game"
-msgstr ""
-
-#: ../../src/wui/game_message_menu.cc:44 ../../src/wui/game_message_menu.h:148
-msgid "Message Menu: Inbox"
-msgstr ""
-
-#: ../../src/wui/game_options_sound_menu.cc:28
-#: ../../src/wui/game_options_menu.cc:76
-msgid "Sound Options"
-msgstr ""
-
-#: ../../src/wui/game_options_sound_menu.cc:33
-msgid "Ingame Music"
-msgstr ""
-
-#: ../../src/wui/game_options_sound_menu.cc:39
-msgid "Sound FX"
-msgstr ""
-
-#: ../../src/wui/game_options_sound_menu.cc:43
-msgid "Ingame Music Volume"
-msgstr ""
-
-#: ../../src/wui/game_options_sound_menu.cc:57
-msgid "Sound FX Volume"
-msgstr ""
-
-#: ../../src/wui/waresqueuedisplay.cc:274
-msgid "Highest priority"
-msgstr ""
-
-#: ../../src/wui/waresqueuedisplay.cc:285
-msgid "Normal priority"
-msgstr ""
-
-#: ../../src/wui/waresqueuedisplay.cc:296
-msgid "Lowest priority"
-msgstr ""
-
-#: ../../src/wui/bulldozeconfirm.cc:58
-#, c-format
-msgid "Do you really want to destroy this %s?"
-msgstr ""
-
-#: ../../src/wui/bulldozeconfirm.cc:106
-msgid "Destroy building?"
-msgstr ""
-
-#: ../../src/wui/game_main_menu_save_game.cc:62
-msgid "Map Name: "
-msgstr ""
-
-#: ../../src/wui/game_main_menu_save_game.cc:66
-msgid "Game Time: "
-msgstr ""
-
-#: ../../src/wui/game_main_menu_save_game.cc:111
-#, c-format
-msgid "%02ud%02uh%02u'%02u\"%03u"
-msgstr ""
-
-#: ../../src/wui/game_main_menu_save_game.cc:187
-msgid ""
-"Game Saving Error!\n"
-"Saved Game-File may be corrupt!\n"
-"\n"
-"Reason given:\n"
-msgstr ""
-
-#: ../../src/wui/game_main_menu_save_game.cc:191
-#: ../../src/wui/game_main_menu_save_game.cc:202
-msgid "Save Game Error!!"
-msgstr ""
-
-#: ../../src/wui/game_main_menu_save_game.cc:203
-#: ../../src/editor/ui_menus/editor_main_menu_save_map.cc:381
-msgid "A File with the name "
-msgstr ""
-
-#: ../../src/wui/game_main_menu_save_game.cc:207
-msgid " already exists. Overwrite?"
-msgstr ""
-
-#: ../../src/wui/building_statistics_menu.cc:89
-msgid "Total Productivity: "
-msgstr ""
-
-#: ../../src/wui/building_statistics_menu.cc:93
-msgid "Owned: "
-msgstr ""
-
-#: ../../src/wui/building_statistics_menu.cc:99
-msgid "In Build: "
-msgstr ""
-
-#: ../../src/wui/building_statistics_menu.cc:105
-msgid "Jump to unproductive: "
-msgstr ""
-
-#: ../../src/wui/building_statistics_menu.cc:113
-msgid "Prod"
-msgstr ""
-
-#: ../../src/wui/building_statistics_menu.cc:114
-msgid "Owned"
-msgstr ""
-
-#: ../../src/wui/building_statistics_menu.cc:115
-msgid "Build"
-msgstr ""
-
-#: ../../src/wui/building_statistics_menu.cc:132
-#: ../../src/wui/building_statistics_menu.cc:152
-#: ../../src/wui/building_statistics_menu.cc:172
-msgid "Show previous"
-msgstr ""
-
-#: ../../src/wui/building_statistics_menu.cc:142
-#: ../../src/wui/building_statistics_menu.cc:162
-#: ../../src/wui/building_statistics_menu.cc:182
-msgid "Show next"
-msgstr ""
-
-#: ../../src/wui/game_options_menu.cc:52
-msgid "README"
-msgstr ""
-
-#: ../../src/wui/game_options_menu.cc:60 ../../src/ui_fsmenu/main.cc:91
-msgid "License"
-msgstr ""
-
-#: ../../src/wui/game_options_menu.cc:68
-msgid "Authors"
-msgstr ""
-
-#: ../../src/wui/game_options_menu.cc:95 ../../src/ui_fsmenu/main.cc:98
-msgid "Exit Game"
-msgstr ""
-
-#: ../../src/editor/editorinteractive.cc:62
-msgid "Menu"
-msgstr ""
-
-#: ../../src/editor/editorinteractive.cc:65
-msgid "Tools"
-msgstr ""
-
-#: ../../src/editor/editorinteractive.cc:69
-msgid "Toolsize"
-msgstr ""
-
-#: ../../src/editor/editorinteractive.cc:79
-msgid "Players"
-msgstr ""
-
-#: ../../src/editor/editorinteractive.cc:151
-msgid "Unsupported format"
-msgstr ""
-
-#: ../../src/editor/editorinteractive.cc:153
-#, c-format
-msgid ""
-"Widelands could not load the file \"%s\". The file format seems to be "
-"incompatible."
-msgstr ""
-
-#: ../../src/editor/editorinteractive.cc:171
-#: ../../src/editor/editorinteractive.cc:576
-#: ../../src/logic/editor_game_base.cc:329
-#, c-format
-msgid "Loading tribe: %s"
-msgstr ""
-
-#: ../../src/editor/editorinteractive.cc:177
-msgid "Creating players"
-msgstr ""
-
-#: ../../src/editor/editorinteractive.cc:184
-#: ../../src/logic/editor_game_base.cc:325
-msgid "Loading world data"
-msgstr ""
-
-#: ../../src/editor/editorinteractive.cc:187
-#: ../../src/editor/editorinteractive.cc:580
-msgid "Loading graphics..."
->>>>>>> b1501227
-msgstr ""
-
-#: ../../src/editor/editorinteractive.cc:235
-msgid "Map unsaved"
-msgstr ""
-
-#: ../../src/editor/editorinteractive.cc:236
-msgid "The Map is unsaved, do you really want to quit?"
-msgstr ""
-
-#: ../../src/editor/editorinteractive.cc:567
-#: ../../src/editor/ui_menus/editor_main_menu_random_map.cc:425
-#: ../../src/editor/ui_menus/editor_main_menu_new_map.cc:180
-#: ../../src/editor/ui_menus/editor_main_menu_save_map.cc:184
-#: ../../src/logic/map.h:177
-msgid "No Name"
-msgstr ""
-
-#: ../../src/editor/editorinteractive.cc:569
-#: ../../src/ui_fsmenu/netsetup_lan.cc:185
-#: ../../src/editor/ui_menus/editor_main_menu_random_map.cc:426
-#: ../../src/editor/ui_menus/editor_main_menu_new_map.cc:181
-#: ../../src/logic/map.h:178
-msgid "Unknown"
-msgstr ""
-
-#: ../../src/logic/world.cc:623
-#, c-format
-msgid "%s: too many terrain types, can not be more than 16"
-msgstr ""
-
-#: ../../src/logic/requirements.cc:223
-#, c-format
-msgid ""
-"expected atrHP (%u), atrAttack (%u), atrDefense (%u), atrEvade (%u) or "
-"atrTotal (%u) but found unknown attribute value (%u)"
-msgstr ""
-
-#: ../../src/logic/constructionsite.cc:176
-#, c-format
-msgid "%u%% built"
-msgstr ""
-
-#: ../../src/logic/bob.cc:83 ../../src/logic/immovable.cc:203
-#, c-format
-msgid "bad attribute \"%s\""
-msgstr ""
-
-#: ../../src/logic/warehouse.cc:251 ../../src/logic/militarysite.cc:62
-msgid " conquer"
-msgstr ""
-
-#: ../../src/logic/warehouse.cc:505
-#, c-format
-msgid "A new %s was added to your economy."
-msgstr ""
-
-#: ../../src/logic/militarysite.cc:113
-#, c-format
-msgid "%u soldier"
-msgid_plural "%u soldiers"
-msgstr[0] ""
-msgstr[1] ""
-
-#: ../../src/logic/militarysite.cc:118
-#, c-format
-msgid "%u(+%u) soldier"
-msgid_plural "%u(+%u) soldiers"
-msgstr[0] ""
-msgstr[1] ""
-
-#: ../../src/logic/militarysite.cc:241
-#, c-format
-msgid "Your soldiers occupied your %s."
-msgstr ""
-
-<<<<<<< HEAD
-#: ../../src/ui_fsmenu/campaign_select.cc:81
-#: ../../src/ui_fsmenu/campaign_select.cc:290 ../../src/ui_fsmenu/editor.cc:57
-#: ../../src/ui_fsmenu/editor_mapselect.cc:91
-#: ../../src/ui_fsmenu/loadgame.cc:50 ../../src/ui_fsmenu/loadreplay.cc:44
-#: ../../src/ui_fsmenu/mapselect.cc:104 ../../src/ui_fsmenu/multiplayer.cc:65
-#: ../../src/ui_fsmenu/netsetup_ggz.cc:95
-#: ../../src/ui_fsmenu/netsetup_lan.cc:76
-#: ../../src/ui_fsmenu/singleplayer.cc:68 ../../src/ui_fsmenu/launchgame.cc:80
-msgid "Back"
-=======
-#: ../../src/logic/militarysite.cc:593
-#, c-format
-msgid "The enemy defeated your soldiers at the %s."
->>>>>>> b1501227
-msgstr ""
-
-#: ../../src/logic/militarysite.cc:598
-msgid "Militarysite lost!"
-msgstr ""
-
-#: ../../src/logic/militarysite.cc:657
-#, c-format
-msgid "Your soldiers defeated the enemy at the %s."
-msgstr ""
-
-#: ../../src/logic/militarysite.cc:662
-msgid "Enemy at site defeated!"
-msgstr ""
-
-#: ../../src/logic/militarysite.cc:705
-#, c-format
-msgid "Your %s discovered an aggressor.</p>"
-msgstr ""
-
-#: ../../src/logic/militarysite.cc:706
-#, c-format
-msgid "Your %s is under attack.</p>"
-msgstr ""
-
-#: ../../src/logic/militarysite.cc:714
-msgid "You are under attack"
-msgstr ""
-
-#: ../../src/logic/military_data.cc:51 ../../src/logic/soldier.cc:67
-msgid "\"min-max\""
-msgstr ""
-
-#: ../../src/logic/military_data.cc:59
-msgid "positive integer <= 100"
-msgstr ""
-
-#: ../../src/logic/military_data.cc:63
-#, c-format
-msgid "expected positive integer >= %u <= 100 but found \"%s\""
-msgstr ""
-
-#: ../../src/logic/military_data.cc:75
-#, c-format
-msgid "expected positive integer >= %u <= %u but found \"%u\""
-msgstr ""
-
-#: ../../src/logic/building.cc:534
-#: ../../src/editor/tools/editor_info_tool.cc:61
-msgid "small"
-msgstr ""
-
-#: ../../src/logic/building.cc:535
-#: ../../src/editor/tools/editor_info_tool.cc:62
-msgid "medium"
-msgstr ""
-
-#: ../../src/logic/building.cc:535
-#: ../../src/editor/tools/editor_info_tool.cc:63
-msgid "big"
-msgstr ""
-
-#: ../../src/logic/immovable.cc:140 ../../src/logic/production_program.cc:1369
-#, c-format
-msgid "unknown command type \"%s\""
-msgstr ""
-
-#: ../../src/logic/immovable.cc:144
-msgid "no actions"
-msgstr ""
-
-#: ../../src/logic/immovable.cc:217
-msgid "this program has already been declared"
-msgstr ""
-
-#: ../../src/logic/immovable.cc:223
-#, c-format
-msgid "program %s: %s"
-msgstr ""
-
-#: ../../src/logic/immovable.cc:255 ../../src/logic/immovable.cc:269
-#, c-format
-msgid "expected 0 .. 255 but found %u"
-msgstr ""
-
-#: ../../src/logic/immovable.cc:257 ../../src/logic/immovable.cc:271
-msgid "duplicated"
-msgstr ""
-
-<<<<<<< HEAD
-#: ../../src/ui_fsmenu/loadgame.cc:64
-msgid "Delete"
-=======
-#: ../../src/logic/immovable.cc:274
-#, c-format
-msgid "[terrain affinity] \"%s\" (not in current world): %s"
-msgstr ""
-
-#: ../../src/logic/immovable.cc:304
-#, c-format
-msgid "immovable %s has no program \"%s\""
-msgstr ""
-
-#: ../../src/logic/immovable.cc:637
-#, c-format
-msgid "tribe %s does not define immovable type \"%s\""
-msgstr ""
-
-#: ../../src/logic/immovable.cc:640
-#, c-format
-msgid "unknown tribe %s"
-msgstr ""
-
-#: ../../src/logic/immovable.cc:646
-#, c-format
-msgid "world does not define immovable type \"%s\""
-msgstr ""
-
-#: ../../src/logic/immovable.cc:656
-#, c-format
-msgid "immovable type %s"
-msgstr ""
-
-#: ../../src/logic/immovable.cc:690 ../../src/logic/production_program.cc:598
-#: ../../src/logic/production_program.cc:640
-msgid "duration in ms"
-msgstr ""
-
-#: ../../src/logic/immovable.cc:728 ../../src/logic/production_program.cc:1315
-msgid "priority"
-msgstr ""
-
-#: ../../src/logic/immovable.cc:762 ../../src/logic/immovable.cc:831
-#: ../../src/logic/immovable.cc:917
-#, c-format
-msgid "immovable type not in tribe but target type has scope (\"%s\")"
-msgstr ""
-
-#: ../../src/logic/immovable.cc:768 ../../src/logic/immovable.cc:837
-#: ../../src/logic/immovable.cc:923
-#, c-format
-msgid "scope \"%s\" given for target type (must be \"world\")"
-msgstr ""
-
-#: ../../src/logic/immovable.cc:783 ../../src/logic/immovable.cc:938
-#, c-format
-msgid "expected probability in range [1, 254] but found \"%s\""
-msgstr ""
-
-#: ../../src/logic/immovable.cc:796
-msgid "illegal transformation to the same type"
-msgstr ""
-
-#: ../../src/logic/immovable.cc:884
-msgid "probability in range [1, 254]"
-msgstr ""
-
-#: ../../src/logic/critter_bob.cc:388
-#, c-format
-msgid "loading critter: %s"
-msgstr ""
-
-#: ../../src/logic/game.cc:229
-msgid "Preloading a map"
-msgstr ""
-
-#: ../../src/logic/game.cc:241
-msgid "Loading a world"
-msgstr ""
-
-#: ../../src/logic/game.cc:247
-#, c-format
-msgid "Adding player %u"
-msgstr ""
-
-#: ../../src/logic/game.cc:260
-msgid "Loading a map"
-msgstr ""
-
-#: ../../src/logic/game.cc:291 ../../src/logic/game.cc:347
-#: ../../src/logic/game.cc:380
-msgid "Preloading map"
-msgstr ""
-
-#: ../../src/logic/game.cc:305
-msgid "Configuring players"
->>>>>>> b1501227
-msgstr ""
-
-#: ../../src/logic/game.cc:323
-msgid "Loading map"
-msgstr ""
-
-#: ../../src/logic/game.cc:458
-msgid "Creating player infrastructure"
-msgstr ""
-
-#: ../../src/logic/game.cc:469 ../../src/logic/player.cc:125
-msgid "Missing starting position"
-msgstr ""
-
-#: ../../src/logic/game.cc:471 ../../src/logic/player.cc:127
-#, c-format
-msgid ""
-"Widelands could not start the game, because player %u has no starting "
-"position.\n"
-"You can manually add a starting position with Widelands Editor, to fix this "
-"problem."
-msgstr ""
-
-#: ../../src/logic/cmd_luacoroutine.cc:62
-#, c-format
-msgid "lua function: %s"
-msgstr ""
-
-#: ../../src/logic/instances.cc:75
-#, c-format
-msgid "destroy map object: %s"
-msgstr ""
-
-#: ../../src/logic/instances.cc:124
-#, c-format
-msgid "object %u: %s"
-msgstr ""
-
-#: ../../src/logic/instances.cc:133
-#, c-format
-msgid "act: %s"
-msgstr ""
-
-#: ../../src/logic/cmd_luascript.cc:58
-#, c-format
-msgid "lua: %s"
-msgstr ""
-
-#: ../../src/logic/production_program.cc:69
-#, c-format
-msgid ""
-"%s is not declared as an input (\"%s=<count>\" was not found in the [inputs] "
-"section)"
-msgstr ""
-
-#: ../../src/logic/production_program.cc:82
-#, c-format
-msgid ""
-"wrong order of ware types within group: ware type %s appears after ware type "
-"%s (fix order!)"
-msgstr ""
-
-#: ../../src/logic/production_program.cc:96
-#: ../../src/logic/production_program.cc:817
-#: ../../src/logic/production_program.cc:902
-msgid "count"
-msgstr ""
-
-#: ../../src/logic/production_program.cc:101
-#, c-format
-msgid ""
-"group count is %u but (total) input storage capacity of the specified ware "
-"type(s) is only %u, so the group can never be fulfilled by the site"
-msgstr ""
-
-#: ../../src/logic/production_program.cc:131
-msgid "not "
-msgstr ""
-
-#: ../../src/logic/production_program.cc:153
-#: ../../src/logic/production_program.cc:174
-msgid "economy needs "
-msgstr ""
-
-#: ../../src/logic/production_program.cc:203
-msgid "site has "
-msgstr ""
-
-#: ../../src/logic/production_program.cc:229
-msgid "workers need experience"
-msgstr ""
-
-#: ../../src/logic/production_program.cc:254
-msgid "ware type or worker type"
-msgstr ""
-
-#: ../../src/logic/production_program.cc:317
-#, c-format
-msgid "invalid condition: %s"
-msgstr ""
-
-#: ../../src/logic/production_program.cc:332
-#, c-format
-msgid "expected {\"failed\"|\"completed\"|\"skipped\"} but found \"%s\""
-msgstr ""
-
-#: ../../src/logic/production_program.cc:345
-msgid "expected \"and\" or end of input"
-msgstr ""
-
-#: ../../src/logic/production_program.cc:354
-msgid "expected condition at end of input"
-msgstr ""
-
-#: ../../src/logic/production_program.cc:360
-msgid "expected \"or\" or end of input"
-msgstr ""
-
-#: ../../src/logic/production_program.cc:396
-#: ../../src/logic/production_program.cc:768
-msgid " and "
-msgstr ""
-
-#: ../../src/logic/production_program.cc:397
-#: ../../src/logic/production_program.cc:747
-msgid " because: "
-msgstr ""
-
-#: ../../src/logic/production_program.cc:409
-msgid " because not: "
-msgstr ""
-
-#: ../../src/logic/production_program.cc:449
-#, c-format
-msgid ""
-"the program \"%s\" has not (yet) been declared in %s (wrong declaration "
-"order?)"
-msgstr ""
-
-#: ../../src/logic/production_program.cc:471
-#: ../../src/logic/production_program.cc:476
-#: ../../src/logic/production_program.cc:481
-#, c-format
-msgid "%s handling method already defined"
-msgstr ""
-
-#: ../../src/logic/production_program.cc:471
-msgid "failure"
-msgstr ""
-
-#: ../../src/logic/production_program.cc:476
-msgid "completion"
-msgstr ""
-
-#: ../../src/logic/production_program.cc:481
-msgid "skip"
-msgstr ""
-
-#: ../../src/logic/production_program.cc:486
-msgid "{\"failure\"|\"completion\"|\"skip\"}"
-msgstr ""
-
-#: ../../src/logic/production_program.cc:500
-msgid "{\"fail\"|\"complete\"|\"skip\"|\"repeat\"}"
-msgstr ""
-
-#: ../../src/logic/production_program.cc:602
-#, c-format
-msgid "sleep: %s"
-msgstr ""
-
-#: ../../src/logic/production_program.cc:623
-msgid "idle animation is default; calling is not allowed"
-msgstr ""
-
-#: ../../src/logic/production_program.cc:672
-msgid "expected ware_type1[,ware_type2[,...]][:N] ..."
-msgstr ""
-
-#: ../../src/logic/production_program.cc:771
-msgid " is missing"
-msgid_plural " are missing"
-msgstr[0] ""
-msgstr[1] ""
-
-#: ../../src/logic/production_program.cc:831
-#: ../../src/logic/production_program.cc:916
-#, c-format
-msgid ""
-"%s is not declared as an output (\"output=%s\" was not found in the [global] "
-"section)"
-msgstr ""
-
-#: ../../src/logic/production_program.cc:849
-msgid "Produced "
-msgstr ""
-
-#: ../../src/logic/production_program.cc:858
-#: ../../src/logic/production_program.cc:941
-#, c-format
-msgid "%u "
-msgstr ""
-
-#: ../../src/logic/production_program.cc:865
-#: ../../src/logic/production_program.cc:948
-msgid ", "
-msgstr ""
-
-#: ../../src/logic/production_program.cc:933
-msgid "Recruited "
-msgstr ""
-
-<<<<<<< HEAD
-#: ../../src/ui_fsmenu/netsetup_lan.cc:183
-#: ../../src/ui_fsmenu/playerdescrgroup.cc:159
-msgid "Open"
-=======
-#: ../../src/logic/production_program.cc:972
-msgid "distance"
->>>>>>> b1501227
-msgstr ""
-
-#: ../../src/logic/production_program.cc:983
-#: ../../src/logic/production_program.cc:994
-msgid "percentage"
-msgstr ""
-
-#: ../../src/logic/production_program.cc:1125
-msgid "Mine empty"
-msgstr ""
-
-<<<<<<< HEAD
-#: ../../src/ui_fsmenu/options.cc:61 ../../src/ui_fsmenu/options.cc:384
-#: ../../src/wui/login_box.cc:70
-#: ../../src/editor/ui_menus/editor_main_menu_load_map.cc:130
-#: ../../src/editor/ui_menus/editor_main_menu_save_map_make_directory.cc:70
-#: ../../src/editor/ui_menus/editor_main_menu_save_map.cc:143
-#: ../../src/wui/game_main_menu_save_game.h:92
-msgid "Cancel"
-=======
-#: ../../src/logic/production_program.cc:1127
-msgid "This mines has run empty. You should consider to expand or destruct it."
->>>>>>> b1501227
-msgstr ""
-
-#: ../../src/logic/production_program.cc:1141
-#: ../../src/logic/production_program.cc:1210
-msgid "soldier type"
-msgstr ""
-
-#: ../../src/logic/production_program.cc:1154
-#, c-format
-msgid "expected {\"hp\"|\"attack\"|\"defense\"|\"evade\"} but found \"%s\""
-msgstr ""
-
-#: ../../src/logic/production_program.cc:1163
-#: ../../src/logic/production_program.cc:1231
-msgid "level"
-msgstr ""
-
-#: ../../src/logic/production_program.cc:1241
-#, c-format
-msgid "expected level > %u but found \"%s\""
-msgstr ""
-
-#: ../../src/logic/productionsite.cc:70
-msgid "this ware type has already been declared as an output"
-msgstr ""
-
-#: ../../src/logic/productionsite.cc:76
-msgid "this worker type has already been declared as an output"
-msgstr ""
-
-#: ../../src/logic/productionsite.cc:219
-msgid "(not occupied)"
-msgstr ""
-
-#: ../../src/logic/productionsite.cc:224
-#, c-format
-msgid "Worker missing"
-msgid_plural "Workers missing"
-msgstr[0] ""
-msgstr[1] ""
-
-#: ../../src/logic/productionsite.cc:232
-msgid "(stopped)"
-msgstr ""
-
-#: ../../src/logic/battle.cc:178
-#, c-format
-msgid "[battle] soldier %u loose battle\n"
-msgstr ""
-
-#: ../../src/logic/battle.cc:182
-#, c-format
-msgid "[battle] waking up winner %d\n"
-msgstr ""
-
-#: ../../src/logic/soldier.cc:75
-msgid "positive integer"
-msgstr ""
-
-#: ../../src/logic/soldier.cc:79
-#, c-format
-msgid "expected positive integer >= %u but found \"%s\""
-msgstr ""
-
-#: ../../src/logic/soldier.cc:182
-msgid "\"anim_name[,another_anim,...]\""
-msgstr ""
-
-#: ../../src/logic/soldier.cc:1252
-#, c-format
-msgid "bad direction '%d'"
-msgstr ""
-
-#: ../../src/logic/soldier.cc:1413
-#, c-format
-msgid ""
-"The game engine has encountered a logic error. The %s #%u of player %u could "
-"not find a way from (%i, %i) (with %s immovable) to the opponent (%s #%u of "
-"player %u) at (%i, %i) (with %s immovable). The %s will now desert (but will "
-"not be executed). Strange things may happen. No solution for this problem "
-"has been implemented yet. (bug #1951113) (The game has been paused.)"
-msgstr ""
-
-#: ../../src/logic/soldier.cc:1424 ../../src/logic/soldier.cc:1429
-#: ../../src/logic/worker.cc:1643
-msgid "no"
-msgstr ""
-
-#: ../../src/logic/soldier.cc:1436 ../../src/logic/soldier.cc:1444
-#: ../../src/logic/worker.cc:1655
-msgid "Logic error"
-msgstr ""
-
-#: ../../src/logic/worker.cc:107
-#, c-format
-msgid ""
-"should mine resource %s, which does not exist in world; tribe is not "
-"compatible with world"
-msgstr ""
-
-#: ../../src/logic/worker.cc:209
-#, c-format
-msgid ""
-"should breed resource type %s, which does not exist in world; tribe is not "
-"compatible with world"
-msgstr ""
-
-#: ../../src/logic/worker.cc:606
-msgid "Out of "
-msgstr ""
-
-#: ../../src/logic/worker.cc:609
-msgid ""
-"The worker of this building cannot find any more resources of the following "
-"type: "
-msgstr ""
-
-#: ../../src/logic/worker.cc:881
-msgid "A geologist found resources."
-msgstr ""
-
-#: ../../src/logic/worker.cc:1624
-#, c-format
-msgid ""
-"The game engine has encountered a logic error. The %s #%u of player %u "
-"(carrying %s) could not find a way home from (%i, %i) (with %s immovable) to "
-"the base flag at (%i, %i) of its %s at (%i, %i). The %s will be made "
-"homeless and probably die, unless some object is removed very soon and the %"
-"s finds a way to a flag connected to a warehouse. The %s will immediately "
-"request a new worker. Unfortunately this may happen repeatedly and drain the "
-"supply of workers (tools). No solution for this problem has been implemented "
-"yet. It would be safest to destroy the %s and not rebuild it at that "
-"location, nor any other building that sends out a worker on the map. This "
-"problem usually occurs near unpassable terrain, such as water, when an "
-"object, such as a farm field, is placed on the map while the worker is out "
-"working. (bug #1796611) (The game has been paused.)"
-msgstr ""
-
-#: ../../src/logic/worker.cc:1641
-msgid "nothing"
-msgstr ""
-
-#: ../../src/logic/worker.cc:2818
-#, c-format
-msgid "loading worker: %s"
-msgstr ""
-
-#: ../../src/logic/tribe.cc:117
-msgid "constructionsite type \"constructionsite\" is missing"
-msgstr ""
-
-#: ../../src/logic/tribe.cc:187 ../../src/logic/tribe.cc:208
-#, c-format
-msgid "\"%s\" is duplicated"
-msgstr ""
-
-#: ../../src/logic/tribe.cc:196 ../../src/logic/tribe.cc:217
-msgid "none found"
-msgstr ""
-
-#: ../../src/logic/tribe.cc:198
-#, c-format
-msgid "frontier styles: %s"
-msgstr ""
-
-#: ../../src/logic/tribe.cc:219
-#, c-format
-msgid "flag styles: %s"
-msgstr ""
-
-#: ../../src/logic/tribe.cc:256
-#, c-format
-msgid "tribe %s: %s"
-msgstr ""
-
-#: ../../src/logic/playercommand.cc:136
-#, c-format
-msgid "player command: %s"
-msgstr ""
-
-#: ../../src/logic/playercommand.cc:178
-#, c-format
-msgid "player immovable %u: %s"
-msgstr ""
-
-<<<<<<< HEAD
-#: ../../src/ui_fsmenu/singleplayer.cc:39
-msgid "Single Player Menu"
-=======
-#: ../../src/logic/playercommand.cc:184
-#, c-format
-msgid "bulldoze: %s"
-msgstr ""
-
-#: ../../src/logic/playercommand.cc:236
-#, c-format
-msgid "build: %s"
-msgstr ""
-
-#: ../../src/logic/playercommand.cc:284
-#, c-format
-msgid "build flag: %s"
-msgstr ""
-
-#: ../../src/logic/playercommand.cc:371
-#, c-format
-msgid "build road: %s"
-msgstr ""
-
-#: ../../src/logic/playercommand.cc:425
-#, c-format
-msgid "flag %u: %s"
->>>>>>> b1501227
-msgstr ""
-
-#: ../../src/logic/playercommand.cc:431
-#, c-format
-msgid "flag action: %s"
-msgstr ""
-
-#: ../../src/logic/playercommand.cc:488
-#, c-format
-msgid "start/stop building: %s"
-msgstr ""
-
-#: ../../src/logic/playercommand.cc:549
-#, c-format
-msgid "enhance building: %s"
-msgstr ""
-
-<<<<<<< HEAD
-#: ../../src/ui_fsmenu/launchgame.cc:59
-msgid "Select map"
-msgstr ""
-
-#: ../../src/ui_fsmenu/launchgame.cc:66
-msgid "Select Savegame"
-msgstr ""
-
-#: ../../src/ui_fsmenu/launchgame.cc:87
-msgid "Start game"
-msgstr ""
-
-#: ../../src/ui_fsmenu/launchgame.cc:94
-msgid "Launch Game"
-msgstr ""
-
-#: ../../src/ui_fsmenu/launchgame.cc:105
-msgid "Player's name"
-msgstr ""
-
-#: ../../src/ui_fsmenu/launchgame.cc:109
-msgid "Player's type"
-msgstr ""
-
-#: ../../src/ui_fsmenu/launchgame.cc:113
-msgid "Team"
-msgstr ""
-
-#: ../../src/ui_fsmenu/launchgame.cc:117
-msgid "Player's tribe"
-msgstr ""
-
-#: ../../src/ui_fsmenu/launchgame.cc:121
-msgid "Start type"
-msgstr ""
-
-#: ../../src/ui_fsmenu/launchgame.cc:168
-msgid "Switch to position"
-msgstr ""
-
-#: ../../src/ui_fsmenu/launchgame.cc:182
-msgid "Lobby:"
-msgstr ""
-
-#: ../../src/ui_fsmenu/launchgame.cc:184
-msgid "Ready"
-msgstr ""
-
-#: ../../src/ui_fsmenu/launchgame.cc:282
-msgid "Type: "
-msgstr ""
-
-#: ../../src/ui_fsmenu/launchgame.cc:293
-msgid "File not found"
-msgstr ""
-
-#: ../../src/ui_fsmenu/launchgame.cc:295
-#, c-format
-msgid ""
-"Widelands tried to start a game with a file that could not be found at given "
-"path.\n"
-"The file was: %s\n"
-"If this happens in a network game, the host might have selected a file that "
-"you do not own. Normally such a file should be send from the host to you, "
-"but perhaps the transfer was not yet finnished!?!"
-msgstr ""
-
-#: ../../src/ui_fsmenu/launchgame.cc:321
-msgid "(no map)"
-msgstr ""
-
-#: ../../src/ui_fsmenu/launchgame.cc:363
-msgid "WARNING!!! Host selected the file \""
-msgstr ""
-
-#: ../../src/ui_fsmenu/launchgame.cc:366
-msgid ""
-"\" for this game, which you do not own. If the transfer of that file does "
-"not start automatically, please add it manually to your filesystem."
-msgstr ""
-
-#: ../../src/ui_fsmenu/launchgame.cc:385
-msgid "Original:"
-msgstr ""
-
-#: ../../src/ui_fsmenu/launchgame.cc:490
-msgid "(Save): "
-msgstr ""
-
-#: ../../src/ui_fsmenu/playerdescrgroup.cc:101
-msgid "Initialization"
-msgstr ""
-
-#: ../../src/ui_fsmenu/playerdescrgroup.cc:173
-msgid "Computer"
-msgstr ""
-
-#: ../../src/ui_fsmenu/playerdescrgroup.cc:175
-msgid "AI: "
-msgstr ""
-
-#: ../../src/ui_fsmenu/playerdescrgroup.cc:180
-msgid "Human"
-=======
-#: ../../src/logic/playercommand.cc:621 ../../src/logic/playercommand.cc:1047
-#: ../../src/logic/playercommand.cc:1125
-#, c-format
-msgid "site %u: %s"
-msgstr ""
-
-#: ../../src/logic/playercommand.cc:631
-#, c-format
-msgid "set ware priority: %s"
-msgstr ""
-
-#: ../../src/logic/playercommand.cc:680
-#, c-format
-msgid "change target quantity: %s"
-msgstr ""
-
-#: ../../src/logic/playercommand.cc:743
-#, c-format
-msgid "set ware target quantity: %s"
-msgstr ""
-
-#: ../../src/logic/playercommand.cc:865
-#, c-format
-msgid "set worker target quantity: %s"
-msgstr ""
-
-#: ../../src/logic/playercommand.cc:990
-#, c-format
-msgid "change training options: %s"
-msgstr ""
-
-#: ../../src/logic/playercommand.cc:1054
-#, c-format
-msgid "soldier %u: %s"
-msgstr ""
-
-#: ../../src/logic/playercommand.cc:1060
-#, c-format
-msgid "drop soldier: %s"
-msgstr ""
-
-#: ../../src/logic/playercommand.cc:1132
-#, c-format
-msgid "change soldier capacity: %s"
-msgstr ""
-
-#: ../../src/logic/playercommand.cc:1297
-#, c-format
-msgid "retreat: value out of range. Received %u expected %u-%u"
-msgstr ""
-
-#: ../../src/logic/playercommand.cc:1308
-#, c-format
-msgid "change military config: %s"
-msgstr ""
-
-#: ../../src/logic/playercommand.cc:1347
-#, c-format
-msgid "(player %u): message id is null"
-msgstr ""
-
-#: ../../src/logic/playercommand.cc:1352
-#, c-format
-msgid "player message: %s"
-msgstr ""
-
-#: ../../src/logic/cmd_queue.cc:173
-#, c-format
-msgid "duetime (%i) < gametime (%i)"
-msgstr ""
-
-#: ../../src/logic/cmd_queue.cc:178
-#, c-format
-msgid "game logic: %s"
-msgstr ""
-
-#: ../../src/logic/map.cc:361
-msgid "Player 1"
-msgstr ""
-
 #: ../../src/logic/trainingsite.cc:173
 msgid "Resting"
->>>>>>> b1501227
 msgstr ""
 
 #: ../../src/logic/trainingsite.cc:175
@@ -4406,130 +3107,6 @@
 msgid "economies: %s"
 msgstr ""
 
-<<<<<<< HEAD
-#: ../../src/wui/militarysitewindow.cc:58
-msgid "Soldiers"
-msgstr ""
-
-#: ../../src/wui/productionsitewindow.cc:62
-#: ../../src/wui/general_statistics_menu.cc:158
-#: ../../src/wui/warehousewindow.cc:143
-msgid "Wares"
-msgstr ""
-
-#: ../../src/wui/productionsitewindow.cc:71
-#: ../../src/wui/productionsitewindow.cc:84
-msgid "Worker"
-msgstr ""
-
-#: ../../src/wui/productionsitewindow.cc:72
-msgid "Exp"
-msgstr ""
-
-#: ../../src/wui/productionsitewindow.cc:73
-msgid "Next Level"
-msgstr ""
-
-#: ../../src/wui/productionsitewindow.cc:140
-msgid "(vacant)"
-msgstr ""
-
-#: ../../src/wui/productionsitewindow.cc:140
-msgid "(coming)"
-msgstr ""
-
-#: ../../src/wui/soldiercapacitycontrol.cc:73
-msgid "Capacity"
-msgstr ""
-
-#: ../../src/wui/soldierlist.cc:338 ../../src/wui/soldierlist.cc:358
-msgid "Click soldier to send away"
-msgstr ""
-
-#: ../../src/wui/attack_box.cc:171
-msgid "Soldiers:"
-msgstr ""
-
-#: ../../src/wui/attack_box.cc:179
-msgid "Send less soldiers"
-msgstr ""
-
-#: ../../src/wui/attack_box.cc:196
-msgid "Number of soldiers"
-msgstr ""
-
-#: ../../src/wui/attack_box.cc:206
-msgid "Send more soldiers"
-msgstr ""
-
-#: ../../src/wui/attack_box.cc:217 ../../src/wui/military_box.cc:130
-msgid "Retreat: Never!"
-msgstr ""
-
-#: ../../src/wui/attack_box.cc:236 ../../src/wui/military_box.cc:149
-msgid "Supported damage before retreat"
-msgstr ""
-
-#: ../../src/wui/attack_box.cc:238 ../../src/wui/military_box.cc:151
-msgid "Once injured"
-msgstr ""
-
-#: ../../src/wui/building_statistics_menu.cc:79
-#: ../../src/wui/game_main_menu.cc:61
-msgid "Building Statistics"
-msgstr ""
-
-#: ../../src/wui/building_statistics_menu.cc:89
-msgid "Total Productivity: "
-msgstr ""
-
-#: ../../src/wui/building_statistics_menu.cc:93
-msgid "Owned: "
-msgstr ""
-
-#: ../../src/wui/building_statistics_menu.cc:99
-msgid "In Build: "
-msgstr ""
-
-#: ../../src/wui/building_statistics_menu.cc:105
-msgid "Jump to unproductive: "
-msgstr ""
-
-#: ../../src/wui/building_statistics_menu.cc:113
-msgid "Prod"
-msgstr ""
-
-#: ../../src/wui/building_statistics_menu.cc:114
-msgid "Owned"
-msgstr ""
-
-#: ../../src/wui/building_statistics_menu.cc:115
-msgid "Build"
-msgstr ""
-
-#: ../../src/wui/building_statistics_menu.cc:132
-#: ../../src/wui/building_statistics_menu.cc:152
-#: ../../src/wui/building_statistics_menu.cc:172
-msgid "Show previous"
-msgstr ""
-
-#: ../../src/wui/building_statistics_menu.cc:142
-#: ../../src/wui/building_statistics_menu.cc:162
-#: ../../src/wui/building_statistics_menu.cc:182
-msgid "Show next"
-msgstr ""
-
-#: ../../src/wui/encyclopedia_window.cc:70
-msgid "Tribe ware encyclopedia"
-msgstr ""
-
-#: ../../src/wui/encyclopedia_window.cc:87
-msgid "Consumed ware type(s)"
-msgstr ""
-
-#: ../../src/wui/encyclopedia_window.cc:88
-msgid "Quantity"
-=======
 #: ../../src/game_io/game_cmd_queue_data_packet.cc:86
 #, c-format
 msgid "command queue: %s"
@@ -4655,20 +3232,14 @@
 
 #: ../../src/ui_fsmenu/singleplayer.cc:39
 msgid "Single Player Menu"
->>>>>>> b1501227
 msgstr ""
 
 #: ../../src/ui_fsmenu/singleplayer.cc:47
 msgid "New Game"
 msgstr ""
 
-<<<<<<< HEAD
-#: ../../src/wui/game_debug_ui.cc:236
-msgid "Debug Field"
-=======
 #: ../../src/ui_fsmenu/singleplayer.cc:54
 msgid "Campaigns"
->>>>>>> b1501227
 msgstr ""
 
 #: ../../src/ui_fsmenu/singleplayer.cc:61
@@ -4713,14 +3284,8 @@
 msgid "Computer"
 msgstr ""
 
-<<<<<<< HEAD
-#: ../../src/wui/game_main_menu_save_game.cc:203
-#: ../../src/editor/ui_menus/editor_main_menu_save_map.cc:381
-msgid "A File with the name "
-=======
 #: ../../src/ui_fsmenu/playerdescrgroup.cc:175
 msgid "AI: "
->>>>>>> b1501227
 msgstr ""
 
 #: ../../src/ui_fsmenu/playerdescrgroup.cc:180
@@ -4783,17 +3348,12 @@
 msgid "Start type"
 msgstr ""
 
-<<<<<<< HEAD
-#: ../../src/wui/general_statistics_menu.cc:164
-msgid "Productivity"
-=======
 #: ../../src/ui_fsmenu/launchgame.cc:168
 msgid "Switch to position"
 msgstr ""
 
 #: ../../src/ui_fsmenu/launchgame.cc:182
 msgid "Lobby:"
->>>>>>> b1501227
 msgstr ""
 
 #: ../../src/ui_fsmenu/launchgame.cc:184
@@ -4861,24 +3421,6 @@
 msgid "Begin Network Game"
 msgstr ""
 
-<<<<<<< HEAD
-#: ../../src/wui/interactive_base.cc:268
-#, c-format
-msgid "%u.%ux"
-msgstr ""
-
-#: ../../src/wui/interactive_base.cc:271
-msgid "PAUSE"
-msgstr ""
-
-#: ../../src/wui/interactive_base.cc:291
-#, c-format
-msgid "%s (%s)"
-msgstr ""
-
-#: ../../src/wui/interactive_base.cc:296
-msgid "NO GAME CONTROLLER"
-=======
 #: ../../src/ui_fsmenu/netsetup_lan.cc:46
 msgid "List of games in your local network:"
 msgstr ""
@@ -4893,7 +3435,6 @@
 
 #: ../../src/ui_fsmenu/netsetup_lan.cc:69
 msgid "Host a new game"
->>>>>>> b1501227
 msgstr ""
 
 #: ../../src/ui_fsmenu/netsetup_lan.cc:84
@@ -4908,32 +3449,17 @@
 msgid "State"
 msgstr ""
 
-<<<<<<< HEAD
-#: ../../src/wui/interactive_player.cc:193
-#: ../../src/wui/interactive_player.cc:278
-msgid "Messages"
-=======
 #: ../../src/ui_fsmenu/netsetup_lan.cc:184
 msgid "Closed"
->>>>>>> b1501227
 msgstr ""
 
 #: ../../src/ui_fsmenu/intro.cc:32
 msgid "Press ESC or click to continue ..."
 msgstr ""
 
-<<<<<<< HEAD
-#: ../../src/wui/interactive_player.cc:286
-#, c-format
-msgid "%u new message"
-msgid_plural "%u new messages"
-msgstr[0] ""
-msgstr[1] ""
-=======
 #: ../../src/ui_fsmenu/campaign_select.cc:52
 msgid "Select a campaign"
 msgstr ""
->>>>>>> b1501227
 
 #: ../../src/ui_fsmenu/campaign_select.cc:54
 msgid "Campaign:"
@@ -4997,11 +3523,6 @@
 msgid "Editor"
 msgstr ""
 
-<<<<<<< HEAD
-#: ../../src/wui/minimap.cc:143
-#: ../../src/editor/ui_menus/editor_tool_menu.cc:68
-msgid "Terrain"
-=======
 #: ../../src/ui_fsmenu/main.cc:84
 #: ../../src/editor/ui_menus/editor_main_menu.cc:86
 msgid "View Readme"
@@ -5009,7 +3530,6 @@
 
 #: ../../src/ui_fsmenu/main.cc:105
 msgid "Version "
->>>>>>> b1501227
 msgstr ""
 
 #: ../../src/ui_fsmenu/main.cc:110
@@ -5028,10 +3548,6 @@
 msgid "min."
 msgstr ""
 
-<<<<<<< HEAD
-#: ../../src/wui/stock_menu.cc:47
-msgid "Wares (total)"
-=======
 #: ../../src/ui_fsmenu/options.cc:86
 msgid "days"
 msgstr ""
@@ -5082,7 +3598,6 @@
 
 #: ../../src/ui_fsmenu/options.cc:169
 msgid "Show buildings area preview"
->>>>>>> b1501227
 msgstr ""
 
 #: ../../src/ui_fsmenu/options.cc:176
@@ -5097,17 +3612,12 @@
 msgid "Save game automatically every"
 msgstr ""
 
-<<<<<<< HEAD
-#: ../../src/wui/transport_ui.cc:44
-msgid "Economy options"
-=======
 #: ../../src/ui_fsmenu/options.cc:191
 msgid "Remove Replays older than:"
 msgstr ""
 
 #: ../../src/ui_fsmenu/options.cc:195
 msgid "Off"
->>>>>>> b1501227
 msgstr ""
 
 #: ../../src/ui_fsmenu/options.cc:285
@@ -5142,29 +3652,8 @@
 msgid "Distance for windows to snap to other panels:"
 msgstr ""
 
-<<<<<<< HEAD
-#: ../../src/wui/watchwindow.cc:93
-msgid "Follow"
-msgstr ""
-
-#: ../../src/wui/watchwindow.cc:156
-msgid "Center mainview on this"
-msgstr ""
-
-#: ../../src/wui/watchwindow.cc:236 ../../src/wui/fieldaction.cc:481
-msgid "Watch"
-msgstr ""
-
-#: ../../src/wui/trainingsitewindow.cc:57
-msgid "Soldiers in training"
-msgstr ""
-
-#: ../../src/wui/waresqueuedisplay.cc:274
-msgid "Highest priority"
-=======
 #: ../../src/ui_fsmenu/options.cc:453
 msgid "Distance for windows to snap to borders:"
->>>>>>> b1501227
 msgstr ""
 
 #: ../../src/ui_fsmenu/options.cc:459
@@ -5175,97 +3664,12 @@
 msgid "OpenGL rendering *Highly experimental!*"
 msgstr ""
 
-<<<<<<< HEAD
-#: ../../src/wui/fieldaction.cc:246
-msgid "Build small buildings"
-msgstr ""
-
-#: ../../src/wui/fieldaction.cc:247
-msgid "Build medium buildings"
-msgstr ""
-
-#: ../../src/wui/fieldaction.cc:248
-msgid "Build large buildings"
-msgstr ""
-
-#: ../../src/wui/fieldaction.cc:280
-msgid "Action"
-msgstr ""
-
-#: ../../src/wui/fieldaction.cc:385
-msgid "Build road"
-msgstr ""
-
-#: ../../src/wui/fieldaction.cc:397
-msgid "Destroy this flag"
-msgstr ""
-
-#: ../../src/wui/fieldaction.cc:405
-msgid "Configure economy"
-msgstr ""
-
-#: ../../src/wui/fieldaction.cc:411
-msgid "Send geologist to explore site"
-msgstr ""
-
-#: ../../src/wui/fieldaction.cc:429
-msgid "Put a flag"
-msgstr ""
-
-#: ../../src/wui/fieldaction.cc:436
-msgid "Destroy a road"
-msgstr ""
-
-#: ../../src/wui/fieldaction.cc:454
-msgid "Watch field in a separate window"
-msgstr ""
-
-#: ../../src/wui/fieldaction.cc:459
-msgid "Toggle building statistics display"
-msgstr ""
-
-#: ../../src/wui/fieldaction.cc:465
-msgid "Toggle building label display"
-msgstr ""
-
-#: ../../src/wui/fieldaction.cc:472
-msgid "Debug window"
-msgstr ""
-
-#: ../../src/wui/fieldaction.cc:479 ../../src/wui/fieldaction.cc:617
-msgid "Build roads"
-msgstr ""
-
-#: ../../src/wui/fieldaction.cc:486
-msgid "Military settings"
-msgstr ""
-
-#: ../../src/wui/fieldaction.cc:510
-msgid "Start attack"
-msgstr ""
-
-#: ../../src/wui/fieldaction.cc:515
-msgid "Attack"
-msgstr ""
-
-#: ../../src/wui/fieldaction.cc:594
-msgid "Build mines"
-msgstr ""
-
-#: ../../src/wui/fieldaction.cc:610
-msgid "Build flag"
-msgstr ""
-
-#: ../../src/wui/fieldaction.cc:614
-msgid "Cancel road"
-=======
 #: ../../src/ui_fsmenu/options.cc:488
 msgid "Pause"
 msgstr ""
 
 #: ../../src/ui_fsmenu/options.cc:499
 msgid "FreeSerif (Default)"
->>>>>>> b1501227
 msgstr ""
 
 #: ../../src/editor/tools/editor_info_tool.cc:43
@@ -5647,35 +4051,6 @@
 msgid "Current Size: %u"
 msgstr ""
 
-<<<<<<< HEAD
-#: ../../src/editor/ui_menus/editor_main_menu_save_map.cc:208
-msgid "unnamed"
-msgstr ""
-
-#: ../../src/editor/ui_menus/editor_main_menu_save_map.cc:256
-msgid "<Directory>"
-msgstr ""
-
-#: ../../src/editor/ui_menus/editor_main_menu_save_map.cc:258
-msgid "<Not a map file>"
-msgstr ""
-
-#: ../../src/editor/ui_menus/editor_main_menu_save_map.cc:383
-msgid " exists already. Overwrite?"
-msgstr ""
-
-#: ../../src/editor/ui_menus/editor_main_menu_save_map.cc:385
-#: ../../src/editor/ui_menus/editor_main_menu_save_map.cc:406
-msgid "Save Map Error!!"
-msgstr ""
-
-#: ../../src/editor/ui_menus/editor_main_menu_save_map.cc:402
-msgid ""
-"Map Saving Error!\n"
-"Saved Map-File may be corrupt!\n"
-"\n"
-"Reason given:\n"
-=======
 #: ../../src/editor/ui_menus/editor_player_menu_allowed_buildings_menu.cc:56
 msgid "Allowed Buildings"
 msgstr ""
@@ -5730,7 +4105,6 @@
 msgid ""
 "Can not remove player. It is referenced in some place. Remove all buildings "
 "and bobs that depend on this player and try again."
->>>>>>> b1501227
 msgstr ""
 
 #: ../../src/ai/defaultai.h:85
@@ -5745,17 +4119,6 @@
 msgid "Defensive"
 msgstr ""
 
-<<<<<<< HEAD
-#: ../../src/logic/objective.h:42
-msgid "no descr"
-msgstr ""
-
-#: ../../src/logic/map.h:179
-msgid "no description defined"
-msgstr ""
-
-=======
->>>>>>> b1501227
 #: ../../src/wui/game_message_menu.h:67
 msgid "Select"
 msgstr ""
