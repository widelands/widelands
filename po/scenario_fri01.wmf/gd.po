# Widelands PATH/TO/FILE.PO
# Copyright (C) 2005-2020 Widelands Development Team
# FIRST AUTHOR <EMAIL@ADDRESS>, YEAR.
# 
# Translators:
# GunChleoc, 2019
# 
msgid ""
msgstr ""
"Project-Id-Version: Widelands svnVERSION\n"
"Report-Msgid-Bugs-To: https://www.widelands.org/wiki/ReportingBugs/\n"
<<<<<<< HEAD
"POT-Creation-Date: 2020-03-28 05:00+0000\n"
=======
"POT-Creation-Date: 2020-04-15 14:44+0000\n"
>>>>>>> fc979bc5
"PO-Revision-Date: 2018-03-24 18:15+0000\n"
"Last-Translator: GunChleoc, 2019\n"
"Language-Team: Gaelic, Scottish (https://www.transifex.com/widelands/teams/35159/gd/)\n"
"MIME-Version: 1.0\n"
"Content-Type: text/plain; charset=UTF-8\n"
"Content-Transfer-Encoding: 8bit\n"
"Language: gd\n"
"Plural-Forms: nplurals=4; plural=(n==1 || n==11) ? 0 : (n==2 || n==12) ? 1 : (n > 2 && n < 20) ? 2 : 3;\n"

#. TRANSLATORS: Name of a backup autosave
#: ../../data/campaigns/fri01.wmf/scripting/mission_thread.lua:129
msgid "The Great Stormflood (Backup Autosave)"
msgstr ""

#: ../../data/campaigns/fri01.wmf/scripting/texts.lua:25
msgid "Build a wood economy and a reed farm"
msgstr "Tog eaconamaidh fiodha agus tuathanas-feòir"

#: ../../data/campaigns/fri01.wmf/scripting/texts.lua:27
msgid "Wood Economy"
msgstr "Eaconamaidh fiodha"

#: ../../data/campaigns/fri01.wmf/scripting/texts.lua:28
msgid ""
"Build at least one woodcutter’s house and two forester’s houses to start "
"producing logs, and a reed farm to start growing reed."
msgstr ""
"Tog co-dhiù aon taigh buaineadair-fhiodha agus dà thaigh planntair-choille "
"ach an tòisich thu air fiodh a shaothrachadh agus tuathanas-feòir ach am fàs"
" thu achaidhean feòir."

#: ../../data/campaigns/fri01.wmf/scripting/texts.lua:33
msgid "Start producing bricks"
msgstr "Tòisich air breigichean a shaothrachadh"

#: ../../data/campaigns/fri01.wmf/scripting/texts.lua:35
msgid "Brick Economy"
msgstr "Eaconamaidh breige"

#: ../../data/campaigns/fri01.wmf/scripting/texts.lua:36
msgid ""
"Build a brick kiln, a coal mine, a rock mine, a clay pit and a well to start"
" producing bricks."
msgstr ""
"Tog àth bhreigichean, mèinn guail, mèinn cloiche, sùil-chriadha agus tobar "
"ach an tòisich thu air breigichean a shaothrachadh."

#: ../../data/campaigns/fri01.wmf/scripting/texts.lua:41
msgid "Gather building materials"
msgstr "Cruinnich stuthan-togail"

#: ../../data/campaigns/fri01.wmf/scripting/texts.lua:43
msgid "Stockpile Building Materials"
msgstr "Cruinnich stòras de stuthan-togail"

#: ../../data/campaigns/fri01.wmf/scripting/texts.lua:44
msgid ""
"Stockpile some building materials in your headquarters. Gather at least:"
msgstr ""
"Cruinnich stòras de stuthan-togail sa phrìomh-àras agad. Cruinnich co-dhiù:"

#: ../../data/campaigns/fri01.wmf/scripting/texts.lua:45
msgid "30 × Log"
msgstr "30 × fiodh"

#: ../../data/campaigns/fri01.wmf/scripting/texts.lua:46
msgid "30 × Granite"
msgstr "30 × gaireal"

#: ../../data/campaigns/fri01.wmf/scripting/texts.lua:47
msgid "10 × Clay"
msgstr "10 × criadh"

#: ../../data/campaigns/fri01.wmf/scripting/texts.lua:48
msgid "40 × Brick"
msgstr "40 × breige"

#: ../../data/campaigns/fri01.wmf/scripting/texts.lua:49
msgid "20 × Coal"
msgstr "20 × gual"

#: ../../data/campaigns/fri01.wmf/scripting/texts.lua:50
msgid "30 × Reed"
msgstr "30 × feur"

#: ../../data/campaigns/fri01.wmf/scripting/texts.lua:51
msgid ""
"Remember that you can set target quantities for most of these wares in your "
"economy settings."
msgstr ""
"Thoir an aire gur urrainn dhut uiread-amais a shuidheachadh airson a’ "
"mhòrchuid dhe na batharan seo ann an roghainnean na h-eaconamaidh agad."

#: ../../data/campaigns/fri01.wmf/scripting/texts.lua:56
msgid "Produce food for the miners"
msgstr "Saothraich biadh dha na mèinnearan"

#: ../../data/campaigns/fri01.wmf/scripting/texts.lua:58
msgid "Food Economy"
msgstr "Eaconamaidh bìdh"

#: ../../data/campaigns/fri01.wmf/scripting/texts.lua:59
msgid ""
"Build a tavern, a fisher’s house, a smokery, a berry farm and a fruit "
"collector’s house."
msgstr ""
"Tog taigh-tàirn, taigh-iasgair, taigh-toitidh, croit-dhearc agus taigh-"
"cruinniche."

#: ../../data/campaigns/fri01.wmf/scripting/texts.lua:64
msgid "Enhance your food economy"
msgstr "Leasaich an eaconamaidh bìdh agad"

#: ../../data/campaigns/fri01.wmf/scripting/texts.lua:66
msgid "Enhance Food Economy"
msgstr "Leasaich an eaconamaidh bìdh"

#: ../../data/campaigns/fri01.wmf/scripting/texts.lua:67
msgid ""
"Build at least two farms, a beekeeper’s house (next to the berry farm), a "
"bakery, a brewery, and another tavern."
msgstr ""
"Tog co-dhiù dà thuathanas, beachlann (ri taobh na croit-dhearc), taigh-"
"fuine, taigh-grùide agus taigh-tàirn eile."

#: ../../data/campaigns/fri01.wmf/scripting/texts.lua:72
msgid "Build an iron mine and a mining infrastructure"
msgstr "Tog mèinn iarainn agus bun-structar mèinnearachd"

#: ../../data/campaigns/fri01.wmf/scripting/texts.lua:74
msgid "Build Mines and Mining Infrastructure"
msgstr "Tog mèinnean agus bun-structar mèinnearachd"

#: ../../data/campaigns/fri01.wmf/scripting/texts.lua:75
msgid "Build an iron mine, a furnace, a blacksmithy and a small armor smithy."
msgstr ""
"Tog mèinn iarainn, fùirneis, ceàrdach gobhainn agus ceàrdach armachd bheag."

#: ../../data/campaigns/fri01.wmf/scripting/texts.lua:80
#: ../../data/campaigns/fri01.wmf/scripting/texts.lua:255
#: ../../data/campaigns/fri01.wmf/scripting/texts.lua:264
msgid "Start recruiting soldiers"
msgstr "Tòisich air saighdearan a thrusadh"

#: ../../data/campaigns/fri01.wmf/scripting/texts.lua:82
msgid "Recruiting Soldiers"
msgstr "Trusadh shaighdearan"

#: ../../data/campaigns/fri01.wmf/scripting/texts.lua:83
msgid "Build a barracks, a reindeer farm and a sewing room."
msgstr "Tog taigh-feachd, tuathanas rèin-fhèidh agus bùth banalachd."

#: ../../data/campaigns/fri01.wmf/scripting/texts.lua:88
msgid "Discover more of the island"
msgstr "Rùraich an eilean"

#: ../../data/campaigns/fri01.wmf/scripting/texts.lua:90
msgid "Expand and Discover"
msgstr "Leudaich agus lorg"

#: ../../data/campaigns/fri01.wmf/scripting/texts.lua:91
msgid "Expand further and discover more of the island."
msgstr "Leudaich do ranntair is lorg barrachd dhen eilean."

#: ../../data/campaigns/fri01.wmf/scripting/texts.lua:96
msgid "Train your soldiers"
msgstr "Oidichidh na saighdearan agad"

#: ../../data/campaigns/fri01.wmf/scripting/texts.lua:98
#: ../../data/campaigns/fri01.wmf/scripting/texts.lua:309
#: ../../data/campaigns/fri01.wmf/scripting/texts.lua:318
#: ../../data/campaigns/fri01.wmf/scripting/texts.lua:330
#: ../../data/campaigns/fri01.wmf/scripting/texts.lua:346
#: ../../data/campaigns/fri01.wmf/scripting/texts.lua:352
#: ../../data/campaigns/fri01.wmf/scripting/texts.lua:358
msgid "Training Soldiers"
msgstr "Oideachadh nan saighdearan"

#: ../../data/campaigns/fri01.wmf/scripting/texts.lua:99
msgid ""
"Train a soldier to the highest possible level. Soldiers are trained in "
"training camps and training arenas. We will need a gold mine, a tailor’s "
"shop to sew sturdier garments, and a large armor smithy for better weapons "
"and helmets."
msgstr ""
"Oidich saighdear ach an ruig e an rang as àirde. Thèid saighdearan "
"oideachadh ann an campaichean oideachaidh agus raointean oideachaidh. "
"Feumaidh sinn mèinn òir ’s taigh tàillearachd ach am fuigheall sinn "
"còtaichean nas seasmhaiche ’s ceàrdach armachd mhòr ach am faigh sinn airm "
"is clogaidean nas fheàrr."

#: ../../data/campaigns/fri01.wmf/scripting/texts.lua:104
msgid "Defeat the enemy!"
msgstr "Cuir ruaig air an nàmhaid!"

#: ../../data/campaigns/fri01.wmf/scripting/texts.lua:106
msgid "Defeat the Enemy!"
msgstr "Cuir ruaig air an nàmhaid!"

#: ../../data/campaigns/fri01.wmf/scripting/texts.lua:107
msgid "Destroy the enemy tribe’s headquarters."
msgstr "Mill prìomh-àras an treubha nàimhdeil."

#: ../../data/campaigns/fri01.wmf/scripting/texts.lua:112
msgid "Escape from the floods"
msgstr "Teàrn o na tuiltean"

#: ../../data/campaigns/fri01.wmf/scripting/texts.lua:114
msgid "Flee from the Floods"
msgstr "Teich o na tuiltean"

#: ../../data/campaigns/fri01.wmf/scripting/texts.lua:115
msgid ""
"Build a port, a weaving mill and a shipyard, then start an expedition to "
"flee before the storm flood drowns the island."
msgstr ""
"Tog port, taigh nam beart ’s doca agus tòisich air triall an uairsin ach an "
"teich thu on eilean mus dèid e fon tuil-ruadh."

#: ../../data/campaigns/fri01.wmf/scripting/texts.lua:116
msgid ""
"You can build the port either on the easternmost tip of the island or in the"
" place where the enemy’s headquarters stood."
msgstr ""
"’S urrainn dhut am port a thogail air ceann ear an eilein no san ionad far "
"an robh prìomh-àras an nàmhad."

#: ../../data/campaigns/fri01.wmf/scripting/texts.lua:117
msgid ""
"If you did not prepare well enough to master this challenge in time, you can"
" reload the scenario from the backup savegame automatically created for you "
"shortly before you reached the enemy’s headquarters."
msgstr ""

#: ../../data/campaigns/fri01.wmf/scripting/texts.lua:126
#: ../../data/campaigns/fri01.wmf/scripting/texts.lua:135
#: ../../data/campaigns/fri01.wmf/scripting/texts.lua:144
#: ../../data/campaigns/fri01.wmf/scripting/texts.lua:160
#: ../../data/campaigns/fri01.wmf/scripting/texts.lua:176
msgid "Introduction"
msgstr "Ro-ràdh"

#: ../../data/campaigns/fri01.wmf/scripting/texts.lua:127
msgid "Welcome!"
msgstr "Fàilte!"

#. TRANSLATORS: Reebaud – Introduction 1
#: ../../data/campaigns/fri01.wmf/scripting/texts.lua:129
msgid ""
"Welcome to the beautiful isle of Langeness! I am Reebaud, the chieftain of "
"this pristine island."
msgstr ""
"Fàilte gu eilean Langeness àlainn! Is mise Reebaud, ceann-cinnidh an eilein "
"ùir seo."

#. TRANSLATORS: Reebaud – Introduction 1. Schauenburg and Holstein are
#. dukedoms
#: ../../data/campaigns/fri01.wmf/scripting/texts.lua:132
msgid ""
"My tribe and I have just arrived from the mainland. There were fights with "
"the Danes in the North, the Schauenburgers and Holsteiners in the East and "
"South… So I decided to lead my tribe away to start a quiet, peaceful life on"
" this untouched island."
msgstr ""
"Tha mi fhìn ’s mo cuideachd dìreach air tighinn on tìr-mhòr. Bha còmhstri an"
" aghaidh nan Dànach gu tuath is muinntir Schauenburg ’s Holstein gu ear is "
"deas… Mar sin, chuir mi romham an treubh agam a stiùireadh air falbh ach am "
"buannaicheamaid beatha shìtheil shàmhach san eilean ùr seo."

#: ../../data/campaigns/fri01.wmf/scripting/texts.lua:136
msgid "A new home"
msgstr "Dachaigh ùr"

#. TRANSLATORS: Reebaud – Introduction 2
#: ../../data/campaigns/fri01.wmf/scripting/texts.lua:138
msgid ""
"This is as good a place as any to start building our new home. First of all,"
" we must ensure a stable supply of basic building materials."
msgstr ""
"Tha an t-àite seo a cheart cho math ri àite sam bith eile airson dachaigh ùr"
" a thogail. Feumaidh sinn saothrachadh seasmhach nan stuthan-togail a "
"shocrachadh an toiseach."

#. TRANSLATORS: Reebaud – Introduction 2
#: ../../data/campaigns/fri01.wmf/scripting/texts.lua:141
msgid ""
"I have asked Hauke, one of my advisors, to oversee the construction of our "
"settlement."
msgstr ""
"Dh’iarr mi air an fhear-chomhairle Hauke ach an stiùirich e togail an "
"tuineachaidh againn."

#: ../../data/campaigns/fri01.wmf/scripting/texts.lua:145
msgid "The first buildings"
msgstr "Na ciad togalaichean"

#. TRANSLATORS: Hauke – Introduction 3. "Peace" is the traditional frisian
#. greeting
#: ../../data/campaigns/fri01.wmf/scripting/texts.lua:147
msgid ""
"Peace, Chieftain Reebaud! I will start with the colonization of the island "
"straight away."
msgstr ""
"Sìth leibh, a cheannaird Reebauid! Tòisichidh mi le tuineachadh an eilein sa"
" bhad."

#. TRANSLATORS: Hauke – Introduction 3
#: ../../data/campaigns/fri01.wmf/scripting/texts.lua:150
msgid ""
"Like all Frisians, we build our houses mainly with bricks. We improve them "
"by adding some logs and granite. The roofs are thatched with reed, "
"naturally. Nothing is better suited to keep the rain out."
msgstr ""
"Mar a nì Frìoslannach sam bith eile, cleachdaidh sinn grunn breigichean ann "
"an togail ’nar taighean. Leasaichidh sinn iad le cuid a dh’fhiodh is "
"gaireal. Gu nàdarra, tughaidh sinn na mullaich le feur. Chan eil dad nas "
"fheàrr ann gus ar dìon on uisge."

#. TRANSLATORS: Hauke – Introduction 3
#: ../../data/campaigns/fri01.wmf/scripting/texts.lua:153
msgid ""
"We should start by taking care of our wood production. Trees don’t seem to "
"grow well on this island; better build at least two houses for foresters and"
" one for a woodcutter."
msgstr ""
"Bu chòir dhuinn tòiseachadh le saothrachadh fiodha. Tha coltas nach fhàs "
"craobhan glè mhath san eilean seo; b’ fheàirrde sinn co-dhiù dà thaigh a "
"thogail dha na planntairean-coille agus fear dhan bhuaineadair-fhiodha."

#. TRANSLATORS: Hauke – Introduction 3
#: ../../data/campaigns/fri01.wmf/scripting/texts.lua:156
msgid ""
"Also, we had better build a reed farm soon. Even reed farms need reed to be "
"built, so we must take care not to run short before we can grow our own. "
"Reed is easily cultivated, so the reed farmer doesn’t need anything more to "
"start growing reed fields."
msgstr ""
"A bharrachd air sin, bu chòir dhuinn tuathanas-feòir a thogail a "
"dh’aithghearr. Tha fiù tuathanasan-feòir feumach air feur, mar sin feumaidh "
"sinn a bhith faiceallach nach ruith e oirnn mus fhàs sinn feur ùr. Chan eil "
"e doirbh feur a thogail, mar sin chan eil an tuathanach-feòir feumach air "
"dad sam bith eile airson achaidhean feòir a chur."

#: ../../data/campaigns/fri01.wmf/scripting/texts.lua:161
msgid "Building our new home"
msgstr "A’ togail ar dachaigh ùir"

#. TRANSLATORS: Hauke – Introduction 4
#: ../../data/campaigns/fri01.wmf/scripting/texts.lua:163
msgid ""
"Our wood and reed supplies are ensured. Now, we must take care of our brick "
"supply. Bricks are burned in a brick kiln out of granite and clay, so we "
"first need to produce those. On the mainland, we used to cut granite out of "
"rocks, but I don’t see any here. Perhaps these hills contain enough stones "
"to mine some granite."
msgstr ""
"Tha sinn air dèanamh cinnteach gun dèid fiodh is feur a shaothrachadh. Nise,"
" feumaidh sinn dèiligeadh ri stòras nam breigichean againn. Thèid "
"breigichean a losgadh ann an àth bhreigichean à gaireal is criadh, mar sin "
"feumaidh sinn an dà dhiubh a shaothrachadh an toiseach. Air an tìr-mhòr, b’ "
"àbhaist dhuinn an gaireal a ghearradh à carraigean ach chan fhaic mi gin ann"
" a sheo. ’S dòcha gum bi clach gu leòr sna cnuic seo ach an tochail sinn "
"cuid a ghaireil."

#. TRANSLATORS: Hauke – Introduction 4
#: ../../data/campaigns/fri01.wmf/scripting/texts.lua:166
msgid ""
"Clay is easy to make: A clay digger working at a clay pit will simply dig up"
" some earth and mix it with water. Just make sure that he has plenty of "
"space for digging around his clay pit. It might be a good idea to build some"
" sentinels to expand."
msgstr ""
"Tha criadh furasta ri dhèanamh: Gearraidh digear-criadha a tha ag obair aig "
"sùil-chriadha beagan ùire is measgaichidh e le uisge i. Cha leig sibh leas "
"ach dèanamh cinnteach gum bi pailteas rùim timcheall air an t-sùil-chriadha "
"aige. Nach tog sinn taigh-caithris no dhà a leudachadh ar ranntair?"

#. TRANSLATORS: Hauke – Introduction 4
#: ../../data/campaigns/fri01.wmf/scripting/texts.lua:169
msgid ""
"To burn bricks, the brick kiln needs a fire. We need to use coal as fuel. "
"Build a coal mine to make sure we don’t run out. No coal means no bricks, no"
" bricks means no mines, no mines mean no coal… you can see the problem."
msgstr ""
"Feumaidh an àth bhreigichean na breigichean a losgadh ann an teine. Feumaidh"
" sinn gual a chleachdadh mar chonnadh. Tog mèinn guail a dhèanamh cinnteach "
"nach ruith i oirnn. Mur eil gual againn chan fhaigh sinn breige ’s mur eil "
"breige againn chan fhaigh sinn mèinn ’s mur eil mèin againn chan fhaigh sinn"
" gual… tuigidh sibh an duilgheadas."

#. TRANSLATORS: Hauke – Introduction 4
#: ../../data/campaigns/fri01.wmf/scripting/texts.lua:172
msgid ""
"Also, build a well – nobody likes to drink salt water, and it is no good for"
" making clay."
msgstr ""
"A bharrachd air sin, togaibh tobar – cha toigh le duine beò sàl a ghabhail "
"agus chan fhiach e airson criadh a dhèanamh."

#: ../../data/campaigns/fri01.wmf/scripting/texts.lua:177
msgid "Our first settlement"
msgstr "Ar ciad tuineachadh"

#. TRANSLATORS: Reebaud – Introduction 5
#: ../../data/campaigns/fri01.wmf/scripting/texts.lua:179
msgid ""
"You did well. Our entire building material production is working now. Let’s "
"wait until we have gathered some more materials. We could expand our "
"territory some more, to see what else can be found on this island."
msgstr ""
"’S math a rinn sibh. Tha saothrachadh nan stuthan-togail uile ag obair "
"a-nis. Fuiricheamaid gus an cruinnich sinn barrachd stòrais dhiubh. B’ "
"urrainn dhuinn ar ranntair a leudachadh ach an lorg sinn dè eile a tha san "
"eilean seo."

#: ../../data/campaigns/fri01.wmf/scripting/texts.lua:184
msgid "Reed Shortages"
msgstr "Gainnead fheòir"

#: ../../data/campaigns/fri01.wmf/scripting/texts.lua:185
msgid "Build another reed farm"
msgstr "Tog tuathanas-feòir eile"

#. TRANSLATORS: Hauke – no reed
#: ../../data/campaigns/fri01.wmf/scripting/texts.lua:187
msgid ""
"I noticed we have been short of reed for a while now. Our buildings seem to "
"need quite a lot of it. We should build another reed farm or two. Reed is "
"also used for making fishing nets and other tools; therefore, resolving this"
" shortage should be a priority."
msgstr ""
"Mhothaich mi gu bheil am feur gann oirnn greis mhath a-nis. Tha coltas gu "
"bheil na togalaichean againn feumach air tòrr dheth. Bu chòir dhuinn "
"tuathanas-feòir no dhà eile a thogail. Thèid feur ’ga chleachdadh cuideachd "
"airson lìontan-èisg is acainnean eile a dhèanamh; mar sin, tha e cudromach "
"gum fuasgail sinn an gainnead seo."

#: ../../data/campaigns/fri01.wmf/scripting/texts.lua:188
msgid ""
"You should assign the new reed farm the highest priority for reed in the "
"construction site window."
msgstr ""
"Bu chòir dhut am prìomhachas as àirde a chur air an fheur ann an uinneag "
"làrach togail an tuathanais-fheòir ùir."

#: ../../data/campaigns/fri01.wmf/scripting/texts.lua:191
msgid "Clay Shortages"
msgstr "Gainnead criadha"

#: ../../data/campaigns/fri01.wmf/scripting/texts.lua:192
msgid "Build another clay pit"
msgstr "Tog sùil-chriadha eile"

#. TRANSLATORS: Hauke – no clay
#: ../../data/campaigns/fri01.wmf/scripting/texts.lua:194
msgid ""
"Our brickmakers have been complaining about a shortage of clay for a while "
"now. No clay means no bricks can be produced, so this shortage is slowing us"
" down a lot. It would be better to build one or two more clay pits, and "
"wells to supply them with water."
msgstr ""
"Tha fir nam breigichean a’ gearan mu ghainnead criadha greis mhath a-nis. "
"Chan fhaigh sinn breige às aonais criadha, mar sin tha an gainnead seo a’ "
"cur maille mhòr oirnn. Bhiodh e na b’ fheàrr nan togamaid sùil-chriadha no "
"dhà eile agus tobraichean a shaothraicheas uisge dhaibh."

#. TRANSLATORS: Hauke – no clay
#: ../../data/campaigns/fri01.wmf/scripting/texts.lua:197
msgid ""
"Clay is also used in shipbuilding and to improve charcoal kilns. If we ever "
"need to build a ship, or the mines cannot provide us with enough coal, we "
"will need more clay, so the shortage must be resolved."
msgstr ""
"Thèid criadh a chleachdadh ann an togail luinge cuideachd agus airson "
"piseach a thoirt air slocan guail-fhiodha. Ma thig an t-àm a dh’fheumas sinn"
" long a thogail no mura faigh sinn gual gu leòr às na mèinnean, feumaidh "
"sinn barrachd criadha is mar sin feumaidh sinn an gainnead fhuasgladh."

#: ../../data/campaigns/fri01.wmf/scripting/texts.lua:200
msgid "Brick Shortages"
msgstr "Gainnead breige"

#: ../../data/campaigns/fri01.wmf/scripting/texts.lua:201
msgid "Build another brick kiln"
msgstr "Tog àth bhreigichean eile"

#. TRANSLATORS: Hauke – no bricks
#: ../../data/campaigns/fri01.wmf/scripting/texts.lua:203
msgid ""
"I noticed we are running out of bricks. This slows down construction of our "
"buildings a lot, since we need so many bricks. We should really start to "
"construct another brick kiln, and assign it the highest priority for bricks "
"in the construction site window so as to resolve the shortage as soon as "
"possible."
msgstr ""
"Mhothaich mi gu bheil na breigichean gu bhith ruith oirnn. Cuiridh seo "
"maille mhòr air togail nan taighean againn on a bhios sinn feumach air grunn"
" dhiubh. Bu chòir dhuinn tòiseachadh air àth bhreigichean eile a thogail "
"agus am prìomhachas as àirde a thoirt dha na breigichean ann an uinneag a "
"làraich togail ach am fuasgail sinn an gainnead cho luath ’s a ghabhas."

#: ../../data/campaigns/fri01.wmf/scripting/texts.lua:204
msgid ""
"You should assign the new brick kiln the highest priority for bricks in the "
"construction site window."
msgstr ""
"Bu chòir dhuibh am prìomhachas as àirde a chur air na breigichean ann an "
"uinneag làrach togail an àtha bhreigichean ùir."

#: ../../data/campaigns/fri01.wmf/scripting/texts.lua:207
msgid "Warehouses"
msgstr "Taighean-stòrais"

#: ../../data/campaigns/fri01.wmf/scripting/texts.lua:208
msgid "Build a warehouse in the east"
msgstr "Tog taigh-stòrais taobh an ear"

#. TRANSLATORS: Hauke – build a warehouse
#: ../../data/campaigns/fri01.wmf/scripting/texts.lua:210
msgid ""
"We are expanding our territory further and further to the east, and wares "
"need to be transported over longer distances. We should build warehouses "
"near our eastern border in certain distances and preferably store "
"construction materials in the easternmost one. Our headquarters is too far "
"in the west to be useful for long-time ware storage."
msgstr ""
"Tha sinn a’ leudachadh ar ranntair nas fhaide ear agus feumaidh sinn na "
"batharan a ghiùlan tuilleadh is fada. Bu chòir dhuinn taighean-stòrais a "
"thogail faisg air crìoch an ear aig astar ciallach o chàch a chèile agus na "
"stuthan-togail a ghlèidheadh san fhear as fhaide ear mar phrìomhachas. Tha "
"am prìomh-àras againn ro fhada gu siar ach am biodh e feumail do stòras "
"bhatharan rè ùine fhada."

#: ../../data/campaigns/fri01.wmf/scripting/texts.lua:214
msgid "Hungry Miners"
msgstr "Mèinnearan acrach"

#: ../../data/campaigns/fri01.wmf/scripting/texts.lua:215
msgid "The miners are protesting…"
msgstr "Tha na mèinnearan ri stailc…"

#. TRANSLATORS: Hauke – no rations left
#: ../../data/campaigns/fri01.wmf/scripting/texts.lua:217
msgid ""
"Chieftain Reebaud! I bring bad news. The miners are working so hard that "
"they have no time to prepare their own food. They demand to be supplied with"
" it."
msgstr ""
"A cheannaird Reebauid! Tha droch-naidheachd agam. Tha na mèinnearan againn "
"ag obair cho cruaidh ’s nach eil ùine aca airson biadh a dhèanamh dhaibh "
"fhèin. Tha iad ag iarraidh gun doir sinne dha e."

#. TRANSLATORS: Hauke – no rations left
#: ../../data/campaigns/fri01.wmf/scripting/texts.lua:220
msgid ""
"We need to build a tavern for preparing rations. To get the raw food, we "
"have to build a fisher’s house, and as nobody likes raw fish, a smokery to "
"smoke it. Furthermore, build a berry farm which will plant berry bushes, and"
" a fruit collector’s house so the bushes will be harvested."
msgstr ""
"Feumaidh sinn taigh-tàirn a thogail ach an dèan sinn greimeagan dhaibh. "
"Airson am biadh bunasach fhaighinn, feumaidh sinn taigh-iasgair a thogail "
"agus o nach eil duine beò measail air iasg amh, taigh-toitidh airson iasg-"
"rèiste a dhèanamh dheth. A bharrachd air sin, togaibh croit-dhearc a "
"chuireas preasan agus taigh-cruinniche ach an dèid na dearcan a bhuain."

#. TRANSLATORS: Hauke – no rations left
#: ../../data/campaigns/fri01.wmf/scripting/texts.lua:223
msgid ""
"We should start expanding our territory faster in order to have enough space"
" for many berry farms, and a longer coastline for fishing."
msgstr ""
"Bu chòir dhuinn ar ranntair a leudachadh nas luaithe ach am bi rùm gu leòr "
"againn airson iomadh croit-dhearc agus barrachd oirthire airson an iasgaich."

#: ../../data/campaigns/fri01.wmf/scripting/texts.lua:227
msgid "Enhancing the Food Economy"
msgstr "Leasachadh na h-eaconamaidh bìdh"

#: ../../data/campaigns/fri01.wmf/scripting/texts.lua:228
msgid "Feeding the soldiers"
msgstr "Cur bìdh dha na saighdearan"

#. TRANSLATORS: Hauke – better food
#: ../../data/campaigns/fri01.wmf/scripting/texts.lua:230
msgid "Well done. The miners are satisfied and have started working again."
msgstr ""
"Glè mhath. Tha na mèinnearan sàsaichte agus thòisich iad air obair "
"a-rithist."

#. TRANSLATORS: Hauke – better food
#: ../../data/campaigns/fri01.wmf/scripting/texts.lua:233
msgid ""
"But when the mines will have to be enhanced, rations won’t keep the miners "
"happy. Better take precautions – build a second tavern, then consider "
"enhancing one to a drinking hall."
msgstr ""
"Gidheadh, nuair a dh’fheumas sinn na mèinnean a leasachadh, cha chùm na "
"greimeagan na mèinnearan toilichte. ’S fheàirrde a bhith cùramach – togaibh "
"taigh-tàirn eile agus beachdaichibh air a leasachadh ’na talla-òil."

#. TRANSLATORS: Hauke – better food
#: ../../data/campaigns/fri01.wmf/scripting/texts.lua:236
msgid ""
"A drinking hall needs better food. Build a bakery, a brewery, and two or "
"three farms to start growing barley. Keep in mind that barley grows very "
"slowly; therefore, these few farms won’t suffice when we actually need the "
"bread and beer. We should keep expanding quickly to have more space for "
"farming."
msgstr ""
"Tha an talla-òil feumach air stuthan-bìdh nas fheàrr. Togaibh taigh-fuine, "
"taigh-grùide ’s dà no trì tuathanasan airson eòrna a thogail. Thoiribh an "
"aire gum fàs eòrna glè shlaodach; mar sin chan fhoghainn na tuathanasan seo "
"an àm a dh’fheumas sinn an t-aran is leann. Bu chòir dhuinn ar ranntair a "
"leudachadh gu luath ach am bi barrachd rùim againn dha thuathanasan."

#. TRANSLATORS: Hauke – better food
#: ../../data/campaigns/fri01.wmf/scripting/texts.lua:239
msgid ""
"The bakery and brewery should be enhanced as soon as the workers have enough"
" experience. They can then produce mead, and bread sweetened with honey. "
"Build a beekeeper’s house next to the berry farm to produce some honey, "
"which we can store until we need it."
msgstr ""
"Bu chòir dhuibh an taigh-fuine ’s an taigh-grùide a leasachadh cho luath ’s "
"a bhios eòlas gu leòr aig an luchd-obrach. ’S urrainn dhaibh mil-dheoch agus"
" aran-meala a shaothrachadh an uairsin. Togaibh beachlann ri taobh na croit-"
"dhearc airson mil a shaothrachadh as urrainn dhuinn cur dhan stòras gus am "
"bi feum againn air."

#: ../../data/campaigns/fri01.wmf/scripting/texts.lua:244
msgid "Build a Mining Economy"
msgstr "Tog eaconamaidh mèinnearachd"

#: ../../data/campaigns/fri01.wmf/scripting/texts.lua:245
msgid "Mining economy"
msgstr "Eaconamaidh mèinnearachd"

#. TRANSLATORS: Reebaud – mining economy
#: ../../data/campaigns/fri01.wmf/scripting/texts.lua:247
msgid ""
"We can now produce all the kinds of food that we are used to. I wonder what "
"treasures these hills might contain? We should find out."
msgstr ""
"’S urrainn dhuinn a h-uile biadh ris a bheil sinn cleachdte a shaothrachadh "
"a-nis. Saoil dè an stòras a bhios sna cnuic seo? Bu chòir dhuinn fhaighinn "
"a-mach."

#. TRANSLATORS: Reebaud – mining economy
#: ../../data/campaigns/fri01.wmf/scripting/texts.lua:250
msgid ""
"Build an iron mine and perhaps a gold mine. As they produce only ores, we "
"will need a furnace to smelt them. Also build a blacksmithy to ensure we "
"won’t run out of tools – and yes, a small armor smithy as well. It produces "
"helmets as well as swords. I hope we won’t meet enemies here, but it’s "
"better to be prepared."
msgstr ""
"Togaibh mèinn iarainn agus ’s dòcha mèinn òir. O nach saothraich iad ach "
"clach-mhèinneir, feumaidh sinn fùirneis a thogail gus a leaghadh. Togaibh "
"ceàrdach gobhainn cuideachd a dhèanamh cinnteach nach ruith na h-acainnean "
"oirnn – agus ceàrdach armachd bheag cuideachd. Nì e clogaidean agus "
"claidheamhan. Tha mi ’n dòchas nach tachair sinn ri nàimhdean ann a sheo ach"
" cò aig’ a tha fios."

#: ../../data/campaigns/fri01.wmf/scripting/texts.lua:254
#: ../../data/campaigns/fri01.wmf/scripting/texts.lua:263
msgid "Be Prepared"
msgstr "Ullaich"

#. TRANSLATORS: Reebaud – recruit 1
#: ../../data/campaigns/fri01.wmf/scripting/texts.lua:257
msgid ""
"Our mines are working well. We can now produce all the tools we need, and "
"some weapons as well."
msgstr ""
"Tha na mèinnearan againn ag obair gu math. ’S urrainn dhuinn na h-acainnean "
"uile air a bhios sinn feumach a shaothrachadh a-nis agus cuid a dh’airm "
"cuideachd."

#. TRANSLATORS: Reebaud – recruit 1
#: ../../data/campaigns/fri01.wmf/scripting/texts.lua:260
msgid ""
"We could use these weapons to equip some new soldiers. I hope we won’t find "
"enemies here, but it is always better to be prepared. New soldiers are "
"equipped in a barracks with a short sword and a fur garment, the uniform of "
"all honorable warriors."
msgstr ""
"B’ urrainn dhuinn na h-airm sin a chleachdadh airson saighdearan ùra "
"uidheamachadh. Tha mi ’n dòchas nach tachair sinn ri nàimhdean ann a sheo "
"ach b’ fheàirrde sinn ullachadh. Thèid saighdearan ùra uidheamachadh ann an "
"taigh-feachd le claidheamh-beag ’s còta-bèin, siud an deise aig gach "
"gaisgeach onarach."

#. TRANSLATORS: Hauke – recruit 2
#: ../../data/campaigns/fri01.wmf/scripting/texts.lua:266
msgid ""
"We will need a barracks, of course; a reindeer farm to produce fur, and a "
"sewing room to sew the fur into garments. The reindeer farm produces some "
"meat as a by-product of fur, and it also trains reindeer to help our "
"carriers on busy roads."
msgstr ""
"Feumaidh sinn taigh-feachd gu nàdarra; tuathanas rèin-fhèidh a "
"shaothraicheas bian agus bùth banalachd an nì còtaichean dhen bhian. Gheibh "
"sinn beagan feòla às an tuathanas rèin-fhèidh cuide ris a’ bhian agus "
"trusaidh e rèin-fhiadh cuideachd a chuidicheas na giùlanairean air na "
"rathaidean tranga."

#. TRANSLATORS: Hauke – recruit 2
#: ../../data/campaigns/fri01.wmf/scripting/texts.lua:269
msgid ""
"I advise to build all those buildings within a short distance of each other,"
" and to construct two warehouses nearby: One should be set to store only "
"weapons, armor, ores, metal and coal; the other to store building materials."
msgstr ""
"Mholainn gun tog sibh na togalaichean sin uile faisg air càch a chèile agus "
"gun tog sibh dà thaigh-stòrais am fagas: Suidhichibh aonan dhiubh gus nach "
"glèidh e ach airm, armachd, clach-mhèinneir is gual agus am fear eile ach an"
" glèidh e stuthan-togail."

#. TRANSLATORS: Hauke – recruit 2
#: ../../data/campaigns/fri01.wmf/scripting/texts.lua:272
msgid ""
"We should also build other related buildings nearby, such as a furnace, and "
"some wells and farms to supply the reindeer farm. This design will make our "
"military economy more efficient, because it reduces the waiting time for "
"wares in the processing buildings."
msgstr ""
"Bu chòir dhuinn togalaichean co-cheangailte eile a thogail am fagas, can "
"fùirneis agus tobraichean is tuathanasan a bheir batharan dhan tuathanas "
"rèin-fhèidh. Nì an dealbhachadh seo an eaconamaidh againn nas èifeachdaiche "
"dhan arm againn o nach fheum na togalaichean feitheamh airson batharan ro "
"fhada."

#: ../../data/campaigns/fri01.wmf/scripting/texts.lua:276
msgid "Explore the Island"
msgstr "Rùraich an eilean"

#: ../../data/campaigns/fri01.wmf/scripting/texts.lua:277
msgid "Expanding"
msgstr "Leudachadh"

#. TRANSLATORS: Reebaud – expand
#: ../../data/campaigns/fri01.wmf/scripting/texts.lua:279
msgid ""
"Our barracks has started working, and we are recruiting new soldiers now."
msgstr ""
"Thòisich an taigh-feachd againn air obair agus tha sinn a’ trusadh "
"saighdearan ùra a-nis."

#. TRANSLATORS: Reebaud – expand
#: ../../data/campaigns/fri01.wmf/scripting/texts.lua:282
msgid ""
"But we can’t be sure we’re safe here yet. It would be better to expand "
"further to the east to find out whether we really are alone here."
msgstr ""
"Ach chan urrainn dhuinn a bhith cinnteach gu bheil sinn sàbhailte ann a sheo"
" fhathast. B’ fheàirrde sinn ar ranntair a leudachadh nas fhaide ear feuch a"
" bheil sinn ’nar n-aonar dha-rìribh."

#. TRANSLATORS: Reebaud – expand
#: ../../data/campaigns/fri01.wmf/scripting/texts.lua:285
msgid ""
"Expanding would also provide more space for farming. We could use some extra"
" barley to recruit more reindeer, as our roads are quite busy."
msgstr ""
"Bheireadh leudachadh barrachd rùim dhuinn airson àiteachas cuideachd. Bhiodh"
" barrachd eòrna ’na buannachd dhuinn ach an trusamaid barrachd rèin-fhèidh "
"on a tha na rathaidean againn caran trang."

#: ../../data/campaigns/fri01.wmf/scripting/texts.lua:290
#: ../../data/campaigns/fri01.wmf/scripting/texts.lua:296
#: ../../data/campaigns/fri01.wmf/scripting/texts.lua:302
msgid "Enemies!"
msgstr "Nàimhdean!"

#: ../../data/campaigns/fri01.wmf/scripting/texts.lua:291
#: ../../data/campaigns/fri01.wmf/scripting/texts.lua:297
#: ../../data/campaigns/fri01.wmf/scripting/texts.lua:303
msgid "Enemy sighted!"
msgstr "Nàmhaid air faire!"

#. TRANSLATORS: Reebaud – enemy sighted
#: ../../data/campaigns/fri01.wmf/scripting/texts.lua:293
msgid "Another tribe! On OUR island! What are you doing here, invaders?"
msgstr ""
"Siud treubh eile! San eilean againne! Dè tha sibhse ris ann a sheo, a "
"ionnsaighichibh?"

#. TRANSLATORS: Maukor – enemy sighted. The great storm flood of 1362 was
#. supposed to be a sign of the victory of the Christian God over the old
#. northern gods
#: ../../data/campaigns/fri01.wmf/scripting/texts.lua:299
msgid ""
"This is MY island! YOU are the intruder here! I pray to the one and solely "
"true God that we will kill you all, and your souls shall be tormented in "
"hell for ever!"
msgstr ""
"’S ann leamsa a tha an t-eilean seo! Is sibhse an ionnsaigheach! Nì mi "
"ùrnaigh dhan aon fhìor-dhia gun cuireamaid gu bàs sibh uile agus gum "
"fulaingeadh ur n-anman san ifrinn gu sìorraidh bràth!"

#. TRANSLATORS: Reebaud – enemy sighted
#: ../../data/campaigns/fri01.wmf/scripting/texts.lua:305
msgid ""
"Unbelievers! I pray to OUR gods that this faithless tribe shall be utterly "
"shattered! War upon them!"
msgstr ""
"Ana-creidmhich! Nì mi ùrnaigh dha ’r diathan-ne gun dèid an treubh eas-"
"ionraic seo a mhilleadh! An cogadh orra!"

#: ../../data/campaigns/fri01.wmf/scripting/texts.lua:310
msgid "Stronger in battle"
msgstr "Nas trèine air a’ bhlàr"

#. TRANSLATORS: Reebaud – train soldiers 1
#: ../../data/campaigns/fri01.wmf/scripting/texts.lua:312
msgid ""
"We are recruiting soldiers easily enough, but they are fairly weak. We must "
"train our soldiers if they are to beat the enemy."
msgstr ""
"Tha sinn a’ trusadh shaighdearan gun trioblaid ach tha iad caran lag. "
"Feumaidh sinn na saighdearan againn oideachadh ach an dèid leotha cur às "
"dhan nàmhaid."

#. TRANSLATORS: Reebaud – train soldiers 1
#: ../../data/campaigns/fri01.wmf/scripting/texts.lua:315
msgid ""
"Soldiers are trained in basic attack, health and defense by a training camp."
" They can learn the finer points in a training arena."
msgstr ""
"Thèid saighdearan oideachadh ann an ionnsaigh, slàinte is dìon bunasach le "
"campa oideachaidh. Ionnsaichidh iad sgilean adhartach ann an raon "
"oideachaidh."

#: ../../data/campaigns/fri01.wmf/scripting/texts.lua:319
msgid "Frisian fighting"
msgstr "Sabaid nam Frìoslannach"

#. TRANSLATORS: Reebaud – train soldiers 2
#: ../../data/campaigns/fri01.wmf/scripting/texts.lua:321
msgid ""
"Soldiers are trained in two steps in defense and health. They get fur "
"garments studded with iron and also gold to cushion blows; and helmets "
"forged from iron, and gold as well, to lengthen their life in battle."
msgstr ""
"Thèid dìon is slàinte nan saighdearan oideachadh ann an dà cheum. Gheibh iad"
" còtaichean-bèin reulagaichte le iarann is òr airson an dìon agus clogaidean"
" dèanta le iarann is òr cuideachd ach am mair iad beò nas fhaide air a’ "
"bhlàr."

#. TRANSLATORS: Reebaud – train soldiers 2
#: ../../data/campaigns/fri01.wmf/scripting/texts.lua:324
msgid ""
"They learn to attack with three different swords: The long sword, broadsword"
" and double-edged sword. The latter two contain gold, and all of them iron. "
"The advanced soldiers are taught to use two swords at once: They keep their "
"first double-edged sword, and are given various other swords to wield in "
"their other hand. This makes six steps of attack training."
msgstr ""
"Ionnsaichidh iad an ionnsaigh le trì seòrsaichean de chlaidheamh: An "
"claidheamh-mòr, an claidheamh-leathann ’s an claidheamh dà-fhaobharach. Tha "
"òr ris an dà chuid mu dheireadh agus iarann sa h-uile gin dhiubh. "
"Ionnsaichidh na saighdearan nas eòlaiche mar a chleachdas iad dà chlaidheamh"
" aig an aon àm: Cumaidh iad a’ chiad chlaidheamh dà-fhaobharach agus "
"cleachdaidh iad caochladh chlaidheamhan san làmh eile. Seo sia ceuman de "
"dh’oideachadh ionnsaighe gu h-iomlan."

#. TRANSLATORS: Reebaud – train soldiers 2
#: ../../data/campaigns/fri01.wmf/scripting/texts.lua:327
msgid ""
"We do not train soldiers to evade attacks; a true warrior can block his "
"opponent’s blows with a skillful twist of the sword instead of jumping away "
"like a coward."
msgstr ""
"Chan ionnsaich sinn teàrnadh o ionnsaighean dha na saighdearan againn; "
"bacaidh fìor-ghaisgeach ionnsaigh an nàmhad le cleas a’ chlaidheimh seach "
"leum às an rathad coltach ri gealtair."

#: ../../data/campaigns/fri01.wmf/scripting/texts.lua:331
msgid "Planning a training center"
msgstr "A’ planadh ionad oideachaidh"

#. TRANSLATORS: Hauke – train soldiers 3
#: ../../data/campaigns/fri01.wmf/scripting/texts.lua:333
msgid ""
"We will need a tailor’s shop to sew more protective garments, and another "
"sewing room to keep producing normal fur garments. Also, you should enhance "
"the small armor smithy to produce better weapons and helmets, and build a "
"new small one so we will still get basic weapons. We need at least one gold "
"mine now, because the best weapons and armor use gold."
msgstr ""
"Feumaidh sinn taigh tàillearachd airson còtaichean a dhèanamh a dhìonas nas "
"fheàrr agus bùth banalachd eile a nì còtaichean-bèin àbhaisteach fhathast. A"
" bharrachd air sin, bu chòir dhuibh a’ cheàrdach armachd bheag a leasachadh "
"ach an dèan i airm is clogaidean nas fheàrr agus tè bheag eile a thogail ach"
" am faigh sinn airm bhunasach fhathast. Feumaidh sinn mèinn òir no dhà a-nis"
" on a chleachdas na h-airm is armachd as fheàrr òr."

#. TRANSLATORS: Hauke – train soldiers 3
#: ../../data/campaigns/fri01.wmf/scripting/texts.lua:336
msgid ""
"We should build these buildings close to the barracks, since it is, as I "
"already mentioned earlier, much more efficient to centralize all our "
"military facilities in one recruiting and training center, than if they were"
" strewn out over a long distance. Build a third warehouse there which will "
"store only the food needed for training."
msgstr ""
"Bu chòir dhuinn na togalaichean sin a thogail faisg air an taigh-fheachd on "
"a bhios e mòran nas èifeachdaiche, mar an do mhìnich mi roimhe, ma chuireas "
"sinn togalaichean an airm uile còmhla na a bhith ’gan sgapadh air feadh "
"astair fhada. Togaibh treas taigh-stòrais an-siud far nach glèidh sinn ach "
"am biadh a dh’fheumas sinn airson an oideachadh."

#. TRANSLATORS: Hauke – train soldiers 3
#: ../../data/campaigns/fri01.wmf/scripting/texts.lua:339
msgid ""
"When soldiers train to use new weapons, their old equipment is discarded. "
"Take into account that the useless scraps will clutter up your roads until "
"they are stored in a warehouse somewhere."
msgstr ""
"Nuair a gheibh saighdearan oideachadh ach an cleachd iad airm ùra, thèid an "
"t-seann-uidheamachd aca a chur ris an dàrna taobh. Thoiribh an aire on a "
"bhios na fuighill gun fheum sin a’ lìonadh nan rathaidean agad gus an dèid "
"an glèidheadh ann an taigh-stòrais."

#. TRANSLATORS: Hauke – train soldiers 3
#: ../../data/campaigns/fri01.wmf/scripting/texts.lua:342
msgid ""
"I recommend to train at least one soldier to the highest level in health, "
"defense and attack. Until then, the enemy is just too strong for us."
msgstr ""
"Mholainn gun oidich sibh co-dhiù aon shaighdear dhan leibheil as àirde ann "
"an slàinte, dìon is ionnsaigh. Bidh an nàmhaid ro làidir dhuinn mus dèid seo"
" leinn."

#: ../../data/campaigns/fri01.wmf/scripting/texts.lua:347
msgid "Our soldiers are strong"
msgstr "Tha na saighdearan againn làidir"

#. TRANSLATORS: Reebaud – attack enemy 1
#: ../../data/campaigns/fri01.wmf/scripting/texts.lua:349
msgid "We finally have our first fully trained soldier. Let’s attack!"
msgstr "Tha sinn air ar ciad saighdear oideachadh gu slàn. Gabhamaid orra!"

#: ../../data/campaigns/fri01.wmf/scripting/texts.lua:353
msgid "Are our soldiers strong enough?"
msgstr "A bheil na saighdearan againn làidir gu leòr?"

#. TRANSLATORS: Hauke – attack enemy 2
#: ../../data/campaigns/fri01.wmf/scripting/texts.lua:355
msgid ""
"With respect, Chieftain, please be not so hasty! The enemies are very "
"strong, and I’m still not convinced we can defeat them. I’d prefer not to "
"send any soldiers into a battle they will likely lose. I’d prefer to wait a "
"bit longer until we can certainly beat the enemy without losing soldiers."
msgstr ""
"Leis gach urram, a cheannaird, na biodh an greas oirbh! Tha na nàimhdean glè"
" làidir agus cha chreid mi gun dèan sinn a’ chùis orra fhathast. B’ fheàrr "
"leam nach cuireamaid saighdearan gu cogadh a chailleas iad. B’ fheàrr leam "
"feitheamh greis eile gus am bi sinn cinnteach gun cuir sinn às dhan nàmhaid "
"gun saighdear a chall."

#: ../../data/campaigns/fri01.wmf/scripting/texts.lua:359
msgid "Our soldiers are strong enough"
msgstr "Tha na saighdearan againn làidir gu leòr"

#. TRANSLATORS: Reebaud – attack enemy 3
#: ../../data/campaigns/fri01.wmf/scripting/texts.lua:361
msgid ""
"Of course I also prefer to keep our soldiers alive, but we can’t save every "
"life. Soldiers die in battle, that’s just the way things are. You may decide"
" how long to wait until attacking, but don’t take too long, or the enemies "
"will exploit our weakness."
msgstr ""
"’S cinnteach gum b’ fheàrr leam fhìn na saighdearan againn a chumail beò ach"
" chan urrainn dhuinn gach uile beatha a shàbhaladh. Gheibh saighdearan bàs "
"air a’ bhlàr, seo mar a thachras. Tha e an urra ribh fhèin dè cho fada ’s a "
"dh’fhanas sinn mus doir sinn ionnsaigh orra ach na fanaibh ro fhada air neo "
"gabhaidh an nàmhaid brath air ar laigse."

#: ../../data/campaigns/fri01.wmf/scripting/texts.lua:365
#: ../../data/campaigns/fri01.wmf/scripting/texts.lua:371
msgid "Beware!"
msgstr "Bi faiceallach!"

#: ../../data/campaigns/fri01.wmf/scripting/texts.lua:366
#: ../../data/campaigns/fri01.wmf/scripting/texts.lua:372
msgid "Not strong enough"
msgstr "Chan eil sinn làidir gu leòr"

#. TRANSLATORS: Hauke – beware of early attacks 1
#: ../../data/campaigns/fri01.wmf/scripting/texts.lua:368
msgid ""
"Chieftain Reebaud! Our scouts report that the enemy is advancing fast. I "
"fear we are not strong enough yet to defend ourselves if he attacks first. "
"You must devise something to hold him off."
msgstr ""
"A cheannaird Reebauid! Tha na rabhadairean againn ag aithris gu bheil an "
"nàmhaid a’ tighinn oirnn gu luath. ’S eagal leam nach eil sinn làidir gu "
"leòr gus ar dìon ma bheir iadsan ionnsaigh oirnn an toiseach. Feumaidh sibh "
"rudeigin a dhèanamh ach an cùm sinn air falbh iad."

#. TRANSLATORS: Reebaud – beware of early attacks 2
#: ../../data/campaigns/fri01.wmf/scripting/texts.lua:374
msgid ""
"The scouts informed me that the enemy can’t build towers. We could build a "
"fortress, which is the building that will push the border as far east as "
"possible in one go. The enemy will only be able to see it if they build a "
"fortress right at the border."
msgstr ""
"Dh’innis na rabhadairean dhomh nach eil an nàmhaid comasach air tùir a "
"thogail. B’ urrainn dhuinn dùn a thogail agus ’s e seo an togalach a "
"chuireas a’ chrìoch as fhaide ear sa bhad. Chan fhaic an nàmhaid e ach ma "
"thogas iad dùn aca fhèin aig a’ chrìoch fhèin."

#. TRANSLATORS: Reebaud – beware of early attacks 2
#: ../../data/campaigns/fri01.wmf/scripting/texts.lua:377
msgid ""
"We can prevent this, or at least make it harder to do, by ordering some "
"foresters to plant trees at the border. The enemy will have to cut down many"
" of them to make room for it, so we may be safe until we open the battle at "
"a time of our choosing."
msgstr ""
"’S urrainn dhuinn sin a dhèanamh nas dorra dha ma chuireas sinn òrdugh do "
"chuid a phlanntairean-coille ach an cuir iad craobhan faisg air a’ chrìoch. "
"Feumaidh an nàmhaid tòrr chraobhan a leigeil an uairsin ach am bi rùm aige "
"agus dh’fhaoidte gum bi sinn sàbhailte gus an cuir sinne romhainn ionnsaigh "
"a thoirt."

#: ../../data/campaigns/fri01.wmf/scripting/texts.lua:380
#: ../../data/campaigns/fri01.wmf/scripting/texts.lua:386
msgid "Enemy Defeated"
msgstr "Chuir sinn ruaig air an nàmhaid"

#: ../../data/campaigns/fri01.wmf/scripting/texts.lua:381
#: ../../data/campaigns/fri01.wmf/scripting/texts.lua:387
msgid "Enemy defeated!"
msgstr "Chuir sinn ruaig air an nàmhaid!"

#. TRANSLATORS: Reebaud – enemy defeated 1
#: ../../data/campaigns/fri01.wmf/scripting/texts.lua:383
msgid ""
"They are defeated! I thank you, all my gods, for granting us victory over "
"the unbelievers!"
msgstr ""
"Chuir sinn ruaig orra! Taing dha na diathan uile gun d’ fhuair sinn buaidh "
"air na h-ana-creidmhich!"

#. TRANSLATORS: Maukor – enemy defeated 2
#: ../../data/campaigns/fri01.wmf/scripting/texts.lua:389
msgid ""
"I pray to God to hear my last words. Let not the false fiend triumph! Punish"
" them for this ignoble feat!"
msgstr ""
"Tha mi ag ùrnaigh do Dhia ach an cluinn e m’ fhaclan deireannach. Na biodh "
"buaidh aig an deamhan fhallsa! Gun digeadh am peanas orra airson an gnìomha "
"neo-uasail!"

#: ../../data/campaigns/fri01.wmf/scripting/texts.lua:392
#: ../../data/campaigns/fri01.wmf/scripting/texts.lua:398
msgid "Storm Flood"
msgstr "Tuil-ruadh"

#: ../../data/campaigns/fri01.wmf/scripting/texts.lua:393
#: ../../data/campaigns/fri01.wmf/scripting/texts.lua:399
msgid "The island is flooding!"
msgstr "Tha tuil a’ tighinn air an eilean!"

#. TRANSLATORS: Reebaud – enemy defeated 3
#: ../../data/campaigns/fri01.wmf/scripting/texts.lua:395
msgid ""
"His God has granted his wish! The ocean is rising! The island is almost flat"
" – we will all drown!"
msgstr ""
"Fhuair e èisteachd on dia aige! Tha an cuan ag èirigh! Tha an t-eilean glè "
"rèidh – thèid ar bàthadh uile!"

#. TRANSLATORS: Hauke – rising water
#: ../../data/campaigns/fri01.wmf/scripting/texts.lua:401
msgid ""
"Despair not, I did espy some hope! The easternmost tip of the island, as "
"well as the space where the fiends’ headquarters stood, seems well suited to"
" build a port on. If we manage to construct a ship, and fill it with all we "
"need to build a new settlement, we may be able to escape."
msgstr ""
"Misnichibh on a mhothaich mi gu bheil dòchas againn fhathast! Tha coltas gu "
"bheil ceann an ear an eilein iomchaidh airson port a thogail ann mar bhiodh "
"an àite far an robh prìomh-àras an deamhain. Ma thèid leinn long a thogail "
"’s ma chuireas sinn innte na dh’fheumas sinn airson tuineachadh ùr a "
"thogail, dh’fhaoidte gun dèid leinn teicheadh."

#. TRANSLATORS: Hauke – rising water
#: ../../data/campaigns/fri01.wmf/scripting/texts.lua:404
msgid ""
"The storm flood seems to be coming from the west. If we hurry, we will just "
"make it! We only need to build a port and a shipyard – oh, and a weaving "
"mill to weave the durable cloth, which is made from reed and fur, for the "
"sails. Then we can launch an expedition from the port. Pray to the gods and "
"make haste!"
msgstr ""
"Tha an tuil a’ tighinn on iar. Ma bheir sinn ar casan leinn, tha teans gun "
"dèan sin às! Cha leig sinn leas ach port is doca a thogail – thà, agus taigh"
" nam beart ach an dèanamaid clò treun dha na siùil de dh’fheur is bian. ’S "
"urrainn dhuinn dol air triall on phort an uairsin. Dèanamaid ùrnaigh dha na "
"diathan is cuireamaid cabhag oirnn!"

#: ../../data/campaigns/fri01.wmf/scripting/texts.lua:412
msgid "Don’t Forget the Soldiers"
msgstr "Na dìochuimhnich na saighdearan"

#: ../../data/campaigns/fri01.wmf/scripting/texts.lua:413
msgid "Soldiers to the port!"
msgstr "A shaighdearaibh, dhan phort!"

#. TRANSLATORS: Reebaud – rising water
<<<<<<< HEAD
#: ../../data/campaigns/fri01.wmf/scripting/texts.lua:415
=======
#: ../../data/campaigns/fri01.wmf/scripting/texts.lua:413
>>>>>>> fc979bc5
#, lua-format
msgid ""
"I almost forgot in this haste – whereever we will land, we’ll need soldiers "
"to secure and expand our new colony. There’s space for up to %d soldier on "
"our ship, if they don’t mind being all crammed together. Let’s send some to "
"the port when it’s completed, so they can embark when we set sail!"
msgid_plural ""
"I almost forgot in this haste – whereever we will land, we’ll need soldiers "
"to secure and expand our new colony. There’s space for up to %d soldiers on "
"our ship, if they don’t mind being all crammed together. Let’s send some to "
"the port when it’s completed, so they can embark when we set sail!"
msgstr[0] ""
msgstr[1] ""
msgstr[2] ""
msgstr[3] ""

<<<<<<< HEAD
#: ../../data/campaigns/fri01.wmf/scripting/texts.lua:421
msgid "Victory"
msgstr "Buaidh"

#: ../../data/campaigns/fri01.wmf/scripting/texts.lua:422
=======
#: ../../data/campaigns/fri01.wmf/scripting/texts.lua:419
msgid "Victory"
msgstr "Buaidh"

#: ../../data/campaigns/fri01.wmf/scripting/texts.lua:420
>>>>>>> fc979bc5
msgid "We escaped!"
msgstr "Theich sinn!"

#. TRANSLATORS: Reebaud – victory
<<<<<<< HEAD
#: ../../data/campaigns/fri01.wmf/scripting/texts.lua:424
=======
#: ../../data/campaigns/fri01.wmf/scripting/texts.lua:422
>>>>>>> fc979bc5
msgid ""
"The gods have answered our prayers. We will escape the island’s drowning, "
"and I am confident we will be able to build a new home again in a more "
"peaceful corner of this world!"
msgstr ""
"Dh’èist na diathan ri ’r n-ùrnaighean. Theich sinn on bhàthadh san eilean "
"agus tha misneachd orm gun lorg sinn dachaigh ùr a-rithist am badeigin "
"sìtheil!"

<<<<<<< HEAD
#: ../../data/campaigns/fri01.wmf/scripting/texts.lua:425
=======
#: ../../data/campaigns/fri01.wmf/scripting/texts.lua:423
>>>>>>> fc979bc5
msgid "Congratulations"
msgstr "Meal do naidheachd"

#. TRANSLATORS: Reebaud – victory
<<<<<<< HEAD
#: ../../data/campaigns/fri01.wmf/scripting/texts.lua:427
=======
#: ../../data/campaigns/fri01.wmf/scripting/texts.lua:425
>>>>>>> fc979bc5
msgid ""
"You have completed this mission. You may move on to the next scenario now to"
" help us build a new home, far from the false God’s vengeful reach…"
msgstr ""
"Tha thu air am misean seo a choileanadh. Faodaidh tu gluasad air adhart dhan"
" ath-chnàmh-sgeul a-nis ach an cuir thu taic dhuinn le togail na dachaighe "
"ùire, fad air falbh on dia dìoghaltach…"

#: ../../data/scripting/richtext_scenarios.lua:36
#, lua-format
msgid "“%s”"
msgstr ""<|MERGE_RESOLUTION|>--- conflicted
+++ resolved
@@ -9,11 +9,7 @@
 msgstr ""
 "Project-Id-Version: Widelands svnVERSION\n"
 "Report-Msgid-Bugs-To: https://www.widelands.org/wiki/ReportingBugs/\n"
-<<<<<<< HEAD
-"POT-Creation-Date: 2020-03-28 05:00+0000\n"
-=======
 "POT-Creation-Date: 2020-04-15 14:44+0000\n"
->>>>>>> fc979bc5
 "PO-Revision-Date: 2018-03-24 18:15+0000\n"
 "Last-Translator: GunChleoc, 2019\n"
 "Language-Team: Gaelic, Scottish (https://www.transifex.com/widelands/teams/35159/gd/)\n"
@@ -1120,20 +1116,16 @@
 "urrainn dhuinn dol air triall on phort an uairsin. Dèanamaid ùrnaigh dha na "
 "diathan is cuireamaid cabhag oirnn!"
 
-#: ../../data/campaigns/fri01.wmf/scripting/texts.lua:412
+#: ../../data/campaigns/fri01.wmf/scripting/texts.lua:410
 msgid "Don’t Forget the Soldiers"
 msgstr "Na dìochuimhnich na saighdearan"
 
-#: ../../data/campaigns/fri01.wmf/scripting/texts.lua:413
+#: ../../data/campaigns/fri01.wmf/scripting/texts.lua:411
 msgid "Soldiers to the port!"
 msgstr "A shaighdearaibh, dhan phort!"
 
 #. TRANSLATORS: Reebaud – rising water
-<<<<<<< HEAD
-#: ../../data/campaigns/fri01.wmf/scripting/texts.lua:415
-=======
 #: ../../data/campaigns/fri01.wmf/scripting/texts.lua:413
->>>>>>> fc979bc5
 #, lua-format
 msgid ""
 "I almost forgot in this haste – whereever we will land, we’ll need soldiers "
@@ -1150,28 +1142,16 @@
 msgstr[2] ""
 msgstr[3] ""
 
-<<<<<<< HEAD
-#: ../../data/campaigns/fri01.wmf/scripting/texts.lua:421
-msgid "Victory"
-msgstr "Buaidh"
-
-#: ../../data/campaigns/fri01.wmf/scripting/texts.lua:422
-=======
 #: ../../data/campaigns/fri01.wmf/scripting/texts.lua:419
 msgid "Victory"
 msgstr "Buaidh"
 
 #: ../../data/campaigns/fri01.wmf/scripting/texts.lua:420
->>>>>>> fc979bc5
 msgid "We escaped!"
 msgstr "Theich sinn!"
 
 #. TRANSLATORS: Reebaud – victory
-<<<<<<< HEAD
-#: ../../data/campaigns/fri01.wmf/scripting/texts.lua:424
-=======
 #: ../../data/campaigns/fri01.wmf/scripting/texts.lua:422
->>>>>>> fc979bc5
 msgid ""
 "The gods have answered our prayers. We will escape the island’s drowning, "
 "and I am confident we will be able to build a new home again in a more "
@@ -1181,20 +1161,12 @@
 "agus tha misneachd orm gun lorg sinn dachaigh ùr a-rithist am badeigin "
 "sìtheil!"
 
-<<<<<<< HEAD
-#: ../../data/campaigns/fri01.wmf/scripting/texts.lua:425
-=======
 #: ../../data/campaigns/fri01.wmf/scripting/texts.lua:423
->>>>>>> fc979bc5
 msgid "Congratulations"
 msgstr "Meal do naidheachd"
 
 #. TRANSLATORS: Reebaud – victory
-<<<<<<< HEAD
-#: ../../data/campaigns/fri01.wmf/scripting/texts.lua:427
-=======
 #: ../../data/campaigns/fri01.wmf/scripting/texts.lua:425
->>>>>>> fc979bc5
 msgid ""
 "You have completed this mission. You may move on to the next scenario now to"
 " help us build a new home, far from the false God’s vengeful reach…"
