--- conflicted
+++ resolved
@@ -9,11 +9,7 @@
 msgstr ""
 "Project-Id-Version: Widelands svnVERSION\n"
 "Report-Msgid-Bugs-To: https://www.widelands.org/wiki/ReportingBugs/\n"
-<<<<<<< HEAD
-"POT-Creation-Date: 2020-03-20 06:16+0000\n"
-=======
 "POT-Creation-Date: 2020-04-15 14:44+0000\n"
->>>>>>> fc979bc5
 "PO-Revision-Date: 2018-03-24 18:15+0000\n"
 "Last-Translator: Jukka Pakarinen, 2020\n"
 "Language-Team: Finnish (https://www.transifex.com/widelands/teams/35159/fi/)\n"
@@ -1115,17 +1111,6 @@
 #, lua-format
 msgid ""
 "I almost forgot in this haste – whereever we will land, we’ll need soldiers "
-<<<<<<< HEAD
-"to secure and expand our new colony. There’s space for up to ten soldiers on"
-" our ship, if they don’t mind being all crammed together. Let’s send some to"
-" the port when it’s completed, so they can embark when we set sail!"
-msgstr ""
-"Melkein unohdin tässä kaikessa kiireessä – minne ikinä rantaudummekaan, "
-"tarvitsemme sotilaita turvaksemme ja laajentamaan uutta yhdyskuntaa. Tilaa "
-"on enintään kymmenelle sotilaalle laivassa, jos he eivät välitä olla täsin "
-"ahdettuna sinne. Lähetetään sinne jokunen, kun se on valmistunut, jotta he "
-"voivat astua laivaan, kun me nostamme purjeet!"
-=======
 "to secure and expand our new colony. There’s space for up to %d soldier on "
 "our ship, if they don’t mind being all crammed together. Let’s send some to "
 "the port when it’s completed, so they can embark when we set sail!"
@@ -1136,7 +1121,6 @@
 "the port when it’s completed, so they can embark when we set sail!"
 msgstr[0] ""
 msgstr[1] ""
->>>>>>> fc979bc5
 
 #: ../../data/campaigns/fri01.wmf/scripting/texts.lua:419
 msgid "Victory"
