# Widelands PATH/TO/FILE.PO
# Copyright (C) 2005-2020 Widelands Development Team
# 
# Translators:
# Andrzej 'Endrju' Krentosz <endrjux@gmail.com>, 2006
# GunChleoc, 2018
# GunChleoc, 2014
# Wesmania <ikk_pl@yahoo.co.uk>, 2016-2017
# Sebastian Janus <sebek89@gmail.com>, 2015
# tombox <wptom@wp.pl>, 2016
msgid ""
msgstr ""
"Project-Id-Version: Widelands\n"
"Report-Msgid-Bugs-To: https://www.widelands.org/wiki/ReportingBugs/\n"
<<<<<<< HEAD
"POT-Creation-Date: 2020-03-28 05:00+0000\n"
"PO-Revision-Date: 2020-03-28 05:02+0000\n"
"Last-Translator: GunChleoc\n"
=======
"POT-Creation-Date: 2020-04-15 14:44+0000\n"
"PO-Revision-Date: 2020-04-12 17:33+0000\n"
"Last-Translator: Benedikt Straub <benedikt-straub@web.de>\n"
>>>>>>> fc979bc5
"Language-Team: Polish (http://www.transifex.com/widelands/widelands/language/pl/)\n"
"MIME-Version: 1.0\n"
"Content-Type: text/plain; charset=UTF-8\n"
"Content-Transfer-Encoding: 8bit\n"
"Language: pl\n"
"Plural-Forms: nplurals=4; plural=(n==1 ? 0 : (n%10>=2 && n%10<=4) && (n%100<12 || n%100>14) ? 1 : n!=1 && (n%10>=0 && n%10<=1) || (n%10>=5 && n%10<=9) || (n%100>=12 && n%100<=14) ? 2 : 3);\n"

#: ../../data/campaigns/tutorial02_warfare.wmf/scripting/texts.lua:26
msgid "Introduction"
msgstr "Wstęp"

#: ../../data/campaigns/tutorial02_warfare.wmf/scripting/texts.lua:28
msgid "Soldiers, Training and Warfare"
msgstr "Żołnierze, szkolenie i wojny"

#: ../../data/campaigns/tutorial02_warfare.wmf/scripting/texts.lua:29
msgid ""
"In this scenario, I’m going to tell you about soldiers, their training and "
"their profession: warfare. Although Widelands is about building up, not "
"burning down, there is an enemy you sometimes have to defeat. Yet warfare is"
" mainly focused on economics, not on military strategies, and its mechanics "
"deserve explanation."
msgstr "W tym scenariuszu opowiem ci o żołnierzach, ich szkoleniu i ich zawodzie: wojnie. Chociaż Widelands to gra o budowaniu, nie o niszczeniu, to czasem spotkasz wroga, którego będziesz musiał pokonać. Powodzenie w wojnie zależy jednak głównie od ekonomii, nie od strategii wojskowej, więc jej mechanizmy zasługują na wyjaśnienie."

#: ../../data/campaigns/tutorial02_warfare.wmf/scripting/texts.lua:30
msgid ""
"I’ve set up a small village that contains the most important buildings. You "
"also have enough wares, so you do not have to take care of your weapons "
"production. In a real game, you will not have this luxury."
msgstr "Założyłem małą wioskę składającą się z najważniejszych budynków. Masz wystarczająco dużo zasobów, więc nie musisz martwić się o produkcję broni. W prawdziwej grze nie będziesz miał tego luksusu."

#: ../../data/campaigns/tutorial02_warfare.wmf/scripting/texts.lua:37
msgid "Soldiers’ abilities"
msgstr "Umiejętności żołnierzy"

#: ../../data/campaigns/tutorial02_warfare.wmf/scripting/texts.lua:39
msgid ""
"New soldiers are created differently from normal workers: recruits will walk"
" from a warehouse (or your headquarters) to the barracks where they will "
"receive some basic training and become soldiers. Basic Barbarian soldiers do"
" not use armor, they only need an ax."
msgstr "Nowych żołnierzy tworzy się inaczej niż zwykłych pracowników: rekruci udają się z magazynu (lub kwatery głównej) do koszar, gdzie zostają zaciągnięci i otrzymują podstawowe wyszkolenie. Podstawowi żołnierze Barbarzyńców nie używają zbroi, potrzebują tylko topora."

#: ../../data/campaigns/tutorial02_warfare.wmf/scripting/texts.lua:40
msgid ""
"Take a look at the soldiers that are on their way to our military buildings."
" They look different from normal workers: they have a health bar over their "
"head that displays their remaining health, and they have four symbols, which"
" symbolize the individual soldier’s current levels in the four different "
"categories: health, attack, defense and evade."
msgstr "Popatrz teraz na żołnierzy, którzy są w drodze do naszych budynków wojskowych. Wyglądają inaczej niż normalni pracownicy: mają pasek zdrowia nad głową, który wyświetla ich stan zdrowia oraz mają cztery symbole oznaczające aktualny poziom jednej z czterech różnych kategorii: zdrowia, ataku, obrony i uników."

#. TRANSLATORS: the current stats are: 3 health, 5 attack, 0 defense, 2 evade.
#: ../../data/campaigns/tutorial02_warfare.wmf/scripting/texts.lua:42
msgid ""
"If a Barbarian soldier is fully trained, he has level %1% health, level %2% "
"attack, level %3% defense and level %4% evade. This is one fearsome warrior "
"then! The individual abilities have the following meaning:"
msgstr "W pełni wyszkolony barbarzyński żołnierz ma poziom %1% zdrowia, poziom %2% ataku, poziom %3% obrony i poziom %4% uniku. To prawdziwie straszliwy wojownik! Poszczególne zdolności mają następujące znaczenie:"

#: ../../data/campaigns/tutorial02_warfare.wmf/scripting/texts.lua:43
msgid "Health:"
msgstr "Zdrowie:"

#. TRANSLATORS: the current stats are: 13000 health, 2800 health gain.
#: ../../data/campaigns/tutorial02_warfare.wmf/scripting/texts.lua:45
msgid ""
"The total life of a soldier. A Barbarian soldier starts with %1% health, and"
" he will gain %2% health with each health level."
msgstr "Łączne zdrowie żołnierza. Żołnierz barbarzyński rozpoczyna z liczbą punktów zdrowia równą %1%, która wraz z każdym kolejnym poziomem rośnie o kolejne %2%."

#: ../../data/campaigns/tutorial02_warfare.wmf/scripting/texts.lua:46
msgid "Attack:"
msgstr "Atak:"

#. TRANSLATORS: the current stats are: 1400 damage, gains 850 damage points.
#: ../../data/campaigns/tutorial02_warfare.wmf/scripting/texts.lua:48
msgid ""
"The amount of damage a soldier will inflict on the enemy when an attack is "
"successful. A Barbarian soldier with attack level 0 inflicts ~%1% points of "
"health damage when he succeeds in hitting an enemy. For each attack level, "
"he gains %2% damage points."
msgstr "Obrażenia, jakie żołnierz zada przeciwnikowi, jeśli jego atak odniesie sukces. Barbarzyński żołnierz na poziomie ataku 0 zadaje obrażenia równe ok. %1% przy udanym trafieniu. Każdy poziom ataku zwiększa tę wartość o %2%."

#: ../../data/campaigns/tutorial02_warfare.wmf/scripting/texts.lua:50
msgid "Defense:"
msgstr "Obrona:"

#. TRANSLATORS: the current stats are: 3%. The calculated health value is 3395
#. TRANSLATORS: The last two %% after the placeholder are the percent symbol.
#: ../../data/campaigns/tutorial02_warfare.wmf/scripting/texts.lua:53
msgid ""
"The defense is the percentage that is subtracted from the attack value. The "
"Barbarians cannot train in this skill and therefore have always defense "
"level 0, which means that the damage is always reduced by %1%%%. If an "
"attacker with an attack value of 3500 points hits a Barbarian soldier, the "
"Barbarian will lose 3500·%2%%% = %3% health."
msgstr "Obrona to wartość procentowa odejmowana od wartości ataku. Barbarzyńcy nie mogą trenować tej umiejętności, zaś ich poziom obrony jest zawsze równy 0, co zmniejsza otrzymywane obrażenia o %1%%%. Jeśli atakujący z wartością ataku 3500 uderzy barbarzyńskiego żołnierza, to Barbarzyńca straci 3500 · %2%%% = %3% punktów zdrowia."

#: ../../data/campaigns/tutorial02_warfare.wmf/scripting/texts.lua:54
msgid "Evade:"
msgstr "Unik:"

#. TRANSLATORS: the current stats are: 25% evade, increases in steps of 15%.
#. TRANSLATORS: The last two %% after the placeholder are the percent symbol.
#: ../../data/campaigns/tutorial02_warfare.wmf/scripting/texts.lua:57
msgid ""
"Evade is the chance that the soldier is able to dodge an attack. A level 0 "
"Barbarian has a %1%%% chance to evade an attack, and this increases in steps"
" of %2%%% for each level."
msgstr "Unik to szansa na uniknięcie ataku przez żołnierza. Na poziomie 0 Barbarzyńca ma szansę %1%%% na uniknięcie ataku, przy czym każdy kolejny poziom dodaje do tej szansy %2%%%."

#: ../../data/campaigns/tutorial02_warfare.wmf/scripting/texts.lua:62
#: ../../data/campaigns/tutorial02_warfare.wmf/scripting/texts.lua:84
msgid "The Battle Arena"
msgstr "Arena bitewna"

#: ../../data/campaigns/tutorial02_warfare.wmf/scripting/texts.lua:64
msgid "Now I have talked about training and levels. Let me elaborate on that."
msgstr "Mówiłem o treningu i poziomach. Pozwól, że rozwinę ten temat."

#: ../../data/campaigns/tutorial02_warfare.wmf/scripting/texts.lua:65
msgid ""
"A newly created soldier has no experience and is not very good at fighting. "
"To make him stronger, you can build training sites."
msgstr "Nowo utworzony żołnierz nie ma doświadczenia i nie jest przesadnie dobry w walce. Aby uczynić go silniejszym, zbuduj budynki szkoleniowe."

#: ../../data/campaigns/tutorial02_warfare.wmf/scripting/texts.lua:66
msgid ""
"One of these training sites is the battle arena. It is a big and expensive "
"building, and it trains soldiers in evade. Since soldiers get very hungry "
"during their workout, this building needs a lot of food and strong beer. In "
"a real game, you should have a good infrastructure before you build it."
msgstr "Jednym z budynków szkoleniowych jest arena bitewna. Jest to duży i kosztowny budynek szkolący żołnierzy w sztuce uników. Ponieważ trening jest dla żołnierzy wyczerpujący, budynek ten potrzebuje dużo żywności i mocnego piwa. W prawdziwej grze powinieneś zadbać o dobrą infrastrukturę przed jej wybudowaniem."

#: ../../data/campaigns/tutorial02_warfare.wmf/scripting/texts.lua:67
msgid "To see evade training in action, build a battle arena."
msgstr "Aby zobaczyć szkolenie uników w akcji, wybuduj arenę bitewną."

#: ../../data/campaigns/tutorial02_warfare.wmf/scripting/texts.lua:68
msgid ""
"While we’re waiting for the battle arena, you’ll probably notice some "
"soldiers walking around. They are automatically exchanged from time to time."
" I’ll teach you about that later."
msgstr "Podczas gdy czekamy na arenę bitewną, prawdopodobnie zauważyłeś przechadzających się żołnierzy. Są oni od czasu do czasu wymieniani automatycznie. Wyjaśnię ci to później."

#: ../../data/campaigns/tutorial02_warfare.wmf/scripting/texts.lua:74
msgid "Battle Arena"
msgstr ""

#: ../../data/campaigns/tutorial02_warfare.wmf/scripting/texts.lua:76
msgid "Build a battle arena"
msgstr "Zbuduj arenę bitewną"

#: ../../data/campaigns/tutorial02_warfare.wmf/scripting/texts.lua:77
msgid "Build a battle arena. It is a big building."
msgstr "Zbuduj arenę bitewną. To duży budynek."

#: ../../data/campaigns/tutorial02_warfare.wmf/scripting/texts.lua:78
msgid ""
"Since the construction will take some time, you can change the game speed "
"using Page Up and Page Down."
msgstr "Budowa trochę zajmie - możesz przyspieszyć grę za pomocą klawiszy Page Up i Page Down."

#: ../../data/campaigns/tutorial02_warfare.wmf/scripting/texts.lua:86
msgid "The Battle Arena Has Been Constructed"
msgstr "Wybudowano arenę bitewną"

#: ../../data/campaigns/tutorial02_warfare.wmf/scripting/texts.lua:87
msgid ""
"Very good. Our battle arena has been finished, and the soldiers are already "
"walking towards it."
msgstr "Bardzo dobrze. Nasza arena bitewna została ukończona, a żołnierze już idą w jej kierunku."

#: ../../data/campaigns/tutorial02_warfare.wmf/scripting/texts.lua:89
msgid ""
"The needed wares are also delivered there. For successful training, you need"
" pitta bread and strong beer, as well as either fish or meat."
msgstr "Dostarczane są również potrzebne towary. Do udanego szkolenia potrzeba jeszcze chleba pita i mocnego piwa, jak również ryb lub mięsa."

#: ../../data/campaigns/tutorial02_warfare.wmf/scripting/texts.lua:90
msgid ""
"For more information, you can have a look at the building’s help window, "
"accessible via the question mark in every building’s window."
msgstr "Aby uzyskać więcej informacji, możesz sprawdzić okno pomocy budynków, dostępne za pośrednictwem znaku zapytania w oknie każdego budynku."

#: ../../data/campaigns/tutorial02_warfare.wmf/scripting/texts.lua:91
msgid ""
"To learn how far your soldiers have progressed in their training, you can "
"have a look at their icons. They are modified by red dots:"
msgstr "Aby dowiedzieć się, jak bardzo zaawansowaniu w szkoleniu są twoi żołnierze, sprawdź ich ikony. Są one modyfikowane przez czerwone kropki:"

#: ../../data/campaigns/tutorial02_warfare.wmf/scripting/texts.lua:92
msgid ""
"No red dots means that the soldier is not trained, so he has level 0. All "
"your new recruits have this."
msgstr "Brak czerwonych kropek oznacza, że żołnierz nie jest przeszkolony, więc ma poziom 0. Wszyscy twoi nowi rekruci tak mają."

#: ../../data/campaigns/tutorial02_warfare.wmf/scripting/texts.lua:93
msgid ""
"With every successful training step, your soldier becomes stronger. This is "
"indicated by a red dot. This soldier is on level 1 in evade training."
msgstr "Z każdym udanym etapem szkolenia, twój żołnierz staje się silniejszy. Jest to oznaczane przez czerwoną kropkę. Ten żołnierz jest na poziomie 1 w szkoleniu uników."

#: ../../data/campaigns/tutorial02_warfare.wmf/scripting/texts.lua:94
msgid ""
"When your soldier has reached the highest possible level (in this case level"
" 2), this is indicated by a white background color."
msgstr "Gdy żołnierz osiągnął najwyższy poziom (w tym przypadku poziom 2), jest to zaznaczone białym kolorem tła."

#: ../../data/campaigns/tutorial02_warfare.wmf/scripting/texts.lua:100
#: ../../data/campaigns/tutorial02_warfare.wmf/scripting/texts.lua:102
#: ../../data/campaigns/tutorial02_warfare.wmf/scripting/texts.lua:120
msgid "The Training Camp"
msgstr "Obóz szkoleniowy"

#: ../../data/campaigns/tutorial02_warfare.wmf/scripting/texts.lua:103
msgid ""
"There is a second training site: the training camp. It is a big building "
"too, and to complement the battle arena, it trains attack and health "
"(remember, the Barbarian soldiers cannot be trained in defense)."
msgstr "Jest też drugi budynek szkoleniowy: obóz szkoleniowy. Jest to również duży budynek, który uzupełnia arenę bitewną szkoląc atak i zdrowie (pamiętaj, żołnierze Barbarzyńcy nie mogą być szkoleni w obronie)."

#: ../../data/campaigns/tutorial02_warfare.wmf/scripting/texts.lua:104
#: ../../data/campaigns/tutorial02_warfare.wmf/scripting/texts.lua:114
msgid "Build a training camp."
msgstr "Zbuduj obóz szkoleniowy."

#: ../../data/campaigns/tutorial02_warfare.wmf/scripting/texts.lua:110
msgid "Training Camp"
msgstr ""

#: ../../data/campaigns/tutorial02_warfare.wmf/scripting/texts.lua:112
msgid "Build a training camp"
msgstr "Zbuduj obóz szkoleniowy"

#: ../../data/campaigns/tutorial02_warfare.wmf/scripting/texts.lua:113
msgid ""
"The battle arena only trains the soldiers in evade. To get the strongest "
"possible soldier, you also need to build a training camp, which trains them "
"in attack and health."
msgstr "Arena bitewna szkoli żołnierzy wyłącznie w uniku. Aby zapewnić żołnierzom pełne wyszkolenie będziesz musiał zbudować obóz szkoleniowy ćwiczący ich w ataku i zdrowiu."

#: ../../data/campaigns/tutorial02_warfare.wmf/scripting/texts.lua:122
msgid ""
"Great, our training camp has now been finished, too. Now nothing will hinder"
" us from getting the strongest warriors the world has ever seen."
msgstr "Doskonale, ukończyliśmy również budowę obozu szkoleniowego. Nic teraz nie stoi nam na przeszkodzie do wyszkolenia najbardziej zabójczych wojowników na tej ziemi."

#: ../../data/campaigns/tutorial02_warfare.wmf/scripting/texts.lua:123
msgid ""
"To train in the training camp, our soldiers need food like in the battle "
"arena, but no strong beer. Instead, they need different axes for attack "
"training and helmets for health training."
msgstr "Do treningu w obozie szkoleniowym potrzebne będzie naszym żołnierzom, tak jak na arenie bitewnej, jedzenie. Zamiast mocnego piwa potrzebne im będą różne typy toporów do ćwiczenia ataku oraz hełmów do ćwiczenia zdrowia."

#: ../../data/campaigns/tutorial02_warfare.wmf/scripting/texts.lua:124
msgid ""
"This equipment is produced in smithies out of coal, iron, and sometimes "
"gold. You will learn more about this in the second scenario of the Barbarian"
" campaign."
msgstr "Te produkowane są w różnych warsztatach z użyciem żelaza, węgla, czasem złota. Dowiesz się o nich więcej w drugim scenariuszu barbarzyńców."

#: ../../data/campaigns/tutorial02_warfare.wmf/scripting/texts.lua:125
msgid ""
"You should also keep in mind that each of the three tribes in Widelands has "
"its own way of training, so the buildings and wares are different. Also, the"
" ability levels cannot be compared: an Imperial soldier has a base attack of"
" %1% at level 0, while a Barbarian soldier at the same level only has a base"
" attack of %2%."
msgstr "Pamiętaj również, że każde z trzech plemion w Widelands ma swoje własne metody szkolenia, więc różne będą w każdym przypadku tak budynki, jak i towary. Umiejętności żołnierzy są również nieporównywalne - żołnierz Imperium ma bazową wartość ataku na poziomie 0 równą %1%, podczas gdy taki sam żołnierz Barbarzyńców ma bazową wartość ataku równą zaledwie %2%."

#: ../../data/campaigns/tutorial02_warfare.wmf/scripting/texts.lua:131
<<<<<<< HEAD
=======
#: ../../data/campaigns/tutorial02_warfare.wmf/scripting/texts.lua:143
>>>>>>> fc979bc5
msgid "Scout’s Hut"
msgstr ""

#: ../../data/campaigns/tutorial02_warfare.wmf/scripting/texts.lua:133
msgid "Explore Your Surroundings"
msgstr ""

#: ../../data/campaigns/tutorial02_warfare.wmf/scripting/texts.lua:134
msgid ""
"Large parts of the map haven’t been explored yet. It might be a good idea to"
" know which direction is best for expanding our empire."
msgstr ""

#: ../../data/campaigns/tutorial02_warfare.wmf/scripting/texts.lua:135
msgid ""
"You can try your luck and expand randomly, but this is risky. A safer way is"
" to use a scout to explore unseen parts of the map. What if he finds "
"mountains overflowing with gold?"
msgstr ""

#: ../../data/campaigns/tutorial02_warfare.wmf/scripting/texts.lua:136
msgid "We will need a scout’s hut to start exploring. It is a small building."
msgstr ""

#: ../../data/campaigns/tutorial02_warfare.wmf/scripting/texts.lua:137
msgid "Build a scout’s hut."
msgstr ""

<<<<<<< HEAD
#: ../../data/campaigns/tutorial02_warfare.wmf/scripting/texts.lua:141
msgid "Build a scout’s hut"
msgstr ""

#: ../../data/campaigns/tutorial02_warfare.wmf/scripting/texts.lua:143
=======
#: ../../data/campaigns/tutorial02_warfare.wmf/scripting/texts.lua:145
msgid "Build a scout’s hut"
msgstr ""

#: ../../data/campaigns/tutorial02_warfare.wmf/scripting/texts.lua:146
>>>>>>> fc979bc5
msgid ""
"It’s good to know your surroundings. A scout will explore unseen parts of "
"the map for you."
msgstr ""

<<<<<<< HEAD
#: ../../data/campaigns/tutorial02_warfare.wmf/scripting/texts.lua:144
msgid "Build a Scout’s Hut."
msgstr ""

#: ../../data/campaigns/tutorial02_warfare.wmf/scripting/texts.lua:150
msgid "Scout is ready"
msgstr ""

#: ../../data/campaigns/tutorial02_warfare.wmf/scripting/texts.lua:152
msgid "Ready to go!"
msgstr ""

#: ../../data/campaigns/tutorial02_warfare.wmf/scripting/texts.lua:153
=======
#: ../../data/campaigns/tutorial02_warfare.wmf/scripting/texts.lua:147
msgid "Build a Scout’s Hut."
msgstr ""

#: ../../data/campaigns/tutorial02_warfare.wmf/scripting/texts.lua:153
msgid "Scout is ready"
msgstr ""

#: ../../data/campaigns/tutorial02_warfare.wmf/scripting/texts.lua:155
msgid "Ready to go!"
msgstr ""

#: ../../data/campaigns/tutorial02_warfare.wmf/scripting/texts.lua:156
>>>>>>> fc979bc5
msgid ""
"Well done, your scout’s hut has been built. While our scout is moving in, "
"let’s learn a little bit more about him."
msgstr ""

<<<<<<< HEAD
#: ../../data/campaigns/tutorial02_warfare.wmf/scripting/texts.lua:154
=======
#: ../../data/campaigns/tutorial02_warfare.wmf/scripting/texts.lua:157
>>>>>>> fc979bc5
msgid ""
"First of all, he will need to take some food with him on his scouting trips."
" Fortunately, we have some rations in our warehouse."
msgstr ""

<<<<<<< HEAD
#: ../../data/campaigns/tutorial02_warfare.wmf/scripting/texts.lua:155
=======
#: ../../data/campaigns/tutorial02_warfare.wmf/scripting/texts.lua:158
>>>>>>> fc979bc5
msgid ""
"When provided with food, he will walk randomly around the area. You should "
"follow his movement before fog of war hides what he saw."
msgstr ""

<<<<<<< HEAD
#: ../../data/campaigns/tutorial02_warfare.wmf/scripting/texts.lua:159
msgid "Explore the map"
msgstr ""

#: ../../data/campaigns/tutorial02_warfare.wmf/scripting/texts.lua:161
msgid "Wait for the scout to explore unseen areas."
msgstr ""

#: ../../data/campaigns/tutorial02_warfare.wmf/scripting/texts.lua:162
msgid "Observe your scout."
msgstr ""

#: ../../data/campaigns/tutorial02_warfare.wmf/scripting/texts.lua:168
msgid "Scout made progress"
msgstr ""

#: ../../data/campaigns/tutorial02_warfare.wmf/scripting/texts.lua:170
msgid "New horizons?"
msgstr ""

#: ../../data/campaigns/tutorial02_warfare.wmf/scripting/texts.lua:171
=======
#: ../../data/campaigns/tutorial02_warfare.wmf/scripting/texts.lua:164
msgid "Scout"
msgstr ""

#: ../../data/campaigns/tutorial02_warfare.wmf/scripting/texts.lua:166
msgid "Explore the map"
msgstr ""

#: ../../data/campaigns/tutorial02_warfare.wmf/scripting/texts.lua:167
msgid "Wait for the scout to explore unseen areas."
msgstr ""

#: ../../data/campaigns/tutorial02_warfare.wmf/scripting/texts.lua:168
msgid "Observe your scout."
msgstr ""

#: ../../data/campaigns/tutorial02_warfare.wmf/scripting/texts.lua:174
msgid "Scout made progress"
msgstr ""

#: ../../data/campaigns/tutorial02_warfare.wmf/scripting/texts.lua:176
msgid "New horizons?"
msgstr ""

#: ../../data/campaigns/tutorial02_warfare.wmf/scripting/texts.lua:177
>>>>>>> fc979bc5
msgid ""
"As you can see, scouts can go quite far. The good news is that there are no "
"enemies around."
msgstr ""

<<<<<<< HEAD
#: ../../data/campaigns/tutorial02_warfare.wmf/scripting/texts.lua:172
msgid "You can use the minimap to see the exploration’s progress."
msgstr ""

#: ../../data/campaigns/tutorial02_warfare.wmf/scripting/texts.lua:173
=======
#: ../../data/campaigns/tutorial02_warfare.wmf/scripting/texts.lua:178
msgid "You can use the minimap to see the exploration’s progress."
msgstr ""

#: ../../data/campaigns/tutorial02_warfare.wmf/scripting/texts.lua:179
>>>>>>> fc979bc5
msgid ""
"Don’t forget that scouting is hard work and as such cannot be done without "
"provision of food."
msgstr ""

<<<<<<< HEAD
#: ../../data/campaigns/tutorial02_warfare.wmf/scripting/texts.lua:179
#: ../../data/campaigns/tutorial02_warfare.wmf/scripting/texts.lua:181
msgid "Heroes and Rookies"
msgstr "Bohaterowie i Rekruci"

#: ../../data/campaigns/tutorial02_warfare.wmf/scripting/texts.lua:182
=======
#: ../../data/campaigns/tutorial02_warfare.wmf/scripting/texts.lua:185
#: ../../data/campaigns/tutorial02_warfare.wmf/scripting/texts.lua:187
msgid "Heroes and Rookies"
msgstr "Bohaterowie i Rekruci"

#: ../../data/campaigns/tutorial02_warfare.wmf/scripting/texts.lua:188
>>>>>>> fc979bc5
msgid ""
"While our soldiers are training, let me tell you what we can do with them."
msgstr "Podczas gdy nasi żołnierze są szkoleni, opowiem ci, co możesz z nimi robić."

<<<<<<< HEAD
#: ../../data/campaigns/tutorial02_warfare.wmf/scripting/texts.lua:183
=======
#: ../../data/campaigns/tutorial02_warfare.wmf/scripting/texts.lua:189
>>>>>>> fc979bc5
msgid ""
"In every military building, you can set the preference for heroes (trained "
"soldiers) or rookies. From time to time, a soldier will walk out of the "
"building and be replaced by a stronger/weaker one automatically – this is "
"what you saw earlier."
msgstr "Dla każdego budynku wojskowego możesz ustawić preferencje dla bohaterów (wyszkolonych żołnierzy) lub rekrutów. Od czasu do czasu żołnierz opuści taki budynek, aby zastąpił go żołnierz silniejszy/słabszy - to właśnie miałeś okazję zobaczyć wcześniej."

<<<<<<< HEAD
#: ../../data/campaigns/tutorial02_warfare.wmf/scripting/texts.lua:184
=======
#: ../../data/campaigns/tutorial02_warfare.wmf/scripting/texts.lua:190
>>>>>>> fc979bc5
msgid ""
"The initial setting depends on the type of the building. For the Barbarians,"
" the sentry is the only building that prefers rookies by default. You should"
" change this setting to fit your current needs."
msgstr "Preferencja początkowa zależy od typu budynku. Dla barbarzyńców jedynym budynkiem, który preferuje domyślnie rekrutów jest strażnica. Nie zapominaj zmieniać tej opcji w zależności od bieżących potrzeb."

<<<<<<< HEAD
#: ../../data/campaigns/tutorial02_warfare.wmf/scripting/texts.lua:185
=======
#: ../../data/campaigns/tutorial02_warfare.wmf/scripting/texts.lua:191
>>>>>>> fc979bc5
msgid ""
"When you are expanding into no man’s land, you can make your buildings "
"prefer rookies. When you are planning to attack, send heroes into that "
"region. Conquered buildings always prefer heroes."
msgstr "Przy zajmowaniu ziemi niczyjej możesz kazać swoim budynkom preferować rekrutów. Przy planowaniu ataku wyślij do budynków bohaterów. Zajęte budynki zawsze preferują bohaterów."

<<<<<<< HEAD
#: ../../data/campaigns/tutorial02_warfare.wmf/scripting/texts.lua:191
msgid "Soldier capacity"
msgstr "Miejsce na żołnierzy"

#: ../../data/campaigns/tutorial02_warfare.wmf/scripting/texts.lua:193
msgid "Adjusting the number of soldiers"
msgstr "Regulacja liczby żołnierzy"

#: ../../data/campaigns/tutorial02_warfare.wmf/scripting/texts.lua:194
=======
#: ../../data/campaigns/tutorial02_warfare.wmf/scripting/texts.lua:197
msgid "Soldier capacity"
msgstr "Miejsce na żołnierzy"

#: ../../data/campaigns/tutorial02_warfare.wmf/scripting/texts.lua:199
msgid "Adjusting the number of soldiers"
msgstr "Regulacja liczby żołnierzy"

#: ../../data/campaigns/tutorial02_warfare.wmf/scripting/texts.lua:200
>>>>>>> fc979bc5
msgid ""
"There is another way how you can control the strength of a military "
"building: by the number of soldiers stationed there. Just click on the arrow"
" buttons to decrease or increase the desired number of soldiers. Every "
"building has a maximum capacity. In case of the barrier, it is five, for "
"example."
msgstr "Jest jeszcze jeden sposób kontrolowania siły budynku wojskowego - poprzez liczbę stacjonowanych w nim żołnierzy. Klikając na strzałki możesz zwiększyć lub zmniejszyć liczbę żołnierzy. Każdy budynek ma określoną pojemność. Bariera na przykład mieści pięciu żołnierzy."

<<<<<<< HEAD
#: ../../data/campaigns/tutorial02_warfare.wmf/scripting/texts.lua:195
=======
#: ../../data/campaigns/tutorial02_warfare.wmf/scripting/texts.lua:201
>>>>>>> fc979bc5
msgid ""
"If you wish to send a certain soldier away, you can simply click on it. It "
"will then be replaced by another soldier."
msgstr "Możesz odesłać konkretnego żołnierza klikając na nim. Inny zajmie wówczas jego miejsce."

<<<<<<< HEAD
#: ../../data/campaigns/tutorial02_warfare.wmf/scripting/texts.lua:196
=======
#: ../../data/campaigns/tutorial02_warfare.wmf/scripting/texts.lua:202
>>>>>>> fc979bc5
msgid ""
"Let me also describe what the numbers in the statistics string mean. This "
"string can contain up to three numbers, e.g. ‘1 (+5) soldier (+2)’."
msgstr "Wypada mi też wyjaśnić, jak przedstawiany jest stan osobowy budynku. Zapis może używać do trzech liczb, np. \"1 (+5) żołnierz (+2)\"."

<<<<<<< HEAD
#: ../../data/campaigns/tutorial02_warfare.wmf/scripting/texts.lua:197
=======
#: ../../data/campaigns/tutorial02_warfare.wmf/scripting/texts.lua:203
>>>>>>> fc979bc5
msgid ""
"The first number describes how many soldiers are currently in this building."
" In this example, only one soldier is left inside (each military building is"
" always guarded by at least one soldier)."
msgstr "Pierwsza liczba to liczba żołnierzy, którzy znajdują się obecnie w budynku. W przykładzie w budynku pozostał tylko jeden żołnierz (do pilnowania budynku zawsze potrzebny jest co najmniej jeden)."

<<<<<<< HEAD
#: ../../data/campaigns/tutorial02_warfare.wmf/scripting/texts.lua:198
=======
#: ../../data/campaigns/tutorial02_warfare.wmf/scripting/texts.lua:204
>>>>>>> fc979bc5
msgid ""
"The second number tells you how many additional soldiers reside in this "
"building, but are currently outside. The five soldiers may be attacking an "
"enemy. They will return when they have been successful."
msgstr "Druga liczba informuje, ilu żołnierzy jest przydzielonych do tego budynku, lecz nie jest w środku. Piątka żołnierzy może być zajęta walką z wrogiem. Wrócą do budynku, jeśli odniosą zwycięstwo."

<<<<<<< HEAD
#: ../../data/campaigns/tutorial02_warfare.wmf/scripting/texts.lua:199
=======
#: ../../data/campaigns/tutorial02_warfare.wmf/scripting/texts.lua:205
>>>>>>> fc979bc5
msgid ""
"The third number indicates the missing soldiers. From the eight soldiers (1 "
"+ 5 + 2) you wish to have here, two may have died. They will be replaced by "
"new soldiers from your warehouse, if possible."
msgstr "Trzecia liczba to brakujący żołnierze. Dwóch z ośmiu (1 + 5 + 2) żołnierzy, jakich oczekujesz w budynku mogło polec. W miarę możliwości zostaną oni uzupełnieni żołnierzami z magazynu."

<<<<<<< HEAD
#: ../../data/campaigns/tutorial02_warfare.wmf/scripting/texts.lua:205
msgid "Dismantle your sentry"
msgstr "Rozbierz swoją strażnicę"

#: ../../data/campaigns/tutorial02_warfare.wmf/scripting/texts.lua:207
msgid "Dismantling military buildings"
msgstr "Rozbiórka budynków wojskowych"

#: ../../data/campaigns/tutorial02_warfare.wmf/scripting/texts.lua:208
=======
#: ../../data/campaigns/tutorial02_warfare.wmf/scripting/texts.lua:211
msgid "Dismantle your sentry"
msgstr "Rozbierz swoją strażnicę"

#: ../../data/campaigns/tutorial02_warfare.wmf/scripting/texts.lua:213
msgid "Dismantling military buildings"
msgstr "Rozbiórka budynków wojskowych"

#: ../../data/campaigns/tutorial02_warfare.wmf/scripting/texts.lua:214
>>>>>>> fc979bc5
msgid ""
"You can only reduce the number of soldiers to one. The last soldier of a "
"building will never come out (unless this building is attacked). If you want"
" to have your soldier elsewhere, you will have to dismantle or burn down the"
" building."
msgstr "Minimalna liczba żołnierzy w budynku wojskowym musi być większa od zera - ostatni żołnierz nie opuści budynku (chyba, że broni go przed atakiem). Jeśli naprawdę potrzebujesz tego żołnierza, będziesz musiał rozebrać lub spalić budynek."

<<<<<<< HEAD
#: ../../data/campaigns/tutorial02_warfare.wmf/scripting/texts.lua:209
=======
#: ../../data/campaigns/tutorial02_warfare.wmf/scripting/texts.lua:215
>>>>>>> fc979bc5
msgid ""
"However, destroying a military building is always linked with a risk: the "
"land is still yours, but it is no longer protected. Any enemy that builds "
"his own military sites can take over that land without a fight, causing your"
" buildings to burst into flames. Furthermore, some parts of the land can now"
" be hidden under the fog of war. You should therefore only dismantle "
"military buildings deep inside your territory where you are safe from "
"enemies."
msgstr "Zniszczenie budynku wojskowego zawsze wiąże się jednak z ryzykiem - teren jest nadal twój, lecz nic go nie chroni. Jeśli przeciwnik zbuduje w okolicy własne instalacje, zajmie ten teren bez walki, a twoje budynki pójdą z dymem. Co więcej, część terenu może zostać zakryta mgłą wojny. Najbezpieczniej jest więc niszczyć budynki w głębi twojego terytorium, gdzie nic ci nie grozi."

<<<<<<< HEAD
#: ../../data/campaigns/tutorial02_warfare.wmf/scripting/texts.lua:210
=======
#: ../../data/campaigns/tutorial02_warfare.wmf/scripting/texts.lua:216
>>>>>>> fc979bc5
msgid ""
"Have you seen your sentry? Since it cannot contain many soldiers and is next"
" to a stronger barrier, it is rather useless."
msgstr "Zwróć teraz uwagę na swoją strażnicę. Znajduje się tuż obok silniejszej i bardziej pojemnej bariery, jest więc bezużyteczna."

#. TRANSLATORS: 'it' refers to the Barbarian sentry
<<<<<<< HEAD
#: ../../data/campaigns/tutorial02_warfare.wmf/scripting/texts.lua:212
msgid "Dismantle it."
msgstr "Oddaj ją do rozbiórki."

#: ../../data/campaigns/tutorial02_warfare.wmf/scripting/texts.lua:213
=======
#: ../../data/campaigns/tutorial02_warfare.wmf/scripting/texts.lua:218
msgid "Dismantle it."
msgstr "Oddaj ją do rozbiórki."

#: ../../data/campaigns/tutorial02_warfare.wmf/scripting/texts.lua:219
>>>>>>> fc979bc5
msgid ""
"You can also use this opportunity to become familiar with the other options:"
" the heroes/rookies preference and the capacity."
msgstr "Możesz przy okazji zaznajomić się z innymi ustawieniami: preferowaniem bohaterów/rekrutów oraz pojemnością."

<<<<<<< HEAD
#: ../../data/campaigns/tutorial02_warfare.wmf/scripting/texts.lua:215
msgid "Dismantle your north-western sentry"
msgstr "Rozbierz swoją północno-wschodnią strażnicę"

#: ../../data/campaigns/tutorial02_warfare.wmf/scripting/texts.lua:217
=======
#: ../../data/campaigns/tutorial02_warfare.wmf/scripting/texts.lua:225
msgid "Soldiers, dismissed!"
msgstr ""

#: ../../data/campaigns/tutorial02_warfare.wmf/scripting/texts.lua:227
msgid "Dismantle your north-western sentry"
msgstr "Rozbierz swoją północno-wschodnią strażnicę"

#: ../../data/campaigns/tutorial02_warfare.wmf/scripting/texts.lua:228
>>>>>>> fc979bc5
msgid ""
"You can control the number of soldiers stationed at a military site with the"
" arrow buttons. If you want to get even your last soldier out, you will have"
" to destroy it. However, it then will no longer protect your territory, "
"which will make it vulnerable to hostile attacks."
msgstr "Możesz kontrolować liczbę żołnierzy w budynku wojskowym za pomocą przycisków strzałek. Jeśli chcesz wydostać z budynku żołnierzy do ostatniego, będziesz musiał go zburzyć. Wówczas jednak nie będzie chronił twojego terytorium, co uczyni je podatnym na wrogi atak."

<<<<<<< HEAD
#: ../../data/campaigns/tutorial02_warfare.wmf/scripting/texts.lua:218
msgid "Dismantle your sentry in the north-west, next to the barrier."
msgstr "Rozbierz swoją strażnicę na północnym wschodzie, obok bariery."

#: ../../data/campaigns/tutorial02_warfare.wmf/scripting/texts.lua:224
#: ../../data/campaigns/tutorial02_warfare.wmf/scripting/texts.lua:236
msgid "Enhance Your Fortress"
msgstr "Ulepsz swoją fortecę"

#: ../../data/campaigns/tutorial02_warfare.wmf/scripting/texts.lua:226
msgid "Enhancing Buildings"
msgstr "Ulepszanie budynków"

#: ../../data/campaigns/tutorial02_warfare.wmf/scripting/texts.lua:227
=======
#: ../../data/campaigns/tutorial02_warfare.wmf/scripting/texts.lua:229
msgid "Dismantle your sentry in the north-west, next to the barrier."
msgstr "Rozbierz swoją strażnicę na północnym wschodzie, obok bariery."

#: ../../data/campaigns/tutorial02_warfare.wmf/scripting/texts.lua:235
#: ../../data/campaigns/tutorial02_warfare.wmf/scripting/texts.lua:248
msgid "Enhance Your Fortress"
msgstr "Ulepsz swoją fortecę"

#: ../../data/campaigns/tutorial02_warfare.wmf/scripting/texts.lua:237
msgid "Enhancing Buildings"
msgstr "Ulepszanie budynków"

#: ../../data/campaigns/tutorial02_warfare.wmf/scripting/texts.lua:238
>>>>>>> fc979bc5
msgid ""
"Well done. Now you know how to draw back your soldiers from the places where"
" you don’t need them. It is time to tell you how to reinforce your front "
"line."
msgstr "Doskonale. Wiesz już, jak odwoływać żołnierzy z miejsc, gdzie nie są przydatni. Czas pokazać, jak wzmacnia się linie obrony."

<<<<<<< HEAD
#: ../../data/campaigns/tutorial02_warfare.wmf/scripting/texts.lua:228
=======
#: ../../data/campaigns/tutorial02_warfare.wmf/scripting/texts.lua:239
>>>>>>> fc979bc5
msgid ""
"Your fortress is already quite strong and conquers a lot of space. But there"
" is an even bigger building: the citadel."
msgstr "Twoja forteca jest już dość silna i kontroluje spory teren. Jest jednak jeszcze większy budynek wojskowy: cytadela."

<<<<<<< HEAD
#: ../../data/campaigns/tutorial02_warfare.wmf/scripting/texts.lua:229
=======
#: ../../data/campaigns/tutorial02_warfare.wmf/scripting/texts.lua:240
>>>>>>> fc979bc5
msgid ""
"Citadels can’t be built directly. Instead, you’ll have to construct a "
"fortress first and then enhance it to a citadel. To do so, click on the "
"fortress, then choose the ‘Enhance to Citadel’ button."
msgstr "Cytadel nie buduje się od zera. Zamiast tego musisz najpierw zbudować fortecę, po czym ulepszyć ją do cytadeli. Aby to zrobić, kliknij na fortecę i wybierz przycisk \"Ulepsz do cytadeli\"."

<<<<<<< HEAD
#: ../../data/campaigns/tutorial02_warfare.wmf/scripting/texts.lua:230
=======
#: ../../data/campaigns/tutorial02_warfare.wmf/scripting/texts.lua:241
>>>>>>> fc979bc5
msgid ""
"Your soldiers will leave the fortress while the construction is going on. "
"This means that your fortress will lose its military influence, as I "
"described above."
msgstr "Twoi żołnierze opuszczą fortecę na czas budowy. To oznacza, że twoja forteca straci swoje możliwości obronne, tak, jak opisałem powyżej."

<<<<<<< HEAD
#: ../../data/campaigns/tutorial02_warfare.wmf/scripting/texts.lua:231
msgid "Enhance your fortress to a citadel now."
msgstr "Rozbuduj teraz swoją fortecę do cytadeli."

#: ../../data/campaigns/tutorial02_warfare.wmf/scripting/texts.lua:234
msgid "Enhance your fortress to a citadel"
msgstr "Rozbuduj swoją fortecę do cytadeli"

#: ../../data/campaigns/tutorial02_warfare.wmf/scripting/texts.lua:237
msgid "Enhance your fortress to a mighty citadel."
msgstr "Rozbuduj swoją fortecę do potężnej cytadeli."

#: ../../data/campaigns/tutorial02_warfare.wmf/scripting/texts.lua:238
=======
#: ../../data/campaigns/tutorial02_warfare.wmf/scripting/texts.lua:242
msgid "Enhance your fortress to a citadel now."
msgstr "Rozbuduj teraz swoją fortecę do cytadeli."

#: ../../data/campaigns/tutorial02_warfare.wmf/scripting/texts.lua:250
msgid "Enhance your fortress to a citadel"
msgstr "Rozbuduj swoją fortecę do cytadeli"

#: ../../data/campaigns/tutorial02_warfare.wmf/scripting/texts.lua:251
msgid "Enhance your fortress to a mighty citadel."
msgstr "Rozbuduj swoją fortecę do potężnej cytadeli."

#: ../../data/campaigns/tutorial02_warfare.wmf/scripting/texts.lua:252
>>>>>>> fc979bc5
msgid ""
"The citadel can house 12 soldiers, and it is the biggest military building "
"the Barbarians can build. It also costs a lot of resources and takes a long "
"time to build. It is most suited to guard strategically important points "
"like constricted points or mountains."
msgstr "Cytadela mieści 12 żołnierzy i jest największym budynkiem wojskowym, jaki są w stanie zbudować Barbarzyńcy. Do jej budowy potrzeba mnóstwa czasu i zasobów. Doskonale sprawdza się przy obronie strategicznych punktów, takich jak przesmyki czy góry."

<<<<<<< HEAD
#: ../../data/campaigns/tutorial02_warfare.wmf/scripting/texts.lua:245
msgid "Defeat your Enemy"
msgstr "Pokonaj swojego przeciwnika"

#: ../../data/campaigns/tutorial02_warfare.wmf/scripting/texts.lua:247
msgid "Defeat the Enemy"
msgstr "Pokonaj wroga"

#: ../../data/campaigns/tutorial02_warfare.wmf/scripting/texts.lua:248
=======
#: ../../data/campaigns/tutorial02_warfare.wmf/scripting/texts.lua:259
msgid "Defeat your Enemy"
msgstr "Pokonaj swojego przeciwnika"

#: ../../data/campaigns/tutorial02_warfare.wmf/scripting/texts.lua:261
msgid "Defeat the Enemy"
msgstr "Pokonaj wroga"

#: ../../data/campaigns/tutorial02_warfare.wmf/scripting/texts.lua:262
>>>>>>> fc979bc5
msgid ""
"Great work, the citadel is finished. But what’s that? A hostile tribe has "
"settled next to us while the citadel was under construction! Do you see how "
"they took away a part of our land? And our lumberjack has now lost his place"
" of work. This is what I was talking about. Let’s take our land back and "
"defeat the enemy!"
msgstr "Doskonale, cytadela została zbudowana. Ale cóż to? Wrogie plemię osiedliło się tuż koło nas, podczas gdy budowaliśmy naszą cytadelę! Widzisz, jak zajęli część naszego terytorium? A nasz drwal stracił przez nich miejsce pracy. O tym właśnie mówiłem - odzyskajmy nasze ziemie i przepędźmy stąd wroga!"

<<<<<<< HEAD
#: ../../data/campaigns/tutorial02_warfare.wmf/scripting/texts.lua:249
#: ../../data/campaigns/tutorial02_warfare.wmf/scripting/texts.lua:258
=======
#: ../../data/campaigns/tutorial02_warfare.wmf/scripting/texts.lua:263
#: ../../data/campaigns/tutorial02_warfare.wmf/scripting/texts.lua:274
>>>>>>> fc979bc5
msgid ""
"To attack a building, click on its doors, choose the number of soldiers that"
" you wish to send and click on the ‘Attack’ button."
msgstr "Aby zaatakować budynek, kliknij na jego bramie, wybierz liczbę żołnierzy, jaką chcesz wysłać do ataku i kliknij na przycisk ataku."

<<<<<<< HEAD
#: ../../data/campaigns/tutorial02_warfare.wmf/scripting/texts.lua:249
=======
#: ../../data/campaigns/tutorial02_warfare.wmf/scripting/texts.lua:263
>>>>>>> fc979bc5
msgid ""
"Your soldiers will come from all nearby military buildings. Likewise, the "
"defenders will come from all nearby military buildings of the enemy and "
"intercept your forces."
msgstr "Do ataku ruszą żołnierze z okolicznych budynków wojskowych. Tak samo zrobi wróg, wydając nam bitwę w polu."

<<<<<<< HEAD
#: ../../data/campaigns/tutorial02_warfare.wmf/scripting/texts.lua:250
=======
#: ../../data/campaigns/tutorial02_warfare.wmf/scripting/texts.lua:264
>>>>>>> fc979bc5
msgid ""
"Attack and conquer all military buildings of the enemy and destroy their "
"headquarters."
msgstr "Zaatakuj i zajmij wszystkie budynki wojskowe oraz bazę wroga."

<<<<<<< HEAD
#: ../../data/campaigns/tutorial02_warfare.wmf/scripting/texts.lua:254
msgid "Defeat the enemy tribe"
msgstr "Pokonaj wrogie plemię"

#: ../../data/campaigns/tutorial02_warfare.wmf/scripting/texts.lua:256
msgid "Defeat Your Enemy"
msgstr "Pokonaj przeciwnika"

#: ../../data/campaigns/tutorial02_warfare.wmf/scripting/texts.lua:257
msgid "Defeat the nearby enemy."
msgstr "Pokonaj pobliskiego przeciwnika."

#: ../../data/campaigns/tutorial02_warfare.wmf/scripting/texts.lua:263
#: ../../data/campaigns/tutorial02_warfare.wmf/scripting/texts.lua:265
msgid "Conclusion"
msgstr "Wniosek"

#: ../../data/campaigns/tutorial02_warfare.wmf/scripting/texts.lua:266
=======
#: ../../data/campaigns/tutorial02_warfare.wmf/scripting/texts.lua:270
msgid "Defeat Your Enemy"
msgstr "Pokonaj przeciwnika"

#: ../../data/campaigns/tutorial02_warfare.wmf/scripting/texts.lua:272
msgid "Defeat the enemy tribe"
msgstr "Pokonaj wrogie plemię"

#: ../../data/campaigns/tutorial02_warfare.wmf/scripting/texts.lua:273
msgid "Defeat the nearby enemy."
msgstr "Pokonaj pobliskiego przeciwnika."

#: ../../data/campaigns/tutorial02_warfare.wmf/scripting/texts.lua:279
#: ../../data/campaigns/tutorial02_warfare.wmf/scripting/texts.lua:281
msgid "Conclusion"
msgstr "Wniosek"

#: ../../data/campaigns/tutorial02_warfare.wmf/scripting/texts.lua:282
>>>>>>> fc979bc5
msgid ""
"Thank you for playing this tutorial. I hope you enjoyed it and you learned "
"how to create and train soldiers, how to control where they go and how to "
"defeat an enemy. Did you see how easily you could overwhelm your enemy? "
"Having trained soldiers is a huge advantage."
msgstr "Dziękuję za zagranie w ten samouczek. Mam nadzieję, że ci się podobał i nauczył, jak szkolić żołnierzy, jak mówić im, gdzie mają stacjonować i jak walczyć z wrogiem. Zwróciłeś uwagę, jak szybko uporałeś się z wrogiem? Wyszkolona armia zapewnia ogromną przewagę."

<<<<<<< HEAD
#: ../../data/campaigns/tutorial02_warfare.wmf/scripting/texts.lua:267
=======
#: ../../data/campaigns/tutorial02_warfare.wmf/scripting/texts.lua:283
>>>>>>> fc979bc5
msgid ""
"But a war is expensive, and not always the path leading to the goal. When "
"setting up a new game, you can also choose peaceful win conditions. You "
"should definitely try them out, they’re worth it."
msgstr "Ale każda wojna jest kosztowna i nie zawsze jest najlepszą drogą do celu. We własnych grach możesz ustawić pokojowe warunki zwycięstwa. Naprawdę polecam je wypróbować."

<<<<<<< HEAD
#: ../../data/campaigns/tutorial02_warfare.wmf/scripting/texts.lua:268
=======
#: ../../data/campaigns/tutorial02_warfare.wmf/scripting/texts.lua:284
>>>>>>> fc979bc5
msgid ""
"You are now ready to play the campaigns. They will teach you about the "
"different economies of the tribes. You can also play the remaining "
"tutorials, but they are not crucial for succeeding in the campaigns."
msgstr "Jesteś już gotów, by spróbować swych sił w kampaniach. Stanowią one również samouczki dla poszczególnych gospodarek plemion. Możesz również zagrać w pozostałe samouczki, lecz nie są one niezbędne do zwycięstwa w kampaniach."

#: ../../data/scripting/richtext_scenarios.lua:36
#, lua-format
msgid "“%s”"
msgstr ""<|MERGE_RESOLUTION|>--- conflicted
+++ resolved
@@ -12,15 +12,9 @@
 msgstr ""
 "Project-Id-Version: Widelands\n"
 "Report-Msgid-Bugs-To: https://www.widelands.org/wiki/ReportingBugs/\n"
-<<<<<<< HEAD
-"POT-Creation-Date: 2020-03-28 05:00+0000\n"
-"PO-Revision-Date: 2020-03-28 05:02+0000\n"
-"Last-Translator: GunChleoc\n"
-=======
 "POT-Creation-Date: 2020-04-15 14:44+0000\n"
 "PO-Revision-Date: 2020-04-12 17:33+0000\n"
 "Last-Translator: Benedikt Straub <benedikt-straub@web.de>\n"
->>>>>>> fc979bc5
 "Language-Team: Polish (http://www.transifex.com/widelands/widelands/language/pl/)\n"
 "MIME-Version: 1.0\n"
 "Content-Type: text/plain; charset=UTF-8\n"
@@ -294,10 +288,7 @@
 msgstr "Pamiętaj również, że każde z trzech plemion w Widelands ma swoje własne metody szkolenia, więc różne będą w każdym przypadku tak budynki, jak i towary. Umiejętności żołnierzy są również nieporównywalne - żołnierz Imperium ma bazową wartość ataku na poziomie 0 równą %1%, podczas gdy taki sam żołnierz Barbarzyńców ma bazową wartość ataku równą zaledwie %2%."
 
 #: ../../data/campaigns/tutorial02_warfare.wmf/scripting/texts.lua:131
-<<<<<<< HEAD
-=======
 #: ../../data/campaigns/tutorial02_warfare.wmf/scripting/texts.lua:143
->>>>>>> fc979bc5
 msgid "Scout’s Hut"
 msgstr ""
 
@@ -326,39 +317,16 @@
 msgid "Build a scout’s hut."
 msgstr ""
 
-<<<<<<< HEAD
-#: ../../data/campaigns/tutorial02_warfare.wmf/scripting/texts.lua:141
-msgid "Build a scout’s hut"
-msgstr ""
-
-#: ../../data/campaigns/tutorial02_warfare.wmf/scripting/texts.lua:143
-=======
 #: ../../data/campaigns/tutorial02_warfare.wmf/scripting/texts.lua:145
 msgid "Build a scout’s hut"
 msgstr ""
 
 #: ../../data/campaigns/tutorial02_warfare.wmf/scripting/texts.lua:146
->>>>>>> fc979bc5
 msgid ""
 "It’s good to know your surroundings. A scout will explore unseen parts of "
 "the map for you."
 msgstr ""
 
-<<<<<<< HEAD
-#: ../../data/campaigns/tutorial02_warfare.wmf/scripting/texts.lua:144
-msgid "Build a Scout’s Hut."
-msgstr ""
-
-#: ../../data/campaigns/tutorial02_warfare.wmf/scripting/texts.lua:150
-msgid "Scout is ready"
-msgstr ""
-
-#: ../../data/campaigns/tutorial02_warfare.wmf/scripting/texts.lua:152
-msgid "Ready to go!"
-msgstr ""
-
-#: ../../data/campaigns/tutorial02_warfare.wmf/scripting/texts.lua:153
-=======
 #: ../../data/campaigns/tutorial02_warfare.wmf/scripting/texts.lua:147
 msgid "Build a Scout’s Hut."
 msgstr ""
@@ -372,55 +340,23 @@
 msgstr ""
 
 #: ../../data/campaigns/tutorial02_warfare.wmf/scripting/texts.lua:156
->>>>>>> fc979bc5
 msgid ""
 "Well done, your scout’s hut has been built. While our scout is moving in, "
 "let’s learn a little bit more about him."
 msgstr ""
 
-<<<<<<< HEAD
-#: ../../data/campaigns/tutorial02_warfare.wmf/scripting/texts.lua:154
-=======
 #: ../../data/campaigns/tutorial02_warfare.wmf/scripting/texts.lua:157
->>>>>>> fc979bc5
 msgid ""
 "First of all, he will need to take some food with him on his scouting trips."
 " Fortunately, we have some rations in our warehouse."
 msgstr ""
 
-<<<<<<< HEAD
-#: ../../data/campaigns/tutorial02_warfare.wmf/scripting/texts.lua:155
-=======
 #: ../../data/campaigns/tutorial02_warfare.wmf/scripting/texts.lua:158
->>>>>>> fc979bc5
 msgid ""
 "When provided with food, he will walk randomly around the area. You should "
 "follow his movement before fog of war hides what he saw."
 msgstr ""
 
-<<<<<<< HEAD
-#: ../../data/campaigns/tutorial02_warfare.wmf/scripting/texts.lua:159
-msgid "Explore the map"
-msgstr ""
-
-#: ../../data/campaigns/tutorial02_warfare.wmf/scripting/texts.lua:161
-msgid "Wait for the scout to explore unseen areas."
-msgstr ""
-
-#: ../../data/campaigns/tutorial02_warfare.wmf/scripting/texts.lua:162
-msgid "Observe your scout."
-msgstr ""
-
-#: ../../data/campaigns/tutorial02_warfare.wmf/scripting/texts.lua:168
-msgid "Scout made progress"
-msgstr ""
-
-#: ../../data/campaigns/tutorial02_warfare.wmf/scripting/texts.lua:170
-msgid "New horizons?"
-msgstr ""
-
-#: ../../data/campaigns/tutorial02_warfare.wmf/scripting/texts.lua:171
-=======
 #: ../../data/campaigns/tutorial02_warfare.wmf/scripting/texts.lua:164
 msgid "Scout"
 msgstr ""
@@ -446,54 +382,32 @@
 msgstr ""
 
 #: ../../data/campaigns/tutorial02_warfare.wmf/scripting/texts.lua:177
->>>>>>> fc979bc5
 msgid ""
 "As you can see, scouts can go quite far. The good news is that there are no "
 "enemies around."
 msgstr ""
 
-<<<<<<< HEAD
-#: ../../data/campaigns/tutorial02_warfare.wmf/scripting/texts.lua:172
-msgid "You can use the minimap to see the exploration’s progress."
-msgstr ""
-
-#: ../../data/campaigns/tutorial02_warfare.wmf/scripting/texts.lua:173
-=======
 #: ../../data/campaigns/tutorial02_warfare.wmf/scripting/texts.lua:178
 msgid "You can use the minimap to see the exploration’s progress."
 msgstr ""
 
 #: ../../data/campaigns/tutorial02_warfare.wmf/scripting/texts.lua:179
->>>>>>> fc979bc5
 msgid ""
 "Don’t forget that scouting is hard work and as such cannot be done without "
 "provision of food."
 msgstr ""
 
-<<<<<<< HEAD
-#: ../../data/campaigns/tutorial02_warfare.wmf/scripting/texts.lua:179
-#: ../../data/campaigns/tutorial02_warfare.wmf/scripting/texts.lua:181
-msgid "Heroes and Rookies"
-msgstr "Bohaterowie i Rekruci"
-
-#: ../../data/campaigns/tutorial02_warfare.wmf/scripting/texts.lua:182
-=======
 #: ../../data/campaigns/tutorial02_warfare.wmf/scripting/texts.lua:185
 #: ../../data/campaigns/tutorial02_warfare.wmf/scripting/texts.lua:187
 msgid "Heroes and Rookies"
 msgstr "Bohaterowie i Rekruci"
 
 #: ../../data/campaigns/tutorial02_warfare.wmf/scripting/texts.lua:188
->>>>>>> fc979bc5
 msgid ""
 "While our soldiers are training, let me tell you what we can do with them."
 msgstr "Podczas gdy nasi żołnierze są szkoleni, opowiem ci, co możesz z nimi robić."
 
-<<<<<<< HEAD
-#: ../../data/campaigns/tutorial02_warfare.wmf/scripting/texts.lua:183
-=======
 #: ../../data/campaigns/tutorial02_warfare.wmf/scripting/texts.lua:189
->>>>>>> fc979bc5
 msgid ""
 "In every military building, you can set the preference for heroes (trained "
 "soldiers) or rookies. From time to time, a soldier will walk out of the "
@@ -501,39 +415,20 @@
 "what you saw earlier."
 msgstr "Dla każdego budynku wojskowego możesz ustawić preferencje dla bohaterów (wyszkolonych żołnierzy) lub rekrutów. Od czasu do czasu żołnierz opuści taki budynek, aby zastąpił go żołnierz silniejszy/słabszy - to właśnie miałeś okazję zobaczyć wcześniej."
 
-<<<<<<< HEAD
-#: ../../data/campaigns/tutorial02_warfare.wmf/scripting/texts.lua:184
-=======
 #: ../../data/campaigns/tutorial02_warfare.wmf/scripting/texts.lua:190
->>>>>>> fc979bc5
 msgid ""
 "The initial setting depends on the type of the building. For the Barbarians,"
 " the sentry is the only building that prefers rookies by default. You should"
 " change this setting to fit your current needs."
 msgstr "Preferencja początkowa zależy od typu budynku. Dla barbarzyńców jedynym budynkiem, który preferuje domyślnie rekrutów jest strażnica. Nie zapominaj zmieniać tej opcji w zależności od bieżących potrzeb."
 
-<<<<<<< HEAD
-#: ../../data/campaigns/tutorial02_warfare.wmf/scripting/texts.lua:185
-=======
 #: ../../data/campaigns/tutorial02_warfare.wmf/scripting/texts.lua:191
->>>>>>> fc979bc5
 msgid ""
 "When you are expanding into no man’s land, you can make your buildings "
 "prefer rookies. When you are planning to attack, send heroes into that "
 "region. Conquered buildings always prefer heroes."
 msgstr "Przy zajmowaniu ziemi niczyjej możesz kazać swoim budynkom preferować rekrutów. Przy planowaniu ataku wyślij do budynków bohaterów. Zajęte budynki zawsze preferują bohaterów."
 
-<<<<<<< HEAD
-#: ../../data/campaigns/tutorial02_warfare.wmf/scripting/texts.lua:191
-msgid "Soldier capacity"
-msgstr "Miejsce na żołnierzy"
-
-#: ../../data/campaigns/tutorial02_warfare.wmf/scripting/texts.lua:193
-msgid "Adjusting the number of soldiers"
-msgstr "Regulacja liczby żołnierzy"
-
-#: ../../data/campaigns/tutorial02_warfare.wmf/scripting/texts.lua:194
-=======
 #: ../../data/campaigns/tutorial02_warfare.wmf/scripting/texts.lua:197
 msgid "Soldier capacity"
 msgstr "Miejsce na żołnierzy"
@@ -543,7 +438,6 @@
 msgstr "Regulacja liczby żołnierzy"
 
 #: ../../data/campaigns/tutorial02_warfare.wmf/scripting/texts.lua:200
->>>>>>> fc979bc5
 msgid ""
 "There is another way how you can control the strength of a military "
 "building: by the number of soldiers stationed there. Just click on the arrow"
@@ -552,70 +446,39 @@
 "example."
 msgstr "Jest jeszcze jeden sposób kontrolowania siły budynku wojskowego - poprzez liczbę stacjonowanych w nim żołnierzy. Klikając na strzałki możesz zwiększyć lub zmniejszyć liczbę żołnierzy. Każdy budynek ma określoną pojemność. Bariera na przykład mieści pięciu żołnierzy."
 
-<<<<<<< HEAD
-#: ../../data/campaigns/tutorial02_warfare.wmf/scripting/texts.lua:195
-=======
 #: ../../data/campaigns/tutorial02_warfare.wmf/scripting/texts.lua:201
->>>>>>> fc979bc5
 msgid ""
 "If you wish to send a certain soldier away, you can simply click on it. It "
 "will then be replaced by another soldier."
 msgstr "Możesz odesłać konkretnego żołnierza klikając na nim. Inny zajmie wówczas jego miejsce."
 
-<<<<<<< HEAD
-#: ../../data/campaigns/tutorial02_warfare.wmf/scripting/texts.lua:196
-=======
 #: ../../data/campaigns/tutorial02_warfare.wmf/scripting/texts.lua:202
->>>>>>> fc979bc5
 msgid ""
 "Let me also describe what the numbers in the statistics string mean. This "
 "string can contain up to three numbers, e.g. ‘1 (+5) soldier (+2)’."
 msgstr "Wypada mi też wyjaśnić, jak przedstawiany jest stan osobowy budynku. Zapis może używać do trzech liczb, np. \"1 (+5) żołnierz (+2)\"."
 
-<<<<<<< HEAD
-#: ../../data/campaigns/tutorial02_warfare.wmf/scripting/texts.lua:197
-=======
 #: ../../data/campaigns/tutorial02_warfare.wmf/scripting/texts.lua:203
->>>>>>> fc979bc5
 msgid ""
 "The first number describes how many soldiers are currently in this building."
 " In this example, only one soldier is left inside (each military building is"
 " always guarded by at least one soldier)."
 msgstr "Pierwsza liczba to liczba żołnierzy, którzy znajdują się obecnie w budynku. W przykładzie w budynku pozostał tylko jeden żołnierz (do pilnowania budynku zawsze potrzebny jest co najmniej jeden)."
 
-<<<<<<< HEAD
-#: ../../data/campaigns/tutorial02_warfare.wmf/scripting/texts.lua:198
-=======
 #: ../../data/campaigns/tutorial02_warfare.wmf/scripting/texts.lua:204
->>>>>>> fc979bc5
 msgid ""
 "The second number tells you how many additional soldiers reside in this "
 "building, but are currently outside. The five soldiers may be attacking an "
 "enemy. They will return when they have been successful."
 msgstr "Druga liczba informuje, ilu żołnierzy jest przydzielonych do tego budynku, lecz nie jest w środku. Piątka żołnierzy może być zajęta walką z wrogiem. Wrócą do budynku, jeśli odniosą zwycięstwo."
 
-<<<<<<< HEAD
-#: ../../data/campaigns/tutorial02_warfare.wmf/scripting/texts.lua:199
-=======
 #: ../../data/campaigns/tutorial02_warfare.wmf/scripting/texts.lua:205
->>>>>>> fc979bc5
 msgid ""
 "The third number indicates the missing soldiers. From the eight soldiers (1 "
 "+ 5 + 2) you wish to have here, two may have died. They will be replaced by "
 "new soldiers from your warehouse, if possible."
 msgstr "Trzecia liczba to brakujący żołnierze. Dwóch z ośmiu (1 + 5 + 2) żołnierzy, jakich oczekujesz w budynku mogło polec. W miarę możliwości zostaną oni uzupełnieni żołnierzami z magazynu."
 
-<<<<<<< HEAD
-#: ../../data/campaigns/tutorial02_warfare.wmf/scripting/texts.lua:205
-msgid "Dismantle your sentry"
-msgstr "Rozbierz swoją strażnicę"
-
-#: ../../data/campaigns/tutorial02_warfare.wmf/scripting/texts.lua:207
-msgid "Dismantling military buildings"
-msgstr "Rozbiórka budynków wojskowych"
-
-#: ../../data/campaigns/tutorial02_warfare.wmf/scripting/texts.lua:208
-=======
 #: ../../data/campaigns/tutorial02_warfare.wmf/scripting/texts.lua:211
 msgid "Dismantle your sentry"
 msgstr "Rozbierz swoją strażnicę"
@@ -625,7 +488,6 @@
 msgstr "Rozbiórka budynków wojskowych"
 
 #: ../../data/campaigns/tutorial02_warfare.wmf/scripting/texts.lua:214
->>>>>>> fc979bc5
 msgid ""
 "You can only reduce the number of soldiers to one. The last soldier of a "
 "building will never come out (unless this building is attacked). If you want"
@@ -633,11 +495,7 @@
 " building."
 msgstr "Minimalna liczba żołnierzy w budynku wojskowym musi być większa od zera - ostatni żołnierz nie opuści budynku (chyba, że broni go przed atakiem). Jeśli naprawdę potrzebujesz tego żołnierza, będziesz musiał rozebrać lub spalić budynek."
 
-<<<<<<< HEAD
-#: ../../data/campaigns/tutorial02_warfare.wmf/scripting/texts.lua:209
-=======
 #: ../../data/campaigns/tutorial02_warfare.wmf/scripting/texts.lua:215
->>>>>>> fc979bc5
 msgid ""
 "However, destroying a military building is always linked with a risk: the "
 "land is still yours, but it is no longer protected. Any enemy that builds "
@@ -648,42 +506,23 @@
 "enemies."
 msgstr "Zniszczenie budynku wojskowego zawsze wiąże się jednak z ryzykiem - teren jest nadal twój, lecz nic go nie chroni. Jeśli przeciwnik zbuduje w okolicy własne instalacje, zajmie ten teren bez walki, a twoje budynki pójdą z dymem. Co więcej, część terenu może zostać zakryta mgłą wojny. Najbezpieczniej jest więc niszczyć budynki w głębi twojego terytorium, gdzie nic ci nie grozi."
 
-<<<<<<< HEAD
-#: ../../data/campaigns/tutorial02_warfare.wmf/scripting/texts.lua:210
-=======
 #: ../../data/campaigns/tutorial02_warfare.wmf/scripting/texts.lua:216
->>>>>>> fc979bc5
 msgid ""
 "Have you seen your sentry? Since it cannot contain many soldiers and is next"
 " to a stronger barrier, it is rather useless."
 msgstr "Zwróć teraz uwagę na swoją strażnicę. Znajduje się tuż obok silniejszej i bardziej pojemnej bariery, jest więc bezużyteczna."
 
 #. TRANSLATORS: 'it' refers to the Barbarian sentry
-<<<<<<< HEAD
-#: ../../data/campaigns/tutorial02_warfare.wmf/scripting/texts.lua:212
-msgid "Dismantle it."
-msgstr "Oddaj ją do rozbiórki."
-
-#: ../../data/campaigns/tutorial02_warfare.wmf/scripting/texts.lua:213
-=======
 #: ../../data/campaigns/tutorial02_warfare.wmf/scripting/texts.lua:218
 msgid "Dismantle it."
 msgstr "Oddaj ją do rozbiórki."
 
 #: ../../data/campaigns/tutorial02_warfare.wmf/scripting/texts.lua:219
->>>>>>> fc979bc5
 msgid ""
 "You can also use this opportunity to become familiar with the other options:"
 " the heroes/rookies preference and the capacity."
 msgstr "Możesz przy okazji zaznajomić się z innymi ustawieniami: preferowaniem bohaterów/rekrutów oraz pojemnością."
 
-<<<<<<< HEAD
-#: ../../data/campaigns/tutorial02_warfare.wmf/scripting/texts.lua:215
-msgid "Dismantle your north-western sentry"
-msgstr "Rozbierz swoją północno-wschodnią strażnicę"
-
-#: ../../data/campaigns/tutorial02_warfare.wmf/scripting/texts.lua:217
-=======
 #: ../../data/campaigns/tutorial02_warfare.wmf/scripting/texts.lua:225
 msgid "Soldiers, dismissed!"
 msgstr ""
@@ -693,7 +532,6 @@
 msgstr "Rozbierz swoją północno-wschodnią strażnicę"
 
 #: ../../data/campaigns/tutorial02_warfare.wmf/scripting/texts.lua:228
->>>>>>> fc979bc5
 msgid ""
 "You can control the number of soldiers stationed at a military site with the"
 " arrow buttons. If you want to get even your last soldier out, you will have"
@@ -701,22 +539,6 @@
 "which will make it vulnerable to hostile attacks."
 msgstr "Możesz kontrolować liczbę żołnierzy w budynku wojskowym za pomocą przycisków strzałek. Jeśli chcesz wydostać z budynku żołnierzy do ostatniego, będziesz musiał go zburzyć. Wówczas jednak nie będzie chronił twojego terytorium, co uczyni je podatnym na wrogi atak."
 
-<<<<<<< HEAD
-#: ../../data/campaigns/tutorial02_warfare.wmf/scripting/texts.lua:218
-msgid "Dismantle your sentry in the north-west, next to the barrier."
-msgstr "Rozbierz swoją strażnicę na północnym wschodzie, obok bariery."
-
-#: ../../data/campaigns/tutorial02_warfare.wmf/scripting/texts.lua:224
-#: ../../data/campaigns/tutorial02_warfare.wmf/scripting/texts.lua:236
-msgid "Enhance Your Fortress"
-msgstr "Ulepsz swoją fortecę"
-
-#: ../../data/campaigns/tutorial02_warfare.wmf/scripting/texts.lua:226
-msgid "Enhancing Buildings"
-msgstr "Ulepszanie budynków"
-
-#: ../../data/campaigns/tutorial02_warfare.wmf/scripting/texts.lua:227
-=======
 #: ../../data/campaigns/tutorial02_warfare.wmf/scripting/texts.lua:229
 msgid "Dismantle your sentry in the north-west, next to the barrier."
 msgstr "Rozbierz swoją strażnicę na północnym wschodzie, obok bariery."
@@ -731,60 +553,32 @@
 msgstr "Ulepszanie budynków"
 
 #: ../../data/campaigns/tutorial02_warfare.wmf/scripting/texts.lua:238
->>>>>>> fc979bc5
 msgid ""
 "Well done. Now you know how to draw back your soldiers from the places where"
 " you don’t need them. It is time to tell you how to reinforce your front "
 "line."
 msgstr "Doskonale. Wiesz już, jak odwoływać żołnierzy z miejsc, gdzie nie są przydatni. Czas pokazać, jak wzmacnia się linie obrony."
 
-<<<<<<< HEAD
-#: ../../data/campaigns/tutorial02_warfare.wmf/scripting/texts.lua:228
-=======
 #: ../../data/campaigns/tutorial02_warfare.wmf/scripting/texts.lua:239
->>>>>>> fc979bc5
 msgid ""
 "Your fortress is already quite strong and conquers a lot of space. But there"
 " is an even bigger building: the citadel."
 msgstr "Twoja forteca jest już dość silna i kontroluje spory teren. Jest jednak jeszcze większy budynek wojskowy: cytadela."
 
-<<<<<<< HEAD
-#: ../../data/campaigns/tutorial02_warfare.wmf/scripting/texts.lua:229
-=======
 #: ../../data/campaigns/tutorial02_warfare.wmf/scripting/texts.lua:240
->>>>>>> fc979bc5
 msgid ""
 "Citadels can’t be built directly. Instead, you’ll have to construct a "
 "fortress first and then enhance it to a citadel. To do so, click on the "
 "fortress, then choose the ‘Enhance to Citadel’ button."
 msgstr "Cytadel nie buduje się od zera. Zamiast tego musisz najpierw zbudować fortecę, po czym ulepszyć ją do cytadeli. Aby to zrobić, kliknij na fortecę i wybierz przycisk \"Ulepsz do cytadeli\"."
 
-<<<<<<< HEAD
-#: ../../data/campaigns/tutorial02_warfare.wmf/scripting/texts.lua:230
-=======
 #: ../../data/campaigns/tutorial02_warfare.wmf/scripting/texts.lua:241
->>>>>>> fc979bc5
 msgid ""
 "Your soldiers will leave the fortress while the construction is going on. "
 "This means that your fortress will lose its military influence, as I "
 "described above."
 msgstr "Twoi żołnierze opuszczą fortecę na czas budowy. To oznacza, że twoja forteca straci swoje możliwości obronne, tak, jak opisałem powyżej."
 
-<<<<<<< HEAD
-#: ../../data/campaigns/tutorial02_warfare.wmf/scripting/texts.lua:231
-msgid "Enhance your fortress to a citadel now."
-msgstr "Rozbuduj teraz swoją fortecę do cytadeli."
-
-#: ../../data/campaigns/tutorial02_warfare.wmf/scripting/texts.lua:234
-msgid "Enhance your fortress to a citadel"
-msgstr "Rozbuduj swoją fortecę do cytadeli"
-
-#: ../../data/campaigns/tutorial02_warfare.wmf/scripting/texts.lua:237
-msgid "Enhance your fortress to a mighty citadel."
-msgstr "Rozbuduj swoją fortecę do potężnej cytadeli."
-
-#: ../../data/campaigns/tutorial02_warfare.wmf/scripting/texts.lua:238
-=======
 #: ../../data/campaigns/tutorial02_warfare.wmf/scripting/texts.lua:242
 msgid "Enhance your fortress to a citadel now."
 msgstr "Rozbuduj teraz swoją fortecę do cytadeli."
@@ -798,7 +592,6 @@
 msgstr "Rozbuduj swoją fortecę do potężnej cytadeli."
 
 #: ../../data/campaigns/tutorial02_warfare.wmf/scripting/texts.lua:252
->>>>>>> fc979bc5
 msgid ""
 "The citadel can house 12 soldiers, and it is the biggest military building "
 "the Barbarians can build. It also costs a lot of resources and takes a long "
@@ -806,17 +599,6 @@
 "like constricted points or mountains."
 msgstr "Cytadela mieści 12 żołnierzy i jest największym budynkiem wojskowym, jaki są w stanie zbudować Barbarzyńcy. Do jej budowy potrzeba mnóstwa czasu i zasobów. Doskonale sprawdza się przy obronie strategicznych punktów, takich jak przesmyki czy góry."
 
-<<<<<<< HEAD
-#: ../../data/campaigns/tutorial02_warfare.wmf/scripting/texts.lua:245
-msgid "Defeat your Enemy"
-msgstr "Pokonaj swojego przeciwnika"
-
-#: ../../data/campaigns/tutorial02_warfare.wmf/scripting/texts.lua:247
-msgid "Defeat the Enemy"
-msgstr "Pokonaj wroga"
-
-#: ../../data/campaigns/tutorial02_warfare.wmf/scripting/texts.lua:248
-=======
 #: ../../data/campaigns/tutorial02_warfare.wmf/scripting/texts.lua:259
 msgid "Defeat your Enemy"
 msgstr "Pokonaj swojego przeciwnika"
@@ -826,7 +608,6 @@
 msgstr "Pokonaj wroga"
 
 #: ../../data/campaigns/tutorial02_warfare.wmf/scripting/texts.lua:262
->>>>>>> fc979bc5
 msgid ""
 "Great work, the citadel is finished. But what’s that? A hostile tribe has "
 "settled next to us while the citadel was under construction! Do you see how "
@@ -835,59 +616,26 @@
 "defeat the enemy!"
 msgstr "Doskonale, cytadela została zbudowana. Ale cóż to? Wrogie plemię osiedliło się tuż koło nas, podczas gdy budowaliśmy naszą cytadelę! Widzisz, jak zajęli część naszego terytorium? A nasz drwal stracił przez nich miejsce pracy. O tym właśnie mówiłem - odzyskajmy nasze ziemie i przepędźmy stąd wroga!"
 
-<<<<<<< HEAD
-#: ../../data/campaigns/tutorial02_warfare.wmf/scripting/texts.lua:249
-#: ../../data/campaigns/tutorial02_warfare.wmf/scripting/texts.lua:258
-=======
 #: ../../data/campaigns/tutorial02_warfare.wmf/scripting/texts.lua:263
 #: ../../data/campaigns/tutorial02_warfare.wmf/scripting/texts.lua:274
->>>>>>> fc979bc5
 msgid ""
 "To attack a building, click on its doors, choose the number of soldiers that"
 " you wish to send and click on the ‘Attack’ button."
 msgstr "Aby zaatakować budynek, kliknij na jego bramie, wybierz liczbę żołnierzy, jaką chcesz wysłać do ataku i kliknij na przycisk ataku."
 
-<<<<<<< HEAD
-#: ../../data/campaigns/tutorial02_warfare.wmf/scripting/texts.lua:249
-=======
 #: ../../data/campaigns/tutorial02_warfare.wmf/scripting/texts.lua:263
->>>>>>> fc979bc5
 msgid ""
 "Your soldiers will come from all nearby military buildings. Likewise, the "
 "defenders will come from all nearby military buildings of the enemy and "
 "intercept your forces."
 msgstr "Do ataku ruszą żołnierze z okolicznych budynków wojskowych. Tak samo zrobi wróg, wydając nam bitwę w polu."
 
-<<<<<<< HEAD
-#: ../../data/campaigns/tutorial02_warfare.wmf/scripting/texts.lua:250
-=======
 #: ../../data/campaigns/tutorial02_warfare.wmf/scripting/texts.lua:264
->>>>>>> fc979bc5
 msgid ""
 "Attack and conquer all military buildings of the enemy and destroy their "
 "headquarters."
 msgstr "Zaatakuj i zajmij wszystkie budynki wojskowe oraz bazę wroga."
 
-<<<<<<< HEAD
-#: ../../data/campaigns/tutorial02_warfare.wmf/scripting/texts.lua:254
-msgid "Defeat the enemy tribe"
-msgstr "Pokonaj wrogie plemię"
-
-#: ../../data/campaigns/tutorial02_warfare.wmf/scripting/texts.lua:256
-msgid "Defeat Your Enemy"
-msgstr "Pokonaj przeciwnika"
-
-#: ../../data/campaigns/tutorial02_warfare.wmf/scripting/texts.lua:257
-msgid "Defeat the nearby enemy."
-msgstr "Pokonaj pobliskiego przeciwnika."
-
-#: ../../data/campaigns/tutorial02_warfare.wmf/scripting/texts.lua:263
-#: ../../data/campaigns/tutorial02_warfare.wmf/scripting/texts.lua:265
-msgid "Conclusion"
-msgstr "Wniosek"
-
-#: ../../data/campaigns/tutorial02_warfare.wmf/scripting/texts.lua:266
-=======
 #: ../../data/campaigns/tutorial02_warfare.wmf/scripting/texts.lua:270
 msgid "Defeat Your Enemy"
 msgstr "Pokonaj przeciwnika"
@@ -906,7 +654,6 @@
 msgstr "Wniosek"
 
 #: ../../data/campaigns/tutorial02_warfare.wmf/scripting/texts.lua:282
->>>>>>> fc979bc5
 msgid ""
 "Thank you for playing this tutorial. I hope you enjoyed it and you learned "
 "how to create and train soldiers, how to control where they go and how to "
@@ -914,22 +661,14 @@
 "Having trained soldiers is a huge advantage."
 msgstr "Dziękuję za zagranie w ten samouczek. Mam nadzieję, że ci się podobał i nauczył, jak szkolić żołnierzy, jak mówić im, gdzie mają stacjonować i jak walczyć z wrogiem. Zwróciłeś uwagę, jak szybko uporałeś się z wrogiem? Wyszkolona armia zapewnia ogromną przewagę."
 
-<<<<<<< HEAD
-#: ../../data/campaigns/tutorial02_warfare.wmf/scripting/texts.lua:267
-=======
 #: ../../data/campaigns/tutorial02_warfare.wmf/scripting/texts.lua:283
->>>>>>> fc979bc5
 msgid ""
 "But a war is expensive, and not always the path leading to the goal. When "
 "setting up a new game, you can also choose peaceful win conditions. You "
 "should definitely try them out, they’re worth it."
 msgstr "Ale każda wojna jest kosztowna i nie zawsze jest najlepszą drogą do celu. We własnych grach możesz ustawić pokojowe warunki zwycięstwa. Naprawdę polecam je wypróbować."
 
-<<<<<<< HEAD
-#: ../../data/campaigns/tutorial02_warfare.wmf/scripting/texts.lua:268
-=======
 #: ../../data/campaigns/tutorial02_warfare.wmf/scripting/texts.lua:284
->>>>>>> fc979bc5
 msgid ""
 "You are now ready to play the campaigns. They will teach you about the "
 "different economies of the tribes. You can also play the remaining "
