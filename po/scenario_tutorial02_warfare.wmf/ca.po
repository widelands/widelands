--- conflicted
+++ resolved
@@ -8,15 +8,9 @@
 msgstr ""
 "Project-Id-Version: Widelands\n"
 "Report-Msgid-Bugs-To: https://www.widelands.org/wiki/ReportingBugs/\n"
-<<<<<<< HEAD
-"POT-Creation-Date: 2020-03-28 05:00+0000\n"
-"PO-Revision-Date: 2020-03-28 05:02+0000\n"
-"Last-Translator: GunChleoc\n"
-=======
 "POT-Creation-Date: 2020-04-15 14:44+0000\n"
 "PO-Revision-Date: 2020-04-12 17:33+0000\n"
 "Last-Translator: Benedikt Straub <benedikt-straub@web.de>\n"
->>>>>>> fc979bc5
 "Language-Team: Catalan (http://www.transifex.com/widelands/widelands/language/ca/)\n"
 "MIME-Version: 1.0\n"
 "Content-Type: text/plain; charset=UTF-8\n"
@@ -290,10 +284,7 @@
 msgstr "També heu de tenir en compte que cadascuna de les tres cultures del Widelands té la seva manera pròpia d'entrenar, així com els edificis i béns, que també són diferents per cada cultura. Tampoc es poden comparar els nivells d'habilitats: un soldat imperial té un atac bàsic de %1% a nivell 0, mentre que un soldat bàrbar amb el mateix nivell té un atac bàsic de %2%."
 
 #: ../../data/campaigns/tutorial02_warfare.wmf/scripting/texts.lua:131
-<<<<<<< HEAD
-=======
 #: ../../data/campaigns/tutorial02_warfare.wmf/scripting/texts.lua:143
->>>>>>> fc979bc5
 msgid "Scout’s Hut"
 msgstr ""
 
@@ -322,39 +313,16 @@
 msgid "Build a scout’s hut."
 msgstr ""
 
-<<<<<<< HEAD
-#: ../../data/campaigns/tutorial02_warfare.wmf/scripting/texts.lua:141
-msgid "Build a scout’s hut"
-msgstr ""
-
-#: ../../data/campaigns/tutorial02_warfare.wmf/scripting/texts.lua:143
-=======
 #: ../../data/campaigns/tutorial02_warfare.wmf/scripting/texts.lua:145
 msgid "Build a scout’s hut"
 msgstr ""
 
 #: ../../data/campaigns/tutorial02_warfare.wmf/scripting/texts.lua:146
->>>>>>> fc979bc5
 msgid ""
 "It’s good to know your surroundings. A scout will explore unseen parts of "
 "the map for you."
 msgstr ""
 
-<<<<<<< HEAD
-#: ../../data/campaigns/tutorial02_warfare.wmf/scripting/texts.lua:144
-msgid "Build a Scout’s Hut."
-msgstr ""
-
-#: ../../data/campaigns/tutorial02_warfare.wmf/scripting/texts.lua:150
-msgid "Scout is ready"
-msgstr ""
-
-#: ../../data/campaigns/tutorial02_warfare.wmf/scripting/texts.lua:152
-msgid "Ready to go!"
-msgstr ""
-
-#: ../../data/campaigns/tutorial02_warfare.wmf/scripting/texts.lua:153
-=======
 #: ../../data/campaigns/tutorial02_warfare.wmf/scripting/texts.lua:147
 msgid "Build a Scout’s Hut."
 msgstr ""
@@ -368,55 +336,23 @@
 msgstr ""
 
 #: ../../data/campaigns/tutorial02_warfare.wmf/scripting/texts.lua:156
->>>>>>> fc979bc5
 msgid ""
 "Well done, your scout’s hut has been built. While our scout is moving in, "
 "let’s learn a little bit more about him."
 msgstr ""
 
-<<<<<<< HEAD
-#: ../../data/campaigns/tutorial02_warfare.wmf/scripting/texts.lua:154
-=======
 #: ../../data/campaigns/tutorial02_warfare.wmf/scripting/texts.lua:157
->>>>>>> fc979bc5
 msgid ""
 "First of all, he will need to take some food with him on his scouting trips."
 " Fortunately, we have some rations in our warehouse."
 msgstr ""
 
-<<<<<<< HEAD
-#: ../../data/campaigns/tutorial02_warfare.wmf/scripting/texts.lua:155
-=======
 #: ../../data/campaigns/tutorial02_warfare.wmf/scripting/texts.lua:158
->>>>>>> fc979bc5
 msgid ""
 "When provided with food, he will walk randomly around the area. You should "
 "follow his movement before fog of war hides what he saw."
 msgstr ""
 
-<<<<<<< HEAD
-#: ../../data/campaigns/tutorial02_warfare.wmf/scripting/texts.lua:159
-msgid "Explore the map"
-msgstr ""
-
-#: ../../data/campaigns/tutorial02_warfare.wmf/scripting/texts.lua:161
-msgid "Wait for the scout to explore unseen areas."
-msgstr ""
-
-#: ../../data/campaigns/tutorial02_warfare.wmf/scripting/texts.lua:162
-msgid "Observe your scout."
-msgstr ""
-
-#: ../../data/campaigns/tutorial02_warfare.wmf/scripting/texts.lua:168
-msgid "Scout made progress"
-msgstr ""
-
-#: ../../data/campaigns/tutorial02_warfare.wmf/scripting/texts.lua:170
-msgid "New horizons?"
-msgstr ""
-
-#: ../../data/campaigns/tutorial02_warfare.wmf/scripting/texts.lua:171
-=======
 #: ../../data/campaigns/tutorial02_warfare.wmf/scripting/texts.lua:164
 msgid "Scout"
 msgstr ""
@@ -442,54 +378,32 @@
 msgstr ""
 
 #: ../../data/campaigns/tutorial02_warfare.wmf/scripting/texts.lua:177
->>>>>>> fc979bc5
 msgid ""
 "As you can see, scouts can go quite far. The good news is that there are no "
 "enemies around."
 msgstr ""
 
-<<<<<<< HEAD
-#: ../../data/campaigns/tutorial02_warfare.wmf/scripting/texts.lua:172
-msgid "You can use the minimap to see the exploration’s progress."
-msgstr ""
-
-#: ../../data/campaigns/tutorial02_warfare.wmf/scripting/texts.lua:173
-=======
 #: ../../data/campaigns/tutorial02_warfare.wmf/scripting/texts.lua:178
 msgid "You can use the minimap to see the exploration’s progress."
 msgstr ""
 
 #: ../../data/campaigns/tutorial02_warfare.wmf/scripting/texts.lua:179
->>>>>>> fc979bc5
 msgid ""
 "Don’t forget that scouting is hard work and as such cannot be done without "
 "provision of food."
 msgstr ""
 
-<<<<<<< HEAD
-#: ../../data/campaigns/tutorial02_warfare.wmf/scripting/texts.lua:179
-#: ../../data/campaigns/tutorial02_warfare.wmf/scripting/texts.lua:181
-msgid "Heroes and Rookies"
-msgstr "Herois i novells"
-
-#: ../../data/campaigns/tutorial02_warfare.wmf/scripting/texts.lua:182
-=======
 #: ../../data/campaigns/tutorial02_warfare.wmf/scripting/texts.lua:185
 #: ../../data/campaigns/tutorial02_warfare.wmf/scripting/texts.lua:187
 msgid "Heroes and Rookies"
 msgstr "Herois i novells"
 
 #: ../../data/campaigns/tutorial02_warfare.wmf/scripting/texts.lua:188
->>>>>>> fc979bc5
 msgid ""
 "While our soldiers are training, let me tell you what we can do with them."
 msgstr "Mentre els nostres soldats s'estan entrenant, deixeu-me dir-vos què podeu fer amb ells."
 
-<<<<<<< HEAD
-#: ../../data/campaigns/tutorial02_warfare.wmf/scripting/texts.lua:183
-=======
 #: ../../data/campaigns/tutorial02_warfare.wmf/scripting/texts.lua:189
->>>>>>> fc979bc5
 msgid ""
 "In every military building, you can set the preference for heroes (trained "
 "soldiers) or rookies. From time to time, a soldier will walk out of the "
@@ -497,39 +411,20 @@
 "what you saw earlier."
 msgstr "En tots els edificis militars, podeu escollir si preferiu enviar-hi herois (soldats entrenats) o bé novells (soldats poc entrenats). Cada cert temps, si és possible, es reemplaçarà un soldat de l'edifici per un de més apropiat, segons com haguéssiu escollit. Aquests són els moviments de tropes automàtics que hem vist anteriorment."
 
-<<<<<<< HEAD
-#: ../../data/campaigns/tutorial02_warfare.wmf/scripting/texts.lua:184
-=======
 #: ../../data/campaigns/tutorial02_warfare.wmf/scripting/texts.lua:190
->>>>>>> fc979bc5
 msgid ""
 "The initial setting depends on the type of the building. For the Barbarians,"
 " the sentry is the only building that prefers rookies by default. You should"
 " change this setting to fit your current needs."
 msgstr "La preferència inicial depèn del tipus d'edifici. Per als bàrbars, la guarda sentinella és l'únic edifici que prefereix soldats novells per defecte. Hauríeu de canviar-ho segons les necessitats en cada moment."
 
-<<<<<<< HEAD
-#: ../../data/campaigns/tutorial02_warfare.wmf/scripting/texts.lua:185
-=======
 #: ../../data/campaigns/tutorial02_warfare.wmf/scripting/texts.lua:191
->>>>>>> fc979bc5
 msgid ""
 "When you are expanding into no man’s land, you can make your buildings "
 "prefer rookies. When you are planning to attack, send heroes into that "
 "region. Conquered buildings always prefer heroes."
 msgstr "Quan expandiu en terra de ningú, podeu emprar els soldats novells. Però quan planegeu un atac o voleu defensar la frontera de l'enemic, envieu-hi herois. Els edificis conquerits sempre prefereixen herois."
 
-<<<<<<< HEAD
-#: ../../data/campaigns/tutorial02_warfare.wmf/scripting/texts.lua:191
-msgid "Soldier capacity"
-msgstr "Capacitat de soldats"
-
-#: ../../data/campaigns/tutorial02_warfare.wmf/scripting/texts.lua:193
-msgid "Adjusting the number of soldiers"
-msgstr "Ajust del nombre de soldats"
-
-#: ../../data/campaigns/tutorial02_warfare.wmf/scripting/texts.lua:194
-=======
 #: ../../data/campaigns/tutorial02_warfare.wmf/scripting/texts.lua:197
 msgid "Soldier capacity"
 msgstr "Capacitat de soldats"
@@ -539,7 +434,6 @@
 msgstr "Ajust del nombre de soldats"
 
 #: ../../data/campaigns/tutorial02_warfare.wmf/scripting/texts.lua:200
->>>>>>> fc979bc5
 msgid ""
 "There is another way how you can control the strength of a military "
 "building: by the number of soldiers stationed there. Just click on the arrow"
@@ -548,70 +442,39 @@
 "example."
 msgstr "Hi ha una altra forma per controlar les forces d'un edifici militar: pel nombre de soldats que estan guarnint-lo. Cliqueu els botons amb fletxes per incrementar o reduir el nombre desitjat de soldats. Tots els edificis tenen una capacitat de soldats màxima. Per exemple, en cas de la caserna és cinc soldats."
 
-<<<<<<< HEAD
-#: ../../data/campaigns/tutorial02_warfare.wmf/scripting/texts.lua:195
-=======
 #: ../../data/campaigns/tutorial02_warfare.wmf/scripting/texts.lua:201
->>>>>>> fc979bc5
 msgid ""
 "If you wish to send a certain soldier away, you can simply click on it. It "
 "will then be replaced by another soldier."
 msgstr "Si voleu fer fora un soldat en concret, només cal fer clic damunt d'ell. Serà substituït per un altre soldat."
 
-<<<<<<< HEAD
-#: ../../data/campaigns/tutorial02_warfare.wmf/scripting/texts.lua:196
-=======
 #: ../../data/campaigns/tutorial02_warfare.wmf/scripting/texts.lua:202
->>>>>>> fc979bc5
 msgid ""
 "Let me also describe what the numbers in the statistics string mean. This "
 "string can contain up to three numbers, e.g. ‘1 (+5) soldier (+2)’."
 msgstr "Deixeu que us expliqui el significat d'aquests números. El text pot contenir fins a tres números, per exemple «1 (+5) soldats (+2)»."
 
-<<<<<<< HEAD
-#: ../../data/campaigns/tutorial02_warfare.wmf/scripting/texts.lua:197
-=======
 #: ../../data/campaigns/tutorial02_warfare.wmf/scripting/texts.lua:203
->>>>>>> fc979bc5
 msgid ""
 "The first number describes how many soldiers are currently in this building."
 " In this example, only one soldier is left inside (each military building is"
 " always guarded by at least one soldier)."
 msgstr "El primer número indica quants soldats hi ha actualment a l'edifici. En aquest exemple només hi ha un soldat guarnint l'edifici."
 
-<<<<<<< HEAD
-#: ../../data/campaigns/tutorial02_warfare.wmf/scripting/texts.lua:198
-=======
 #: ../../data/campaigns/tutorial02_warfare.wmf/scripting/texts.lua:204
->>>>>>> fc979bc5
 msgid ""
 "The second number tells you how many additional soldiers reside in this "
 "building, but are currently outside. The five soldiers may be attacking an "
 "enemy. They will return when they have been successful."
 msgstr "El segon número indica quants soldats addicionals guarneixen l'edifici, però que ara mateix estan a fora. Els cinc soldats podrien estar atacant l'enemic o defensant-nos a nosaltres. Tornaran si resulten victoriosos."
 
-<<<<<<< HEAD
-#: ../../data/campaigns/tutorial02_warfare.wmf/scripting/texts.lua:199
-=======
 #: ../../data/campaigns/tutorial02_warfare.wmf/scripting/texts.lua:205
->>>>>>> fc979bc5
 msgid ""
 "The third number indicates the missing soldiers. From the eight soldiers (1 "
 "+ 5 + 2) you wish to have here, two may have died. They will be replaced by "
 "new soldiers from your warehouse, if possible."
 msgstr "El tercer nombre indica el nombre de soldats que falten. Dels 8 soldats (1+5+2) que voldríeu tenir aquí, dos poden haver mort. Seran substituïts tan aviat com sigui possible amb soldats que no tinguin assignats."
 
-<<<<<<< HEAD
-#: ../../data/campaigns/tutorial02_warfare.wmf/scripting/texts.lua:205
-msgid "Dismantle your sentry"
-msgstr "Desmantelleu la guarda sentinella"
-
-#: ../../data/campaigns/tutorial02_warfare.wmf/scripting/texts.lua:207
-msgid "Dismantling military buildings"
-msgstr "Desmantellament d'edificis militars"
-
-#: ../../data/campaigns/tutorial02_warfare.wmf/scripting/texts.lua:208
-=======
 #: ../../data/campaigns/tutorial02_warfare.wmf/scripting/texts.lua:211
 msgid "Dismantle your sentry"
 msgstr "Desmantelleu la guarda sentinella"
@@ -621,7 +484,6 @@
 msgstr "Desmantellament d'edificis militars"
 
 #: ../../data/campaigns/tutorial02_warfare.wmf/scripting/texts.lua:214
->>>>>>> fc979bc5
 msgid ""
 "You can only reduce the number of soldiers to one. The last soldier of a "
 "building will never come out (unless this building is attacked). If you want"
@@ -629,11 +491,7 @@
 " building."
 msgstr "Només es pot reduir el nombre de soldats fins a un. L'últim soldat de l'edifici no podrà sortir-ne (excepte si s'ataca l'edifici). Si voleu el soldat per a alguna altra tasca, haureu de cremar o desmantellar l'edifici."
 
-<<<<<<< HEAD
-#: ../../data/campaigns/tutorial02_warfare.wmf/scripting/texts.lua:209
-=======
 #: ../../data/campaigns/tutorial02_warfare.wmf/scripting/texts.lua:215
->>>>>>> fc979bc5
 msgid ""
 "However, destroying a military building is always linked with a risk: the "
 "land is still yours, but it is no longer protected. Any enemy that builds "
@@ -644,42 +502,23 @@
 "enemies."
 msgstr "Tanmateix, destruir un edifici militar té un risc: el terreny encara serà teu, però ja no estarà protegit. Qualsevol altre clan que hi tingui un edifici militar ocupat a prop pot reclamar les terres properes sense cap lluita, causant que es cremin tots els edificis que hi tinguis. És més, algunes parts de la terra podrien estar ocultes per la boira de guerra. Per tant, només hauríeu de destruir els edificis militars que estiguin molt endins del vostre territori, on el terreny no corri perill de caure en mans enemigues."
 
-<<<<<<< HEAD
-#: ../../data/campaigns/tutorial02_warfare.wmf/scripting/texts.lua:210
-=======
 #: ../../data/campaigns/tutorial02_warfare.wmf/scripting/texts.lua:216
->>>>>>> fc979bc5
 msgid ""
 "Have you seen your sentry? Since it cannot contain many soldiers and is next"
 " to a stronger barrier, it is rather useless."
 msgstr "Heu vist la guarda sentinella? Donat que no pot contenir molts soldats i està al costat d'una caserna més forta, és més aviat inútil."
 
 #. TRANSLATORS: 'it' refers to the Barbarian sentry
-<<<<<<< HEAD
-#: ../../data/campaigns/tutorial02_warfare.wmf/scripting/texts.lua:212
-msgid "Dismantle it."
-msgstr "Desmantelleu-ho."
-
-#: ../../data/campaigns/tutorial02_warfare.wmf/scripting/texts.lua:213
-=======
 #: ../../data/campaigns/tutorial02_warfare.wmf/scripting/texts.lua:218
 msgid "Dismantle it."
 msgstr "Desmantelleu-ho."
 
 #: ../../data/campaigns/tutorial02_warfare.wmf/scripting/texts.lua:219
->>>>>>> fc979bc5
 msgid ""
 "You can also use this opportunity to become familiar with the other options:"
 " the heroes/rookies preference and the capacity."
 msgstr "Aprofiteu aquesta oportunitat per familiaritzar-vos amb les altres opcions: la capacitat de l'edifici i la preferència d'herois/novells."
 
-<<<<<<< HEAD
-#: ../../data/campaigns/tutorial02_warfare.wmf/scripting/texts.lua:215
-msgid "Dismantle your north-western sentry"
-msgstr "Desmantelleu la guarda sentinella del nord-oest"
-
-#: ../../data/campaigns/tutorial02_warfare.wmf/scripting/texts.lua:217
-=======
 #: ../../data/campaigns/tutorial02_warfare.wmf/scripting/texts.lua:225
 msgid "Soldiers, dismissed!"
 msgstr ""
@@ -689,7 +528,6 @@
 msgstr "Desmantelleu la guarda sentinella del nord-oest"
 
 #: ../../data/campaigns/tutorial02_warfare.wmf/scripting/texts.lua:228
->>>>>>> fc979bc5
 msgid ""
 "You can control the number of soldiers stationed at a military site with the"
 " arrow buttons. If you want to get even your last soldier out, you will have"
@@ -697,22 +535,6 @@
 "which will make it vulnerable to hostile attacks."
 msgstr "Podeu controlar el nombre de soldats guarnint un edifici militar amb els botons amb fletxes. Si voleu treure l'últim soldat, haureu de destruir l'edifici, desmantellant-lo o cremant-lo. Tanmateix, l'edifici ja no controlarà més el territori, de manera que el perdreu si a prop hi ha forces d'altres clans."
 
-<<<<<<< HEAD
-#: ../../data/campaigns/tutorial02_warfare.wmf/scripting/texts.lua:218
-msgid "Dismantle your sentry in the north-west, next to the barrier."
-msgstr "Desmantelleu la guarda sentinella del nord-oest, al costat de la caserna."
-
-#: ../../data/campaigns/tutorial02_warfare.wmf/scripting/texts.lua:224
-#: ../../data/campaigns/tutorial02_warfare.wmf/scripting/texts.lua:236
-msgid "Enhance Your Fortress"
-msgstr "Amplieu la fortalesa"
-
-#: ../../data/campaigns/tutorial02_warfare.wmf/scripting/texts.lua:226
-msgid "Enhancing Buildings"
-msgstr "Ampliant els edificis"
-
-#: ../../data/campaigns/tutorial02_warfare.wmf/scripting/texts.lua:227
-=======
 #: ../../data/campaigns/tutorial02_warfare.wmf/scripting/texts.lua:229
 msgid "Dismantle your sentry in the north-west, next to the barrier."
 msgstr "Desmantelleu la guarda sentinella del nord-oest, al costat de la caserna."
@@ -727,60 +549,32 @@
 msgstr "Ampliant els edificis"
 
 #: ../../data/campaigns/tutorial02_warfare.wmf/scripting/texts.lua:238
->>>>>>> fc979bc5
 msgid ""
 "Well done. Now you know how to draw back your soldiers from the places where"
 " you don’t need them. It is time to tell you how to reinforce your front "
 "line."
 msgstr "Ben fet. Ara ja sabeu com retirar els soldats dels llocs on no els necessiteu. És hora d'explicar-vos com reforçar el front."
 
-<<<<<<< HEAD
-#: ../../data/campaigns/tutorial02_warfare.wmf/scripting/texts.lua:228
-=======
 #: ../../data/campaigns/tutorial02_warfare.wmf/scripting/texts.lua:239
->>>>>>> fc979bc5
 msgid ""
 "Your fortress is already quite strong and conquers a lot of space. But there"
 " is an even bigger building: the citadel."
 msgstr "La vostra fortalesa és ja bastant forta i controla molt de terreny. Però hi ha un edifici encara més gran i fort: la ciutadella."
 
-<<<<<<< HEAD
-#: ../../data/campaigns/tutorial02_warfare.wmf/scripting/texts.lua:229
-=======
 #: ../../data/campaigns/tutorial02_warfare.wmf/scripting/texts.lua:240
->>>>>>> fc979bc5
 msgid ""
 "Citadels can’t be built directly. Instead, you’ll have to construct a "
 "fortress first and then enhance it to a citadel. To do so, click on the "
 "fortress, then choose the ‘Enhance to Citadel’ button."
 msgstr "Les ciutadelles no es poden construir directament: s'ha de construir primer una fortalesa i després ampliar-la a ciutadella. Per fer-ho, cliqueu la fortalesa i després escolliu el botó «Amplia a ciutadella»."
 
-<<<<<<< HEAD
-#: ../../data/campaigns/tutorial02_warfare.wmf/scripting/texts.lua:230
-=======
 #: ../../data/campaigns/tutorial02_warfare.wmf/scripting/texts.lua:241
->>>>>>> fc979bc5
 msgid ""
 "Your soldiers will leave the fortress while the construction is going on. "
 "This means that your fortress will lose its military influence, as I "
 "described above."
 msgstr "Els vostres soldats abandonaran la fortalesa mentre es realitza l'obra. Això significa que la fortalesa perdrà la seva influència militar com he descrit anteriorment."
 
-<<<<<<< HEAD
-#: ../../data/campaigns/tutorial02_warfare.wmf/scripting/texts.lua:231
-msgid "Enhance your fortress to a citadel now."
-msgstr "Ara, amplieu la fortalesa a ciutadella."
-
-#: ../../data/campaigns/tutorial02_warfare.wmf/scripting/texts.lua:234
-msgid "Enhance your fortress to a citadel"
-msgstr "Amplieu la fortalesa a ciutadella."
-
-#: ../../data/campaigns/tutorial02_warfare.wmf/scripting/texts.lua:237
-msgid "Enhance your fortress to a mighty citadel."
-msgstr "Amplieu la fortalesa a una ciutadella imponent."
-
-#: ../../data/campaigns/tutorial02_warfare.wmf/scripting/texts.lua:238
-=======
 #: ../../data/campaigns/tutorial02_warfare.wmf/scripting/texts.lua:242
 msgid "Enhance your fortress to a citadel now."
 msgstr "Ara, amplieu la fortalesa a ciutadella."
@@ -794,7 +588,6 @@
 msgstr "Amplieu la fortalesa a una ciutadella imponent."
 
 #: ../../data/campaigns/tutorial02_warfare.wmf/scripting/texts.lua:252
->>>>>>> fc979bc5
 msgid ""
 "The citadel can house 12 soldiers, and it is the biggest military building "
 "the Barbarians can build. It also costs a lot of resources and takes a long "
@@ -802,17 +595,6 @@
 "like constricted points or mountains."
 msgstr "La ciutadella pot guarnir 12 soldats i és l'edifici militar més gran que poden construir els bàrbars. També necessita molts de recursos i molt de temps per construir-la. Aquesta construcció és apropiada per a defensar punts estratègics importants com ara passos estrets o de muntanya."
 
-<<<<<<< HEAD
-#: ../../data/campaigns/tutorial02_warfare.wmf/scripting/texts.lua:245
-msgid "Defeat your Enemy"
-msgstr "Derroteu l'enemic"
-
-#: ../../data/campaigns/tutorial02_warfare.wmf/scripting/texts.lua:247
-msgid "Defeat the Enemy"
-msgstr "Derroteu l'enemic"
-
-#: ../../data/campaigns/tutorial02_warfare.wmf/scripting/texts.lua:248
-=======
 #: ../../data/campaigns/tutorial02_warfare.wmf/scripting/texts.lua:259
 msgid "Defeat your Enemy"
 msgstr "Derroteu l'enemic"
@@ -822,7 +604,6 @@
 msgstr "Derroteu l'enemic"
 
 #: ../../data/campaigns/tutorial02_warfare.wmf/scripting/texts.lua:262
->>>>>>> fc979bc5
 msgid ""
 "Great work, the citadel is finished. But what’s that? A hostile tribe has "
 "settled next to us while the citadel was under construction! Do you see how "
@@ -831,59 +612,26 @@
 "defeat the enemy!"
 msgstr "Ben fet! Però, què és allò? Un clan hostil s'ha assentat al nostre costat mentre construíem la ciutadella! Veieu com s'han apropiat de gran part de les nostres terres? I el nostre llenyataire ha perdut el seu lloc de treball. Això és del que parlava. Recuperem les nostres terres i derrotem l'enemic!"
 
-<<<<<<< HEAD
-#: ../../data/campaigns/tutorial02_warfare.wmf/scripting/texts.lua:249
-#: ../../data/campaigns/tutorial02_warfare.wmf/scripting/texts.lua:258
-=======
 #: ../../data/campaigns/tutorial02_warfare.wmf/scripting/texts.lua:263
 #: ../../data/campaigns/tutorial02_warfare.wmf/scripting/texts.lua:274
->>>>>>> fc979bc5
 msgid ""
 "To attack a building, click on its doors, choose the number of soldiers that"
 " you wish to send and click on the ‘Attack’ button."
 msgstr "Per atacar un edifici feu-hi clic a les seves portes, escolliu el nombre de soldats que voleu enviar-hi i confirmeu l'atac amb el botó «Ataca»."
 
-<<<<<<< HEAD
-#: ../../data/campaigns/tutorial02_warfare.wmf/scripting/texts.lua:249
-=======
 #: ../../data/campaigns/tutorial02_warfare.wmf/scripting/texts.lua:263
->>>>>>> fc979bc5
 msgid ""
 "Your soldiers will come from all nearby military buildings. Likewise, the "
 "defenders will come from all nearby military buildings of the enemy and "
 "intercept your forces."
 msgstr "Els vostres soldats sortiran dels edificis militars propers. Igualment, sortiran soldats defensors dels edificis militars enemics propers i interceptaran les teves tropes."
 
-<<<<<<< HEAD
-#: ../../data/campaigns/tutorial02_warfare.wmf/scripting/texts.lua:250
-=======
 #: ../../data/campaigns/tutorial02_warfare.wmf/scripting/texts.lua:264
->>>>>>> fc979bc5
 msgid ""
 "Attack and conquer all military buildings of the enemy and destroy their "
 "headquarters."
 msgstr "Ataca i conquereix tots els edificis militars de l'enemic i destrueix el seu quarter general."
 
-<<<<<<< HEAD
-#: ../../data/campaigns/tutorial02_warfare.wmf/scripting/texts.lua:254
-msgid "Defeat the enemy tribe"
-msgstr "Derroteu el clan enemic"
-
-#: ../../data/campaigns/tutorial02_warfare.wmf/scripting/texts.lua:256
-msgid "Defeat Your Enemy"
-msgstr "Derroteu el vostre enemic"
-
-#: ../../data/campaigns/tutorial02_warfare.wmf/scripting/texts.lua:257
-msgid "Defeat the nearby enemy."
-msgstr "Derroteu l'enemic proper."
-
-#: ../../data/campaigns/tutorial02_warfare.wmf/scripting/texts.lua:263
-#: ../../data/campaigns/tutorial02_warfare.wmf/scripting/texts.lua:265
-msgid "Conclusion"
-msgstr "Conclusió"
-
-#: ../../data/campaigns/tutorial02_warfare.wmf/scripting/texts.lua:266
-=======
 #: ../../data/campaigns/tutorial02_warfare.wmf/scripting/texts.lua:270
 msgid "Defeat Your Enemy"
 msgstr "Derroteu el vostre enemic"
@@ -902,7 +650,6 @@
 msgstr "Conclusió"
 
 #: ../../data/campaigns/tutorial02_warfare.wmf/scripting/texts.lua:282
->>>>>>> fc979bc5
 msgid ""
 "Thank you for playing this tutorial. I hope you enjoyed it and you learned "
 "how to create and train soldiers, how to control where they go and how to "
@@ -910,22 +657,14 @@
 "Having trained soldiers is a huge advantage."
 msgstr "Gràcies per jugar aquest tutorial. Esperem que ho haguéssiu gaudit i que haguéssiu après com crear i entrenar soldats, controlar-los i vèncer l'enemic. Heu vist que és molt fàcil sobrepassar l'enemic? Disposar de soldats entrenats pot significar la diferència entre la victòria i la derrota."
 
-<<<<<<< HEAD
-#: ../../data/campaigns/tutorial02_warfare.wmf/scripting/texts.lua:267
-=======
 #: ../../data/campaigns/tutorial02_warfare.wmf/scripting/texts.lua:283
->>>>>>> fc979bc5
 msgid ""
 "But a war is expensive, and not always the path leading to the goal. When "
 "setting up a new game, you can also choose peaceful win conditions. You "
 "should definitely try them out, they’re worth it."
 msgstr "Però la guerra és cara i no sempre és el camí per aconseguir els objectius. Quan inicieu una partida nova, també podeu escollir condicions de victòria pacífiques. Les hauríeu de provar: valen la pena."
 
-<<<<<<< HEAD
-#: ../../data/campaigns/tutorial02_warfare.wmf/scripting/texts.lua:268
-=======
 #: ../../data/campaigns/tutorial02_warfare.wmf/scripting/texts.lua:284
->>>>>>> fc979bc5
 msgid ""
 "You are now ready to play the campaigns. They will teach you about the "
 "different economies of the tribes. You can also play the remaining "
