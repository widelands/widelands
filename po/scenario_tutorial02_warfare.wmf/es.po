# Widelands PATH/TO/FILE.PO
# Copyright (C) 2005-2020 Widelands Development Team
# 
# Translators:
# Antonio Trueba <atrueba@users.sourceforge.net>, 2007
# Diego Alberto Pereyra <diego.96.pereyra@gmail.com>, 2015-2016
# GunChleoc, 2016
# Javier Mora <morehash@gmail.com>, 2015
# Madkat Here, 2015-2016
# Gontzal Manuel Pujana Onaindia <juchuf@gmail.com>, 2017
msgid ""
msgstr ""
"Project-Id-Version: Widelands\n"
"Report-Msgid-Bugs-To: https://www.widelands.org/wiki/ReportingBugs/\n"
<<<<<<< HEAD
"POT-Creation-Date: 2020-03-28 05:00+0000\n"
"PO-Revision-Date: 2020-03-28 05:02+0000\n"
"Last-Translator: GunChleoc\n"
=======
"POT-Creation-Date: 2020-04-15 14:44+0000\n"
"PO-Revision-Date: 2020-04-12 17:33+0000\n"
"Last-Translator: Benedikt Straub <benedikt-straub@web.de>\n"
>>>>>>> fc979bc5
"Language-Team: Spanish (http://www.transifex.com/widelands/widelands/language/es/)\n"
"MIME-Version: 1.0\n"
"Content-Type: text/plain; charset=UTF-8\n"
"Content-Transfer-Encoding: 8bit\n"
"Language: es\n"
"Plural-Forms: nplurals=2; plural=(n != 1);\n"

#: ../../data/campaigns/tutorial02_warfare.wmf/scripting/texts.lua:26
msgid "Introduction"
msgstr "Introducción"

#: ../../data/campaigns/tutorial02_warfare.wmf/scripting/texts.lua:28
msgid "Soldiers, Training and Warfare"
msgstr "Soldados, Entrenamiento y Guerra"

#: ../../data/campaigns/tutorial02_warfare.wmf/scripting/texts.lua:29
msgid ""
"In this scenario, I’m going to tell you about soldiers, their training and "
"their profession: warfare. Although Widelands is about building up, not "
"burning down, there is an enemy you sometimes have to defeat. Yet warfare is"
" mainly focused on economics, not on military strategies, and its mechanics "
"deserve explanation."
msgstr "En este escenario te voy a hablar acerca de los soldados, su entrenamiento y su profesión: la guerra. Aunque Widelands es sobre construir, no sobre destruir, hay un enemigo que a veces tienes que derrotar. Además la guerra está principalmente enfocada en la economía, no en la estrategia militar, y sus mecánicas merecen una explicación."

#: ../../data/campaigns/tutorial02_warfare.wmf/scripting/texts.lua:30
msgid ""
"I’ve set up a small village that contains the most important buildings. You "
"also have enough wares, so you do not have to take care of your weapons "
"production. In a real game, you will not have this luxury."
msgstr "He levantado un pequeño pueblo que contiene los edificios más importantes. Tienes también suficientes mercancías, así que no tienes que preocuparte de tu producción de armas. En una partida real no disfrutarás de este lujo."

#: ../../data/campaigns/tutorial02_warfare.wmf/scripting/texts.lua:37
msgid "Soldiers’ abilities"
msgstr "Habilidades de los soldados"

#: ../../data/campaigns/tutorial02_warfare.wmf/scripting/texts.lua:39
msgid ""
"New soldiers are created differently from normal workers: recruits will walk"
" from a warehouse (or your headquarters) to the barracks where they will "
"receive some basic training and become soldiers. Basic Barbarian soldiers do"
" not use armor, they only need an ax."
msgstr "Un soldado nuevo se crea de forma diferente a los trabajadores normales: los reclutas andarán de un almacén (o tu cuartel general) a los barracones donde recibirán entrenamiento básico y se convertirán en soldados. Los soldados básicos Bárbaros no usan armadura, solo necesitan un hacha."

#: ../../data/campaigns/tutorial02_warfare.wmf/scripting/texts.lua:40
msgid ""
"Take a look at the soldiers that are on their way to our military buildings."
" They look different from normal workers: they have a health bar over their "
"head that displays their remaining health, and they have four symbols, which"
" symbolize the individual soldier’s current levels in the four different "
"categories: health, attack, defense and evade."
msgstr "Echa un vistazo a los soldados que están en camino a nuestros edificios militares. Su aspecto es diferente al de los trabajadores normales: tienen una barra de vida sobre su cabeza que muestra la salud que les queda, y tienen cuatro iconos, que representan los niveles individuales actuales del soldado en las cuatro diferentes categorías: vida, ataque, defensa y evasión."

#. TRANSLATORS: the current stats are: 3 health, 5 attack, 0 defense, 2 evade.
#: ../../data/campaigns/tutorial02_warfare.wmf/scripting/texts.lua:42
msgid ""
"If a Barbarian soldier is fully trained, he has level %1% health, level %2% "
"attack, level %3% defense and level %4% evade. This is one fearsome warrior "
"then! The individual abilities have the following meaning:"
msgstr "Si un soldado Bárbaro está completamente entrenado, tiene vida nivel %1%, ataque nivel %2%, defensa nivel %3% y evasión nivel %4%. ¡Sería un guerrero temible entonces! Las habilidades individuales tienen el siguiente significado:"

#: ../../data/campaigns/tutorial02_warfare.wmf/scripting/texts.lua:43
msgid "Health:"
msgstr "Vida:"

#. TRANSLATORS: the current stats are: 13000 health, 2800 health gain.
#: ../../data/campaigns/tutorial02_warfare.wmf/scripting/texts.lua:45
msgid ""
"The total life of a soldier. A Barbarian soldier starts with %1% health, and"
" he will gain %2% health with each health level."
msgstr "La vida total de un soldado. Un soldado Bárbaro empieza con %1% puntos de vida, y ganará %2% puntos con cada nivel de vida."

#: ../../data/campaigns/tutorial02_warfare.wmf/scripting/texts.lua:46
msgid "Attack:"
msgstr "Ataque:"

#. TRANSLATORS: the current stats are: 1400 damage, gains 850 damage points.
#: ../../data/campaigns/tutorial02_warfare.wmf/scripting/texts.lua:48
msgid ""
"The amount of damage a soldier will inflict on the enemy when an attack is "
"successful. A Barbarian soldier with attack level 0 inflicts ~%1% points of "
"health damage when he succeeds in hitting an enemy. For each attack level, "
"he gains %2% damage points."
msgstr "La cantidad de daño que un soldado puede infligir al enemigo cuando el ataque es exitoso. Un soldado Bárbaro con ataque nivel 0 inflige ~%1% puntos de vida como daño cuando acierta al golpear a un enemigo. Por cada nivel de ataque gana %2% puntos de daño."

#: ../../data/campaigns/tutorial02_warfare.wmf/scripting/texts.lua:50
msgid "Defense:"
msgstr "Defensa:"

#. TRANSLATORS: the current stats are: 3%. The calculated health value is 3395
#. TRANSLATORS: The last two %% after the placeholder are the percent symbol.
#: ../../data/campaigns/tutorial02_warfare.wmf/scripting/texts.lua:53
msgid ""
"The defense is the percentage that is subtracted from the attack value. The "
"Barbarians cannot train in this skill and therefore have always defense "
"level 0, which means that the damage is always reduced by %1%%%. If an "
"attacker with an attack value of 3500 points hits a Barbarian soldier, the "
"Barbarian will lose 3500·%2%%% = %3% health."
msgstr "La defensa es el porcentaje de puntos de ataque que se resta del daño recibido. Los Bárbaros no pueden entrenar esta habilidad y por tanto siempre tienen defensa nivel 0, lo que significa que el daño recibido siempre se reduce un %1%%%. Si un atacante con un valor de ataque de 3500 puntos alcanza a un soldado Bárbaro, el Bárbaro perderá 3500·%2%%% = %3% puntos de vida"

#: ../../data/campaigns/tutorial02_warfare.wmf/scripting/texts.lua:54
msgid "Evade:"
msgstr "Evasión:"

#. TRANSLATORS: the current stats are: 25% evade, increases in steps of 15%.
#. TRANSLATORS: The last two %% after the placeholder are the percent symbol.
#: ../../data/campaigns/tutorial02_warfare.wmf/scripting/texts.lua:57
msgid ""
"Evade is the chance that the soldier is able to dodge an attack. A level 0 "
"Barbarian has a %1%%% chance to evade an attack, and this increases in steps"
" of %2%%% for each level."
msgstr "Evasión es la posibilidad de que el soldado esquive un ataque. Un Bárbaro nivel 0 tiene un %1%%% de posibilidades de evadir un ataque, y se incrementa un %2%%% por nivel."

#: ../../data/campaigns/tutorial02_warfare.wmf/scripting/texts.lua:62
#: ../../data/campaigns/tutorial02_warfare.wmf/scripting/texts.lua:84
msgid "The Battle Arena"
msgstr "La Arena de Batalla"

#: ../../data/campaigns/tutorial02_warfare.wmf/scripting/texts.lua:64
msgid "Now I have talked about training and levels. Let me elaborate on that."
msgstr "He hablado sobre entrenamiento y niveles. Deja que desarrolle estos aspectos."

#: ../../data/campaigns/tutorial02_warfare.wmf/scripting/texts.lua:65
msgid ""
"A newly created soldier has no experience and is not very good at fighting. "
"To make him stronger, you can build training sites."
msgstr "Un nuevo soldado no tiene experiencia y no es muy bueno en batalla. Para hacerlo más poderoso puedes construir zonas de entrenamiento."

#: ../../data/campaigns/tutorial02_warfare.wmf/scripting/texts.lua:66
msgid ""
"One of these training sites is the battle arena. It is a big and expensive "
"building, and it trains soldiers in evade. Since soldiers get very hungry "
"during their workout, this building needs a lot of food and strong beer. In "
"a real game, you should have a good infrastructure before you build it."
msgstr "Una de estas zonas de entrenamiento es la arena de batalla. Es un edificio grande y caro, y entrena a los soldados en la evasión. Como los soldados acaban con mucha hambre tras el entrenamiento, este edificio necesita un montón de comida y cerveza negra. En una partida real deberías tener una buena infraestructura de generación de comida antes de construirlo."

#: ../../data/campaigns/tutorial02_warfare.wmf/scripting/texts.lua:67
msgid "To see evade training in action, build a battle arena."
msgstr "Para ver en vivo el entrenamiento de evasión construye una arena de batalla."

#: ../../data/campaigns/tutorial02_warfare.wmf/scripting/texts.lua:68
msgid ""
"While we’re waiting for the battle arena, you’ll probably notice some "
"soldiers walking around. They are automatically exchanged from time to time."
" I’ll teach you about that later."
msgstr "Mientras esperamos la arena de batalla, probablemente notarás algunos soldados caminando. Ellos se intercambian automáticamente de vez en cuando. Te voy a enseñar sobre esto más adelante."

#: ../../data/campaigns/tutorial02_warfare.wmf/scripting/texts.lua:74
msgid "Battle Arena"
msgstr ""

#: ../../data/campaigns/tutorial02_warfare.wmf/scripting/texts.lua:76
msgid "Build a battle arena"
msgstr "Construye una arena de batalla"

#: ../../data/campaigns/tutorial02_warfare.wmf/scripting/texts.lua:77
msgid "Build a battle arena. It is a big building."
msgstr "Construye una arena de batalla. Es un edificio grande."

#: ../../data/campaigns/tutorial02_warfare.wmf/scripting/texts.lua:78
msgid ""
"Since the construction will take some time, you can change the game speed "
"using Page Up and Page Down."
msgstr "Como la construcción tardará algún tiempo, puedes cambiar la velocidad del juego usando las teclas AvPág y RePág."

#: ../../data/campaigns/tutorial02_warfare.wmf/scripting/texts.lua:86
msgid "The Battle Arena Has Been Constructed"
msgstr "La Arena de Batalla ha sido construida."

#: ../../data/campaigns/tutorial02_warfare.wmf/scripting/texts.lua:87
msgid ""
"Very good. Our battle arena has been finished, and the soldiers are already "
"walking towards it."
msgstr "Muy bien. Nuestra arena de batalla se ha completado y los soldados ya están caminando hacia él."

#: ../../data/campaigns/tutorial02_warfare.wmf/scripting/texts.lua:89
msgid ""
"The needed wares are also delivered there. For successful training, you need"
" pitta bread and strong beer, as well as either fish or meat."
msgstr "Las mercancías necesarias también se entregan allí. Para un entrenamiento exitoso necesitas pan de pita y cerveza negra. La mayoría de las mejoras requieren adicionalmente pescado o carne."

#: ../../data/campaigns/tutorial02_warfare.wmf/scripting/texts.lua:90
msgid ""
"For more information, you can have a look at the building’s help window, "
"accessible via the question mark in every building’s window."
msgstr "Para más información puedes consultar la ventana de ayuda de edificios, accesible mediante la interrogación existente en cada una de las ventanas de edificios."

#: ../../data/campaigns/tutorial02_warfare.wmf/scripting/texts.lua:91
msgid ""
"To learn how far your soldiers have progressed in their training, you can "
"have a look at their icons. They are modified by red dots:"
msgstr "Para comprobar cuánto han progresado tus soldados en su entrenamiento puedes consultar sus iconos. Se modifican con puntos rojos:"

#: ../../data/campaigns/tutorial02_warfare.wmf/scripting/texts.lua:92
msgid ""
"No red dots means that the soldier is not trained, so he has level 0. All "
"your new recruits have this."
msgstr "Si no hay puntos rojos significa que el soldado no está entrenado, con lo que tiene nivel 0. Es el nivel que tienen todos tus nuevos reclutas."

#: ../../data/campaigns/tutorial02_warfare.wmf/scripting/texts.lua:93
msgid ""
"With every successful training step, your soldier becomes stronger. This is "
"indicated by a red dot. This soldier is on level 1 in evade training."
msgstr "Con cada mejora de entrenamiento tu soldado se vuelve más fuerte. Esto se indica con un punto rojo. Este soldado es nivel 1 en entrenamiento de evasión."

#: ../../data/campaigns/tutorial02_warfare.wmf/scripting/texts.lua:94
msgid ""
"When your soldier has reached the highest possible level (in this case level"
" 2), this is indicated by a white background color."
msgstr "Cuando tu soldado haya alcanzado el máximo nivel posible (en este caso el nivel 2) se indicará mediante un fondo blanco."

#: ../../data/campaigns/tutorial02_warfare.wmf/scripting/texts.lua:100
#: ../../data/campaigns/tutorial02_warfare.wmf/scripting/texts.lua:102
#: ../../data/campaigns/tutorial02_warfare.wmf/scripting/texts.lua:120
msgid "The Training Camp"
msgstr "El Campo de Entrenamiento"

#: ../../data/campaigns/tutorial02_warfare.wmf/scripting/texts.lua:103
msgid ""
"There is a second training site: the training camp. It is a big building "
"too, and to complement the battle arena, it trains attack and health "
"(remember, the Barbarian soldiers cannot be trained in defense)."
msgstr "Hay una segunda zona de entrenamiento: el campo de entrenamiento. También es un edificio grande y, complementando la arena de batalla, entrena el ataque y la vida (recuerda, los soldados Bárbaros no pueden entrenarse en defensa)"

#: ../../data/campaigns/tutorial02_warfare.wmf/scripting/texts.lua:104
#: ../../data/campaigns/tutorial02_warfare.wmf/scripting/texts.lua:114
msgid "Build a training camp."
msgstr "Construye un campo de entrenamiento"

#: ../../data/campaigns/tutorial02_warfare.wmf/scripting/texts.lua:110
msgid "Training Camp"
msgstr ""

#: ../../data/campaigns/tutorial02_warfare.wmf/scripting/texts.lua:112
msgid "Build a training camp"
msgstr "Construye un campo de entrenamiento"

#: ../../data/campaigns/tutorial02_warfare.wmf/scripting/texts.lua:113
msgid ""
"The battle arena only trains the soldiers in evade. To get the strongest "
"possible soldier, you also need to build a training camp, which trains them "
"in attack and health."
msgstr "La arena de batalla solamente entrena a los soldados en evasión. Para conseguir el soldado más poderoso posible también necesitas construir un campo de entrenamiento, que les entrena en ataque y vida."

#: ../../data/campaigns/tutorial02_warfare.wmf/scripting/texts.lua:122
msgid ""
"Great, our training camp has now been finished, too. Now nothing will hinder"
" us from getting the strongest warriors the world has ever seen."
msgstr "Genial, nuestro campo de entrenamiento también se ha completado. Ahora nada nos impedirá conseguir los soldados más poderosos que el mundo haya visto jamás."

#: ../../data/campaigns/tutorial02_warfare.wmf/scripting/texts.lua:123
msgid ""
"To train in the training camp, our soldiers need food like in the battle "
"arena, but no strong beer. Instead, they need different axes for attack "
"training and helmets for health training."
msgstr "Para entrenar en el campo de entrenamiento, nuestros soldados necesitan comida como en la arena de batalla, pero no cerveza negra. En cambio necesitan diferentes hachas para entrenar el ataque y cascos para entrenar la vida."

#: ../../data/campaigns/tutorial02_warfare.wmf/scripting/texts.lua:124
msgid ""
"This equipment is produced in smithies out of coal, iron, and sometimes "
"gold. You will learn more about this in the second scenario of the Barbarian"
" campaign."
msgstr "Este equipamiento se produce en la herrería a partir de carbón, hierro y en ocasiones oro. Aprenderás más sobre esto en el segundo escenario de la campaña Bárbara."

#: ../../data/campaigns/tutorial02_warfare.wmf/scripting/texts.lua:125
msgid ""
"You should also keep in mind that each of the three tribes in Widelands has "
"its own way of training, so the buildings and wares are different. Also, the"
" ability levels cannot be compared: an Imperial soldier has a base attack of"
" %1% at level 0, while a Barbarian soldier at the same level only has a base"
" attack of %2%."
msgstr "También deberías tener en cuenta que cada una de las tres tribus en Widelands tiene su propia forma de entrenamiento, así que los edificios y mercancías son diferentes. Los niveles de habilidad tampoco son comparables: un soldado Imperial tiene un ataque base de %1% en nivel 0, mientras que un soldado Bárbaro al mismo nivel solo tiene un ataque base de %2%."

#: ../../data/campaigns/tutorial02_warfare.wmf/scripting/texts.lua:131
<<<<<<< HEAD
=======
#: ../../data/campaigns/tutorial02_warfare.wmf/scripting/texts.lua:143
>>>>>>> fc979bc5
msgid "Scout’s Hut"
msgstr ""

#: ../../data/campaigns/tutorial02_warfare.wmf/scripting/texts.lua:133
msgid "Explore Your Surroundings"
msgstr ""

#: ../../data/campaigns/tutorial02_warfare.wmf/scripting/texts.lua:134
msgid ""
"Large parts of the map haven’t been explored yet. It might be a good idea to"
" know which direction is best for expanding our empire."
msgstr ""

#: ../../data/campaigns/tutorial02_warfare.wmf/scripting/texts.lua:135
msgid ""
"You can try your luck and expand randomly, but this is risky. A safer way is"
" to use a scout to explore unseen parts of the map. What if he finds "
"mountains overflowing with gold?"
msgstr ""

#: ../../data/campaigns/tutorial02_warfare.wmf/scripting/texts.lua:136
msgid "We will need a scout’s hut to start exploring. It is a small building."
msgstr ""

#: ../../data/campaigns/tutorial02_warfare.wmf/scripting/texts.lua:137
msgid "Build a scout’s hut."
msgstr ""

<<<<<<< HEAD
#: ../../data/campaigns/tutorial02_warfare.wmf/scripting/texts.lua:141
msgid "Build a scout’s hut"
msgstr ""

#: ../../data/campaigns/tutorial02_warfare.wmf/scripting/texts.lua:143
=======
#: ../../data/campaigns/tutorial02_warfare.wmf/scripting/texts.lua:145
msgid "Build a scout’s hut"
msgstr ""

#: ../../data/campaigns/tutorial02_warfare.wmf/scripting/texts.lua:146
>>>>>>> fc979bc5
msgid ""
"It’s good to know your surroundings. A scout will explore unseen parts of "
"the map for you."
msgstr ""

<<<<<<< HEAD
#: ../../data/campaigns/tutorial02_warfare.wmf/scripting/texts.lua:144
msgid "Build a Scout’s Hut."
msgstr ""

#: ../../data/campaigns/tutorial02_warfare.wmf/scripting/texts.lua:150
msgid "Scout is ready"
msgstr ""

#: ../../data/campaigns/tutorial02_warfare.wmf/scripting/texts.lua:152
msgid "Ready to go!"
msgstr ""

#: ../../data/campaigns/tutorial02_warfare.wmf/scripting/texts.lua:153
=======
#: ../../data/campaigns/tutorial02_warfare.wmf/scripting/texts.lua:147
msgid "Build a Scout’s Hut."
msgstr ""

#: ../../data/campaigns/tutorial02_warfare.wmf/scripting/texts.lua:153
msgid "Scout is ready"
msgstr ""

#: ../../data/campaigns/tutorial02_warfare.wmf/scripting/texts.lua:155
msgid "Ready to go!"
msgstr ""

#: ../../data/campaigns/tutorial02_warfare.wmf/scripting/texts.lua:156
>>>>>>> fc979bc5
msgid ""
"Well done, your scout’s hut has been built. While our scout is moving in, "
"let’s learn a little bit more about him."
msgstr ""

<<<<<<< HEAD
#: ../../data/campaigns/tutorial02_warfare.wmf/scripting/texts.lua:154
=======
#: ../../data/campaigns/tutorial02_warfare.wmf/scripting/texts.lua:157
>>>>>>> fc979bc5
msgid ""
"First of all, he will need to take some food with him on his scouting trips."
" Fortunately, we have some rations in our warehouse."
msgstr ""

<<<<<<< HEAD
#: ../../data/campaigns/tutorial02_warfare.wmf/scripting/texts.lua:155
=======
#: ../../data/campaigns/tutorial02_warfare.wmf/scripting/texts.lua:158
>>>>>>> fc979bc5
msgid ""
"When provided with food, he will walk randomly around the area. You should "
"follow his movement before fog of war hides what he saw."
msgstr ""

<<<<<<< HEAD
#: ../../data/campaigns/tutorial02_warfare.wmf/scripting/texts.lua:159
msgid "Explore the map"
msgstr ""

#: ../../data/campaigns/tutorial02_warfare.wmf/scripting/texts.lua:161
msgid "Wait for the scout to explore unseen areas."
msgstr ""

#: ../../data/campaigns/tutorial02_warfare.wmf/scripting/texts.lua:162
msgid "Observe your scout."
msgstr ""

#: ../../data/campaigns/tutorial02_warfare.wmf/scripting/texts.lua:168
msgid "Scout made progress"
msgstr ""

#: ../../data/campaigns/tutorial02_warfare.wmf/scripting/texts.lua:170
msgid "New horizons?"
msgstr ""

#: ../../data/campaigns/tutorial02_warfare.wmf/scripting/texts.lua:171
=======
#: ../../data/campaigns/tutorial02_warfare.wmf/scripting/texts.lua:164
msgid "Scout"
msgstr ""

#: ../../data/campaigns/tutorial02_warfare.wmf/scripting/texts.lua:166
msgid "Explore the map"
msgstr ""

#: ../../data/campaigns/tutorial02_warfare.wmf/scripting/texts.lua:167
msgid "Wait for the scout to explore unseen areas."
msgstr ""

#: ../../data/campaigns/tutorial02_warfare.wmf/scripting/texts.lua:168
msgid "Observe your scout."
msgstr ""

#: ../../data/campaigns/tutorial02_warfare.wmf/scripting/texts.lua:174
msgid "Scout made progress"
msgstr ""

#: ../../data/campaigns/tutorial02_warfare.wmf/scripting/texts.lua:176
msgid "New horizons?"
msgstr ""

#: ../../data/campaigns/tutorial02_warfare.wmf/scripting/texts.lua:177
>>>>>>> fc979bc5
msgid ""
"As you can see, scouts can go quite far. The good news is that there are no "
"enemies around."
msgstr ""

<<<<<<< HEAD
#: ../../data/campaigns/tutorial02_warfare.wmf/scripting/texts.lua:172
msgid "You can use the minimap to see the exploration’s progress."
msgstr ""

#: ../../data/campaigns/tutorial02_warfare.wmf/scripting/texts.lua:173
=======
#: ../../data/campaigns/tutorial02_warfare.wmf/scripting/texts.lua:178
msgid "You can use the minimap to see the exploration’s progress."
msgstr ""

#: ../../data/campaigns/tutorial02_warfare.wmf/scripting/texts.lua:179
>>>>>>> fc979bc5
msgid ""
"Don’t forget that scouting is hard work and as such cannot be done without "
"provision of food."
msgstr ""

<<<<<<< HEAD
#: ../../data/campaigns/tutorial02_warfare.wmf/scripting/texts.lua:179
#: ../../data/campaigns/tutorial02_warfare.wmf/scripting/texts.lua:181
msgid "Heroes and Rookies"
msgstr "Héroes y Novatos"

#: ../../data/campaigns/tutorial02_warfare.wmf/scripting/texts.lua:182
=======
#: ../../data/campaigns/tutorial02_warfare.wmf/scripting/texts.lua:185
#: ../../data/campaigns/tutorial02_warfare.wmf/scripting/texts.lua:187
msgid "Heroes and Rookies"
msgstr "Héroes y Novatos"

#: ../../data/campaigns/tutorial02_warfare.wmf/scripting/texts.lua:188
>>>>>>> fc979bc5
msgid ""
"While our soldiers are training, let me tell you what we can do with them."
msgstr "Mientras entrenan nuestros soldados deja que te cuente lo que podemos hacer con ellos."

<<<<<<< HEAD
#: ../../data/campaigns/tutorial02_warfare.wmf/scripting/texts.lua:183
=======
#: ../../data/campaigns/tutorial02_warfare.wmf/scripting/texts.lua:189
>>>>>>> fc979bc5
msgid ""
"In every military building, you can set the preference for heroes (trained "
"soldiers) or rookies. From time to time, a soldier will walk out of the "
"building and be replaced by a stronger/weaker one automatically – this is "
"what you saw earlier."
msgstr "En todos los edificios militares, puedes establecer la preferencia por los héroes (soldados entrenados) o novatos. De vez en cuando, un soldado caminará fuera del edificio y será reemplazado por otro fuerte/débil automáticamente - esto es lo que has visto."

<<<<<<< HEAD
#: ../../data/campaigns/tutorial02_warfare.wmf/scripting/texts.lua:184
=======
#: ../../data/campaigns/tutorial02_warfare.wmf/scripting/texts.lua:190
>>>>>>> fc979bc5
msgid ""
"The initial setting depends on the type of the building. For the Barbarians,"
" the sentry is the only building that prefers rookies by default. You should"
" change this setting to fit your current needs."
msgstr "La preferencia inicial depende del tipo de edificio. Para los Bárbaros, el centinela es el único edificio que prefiere novatos por defecto. Deberías cambiar este ajuste para que encaje con tus necesidades de cada momento."

<<<<<<< HEAD
#: ../../data/campaigns/tutorial02_warfare.wmf/scripting/texts.lua:185
=======
#: ../../data/campaigns/tutorial02_warfare.wmf/scripting/texts.lua:191
>>>>>>> fc979bc5
msgid ""
"When you are expanding into no man’s land, you can make your buildings "
"prefer rookies. When you are planning to attack, send heroes into that "
"region. Conquered buildings always prefer heroes."
msgstr "Cuando te expandes en tierra de nadie puedes hacer que tus edificios prefieran novatos. Cuando tengas planeado atacar, envía héroes a esa región. Los edificios conquistados siempre prefieren héroes."

<<<<<<< HEAD
#: ../../data/campaigns/tutorial02_warfare.wmf/scripting/texts.lua:191
msgid "Soldier capacity"
msgstr "Capacidad de soldados"

#: ../../data/campaigns/tutorial02_warfare.wmf/scripting/texts.lua:193
msgid "Adjusting the number of soldiers"
msgstr "Ajustando el número de soldados"

#: ../../data/campaigns/tutorial02_warfare.wmf/scripting/texts.lua:194
=======
#: ../../data/campaigns/tutorial02_warfare.wmf/scripting/texts.lua:197
msgid "Soldier capacity"
msgstr "Capacidad de soldados"

#: ../../data/campaigns/tutorial02_warfare.wmf/scripting/texts.lua:199
msgid "Adjusting the number of soldiers"
msgstr "Ajustando el número de soldados"

#: ../../data/campaigns/tutorial02_warfare.wmf/scripting/texts.lua:200
>>>>>>> fc979bc5
msgid ""
"There is another way how you can control the strength of a military "
"building: by the number of soldiers stationed there. Just click on the arrow"
" buttons to decrease or increase the desired number of soldiers. Every "
"building has a maximum capacity. In case of the barrier, it is five, for "
"example."
msgstr "Hay otra forma de controlar la fuerza de un edificio militar: el número de soldados guarnecidos en él. Simplemente haz clic en los botones con flechas para incrementar o disminuir el número deseado de soldados, Cada edificio tiene una capacidad máxima. En el caso de la muralla es 5, por ejemplo."

<<<<<<< HEAD
#: ../../data/campaigns/tutorial02_warfare.wmf/scripting/texts.lua:195
=======
#: ../../data/campaigns/tutorial02_warfare.wmf/scripting/texts.lua:201
>>>>>>> fc979bc5
msgid ""
"If you wish to send a certain soldier away, you can simply click on it. It "
"will then be replaced by another soldier."
msgstr "Si deseas echar a un soldado concreto, solo haz clic en él. Será reemplazado por otro soldado."

<<<<<<< HEAD
#: ../../data/campaigns/tutorial02_warfare.wmf/scripting/texts.lua:196
=======
#: ../../data/campaigns/tutorial02_warfare.wmf/scripting/texts.lua:202
>>>>>>> fc979bc5
msgid ""
"Let me also describe what the numbers in the statistics string mean. This "
"string can contain up to three numbers, e.g. ‘1 (+5) soldier (+2)’."
msgstr "Deja que te detalle lo que significan los números del texto de estadísticas. Este texto puede contener hasta tres números, p.ej. \"1 (+5) soldados (+2)\"."

<<<<<<< HEAD
#: ../../data/campaigns/tutorial02_warfare.wmf/scripting/texts.lua:197
=======
#: ../../data/campaigns/tutorial02_warfare.wmf/scripting/texts.lua:203
>>>>>>> fc979bc5
msgid ""
"The first number describes how many soldiers are currently in this building."
" In this example, only one soldier is left inside (each military building is"
" always guarded by at least one soldier)."
msgstr "El primer número indica cuántos soldados hay actualmente en el edificio. En este ejemplo solo un soldado queda dentro (todos los edificios militares están guarnecidos, al menos, por un soldado)."

<<<<<<< HEAD
#: ../../data/campaigns/tutorial02_warfare.wmf/scripting/texts.lua:198
=======
#: ../../data/campaigns/tutorial02_warfare.wmf/scripting/texts.lua:204
>>>>>>> fc979bc5
msgid ""
"The second number tells you how many additional soldiers reside in this "
"building, but are currently outside. The five soldiers may be attacking an "
"enemy. They will return when they have been successful."
msgstr "El segundo número indica cuántos soldados más residen en este edificio pero están fuera en este momento. Los cinco soldados podrían estar atacando un enemigo. Volverán cuando hayan terminado con éxito."

<<<<<<< HEAD
#: ../../data/campaigns/tutorial02_warfare.wmf/scripting/texts.lua:199
=======
#: ../../data/campaigns/tutorial02_warfare.wmf/scripting/texts.lua:205
>>>>>>> fc979bc5
msgid ""
"The third number indicates the missing soldiers. From the eight soldiers (1 "
"+ 5 + 2) you wish to have here, two may have died. They will be replaced by "
"new soldiers from your warehouse, if possible."
msgstr "El tercer número indica los soldados que faltan. De los 8 soldados (1 + 5 + 2) que querrías tener aquí, dos pueden haber muerto. Serán reemplazados por nuevos soldados de tu almacén, si es posible."

<<<<<<< HEAD
#: ../../data/campaigns/tutorial02_warfare.wmf/scripting/texts.lua:205
msgid "Dismantle your sentry"
msgstr "Desmantela tu centinela"

#: ../../data/campaigns/tutorial02_warfare.wmf/scripting/texts.lua:207
msgid "Dismantling military buildings"
msgstr "Desmantelando edificios militares"

#: ../../data/campaigns/tutorial02_warfare.wmf/scripting/texts.lua:208
=======
#: ../../data/campaigns/tutorial02_warfare.wmf/scripting/texts.lua:211
msgid "Dismantle your sentry"
msgstr "Desmantela tu centinela"

#: ../../data/campaigns/tutorial02_warfare.wmf/scripting/texts.lua:213
msgid "Dismantling military buildings"
msgstr "Desmantelando edificios militares"

#: ../../data/campaigns/tutorial02_warfare.wmf/scripting/texts.lua:214
>>>>>>> fc979bc5
msgid ""
"You can only reduce the number of soldiers to one. The last soldier of a "
"building will never come out (unless this building is attacked). If you want"
" to have your soldier elsewhere, you will have to dismantle or burn down the"
" building."
msgstr "Solo puedes reducir el número de soldados hasta uno. El último soldado de un edificio nunca saldrá de él (a no ser que el edificio esté siendo atacado). Si quieres tener a este soldado en otra parte tendrás que desmantelar el edificio o incendiarlo."

<<<<<<< HEAD
#: ../../data/campaigns/tutorial02_warfare.wmf/scripting/texts.lua:209
=======
#: ../../data/campaigns/tutorial02_warfare.wmf/scripting/texts.lua:215
>>>>>>> fc979bc5
msgid ""
"However, destroying a military building is always linked with a risk: the "
"land is still yours, but it is no longer protected. Any enemy that builds "
"his own military sites can take over that land without a fight, causing your"
" buildings to burst into flames. Furthermore, some parts of the land can now"
" be hidden under the fog of war. You should therefore only dismantle "
"military buildings deep inside your territory where you are safe from "
"enemies."
msgstr "Sin embargo destruir un edificio militar siempre conlleva un riesgo: la tierra sigue siendo tuya pero ya no está protegida. Cualquier enemigo que construya sus propios sitios militares puede tomar esta tierra sin luchar, haciendo que tus edificios estallen en llamas. Es más, algunas partes de tierra podrían ahora estar ocultas bajo la niebla de guerra. Solo deberías, por tanto, desmantelar edificios militares muy dentro de tu territorio, donde estés a salvo de los enemigos."

<<<<<<< HEAD
#: ../../data/campaigns/tutorial02_warfare.wmf/scripting/texts.lua:210
=======
#: ../../data/campaigns/tutorial02_warfare.wmf/scripting/texts.lua:216
>>>>>>> fc979bc5
msgid ""
"Have you seen your sentry? Since it cannot contain many soldiers and is next"
" to a stronger barrier, it is rather useless."
msgstr "¿Has visto tu centinela? Dado que no puede contener muchos soldados y está junto a una muralla más fuerte, es más bien inútil."

#. TRANSLATORS: 'it' refers to the Barbarian sentry
<<<<<<< HEAD
#: ../../data/campaigns/tutorial02_warfare.wmf/scripting/texts.lua:212
msgid "Dismantle it."
msgstr "Desmantélalo."

#: ../../data/campaigns/tutorial02_warfare.wmf/scripting/texts.lua:213
=======
#: ../../data/campaigns/tutorial02_warfare.wmf/scripting/texts.lua:218
msgid "Dismantle it."
msgstr "Desmantélalo."

#: ../../data/campaigns/tutorial02_warfare.wmf/scripting/texts.lua:219
>>>>>>> fc979bc5
msgid ""
"You can also use this opportunity to become familiar with the other options:"
" the heroes/rookies preference and the capacity."
msgstr "También puedes aprovechar esta oportunidad para familiarizarte con el resto de opciones: las preferencias de héroes/novatos y la capacidad."

<<<<<<< HEAD
#: ../../data/campaigns/tutorial02_warfare.wmf/scripting/texts.lua:215
msgid "Dismantle your north-western sentry"
msgstr "Desmantela el centinela del NorOeste"

#: ../../data/campaigns/tutorial02_warfare.wmf/scripting/texts.lua:217
=======
#: ../../data/campaigns/tutorial02_warfare.wmf/scripting/texts.lua:225
msgid "Soldiers, dismissed!"
msgstr ""

#: ../../data/campaigns/tutorial02_warfare.wmf/scripting/texts.lua:227
msgid "Dismantle your north-western sentry"
msgstr "Desmantela el centinela del NorOeste"

#: ../../data/campaigns/tutorial02_warfare.wmf/scripting/texts.lua:228
>>>>>>> fc979bc5
msgid ""
"You can control the number of soldiers stationed at a military site with the"
" arrow buttons. If you want to get even your last soldier out, you will have"
" to destroy it. However, it then will no longer protect your territory, "
"which will make it vulnerable to hostile attacks."
msgstr "Puedes controlar el número de soldados guarnecidos en un sitio militar con los botones de flechas. Si quieres sacar hasta el último de los soldados tendrás que destruirlo. Sin embargo no protegerá entonces tu territorio, lo que lo hace vulnerable a ataques hostiles."

<<<<<<< HEAD
#: ../../data/campaigns/tutorial02_warfare.wmf/scripting/texts.lua:218
msgid "Dismantle your sentry in the north-west, next to the barrier."
msgstr "Desmantela tu centinela del NorOeste, junto a la muralla."

#: ../../data/campaigns/tutorial02_warfare.wmf/scripting/texts.lua:224
#: ../../data/campaigns/tutorial02_warfare.wmf/scripting/texts.lua:236
msgid "Enhance Your Fortress"
msgstr "Mejora tu Fortaleza"

#: ../../data/campaigns/tutorial02_warfare.wmf/scripting/texts.lua:226
msgid "Enhancing Buildings"
msgstr "Mejorando edificios"

#: ../../data/campaigns/tutorial02_warfare.wmf/scripting/texts.lua:227
=======
#: ../../data/campaigns/tutorial02_warfare.wmf/scripting/texts.lua:229
msgid "Dismantle your sentry in the north-west, next to the barrier."
msgstr "Desmantela tu centinela del NorOeste, junto a la muralla."

#: ../../data/campaigns/tutorial02_warfare.wmf/scripting/texts.lua:235
#: ../../data/campaigns/tutorial02_warfare.wmf/scripting/texts.lua:248
msgid "Enhance Your Fortress"
msgstr "Mejora tu Fortaleza"

#: ../../data/campaigns/tutorial02_warfare.wmf/scripting/texts.lua:237
msgid "Enhancing Buildings"
msgstr "Mejorando edificios"

#: ../../data/campaigns/tutorial02_warfare.wmf/scripting/texts.lua:238
>>>>>>> fc979bc5
msgid ""
"Well done. Now you know how to draw back your soldiers from the places where"
" you don’t need them. It is time to tell you how to reinforce your front "
"line."
msgstr "Bien hecho. Ahora sabes cómo retirar soldados de los sitios donde no los necesitas. Es hora de decirte cómo reforzar el frente."

<<<<<<< HEAD
#: ../../data/campaigns/tutorial02_warfare.wmf/scripting/texts.lua:228
=======
#: ../../data/campaigns/tutorial02_warfare.wmf/scripting/texts.lua:239
>>>>>>> fc979bc5
msgid ""
"Your fortress is already quite strong and conquers a lot of space. But there"
" is an even bigger building: the citadel."
msgstr "Tu fortaleza es ya bastante fuerte y conquista un montón de espacio. Pero hay un edificio aún más grande: la ciudadela."

<<<<<<< HEAD
#: ../../data/campaigns/tutorial02_warfare.wmf/scripting/texts.lua:229
=======
#: ../../data/campaigns/tutorial02_warfare.wmf/scripting/texts.lua:240
>>>>>>> fc979bc5
msgid ""
"Citadels can’t be built directly. Instead, you’ll have to construct a "
"fortress first and then enhance it to a citadel. To do so, click on the "
"fortress, then choose the ‘Enhance to Citadel’ button."
msgstr "Las Ciudadelas no se pueden construir directamente. Por el contrario tendrás que construir primero una fortaleza y luego mejorarla a una ciudadela. Para hacerlo haz clic en la fortaleza y selecciona el botón \"Mejorar a Ciudadela\"."

<<<<<<< HEAD
#: ../../data/campaigns/tutorial02_warfare.wmf/scripting/texts.lua:230
=======
#: ../../data/campaigns/tutorial02_warfare.wmf/scripting/texts.lua:241
>>>>>>> fc979bc5
msgid ""
"Your soldiers will leave the fortress while the construction is going on. "
"This means that your fortress will lose its military influence, as I "
"described above."
msgstr "Tus soldados dejarán la fortaleza mientras se realiza la obra. Eso significa que tu fortaleza perderá su influencia militar como he descrito anteriormente."

<<<<<<< HEAD
#: ../../data/campaigns/tutorial02_warfare.wmf/scripting/texts.lua:231
msgid "Enhance your fortress to a citadel now."
msgstr "Mejora ahora tu fortaleza a una ciudadela."

#: ../../data/campaigns/tutorial02_warfare.wmf/scripting/texts.lua:234
msgid "Enhance your fortress to a citadel"
msgstr "Mejora tu fortaleza a una ciudadela"

#: ../../data/campaigns/tutorial02_warfare.wmf/scripting/texts.lua:237
msgid "Enhance your fortress to a mighty citadel."
msgstr "Mejora tu fortaleza a una poderosa ciudadela."

#: ../../data/campaigns/tutorial02_warfare.wmf/scripting/texts.lua:238
=======
#: ../../data/campaigns/tutorial02_warfare.wmf/scripting/texts.lua:242
msgid "Enhance your fortress to a citadel now."
msgstr "Mejora ahora tu fortaleza a una ciudadela."

#: ../../data/campaigns/tutorial02_warfare.wmf/scripting/texts.lua:250
msgid "Enhance your fortress to a citadel"
msgstr "Mejora tu fortaleza a una ciudadela"

#: ../../data/campaigns/tutorial02_warfare.wmf/scripting/texts.lua:251
msgid "Enhance your fortress to a mighty citadel."
msgstr "Mejora tu fortaleza a una poderosa ciudadela."

#: ../../data/campaigns/tutorial02_warfare.wmf/scripting/texts.lua:252
>>>>>>> fc979bc5
msgid ""
"The citadel can house 12 soldiers, and it is the biggest military building "
"the Barbarians can build. It also costs a lot of resources and takes a long "
"time to build. It is most suited to guard strategically important points "
"like constricted points or mountains."
msgstr "La ciudadela puede albergar 12 soldados y es el edificio militar más grande que los Bárbaros pueden construir. También cuesta un montón de recursos y lleva mucho tiempo construirlo. Está pensado más bien para proteger puntos estratégicamente importantes como cuellos de botella o montañas."

<<<<<<< HEAD
#: ../../data/campaigns/tutorial02_warfare.wmf/scripting/texts.lua:245
msgid "Defeat your Enemy"
msgstr "Derrota a tu enemigo"

#: ../../data/campaigns/tutorial02_warfare.wmf/scripting/texts.lua:247
msgid "Defeat the Enemy"
msgstr "Derrota al Enemigo"

#: ../../data/campaigns/tutorial02_warfare.wmf/scripting/texts.lua:248
=======
#: ../../data/campaigns/tutorial02_warfare.wmf/scripting/texts.lua:259
msgid "Defeat your Enemy"
msgstr "Derrota a tu enemigo"

#: ../../data/campaigns/tutorial02_warfare.wmf/scripting/texts.lua:261
msgid "Defeat the Enemy"
msgstr "Derrota al Enemigo"

#: ../../data/campaigns/tutorial02_warfare.wmf/scripting/texts.lua:262
>>>>>>> fc979bc5
msgid ""
"Great work, the citadel is finished. But what’s that? A hostile tribe has "
"settled next to us while the citadel was under construction! Do you see how "
"they took away a part of our land? And our lumberjack has now lost his place"
" of work. This is what I was talking about. Let’s take our land back and "
"defeat the enemy!"
msgstr "Gran trabajo, la ciudadela está terminada. ¿Pero qué es eso? ¡Una tribu hostil se ha asentado junto a nosotros mientras la ciudadela estaba en construcción! ¿Ves cómo se han llevado una parte de nuestra tierra? Y nuestro leñador ha perdido ahora su lugar de trabajo. Esto es de lo que te hablaba. ¡Vamos a recuperar nuestra tierra y a derrotar al enemigo!"

<<<<<<< HEAD
#: ../../data/campaigns/tutorial02_warfare.wmf/scripting/texts.lua:249
#: ../../data/campaigns/tutorial02_warfare.wmf/scripting/texts.lua:258
=======
#: ../../data/campaigns/tutorial02_warfare.wmf/scripting/texts.lua:263
#: ../../data/campaigns/tutorial02_warfare.wmf/scripting/texts.lua:274
>>>>>>> fc979bc5
msgid ""
"To attack a building, click on its doors, choose the number of soldiers that"
" you wish to send and click on the ‘Attack’ button."
msgstr "Para atacar un edificio haz clic en sus puertas, elige el número de soldados que quieres enviar y haz clic en el botón \"Atacar\"."

<<<<<<< HEAD
#: ../../data/campaigns/tutorial02_warfare.wmf/scripting/texts.lua:249
=======
#: ../../data/campaigns/tutorial02_warfare.wmf/scripting/texts.lua:263
>>>>>>> fc979bc5
msgid ""
"Your soldiers will come from all nearby military buildings. Likewise, the "
"defenders will come from all nearby military buildings of the enemy and "
"intercept your forces."
msgstr "Tus soldados saldrá de todos los edificios militares cercanos. De la misma forma los defensores saldrán de todos los edificios militares enemigos cercanos e interceptarán tus fuerzas."

<<<<<<< HEAD
#: ../../data/campaigns/tutorial02_warfare.wmf/scripting/texts.lua:250
=======
#: ../../data/campaigns/tutorial02_warfare.wmf/scripting/texts.lua:264
>>>>>>> fc979bc5
msgid ""
"Attack and conquer all military buildings of the enemy and destroy their "
"headquarters."
msgstr "Ataca y conquista todos los edificios militares del enemigo y destruye su sede."

<<<<<<< HEAD
#: ../../data/campaigns/tutorial02_warfare.wmf/scripting/texts.lua:254
msgid "Defeat the enemy tribe"
msgstr "Derrota a la tribu enemiga"

#: ../../data/campaigns/tutorial02_warfare.wmf/scripting/texts.lua:256
msgid "Defeat Your Enemy"
msgstr "Derrota a tu Enemigo"

#: ../../data/campaigns/tutorial02_warfare.wmf/scripting/texts.lua:257
msgid "Defeat the nearby enemy."
msgstr "Derrota al enemigo cercano."

#: ../../data/campaigns/tutorial02_warfare.wmf/scripting/texts.lua:263
#: ../../data/campaigns/tutorial02_warfare.wmf/scripting/texts.lua:265
msgid "Conclusion"
msgstr "Conclusión"

#: ../../data/campaigns/tutorial02_warfare.wmf/scripting/texts.lua:266
=======
#: ../../data/campaigns/tutorial02_warfare.wmf/scripting/texts.lua:270
msgid "Defeat Your Enemy"
msgstr "Derrota a tu Enemigo"

#: ../../data/campaigns/tutorial02_warfare.wmf/scripting/texts.lua:272
msgid "Defeat the enemy tribe"
msgstr "Derrota a la tribu enemiga"

#: ../../data/campaigns/tutorial02_warfare.wmf/scripting/texts.lua:273
msgid "Defeat the nearby enemy."
msgstr "Derrota al enemigo cercano."

#: ../../data/campaigns/tutorial02_warfare.wmf/scripting/texts.lua:279
#: ../../data/campaigns/tutorial02_warfare.wmf/scripting/texts.lua:281
msgid "Conclusion"
msgstr "Conclusión"

#: ../../data/campaigns/tutorial02_warfare.wmf/scripting/texts.lua:282
>>>>>>> fc979bc5
msgid ""
"Thank you for playing this tutorial. I hope you enjoyed it and you learned "
"how to create and train soldiers, how to control where they go and how to "
"defeat an enemy. Did you see how easily you could overwhelm your enemy? "
"Having trained soldiers is a huge advantage."
msgstr "Gracias por jugar este tutorial. Espero que lo hayas disfrutado y hayas aprendido cómo crear y entrenar soldados, cómo controlar dónde van y cómo derrotar a un enemigo. ¿Viste qué fácilmente puedes sobrepasar a tu enemigo? Tener soldados entrenados es una gran ventaja."

<<<<<<< HEAD
#: ../../data/campaigns/tutorial02_warfare.wmf/scripting/texts.lua:267
=======
#: ../../data/campaigns/tutorial02_warfare.wmf/scripting/texts.lua:283
>>>>>>> fc979bc5
msgid ""
"But a war is expensive, and not always the path leading to the goal. When "
"setting up a new game, you can also choose peaceful win conditions. You "
"should definitely try them out, they’re worth it."
msgstr "Pero una guerra es cara, y no siempre es el camino. Cuando estés ajustando una nueva partida siempre puedes elegir condiciones de victoria pacíficas. Deberías probarlas sin duda, merecen la pena."

<<<<<<< HEAD
#: ../../data/campaigns/tutorial02_warfare.wmf/scripting/texts.lua:268
=======
#: ../../data/campaigns/tutorial02_warfare.wmf/scripting/texts.lua:284
>>>>>>> fc979bc5
msgid ""
"You are now ready to play the campaigns. They will teach you about the "
"different economies of the tribes. You can also play the remaining "
"tutorials, but they are not crucial for succeeding in the campaigns."
msgstr "Ya estás listo para jugar las campañas. Te enseñarán acerca de las diferentes economías de las tribus. También puedes jugar los tutoriales restantes, pero no son cruciales para tener éxito en las campañas."

#: ../../data/scripting/richtext_scenarios.lua:36
#, lua-format
msgid "“%s”"
msgstr ""<|MERGE_RESOLUTION|>--- conflicted
+++ resolved
@@ -12,15 +12,9 @@
 msgstr ""
 "Project-Id-Version: Widelands\n"
 "Report-Msgid-Bugs-To: https://www.widelands.org/wiki/ReportingBugs/\n"
-<<<<<<< HEAD
-"POT-Creation-Date: 2020-03-28 05:00+0000\n"
-"PO-Revision-Date: 2020-03-28 05:02+0000\n"
-"Last-Translator: GunChleoc\n"
-=======
 "POT-Creation-Date: 2020-04-15 14:44+0000\n"
 "PO-Revision-Date: 2020-04-12 17:33+0000\n"
 "Last-Translator: Benedikt Straub <benedikt-straub@web.de>\n"
->>>>>>> fc979bc5
 "Language-Team: Spanish (http://www.transifex.com/widelands/widelands/language/es/)\n"
 "MIME-Version: 1.0\n"
 "Content-Type: text/plain; charset=UTF-8\n"
@@ -294,10 +288,7 @@
 msgstr "También deberías tener en cuenta que cada una de las tres tribus en Widelands tiene su propia forma de entrenamiento, así que los edificios y mercancías son diferentes. Los niveles de habilidad tampoco son comparables: un soldado Imperial tiene un ataque base de %1% en nivel 0, mientras que un soldado Bárbaro al mismo nivel solo tiene un ataque base de %2%."
 
 #: ../../data/campaigns/tutorial02_warfare.wmf/scripting/texts.lua:131
-<<<<<<< HEAD
-=======
 #: ../../data/campaigns/tutorial02_warfare.wmf/scripting/texts.lua:143
->>>>>>> fc979bc5
 msgid "Scout’s Hut"
 msgstr ""
 
@@ -326,39 +317,16 @@
 msgid "Build a scout’s hut."
 msgstr ""
 
-<<<<<<< HEAD
-#: ../../data/campaigns/tutorial02_warfare.wmf/scripting/texts.lua:141
-msgid "Build a scout’s hut"
-msgstr ""
-
-#: ../../data/campaigns/tutorial02_warfare.wmf/scripting/texts.lua:143
-=======
 #: ../../data/campaigns/tutorial02_warfare.wmf/scripting/texts.lua:145
 msgid "Build a scout’s hut"
 msgstr ""
 
 #: ../../data/campaigns/tutorial02_warfare.wmf/scripting/texts.lua:146
->>>>>>> fc979bc5
 msgid ""
 "It’s good to know your surroundings. A scout will explore unseen parts of "
 "the map for you."
 msgstr ""
 
-<<<<<<< HEAD
-#: ../../data/campaigns/tutorial02_warfare.wmf/scripting/texts.lua:144
-msgid "Build a Scout’s Hut."
-msgstr ""
-
-#: ../../data/campaigns/tutorial02_warfare.wmf/scripting/texts.lua:150
-msgid "Scout is ready"
-msgstr ""
-
-#: ../../data/campaigns/tutorial02_warfare.wmf/scripting/texts.lua:152
-msgid "Ready to go!"
-msgstr ""
-
-#: ../../data/campaigns/tutorial02_warfare.wmf/scripting/texts.lua:153
-=======
 #: ../../data/campaigns/tutorial02_warfare.wmf/scripting/texts.lua:147
 msgid "Build a Scout’s Hut."
 msgstr ""
@@ -372,55 +340,23 @@
 msgstr ""
 
 #: ../../data/campaigns/tutorial02_warfare.wmf/scripting/texts.lua:156
->>>>>>> fc979bc5
 msgid ""
 "Well done, your scout’s hut has been built. While our scout is moving in, "
 "let’s learn a little bit more about him."
 msgstr ""
 
-<<<<<<< HEAD
-#: ../../data/campaigns/tutorial02_warfare.wmf/scripting/texts.lua:154
-=======
 #: ../../data/campaigns/tutorial02_warfare.wmf/scripting/texts.lua:157
->>>>>>> fc979bc5
 msgid ""
 "First of all, he will need to take some food with him on his scouting trips."
 " Fortunately, we have some rations in our warehouse."
 msgstr ""
 
-<<<<<<< HEAD
-#: ../../data/campaigns/tutorial02_warfare.wmf/scripting/texts.lua:155
-=======
 #: ../../data/campaigns/tutorial02_warfare.wmf/scripting/texts.lua:158
->>>>>>> fc979bc5
 msgid ""
 "When provided with food, he will walk randomly around the area. You should "
 "follow his movement before fog of war hides what he saw."
 msgstr ""
 
-<<<<<<< HEAD
-#: ../../data/campaigns/tutorial02_warfare.wmf/scripting/texts.lua:159
-msgid "Explore the map"
-msgstr ""
-
-#: ../../data/campaigns/tutorial02_warfare.wmf/scripting/texts.lua:161
-msgid "Wait for the scout to explore unseen areas."
-msgstr ""
-
-#: ../../data/campaigns/tutorial02_warfare.wmf/scripting/texts.lua:162
-msgid "Observe your scout."
-msgstr ""
-
-#: ../../data/campaigns/tutorial02_warfare.wmf/scripting/texts.lua:168
-msgid "Scout made progress"
-msgstr ""
-
-#: ../../data/campaigns/tutorial02_warfare.wmf/scripting/texts.lua:170
-msgid "New horizons?"
-msgstr ""
-
-#: ../../data/campaigns/tutorial02_warfare.wmf/scripting/texts.lua:171
-=======
 #: ../../data/campaigns/tutorial02_warfare.wmf/scripting/texts.lua:164
 msgid "Scout"
 msgstr ""
@@ -446,54 +382,32 @@
 msgstr ""
 
 #: ../../data/campaigns/tutorial02_warfare.wmf/scripting/texts.lua:177
->>>>>>> fc979bc5
 msgid ""
 "As you can see, scouts can go quite far. The good news is that there are no "
 "enemies around."
 msgstr ""
 
-<<<<<<< HEAD
-#: ../../data/campaigns/tutorial02_warfare.wmf/scripting/texts.lua:172
-msgid "You can use the minimap to see the exploration’s progress."
-msgstr ""
-
-#: ../../data/campaigns/tutorial02_warfare.wmf/scripting/texts.lua:173
-=======
 #: ../../data/campaigns/tutorial02_warfare.wmf/scripting/texts.lua:178
 msgid "You can use the minimap to see the exploration’s progress."
 msgstr ""
 
 #: ../../data/campaigns/tutorial02_warfare.wmf/scripting/texts.lua:179
->>>>>>> fc979bc5
 msgid ""
 "Don’t forget that scouting is hard work and as such cannot be done without "
 "provision of food."
 msgstr ""
 
-<<<<<<< HEAD
-#: ../../data/campaigns/tutorial02_warfare.wmf/scripting/texts.lua:179
-#: ../../data/campaigns/tutorial02_warfare.wmf/scripting/texts.lua:181
-msgid "Heroes and Rookies"
-msgstr "Héroes y Novatos"
-
-#: ../../data/campaigns/tutorial02_warfare.wmf/scripting/texts.lua:182
-=======
 #: ../../data/campaigns/tutorial02_warfare.wmf/scripting/texts.lua:185
 #: ../../data/campaigns/tutorial02_warfare.wmf/scripting/texts.lua:187
 msgid "Heroes and Rookies"
 msgstr "Héroes y Novatos"
 
 #: ../../data/campaigns/tutorial02_warfare.wmf/scripting/texts.lua:188
->>>>>>> fc979bc5
 msgid ""
 "While our soldiers are training, let me tell you what we can do with them."
 msgstr "Mientras entrenan nuestros soldados deja que te cuente lo que podemos hacer con ellos."
 
-<<<<<<< HEAD
-#: ../../data/campaigns/tutorial02_warfare.wmf/scripting/texts.lua:183
-=======
 #: ../../data/campaigns/tutorial02_warfare.wmf/scripting/texts.lua:189
->>>>>>> fc979bc5
 msgid ""
 "In every military building, you can set the preference for heroes (trained "
 "soldiers) or rookies. From time to time, a soldier will walk out of the "
@@ -501,39 +415,20 @@
 "what you saw earlier."
 msgstr "En todos los edificios militares, puedes establecer la preferencia por los héroes (soldados entrenados) o novatos. De vez en cuando, un soldado caminará fuera del edificio y será reemplazado por otro fuerte/débil automáticamente - esto es lo que has visto."
 
-<<<<<<< HEAD
-#: ../../data/campaigns/tutorial02_warfare.wmf/scripting/texts.lua:184
-=======
 #: ../../data/campaigns/tutorial02_warfare.wmf/scripting/texts.lua:190
->>>>>>> fc979bc5
 msgid ""
 "The initial setting depends on the type of the building. For the Barbarians,"
 " the sentry is the only building that prefers rookies by default. You should"
 " change this setting to fit your current needs."
 msgstr "La preferencia inicial depende del tipo de edificio. Para los Bárbaros, el centinela es el único edificio que prefiere novatos por defecto. Deberías cambiar este ajuste para que encaje con tus necesidades de cada momento."
 
-<<<<<<< HEAD
-#: ../../data/campaigns/tutorial02_warfare.wmf/scripting/texts.lua:185
-=======
 #: ../../data/campaigns/tutorial02_warfare.wmf/scripting/texts.lua:191
->>>>>>> fc979bc5
 msgid ""
 "When you are expanding into no man’s land, you can make your buildings "
 "prefer rookies. When you are planning to attack, send heroes into that "
 "region. Conquered buildings always prefer heroes."
 msgstr "Cuando te expandes en tierra de nadie puedes hacer que tus edificios prefieran novatos. Cuando tengas planeado atacar, envía héroes a esa región. Los edificios conquistados siempre prefieren héroes."
 
-<<<<<<< HEAD
-#: ../../data/campaigns/tutorial02_warfare.wmf/scripting/texts.lua:191
-msgid "Soldier capacity"
-msgstr "Capacidad de soldados"
-
-#: ../../data/campaigns/tutorial02_warfare.wmf/scripting/texts.lua:193
-msgid "Adjusting the number of soldiers"
-msgstr "Ajustando el número de soldados"
-
-#: ../../data/campaigns/tutorial02_warfare.wmf/scripting/texts.lua:194
-=======
 #: ../../data/campaigns/tutorial02_warfare.wmf/scripting/texts.lua:197
 msgid "Soldier capacity"
 msgstr "Capacidad de soldados"
@@ -543,7 +438,6 @@
 msgstr "Ajustando el número de soldados"
 
 #: ../../data/campaigns/tutorial02_warfare.wmf/scripting/texts.lua:200
->>>>>>> fc979bc5
 msgid ""
 "There is another way how you can control the strength of a military "
 "building: by the number of soldiers stationed there. Just click on the arrow"
@@ -552,70 +446,39 @@
 "example."
 msgstr "Hay otra forma de controlar la fuerza de un edificio militar: el número de soldados guarnecidos en él. Simplemente haz clic en los botones con flechas para incrementar o disminuir el número deseado de soldados, Cada edificio tiene una capacidad máxima. En el caso de la muralla es 5, por ejemplo."
 
-<<<<<<< HEAD
-#: ../../data/campaigns/tutorial02_warfare.wmf/scripting/texts.lua:195
-=======
 #: ../../data/campaigns/tutorial02_warfare.wmf/scripting/texts.lua:201
->>>>>>> fc979bc5
 msgid ""
 "If you wish to send a certain soldier away, you can simply click on it. It "
 "will then be replaced by another soldier."
 msgstr "Si deseas echar a un soldado concreto, solo haz clic en él. Será reemplazado por otro soldado."
 
-<<<<<<< HEAD
-#: ../../data/campaigns/tutorial02_warfare.wmf/scripting/texts.lua:196
-=======
 #: ../../data/campaigns/tutorial02_warfare.wmf/scripting/texts.lua:202
->>>>>>> fc979bc5
 msgid ""
 "Let me also describe what the numbers in the statistics string mean. This "
 "string can contain up to three numbers, e.g. ‘1 (+5) soldier (+2)’."
 msgstr "Deja que te detalle lo que significan los números del texto de estadísticas. Este texto puede contener hasta tres números, p.ej. \"1 (+5) soldados (+2)\"."
 
-<<<<<<< HEAD
-#: ../../data/campaigns/tutorial02_warfare.wmf/scripting/texts.lua:197
-=======
 #: ../../data/campaigns/tutorial02_warfare.wmf/scripting/texts.lua:203
->>>>>>> fc979bc5
 msgid ""
 "The first number describes how many soldiers are currently in this building."
 " In this example, only one soldier is left inside (each military building is"
 " always guarded by at least one soldier)."
 msgstr "El primer número indica cuántos soldados hay actualmente en el edificio. En este ejemplo solo un soldado queda dentro (todos los edificios militares están guarnecidos, al menos, por un soldado)."
 
-<<<<<<< HEAD
-#: ../../data/campaigns/tutorial02_warfare.wmf/scripting/texts.lua:198
-=======
 #: ../../data/campaigns/tutorial02_warfare.wmf/scripting/texts.lua:204
->>>>>>> fc979bc5
 msgid ""
 "The second number tells you how many additional soldiers reside in this "
 "building, but are currently outside. The five soldiers may be attacking an "
 "enemy. They will return when they have been successful."
 msgstr "El segundo número indica cuántos soldados más residen en este edificio pero están fuera en este momento. Los cinco soldados podrían estar atacando un enemigo. Volverán cuando hayan terminado con éxito."
 
-<<<<<<< HEAD
-#: ../../data/campaigns/tutorial02_warfare.wmf/scripting/texts.lua:199
-=======
 #: ../../data/campaigns/tutorial02_warfare.wmf/scripting/texts.lua:205
->>>>>>> fc979bc5
 msgid ""
 "The third number indicates the missing soldiers. From the eight soldiers (1 "
 "+ 5 + 2) you wish to have here, two may have died. They will be replaced by "
 "new soldiers from your warehouse, if possible."
 msgstr "El tercer número indica los soldados que faltan. De los 8 soldados (1 + 5 + 2) que querrías tener aquí, dos pueden haber muerto. Serán reemplazados por nuevos soldados de tu almacén, si es posible."
 
-<<<<<<< HEAD
-#: ../../data/campaigns/tutorial02_warfare.wmf/scripting/texts.lua:205
-msgid "Dismantle your sentry"
-msgstr "Desmantela tu centinela"
-
-#: ../../data/campaigns/tutorial02_warfare.wmf/scripting/texts.lua:207
-msgid "Dismantling military buildings"
-msgstr "Desmantelando edificios militares"
-
-#: ../../data/campaigns/tutorial02_warfare.wmf/scripting/texts.lua:208
-=======
 #: ../../data/campaigns/tutorial02_warfare.wmf/scripting/texts.lua:211
 msgid "Dismantle your sentry"
 msgstr "Desmantela tu centinela"
@@ -625,7 +488,6 @@
 msgstr "Desmantelando edificios militares"
 
 #: ../../data/campaigns/tutorial02_warfare.wmf/scripting/texts.lua:214
->>>>>>> fc979bc5
 msgid ""
 "You can only reduce the number of soldiers to one. The last soldier of a "
 "building will never come out (unless this building is attacked). If you want"
@@ -633,11 +495,7 @@
 " building."
 msgstr "Solo puedes reducir el número de soldados hasta uno. El último soldado de un edificio nunca saldrá de él (a no ser que el edificio esté siendo atacado). Si quieres tener a este soldado en otra parte tendrás que desmantelar el edificio o incendiarlo."
 
-<<<<<<< HEAD
-#: ../../data/campaigns/tutorial02_warfare.wmf/scripting/texts.lua:209
-=======
 #: ../../data/campaigns/tutorial02_warfare.wmf/scripting/texts.lua:215
->>>>>>> fc979bc5
 msgid ""
 "However, destroying a military building is always linked with a risk: the "
 "land is still yours, but it is no longer protected. Any enemy that builds "
@@ -648,42 +506,23 @@
 "enemies."
 msgstr "Sin embargo destruir un edificio militar siempre conlleva un riesgo: la tierra sigue siendo tuya pero ya no está protegida. Cualquier enemigo que construya sus propios sitios militares puede tomar esta tierra sin luchar, haciendo que tus edificios estallen en llamas. Es más, algunas partes de tierra podrían ahora estar ocultas bajo la niebla de guerra. Solo deberías, por tanto, desmantelar edificios militares muy dentro de tu territorio, donde estés a salvo de los enemigos."
 
-<<<<<<< HEAD
-#: ../../data/campaigns/tutorial02_warfare.wmf/scripting/texts.lua:210
-=======
 #: ../../data/campaigns/tutorial02_warfare.wmf/scripting/texts.lua:216
->>>>>>> fc979bc5
 msgid ""
 "Have you seen your sentry? Since it cannot contain many soldiers and is next"
 " to a stronger barrier, it is rather useless."
 msgstr "¿Has visto tu centinela? Dado que no puede contener muchos soldados y está junto a una muralla más fuerte, es más bien inútil."
 
 #. TRANSLATORS: 'it' refers to the Barbarian sentry
-<<<<<<< HEAD
-#: ../../data/campaigns/tutorial02_warfare.wmf/scripting/texts.lua:212
-msgid "Dismantle it."
-msgstr "Desmantélalo."
-
-#: ../../data/campaigns/tutorial02_warfare.wmf/scripting/texts.lua:213
-=======
 #: ../../data/campaigns/tutorial02_warfare.wmf/scripting/texts.lua:218
 msgid "Dismantle it."
 msgstr "Desmantélalo."
 
 #: ../../data/campaigns/tutorial02_warfare.wmf/scripting/texts.lua:219
->>>>>>> fc979bc5
 msgid ""
 "You can also use this opportunity to become familiar with the other options:"
 " the heroes/rookies preference and the capacity."
 msgstr "También puedes aprovechar esta oportunidad para familiarizarte con el resto de opciones: las preferencias de héroes/novatos y la capacidad."
 
-<<<<<<< HEAD
-#: ../../data/campaigns/tutorial02_warfare.wmf/scripting/texts.lua:215
-msgid "Dismantle your north-western sentry"
-msgstr "Desmantela el centinela del NorOeste"
-
-#: ../../data/campaigns/tutorial02_warfare.wmf/scripting/texts.lua:217
-=======
 #: ../../data/campaigns/tutorial02_warfare.wmf/scripting/texts.lua:225
 msgid "Soldiers, dismissed!"
 msgstr ""
@@ -693,7 +532,6 @@
 msgstr "Desmantela el centinela del NorOeste"
 
 #: ../../data/campaigns/tutorial02_warfare.wmf/scripting/texts.lua:228
->>>>>>> fc979bc5
 msgid ""
 "You can control the number of soldiers stationed at a military site with the"
 " arrow buttons. If you want to get even your last soldier out, you will have"
@@ -701,22 +539,6 @@
 "which will make it vulnerable to hostile attacks."
 msgstr "Puedes controlar el número de soldados guarnecidos en un sitio militar con los botones de flechas. Si quieres sacar hasta el último de los soldados tendrás que destruirlo. Sin embargo no protegerá entonces tu territorio, lo que lo hace vulnerable a ataques hostiles."
 
-<<<<<<< HEAD
-#: ../../data/campaigns/tutorial02_warfare.wmf/scripting/texts.lua:218
-msgid "Dismantle your sentry in the north-west, next to the barrier."
-msgstr "Desmantela tu centinela del NorOeste, junto a la muralla."
-
-#: ../../data/campaigns/tutorial02_warfare.wmf/scripting/texts.lua:224
-#: ../../data/campaigns/tutorial02_warfare.wmf/scripting/texts.lua:236
-msgid "Enhance Your Fortress"
-msgstr "Mejora tu Fortaleza"
-
-#: ../../data/campaigns/tutorial02_warfare.wmf/scripting/texts.lua:226
-msgid "Enhancing Buildings"
-msgstr "Mejorando edificios"
-
-#: ../../data/campaigns/tutorial02_warfare.wmf/scripting/texts.lua:227
-=======
 #: ../../data/campaigns/tutorial02_warfare.wmf/scripting/texts.lua:229
 msgid "Dismantle your sentry in the north-west, next to the barrier."
 msgstr "Desmantela tu centinela del NorOeste, junto a la muralla."
@@ -731,60 +553,32 @@
 msgstr "Mejorando edificios"
 
 #: ../../data/campaigns/tutorial02_warfare.wmf/scripting/texts.lua:238
->>>>>>> fc979bc5
 msgid ""
 "Well done. Now you know how to draw back your soldiers from the places where"
 " you don’t need them. It is time to tell you how to reinforce your front "
 "line."
 msgstr "Bien hecho. Ahora sabes cómo retirar soldados de los sitios donde no los necesitas. Es hora de decirte cómo reforzar el frente."
 
-<<<<<<< HEAD
-#: ../../data/campaigns/tutorial02_warfare.wmf/scripting/texts.lua:228
-=======
 #: ../../data/campaigns/tutorial02_warfare.wmf/scripting/texts.lua:239
->>>>>>> fc979bc5
 msgid ""
 "Your fortress is already quite strong and conquers a lot of space. But there"
 " is an even bigger building: the citadel."
 msgstr "Tu fortaleza es ya bastante fuerte y conquista un montón de espacio. Pero hay un edificio aún más grande: la ciudadela."
 
-<<<<<<< HEAD
-#: ../../data/campaigns/tutorial02_warfare.wmf/scripting/texts.lua:229
-=======
 #: ../../data/campaigns/tutorial02_warfare.wmf/scripting/texts.lua:240
->>>>>>> fc979bc5
 msgid ""
 "Citadels can’t be built directly. Instead, you’ll have to construct a "
 "fortress first and then enhance it to a citadel. To do so, click on the "
 "fortress, then choose the ‘Enhance to Citadel’ button."
 msgstr "Las Ciudadelas no se pueden construir directamente. Por el contrario tendrás que construir primero una fortaleza y luego mejorarla a una ciudadela. Para hacerlo haz clic en la fortaleza y selecciona el botón \"Mejorar a Ciudadela\"."
 
-<<<<<<< HEAD
-#: ../../data/campaigns/tutorial02_warfare.wmf/scripting/texts.lua:230
-=======
 #: ../../data/campaigns/tutorial02_warfare.wmf/scripting/texts.lua:241
->>>>>>> fc979bc5
 msgid ""
 "Your soldiers will leave the fortress while the construction is going on. "
 "This means that your fortress will lose its military influence, as I "
 "described above."
 msgstr "Tus soldados dejarán la fortaleza mientras se realiza la obra. Eso significa que tu fortaleza perderá su influencia militar como he descrito anteriormente."
 
-<<<<<<< HEAD
-#: ../../data/campaigns/tutorial02_warfare.wmf/scripting/texts.lua:231
-msgid "Enhance your fortress to a citadel now."
-msgstr "Mejora ahora tu fortaleza a una ciudadela."
-
-#: ../../data/campaigns/tutorial02_warfare.wmf/scripting/texts.lua:234
-msgid "Enhance your fortress to a citadel"
-msgstr "Mejora tu fortaleza a una ciudadela"
-
-#: ../../data/campaigns/tutorial02_warfare.wmf/scripting/texts.lua:237
-msgid "Enhance your fortress to a mighty citadel."
-msgstr "Mejora tu fortaleza a una poderosa ciudadela."
-
-#: ../../data/campaigns/tutorial02_warfare.wmf/scripting/texts.lua:238
-=======
 #: ../../data/campaigns/tutorial02_warfare.wmf/scripting/texts.lua:242
 msgid "Enhance your fortress to a citadel now."
 msgstr "Mejora ahora tu fortaleza a una ciudadela."
@@ -798,7 +592,6 @@
 msgstr "Mejora tu fortaleza a una poderosa ciudadela."
 
 #: ../../data/campaigns/tutorial02_warfare.wmf/scripting/texts.lua:252
->>>>>>> fc979bc5
 msgid ""
 "The citadel can house 12 soldiers, and it is the biggest military building "
 "the Barbarians can build. It also costs a lot of resources and takes a long "
@@ -806,17 +599,6 @@
 "like constricted points or mountains."
 msgstr "La ciudadela puede albergar 12 soldados y es el edificio militar más grande que los Bárbaros pueden construir. También cuesta un montón de recursos y lleva mucho tiempo construirlo. Está pensado más bien para proteger puntos estratégicamente importantes como cuellos de botella o montañas."
 
-<<<<<<< HEAD
-#: ../../data/campaigns/tutorial02_warfare.wmf/scripting/texts.lua:245
-msgid "Defeat your Enemy"
-msgstr "Derrota a tu enemigo"
-
-#: ../../data/campaigns/tutorial02_warfare.wmf/scripting/texts.lua:247
-msgid "Defeat the Enemy"
-msgstr "Derrota al Enemigo"
-
-#: ../../data/campaigns/tutorial02_warfare.wmf/scripting/texts.lua:248
-=======
 #: ../../data/campaigns/tutorial02_warfare.wmf/scripting/texts.lua:259
 msgid "Defeat your Enemy"
 msgstr "Derrota a tu enemigo"
@@ -826,7 +608,6 @@
 msgstr "Derrota al Enemigo"
 
 #: ../../data/campaigns/tutorial02_warfare.wmf/scripting/texts.lua:262
->>>>>>> fc979bc5
 msgid ""
 "Great work, the citadel is finished. But what’s that? A hostile tribe has "
 "settled next to us while the citadel was under construction! Do you see how "
@@ -835,59 +616,26 @@
 "defeat the enemy!"
 msgstr "Gran trabajo, la ciudadela está terminada. ¿Pero qué es eso? ¡Una tribu hostil se ha asentado junto a nosotros mientras la ciudadela estaba en construcción! ¿Ves cómo se han llevado una parte de nuestra tierra? Y nuestro leñador ha perdido ahora su lugar de trabajo. Esto es de lo que te hablaba. ¡Vamos a recuperar nuestra tierra y a derrotar al enemigo!"
 
-<<<<<<< HEAD
-#: ../../data/campaigns/tutorial02_warfare.wmf/scripting/texts.lua:249
-#: ../../data/campaigns/tutorial02_warfare.wmf/scripting/texts.lua:258
-=======
 #: ../../data/campaigns/tutorial02_warfare.wmf/scripting/texts.lua:263
 #: ../../data/campaigns/tutorial02_warfare.wmf/scripting/texts.lua:274
->>>>>>> fc979bc5
 msgid ""
 "To attack a building, click on its doors, choose the number of soldiers that"
 " you wish to send and click on the ‘Attack’ button."
 msgstr "Para atacar un edificio haz clic en sus puertas, elige el número de soldados que quieres enviar y haz clic en el botón \"Atacar\"."
 
-<<<<<<< HEAD
-#: ../../data/campaigns/tutorial02_warfare.wmf/scripting/texts.lua:249
-=======
 #: ../../data/campaigns/tutorial02_warfare.wmf/scripting/texts.lua:263
->>>>>>> fc979bc5
 msgid ""
 "Your soldiers will come from all nearby military buildings. Likewise, the "
 "defenders will come from all nearby military buildings of the enemy and "
 "intercept your forces."
 msgstr "Tus soldados saldrá de todos los edificios militares cercanos. De la misma forma los defensores saldrán de todos los edificios militares enemigos cercanos e interceptarán tus fuerzas."
 
-<<<<<<< HEAD
-#: ../../data/campaigns/tutorial02_warfare.wmf/scripting/texts.lua:250
-=======
 #: ../../data/campaigns/tutorial02_warfare.wmf/scripting/texts.lua:264
->>>>>>> fc979bc5
 msgid ""
 "Attack and conquer all military buildings of the enemy and destroy their "
 "headquarters."
 msgstr "Ataca y conquista todos los edificios militares del enemigo y destruye su sede."
 
-<<<<<<< HEAD
-#: ../../data/campaigns/tutorial02_warfare.wmf/scripting/texts.lua:254
-msgid "Defeat the enemy tribe"
-msgstr "Derrota a la tribu enemiga"
-
-#: ../../data/campaigns/tutorial02_warfare.wmf/scripting/texts.lua:256
-msgid "Defeat Your Enemy"
-msgstr "Derrota a tu Enemigo"
-
-#: ../../data/campaigns/tutorial02_warfare.wmf/scripting/texts.lua:257
-msgid "Defeat the nearby enemy."
-msgstr "Derrota al enemigo cercano."
-
-#: ../../data/campaigns/tutorial02_warfare.wmf/scripting/texts.lua:263
-#: ../../data/campaigns/tutorial02_warfare.wmf/scripting/texts.lua:265
-msgid "Conclusion"
-msgstr "Conclusión"
-
-#: ../../data/campaigns/tutorial02_warfare.wmf/scripting/texts.lua:266
-=======
 #: ../../data/campaigns/tutorial02_warfare.wmf/scripting/texts.lua:270
 msgid "Defeat Your Enemy"
 msgstr "Derrota a tu Enemigo"
@@ -906,7 +654,6 @@
 msgstr "Conclusión"
 
 #: ../../data/campaigns/tutorial02_warfare.wmf/scripting/texts.lua:282
->>>>>>> fc979bc5
 msgid ""
 "Thank you for playing this tutorial. I hope you enjoyed it and you learned "
 "how to create and train soldiers, how to control where they go and how to "
@@ -914,22 +661,14 @@
 "Having trained soldiers is a huge advantage."
 msgstr "Gracias por jugar este tutorial. Espero que lo hayas disfrutado y hayas aprendido cómo crear y entrenar soldados, cómo controlar dónde van y cómo derrotar a un enemigo. ¿Viste qué fácilmente puedes sobrepasar a tu enemigo? Tener soldados entrenados es una gran ventaja."
 
-<<<<<<< HEAD
-#: ../../data/campaigns/tutorial02_warfare.wmf/scripting/texts.lua:267
-=======
 #: ../../data/campaigns/tutorial02_warfare.wmf/scripting/texts.lua:283
->>>>>>> fc979bc5
 msgid ""
 "But a war is expensive, and not always the path leading to the goal. When "
 "setting up a new game, you can also choose peaceful win conditions. You "
 "should definitely try them out, they’re worth it."
 msgstr "Pero una guerra es cara, y no siempre es el camino. Cuando estés ajustando una nueva partida siempre puedes elegir condiciones de victoria pacíficas. Deberías probarlas sin duda, merecen la pena."
 
-<<<<<<< HEAD
-#: ../../data/campaigns/tutorial02_warfare.wmf/scripting/texts.lua:268
-=======
 #: ../../data/campaigns/tutorial02_warfare.wmf/scripting/texts.lua:284
->>>>>>> fc979bc5
 msgid ""
 "You are now ready to play the campaigns. They will teach you about the "
 "different economies of the tribes. You can also play the remaining "
