# Widelands PATH/TO/FILE.PO
# Copyright (C) 2005-2020 Widelands Development Team
# 
# Translators:
# GunChleoc, 2015-2019
# FIRST AUTHOR <EMAIL@ADDRESS>, 2013
# GunChleoc, 2013-2014
msgid ""
msgstr ""
"Project-Id-Version: Widelands\n"
"Report-Msgid-Bugs-To: https://www.widelands.org/wiki/ReportingBugs/\n"
<<<<<<< HEAD
"POT-Creation-Date: 2020-03-28 05:00+0000\n"
"PO-Revision-Date: 2020-03-28 05:02+0000\n"
"Last-Translator: GunChleoc\n"
=======
"POT-Creation-Date: 2020-04-15 14:44+0000\n"
"PO-Revision-Date: 2020-04-12 17:33+0000\n"
"Last-Translator: Benedikt Straub <benedikt-straub@web.de>\n"
>>>>>>> fc979bc5
"Language-Team: Gaelic, Scottish (http://www.transifex.com/widelands/widelands/language/gd/)\n"
"MIME-Version: 1.0\n"
"Content-Type: text/plain; charset=UTF-8\n"
"Content-Transfer-Encoding: 8bit\n"
"Language: gd\n"
"Plural-Forms: nplurals=4; plural=(n==1 || n==11) ? 0 : (n==2 || n==12) ? 1 : (n > 2 && n < 20) ? 2 : 3;\n"

#: ../../data/campaigns/tutorial02_warfare.wmf/scripting/texts.lua:26
msgid "Introduction"
msgstr "Ro-ràdh"

#: ../../data/campaigns/tutorial02_warfare.wmf/scripting/texts.lua:28
msgid "Soldiers, Training and Warfare"
msgstr "Saighdearan, an t-oideachadh agus an cogadh"

#: ../../data/campaigns/tutorial02_warfare.wmf/scripting/texts.lua:29
msgid ""
"In this scenario, I’m going to tell you about soldiers, their training and "
"their profession: warfare. Although Widelands is about building up, not "
"burning down, there is an enemy you sometimes have to defeat. Yet warfare is"
" mainly focused on economics, not on military strategies, and its mechanics "
"deserve explanation."
msgstr "Sa chnàmh-sgeul seo, innsidh mi dhut mu na saighdearan, mun oideachadh agus mun dreuchd a th’ aca: an cogadh. Ged a tha togail seach milleadh fainear Widelands, bidh nàmhaid ann a dh’fheumas tu ruaig a chur air aig amannan. Tha an cogadh stèidhichte air an eaconamaidh seach ro-innleachd an airm agus tha mar a dh’obraicheas seo airidh air mìneachadh."

#: ../../data/campaigns/tutorial02_warfare.wmf/scripting/texts.lua:30
msgid ""
"I’ve set up a small village that contains the most important buildings. You "
"also have enough wares, so you do not have to take care of your weapons "
"production. In a real game, you will not have this luxury."
msgstr "Thog mi baile beag dhut sa bheil na togalaichean as cudromaiche. Tha bathar gu leòr agad cuideachd, mar sin na biodh dragh ort mu shaothrachadh nan arm. Ann an geama dearbh, chan fhaigh thu a leithid de thaic co-dhiù."

#: ../../data/campaigns/tutorial02_warfare.wmf/scripting/texts.lua:37
msgid "Soldiers’ abilities"
msgstr "Comasan nan saighdearan"

#: ../../data/campaigns/tutorial02_warfare.wmf/scripting/texts.lua:39
msgid ""
"New soldiers are created differently from normal workers: recruits will walk"
" from a warehouse (or your headquarters) to the barracks where they will "
"receive some basic training and become soldiers. Basic Barbarian soldiers do"
" not use armor, they only need an ax."
msgstr "Cha dèid saighdear ùr a chruthachadh san aon dòigh ’s a thèid neach-obrach: coisichidh glas-laoch on taigh-stòrais (no on phrìomh-àras agad) dhan taigh-fheachd far am faigh e oideachadh bunasach gus dol ’na shaighdear. Cha chleachd saighdearan bunasach nan Tùsanach armachd agus cha bhi ach feum air tuagh aca."

#: ../../data/campaigns/tutorial02_warfare.wmf/scripting/texts.lua:40
msgid ""
"Take a look at the soldiers that are on their way to our military buildings."
" They look different from normal workers: they have a health bar over their "
"head that displays their remaining health, and they have four symbols, which"
" symbolize the individual soldier’s current levels in the four different "
"categories: health, attack, defense and evade."
msgstr "Thoir sùil air na saighdearan air rathad togalaichean an airm. Tha coltas sònraichte orra an coimeas an luchd-obrach àbhaistich: tha bàr slàinte os cionn an ceann a sheallas an slàinte a tha air fhàgail dhaibh is tha ceithir samhlaidhean ann a riochdaicheas na leibheilean sna ceithir comasan a tha aig gach saighdear: slàinte, ionnsaigh, dìon is teàrnadh."

#. TRANSLATORS: the current stats are: 3 health, 5 attack, 0 defense, 2 evade.
#: ../../data/campaigns/tutorial02_warfare.wmf/scripting/texts.lua:42
msgid ""
"If a Barbarian soldier is fully trained, he has level %1% health, level %2% "
"attack, level %3% defense and level %4% evade. This is one fearsome warrior "
"then! The individual abilities have the following meaning:"
msgstr "Nuair a bhios saighdear Tùsanach air oideachadh gu slàn, bidh slàinte leibheil %1%, ionnsaigh leibheil %2%, dìon leibheil %3% agus teàrnadh leibheil %4% aige. Seo gaisgeach eagalach dhut! Seo nas ciall dha gach comas:"

#: ../../data/campaigns/tutorial02_warfare.wmf/scripting/texts.lua:43
msgid "Health:"
msgstr "Slàinte:"

#. TRANSLATORS: the current stats are: 13000 health, 2800 health gain.
#: ../../data/campaigns/tutorial02_warfare.wmf/scripting/texts.lua:45
msgid ""
"The total life of a soldier. A Barbarian soldier starts with %1% health, and"
" he will gain %2% health with each health level."
msgstr "Seo beatha shlàn an t-saighdeir. Tòisichidh saighdear Tùsanach le %1% de shlàinte is buannaichidh e %2% de shlàinte le gach leibheil slàinte."

#: ../../data/campaigns/tutorial02_warfare.wmf/scripting/texts.lua:46
msgid "Attack:"
msgstr "Ionnsaigh:"

#. TRANSLATORS: the current stats are: 1400 damage, gains 850 damage points.
#: ../../data/campaigns/tutorial02_warfare.wmf/scripting/texts.lua:48
msgid ""
"The amount of damage a soldier will inflict on the enemy when an attack is "
"successful. A Barbarian soldier with attack level 0 inflicts ~%1% points of "
"health damage when he succeeds in hitting an enemy. For each attack level, "
"he gains %2% damage points."
msgstr "Seo an uiread de dhochann a nì saighdear air an nàmhaid le ionnsaigh shoirbheachail. Nì saighdear Tùsanach le ionnsaigh leibheil 0 dochann air slàinte de mu %1% puing nuair a bhuaileas e a air an nàmhaid gu soirbheachail. Buannaichidh e dochann de %2% le gach leibheil ionnsaighe."

#: ../../data/campaigns/tutorial02_warfare.wmf/scripting/texts.lua:50
msgid "Defense:"
msgstr "Dìon:"

#. TRANSLATORS: the current stats are: 3%. The calculated health value is 3395
#. TRANSLATORS: The last two %% after the placeholder are the percent symbol.
#: ../../data/campaigns/tutorial02_warfare.wmf/scripting/texts.lua:53
msgid ""
"The defense is the percentage that is subtracted from the attack value. The "
"Barbarians cannot train in this skill and therefore have always defense "
"level 0, which means that the damage is always reduced by %1%%%. If an "
"attacker with an attack value of 3500 points hits a Barbarian soldier, the "
"Barbarian will lose 3500·%2%%% = %3% health."
msgstr "’S e an ceudad a thèid a thoirt air falbh o luach na h-ionnsaighe a tha san dìon. Chan urrainn dha na Tùsanaich an sgil seo oideachadh is mar sin bidh dìon leibheil 0 aca an-còmhnaidh. Is ciall dha seo gun dèid %1%%% a thoirt air falbh o gach dochann a dh’fhulaingeas iad. Ma bhuaileas ionnsaighear le luach ionnsaighe de 3500 puing air saighdear Tùsanach, caillidh an Tùsanach 3500·%2%%% = %3% de shlàinte."

#: ../../data/campaigns/tutorial02_warfare.wmf/scripting/texts.lua:54
msgid "Evade:"
msgstr "Teàrnadh:"

#. TRANSLATORS: the current stats are: 25% evade, increases in steps of 15%.
#. TRANSLATORS: The last two %% after the placeholder are the percent symbol.
#: ../../data/campaigns/tutorial02_warfare.wmf/scripting/texts.lua:57
msgid ""
"Evade is the chance that the soldier is able to dodge an attack. A level 0 "
"Barbarian has a %1%%% chance to evade an attack, and this increases in steps"
" of %2%%% for each level."
msgstr "’S e an teans gun crùb an saighdear air falbh o ionnsaigh a th’ anns an teàrnadh. ’S e %1%%% a th’ anns an teans gun seachnaidh Tùsanach le teàrnadh leibheil 0 ionnsaigh is gheibh e %2%%% a bharrachd airson gach leibheil."

#: ../../data/campaigns/tutorial02_warfare.wmf/scripting/texts.lua:62
#: ../../data/campaigns/tutorial02_warfare.wmf/scripting/texts.lua:84
msgid "The Battle Arena"
msgstr "An raon catha"

#: ../../data/campaigns/tutorial02_warfare.wmf/scripting/texts.lua:64
msgid "Now I have talked about training and levels. Let me elaborate on that."
msgstr "Nise, tha mi air bruidhinn mun oideachadh agus leibheilean. Innseam barrachd mun dèidhinn dhut."

#: ../../data/campaigns/tutorial02_warfare.wmf/scripting/texts.lua:65
msgid ""
"A newly created soldier has no experience and is not very good at fighting. "
"To make him stronger, you can build training sites."
msgstr "Chan eil eòlas sam bith aig saighdear air ùr-chruthachadh agus chan eil e uabhasach math air sabaid. ’S urrainn dhut ionadan-oideachaidh a thogail gus a neartachadh."

#: ../../data/campaigns/tutorial02_warfare.wmf/scripting/texts.lua:66
msgid ""
"One of these training sites is the battle arena. It is a big and expensive "
"building, and it trains soldiers in evade. Since soldiers get very hungry "
"during their workout, this building needs a lot of food and strong beer. In "
"a real game, you should have a good infrastructure before you build it."
msgstr "Is an raon catha aon dhe na h-ionadan-oideachaidh ud. ’S e togalach daor mòr a th’ ann agus oidichidh e teàrnadh nan saighdearan. Air sgàth ’s gun dig an t-acras air na saighdearan leis an obair chruaidh a nì iad ann, bidh an togalach seo feumach air mòran bìdh agus leanna làidir. Ann an geama dearbh, bu chòir do bhun-structar math a bhith agad mus tog thu fear."

#: ../../data/campaigns/tutorial02_warfare.wmf/scripting/texts.lua:67
msgid "To see evade training in action, build a battle arena."
msgstr "Tog raon catha ach am faic thu oideachadh an teàrnaidh a’ dol air adhart."

#: ../../data/campaigns/tutorial02_warfare.wmf/scripting/texts.lua:68
msgid ""
"While we’re waiting for the battle arena, you’ll probably notice some "
"soldiers walking around. They are automatically exchanged from time to time."
" I’ll teach you about that later."
msgstr "Fhad ’s a tha sinn a’ feitheamh air an raon catha, chì thu saighdearan a’ coiseachd am measg nan togalaichean gun teagamh. Thèid iad a chur an àite càich a chèile o àm gu àm. Innsidh mi dhut mu dhèidhinn fhathast."

#: ../../data/campaigns/tutorial02_warfare.wmf/scripting/texts.lua:74
msgid "Battle Arena"
msgstr ""

#: ../../data/campaigns/tutorial02_warfare.wmf/scripting/texts.lua:76
msgid "Build a battle arena"
msgstr "Tog raon catha"

#: ../../data/campaigns/tutorial02_warfare.wmf/scripting/texts.lua:77
msgid "Build a battle arena. It is a big building."
msgstr "Tog raon catha. ’S e togalach mòr a th’ ann."

#: ../../data/campaigns/tutorial02_warfare.wmf/scripting/texts.lua:78
msgid ""
"Since the construction will take some time, you can change the game speed "
"using Page Up and Page Down."
msgstr "On a bheir an togail beagan ùine, ’s urrainn dhut luaths a’ gheama atharrachadh leis na putanan Page Up agus Page Down."

#: ../../data/campaigns/tutorial02_warfare.wmf/scripting/texts.lua:86
msgid "The Battle Arena Has Been Constructed"
msgstr "Tha an raon catha air a thogail"

#: ../../data/campaigns/tutorial02_warfare.wmf/scripting/texts.lua:87
msgid ""
"Very good. Our battle arena has been finished, and the soldiers are already "
"walking towards it."
msgstr "Glè mhath. Chaidh an raon catha againn a thogail agus tha na saighdearan a’ coiseachd dha ionnsaigh mar-thà."

#: ../../data/campaigns/tutorial02_warfare.wmf/scripting/texts.lua:89
msgid ""
"The needed wares are also delivered there. For successful training, you need"
" pitta bread and strong beer, as well as either fish or meat."
msgstr "Tha am bathar air a bheil feum ’ga ghiùlan thuige cuideachd. Bidh feum agad air aran tur agus leann làidir cho math ri iasg no feòil ach an soirbhich leis an oideachadh."

#: ../../data/campaigns/tutorial02_warfare.wmf/scripting/texts.lua:90
msgid ""
"For more information, you can have a look at the building’s help window, "
"accessible via the question mark in every building’s window."
msgstr "Airson barrachd fiosrachaidh, thoir sùil air uinneag cobharach an togalaich a gheibh thu leis a’ chomharra-cheiste ann an uinneag gach togalaich."

#: ../../data/campaigns/tutorial02_warfare.wmf/scripting/texts.lua:91
msgid ""
"To learn how far your soldiers have progressed in their training, you can "
"have a look at their icons. They are modified by red dots:"
msgstr "Gus faighinn a-mach dè an adhartas a rinn na saighdearan agad ann an oideachadh, seall air na h-ìomhaigheagan aca. Thèid dotagan dearga a chur riutha:"

#: ../../data/campaigns/tutorial02_warfare.wmf/scripting/texts.lua:92
msgid ""
"No red dots means that the soldier is not trained, so he has level 0. All "
"your new recruits have this."
msgstr "Mur eil dotag dhearg ann, is ciall dha seo nach deach an saighdear oideachadh agus mar sin tha leibheil 0 air. Seo na bhios aig gach saighdear air ùr-thrusadh."

#: ../../data/campaigns/tutorial02_warfare.wmf/scripting/texts.lua:93
msgid ""
"With every successful training step, your soldier becomes stronger. This is "
"indicated by a red dot. This soldier is on level 1 in evade training."
msgstr "Fàsaidh an saighdear agad nas neartmhoire le gach ceum soirbheachail an oideachaidh. Seallaidh dotag dhearg seo dhut. Fhuair an saighdear seo oideachadh teàrnaidh gu leibheil 1."

#: ../../data/campaigns/tutorial02_warfare.wmf/scripting/texts.lua:94
msgid ""
"When your soldier has reached the highest possible level (in this case level"
" 2), this is indicated by a white background color."
msgstr "Nuair a bhios an saighdear agad air an leibheil as àirde a ruigsinn (leibheil 2 an-seo), seallaidh cùlaibh geal seo dhut."

#: ../../data/campaigns/tutorial02_warfare.wmf/scripting/texts.lua:100
#: ../../data/campaigns/tutorial02_warfare.wmf/scripting/texts.lua:102
#: ../../data/campaigns/tutorial02_warfare.wmf/scripting/texts.lua:120
msgid "The Training Camp"
msgstr "An campa oideachadh"

#: ../../data/campaigns/tutorial02_warfare.wmf/scripting/texts.lua:103
msgid ""
"There is a second training site: the training camp. It is a big building "
"too, and to complement the battle arena, it trains attack and health "
"(remember, the Barbarian soldiers cannot be trained in defense)."
msgstr "Tha ionad-oideachaidh eile ann agus seo an campa oideachaidh. ’S e togalach mòr a th’ ann cuideachd agus a chùm nach dèan an raon catha a choileanadh, nì e oideachadh ionnsaighe agus slàinte (cuimhnich nach urrainn dha na saighdearan Tùsanach oideachadh dìona fhaighinn)."

#: ../../data/campaigns/tutorial02_warfare.wmf/scripting/texts.lua:104
#: ../../data/campaigns/tutorial02_warfare.wmf/scripting/texts.lua:114
msgid "Build a training camp."
msgstr "Tog campa oideachaidh."

#: ../../data/campaigns/tutorial02_warfare.wmf/scripting/texts.lua:110
msgid "Training Camp"
msgstr ""

#: ../../data/campaigns/tutorial02_warfare.wmf/scripting/texts.lua:112
msgid "Build a training camp"
msgstr "Tog campa oideachaidh"

#: ../../data/campaigns/tutorial02_warfare.wmf/scripting/texts.lua:113
msgid ""
"The battle arena only trains the soldiers in evade. To get the strongest "
"possible soldier, you also need to build a training camp, which trains them "
"in attack and health."
msgstr "Cha dèan an raon catha ach oideachadh teàrnaidh. Gus an saighdear as neartmhoire fhaighinn, feumaidh tu campa oideachaidh a thogail cuideachd a nì oideachadh ionnsaighe agus slàinte."

#: ../../data/campaigns/tutorial02_warfare.wmf/scripting/texts.lua:122
msgid ""
"Great, our training camp has now been finished, too. Now nothing will hinder"
" us from getting the strongest warriors the world has ever seen."
msgstr "Taghta, tha an campa oideachaidh againn deiseil cuideachd a-nis. Chan eil rud fon ghrèin tuilleadh a chuireas stad oirnn ’s gheibh sinn na saighdearan as neartmhoire a chunnacas a-riamh."

#: ../../data/campaigns/tutorial02_warfare.wmf/scripting/texts.lua:123
msgid ""
"To train in the training camp, our soldiers need food like in the battle "
"arena, but no strong beer. Instead, they need different axes for attack "
"training and helmets for health training."
msgstr "Gus oideachadh a dhèanamh sa champa oideachaidh, bidh na saighdearan againn feumach air biadh mar a tha san raon catha ach cha bhi feum aca air leann làidir. Bidh iad feumach air diofar seòrsa de thuaghan ’na àite airson oideachadh ionnsaighe agus air clogaidean airson oideachadh slàinte."

#: ../../data/campaigns/tutorial02_warfare.wmf/scripting/texts.lua:124
msgid ""
"This equipment is produced in smithies out of coal, iron, and sometimes "
"gold. You will learn more about this in the second scenario of the Barbarian"
" campaign."
msgstr "Nithear an uidheamachd seo ann an ceàrdaichean airm is armachd dhe ghual, iarainn agus aig amannan dhe dh’òr. Ionnsaichidh tu barrachd mu dhèidhinn san dàrna chnàmh-sgeul aig iomairt nan Tùsanach."

#: ../../data/campaigns/tutorial02_warfare.wmf/scripting/texts.lua:125
msgid ""
"You should also keep in mind that each of the three tribes in Widelands has "
"its own way of training, so the buildings and wares are different. Also, the"
" ability levels cannot be compared: an Imperial soldier has a base attack of"
" %1% at level 0, while a Barbarian soldier at the same level only has a base"
" attack of %2%."
msgstr "Thoir an aire cuideachd gu bheil dòighean oideachaidh fa leth aig gach treubh ann an Widelands, mar sin tha na togalaichean agus am bathar eadar-dhealaichte. Cuideachd, cha ghabh na leibheilean a choimeas: tha ionnsaigh bhunasach dhe %1% aig saighdear na h-Impireachd air leibheil 0 fad ’s nach eil ach ionnsaigh bhunasach dhe %2% aig saighdear Tùsanach air an aon leibheil."

#: ../../data/campaigns/tutorial02_warfare.wmf/scripting/texts.lua:131
<<<<<<< HEAD
=======
#: ../../data/campaigns/tutorial02_warfare.wmf/scripting/texts.lua:143
>>>>>>> fc979bc5
msgid "Scout’s Hut"
msgstr ""

#: ../../data/campaigns/tutorial02_warfare.wmf/scripting/texts.lua:133
msgid "Explore Your Surroundings"
msgstr ""

#: ../../data/campaigns/tutorial02_warfare.wmf/scripting/texts.lua:134
msgid ""
"Large parts of the map haven’t been explored yet. It might be a good idea to"
" know which direction is best for expanding our empire."
msgstr ""

#: ../../data/campaigns/tutorial02_warfare.wmf/scripting/texts.lua:135
msgid ""
"You can try your luck and expand randomly, but this is risky. A safer way is"
" to use a scout to explore unseen parts of the map. What if he finds "
"mountains overflowing with gold?"
msgstr ""

#: ../../data/campaigns/tutorial02_warfare.wmf/scripting/texts.lua:136
msgid "We will need a scout’s hut to start exploring. It is a small building."
msgstr ""

#: ../../data/campaigns/tutorial02_warfare.wmf/scripting/texts.lua:137
msgid "Build a scout’s hut."
msgstr ""

<<<<<<< HEAD
#: ../../data/campaigns/tutorial02_warfare.wmf/scripting/texts.lua:141
msgid "Build a scout’s hut"
msgstr ""

#: ../../data/campaigns/tutorial02_warfare.wmf/scripting/texts.lua:143
=======
#: ../../data/campaigns/tutorial02_warfare.wmf/scripting/texts.lua:145
msgid "Build a scout’s hut"
msgstr ""

#: ../../data/campaigns/tutorial02_warfare.wmf/scripting/texts.lua:146
>>>>>>> fc979bc5
msgid ""
"It’s good to know your surroundings. A scout will explore unseen parts of "
"the map for you."
msgstr ""

<<<<<<< HEAD
#: ../../data/campaigns/tutorial02_warfare.wmf/scripting/texts.lua:144
msgid "Build a Scout’s Hut."
msgstr ""

#: ../../data/campaigns/tutorial02_warfare.wmf/scripting/texts.lua:150
msgid "Scout is ready"
msgstr ""

#: ../../data/campaigns/tutorial02_warfare.wmf/scripting/texts.lua:152
msgid "Ready to go!"
msgstr ""

#: ../../data/campaigns/tutorial02_warfare.wmf/scripting/texts.lua:153
=======
#: ../../data/campaigns/tutorial02_warfare.wmf/scripting/texts.lua:147
msgid "Build a Scout’s Hut."
msgstr ""

#: ../../data/campaigns/tutorial02_warfare.wmf/scripting/texts.lua:153
msgid "Scout is ready"
msgstr ""

#: ../../data/campaigns/tutorial02_warfare.wmf/scripting/texts.lua:155
msgid "Ready to go!"
msgstr ""

#: ../../data/campaigns/tutorial02_warfare.wmf/scripting/texts.lua:156
>>>>>>> fc979bc5
msgid ""
"Well done, your scout’s hut has been built. While our scout is moving in, "
"let’s learn a little bit more about him."
msgstr ""

<<<<<<< HEAD
#: ../../data/campaigns/tutorial02_warfare.wmf/scripting/texts.lua:154
=======
#: ../../data/campaigns/tutorial02_warfare.wmf/scripting/texts.lua:157
>>>>>>> fc979bc5
msgid ""
"First of all, he will need to take some food with him on his scouting trips."
" Fortunately, we have some rations in our warehouse."
msgstr ""

<<<<<<< HEAD
#: ../../data/campaigns/tutorial02_warfare.wmf/scripting/texts.lua:155
=======
#: ../../data/campaigns/tutorial02_warfare.wmf/scripting/texts.lua:158
>>>>>>> fc979bc5
msgid ""
"When provided with food, he will walk randomly around the area. You should "
"follow his movement before fog of war hides what he saw."
msgstr ""

<<<<<<< HEAD
#: ../../data/campaigns/tutorial02_warfare.wmf/scripting/texts.lua:159
msgid "Explore the map"
msgstr ""

#: ../../data/campaigns/tutorial02_warfare.wmf/scripting/texts.lua:161
msgid "Wait for the scout to explore unseen areas."
msgstr ""

#: ../../data/campaigns/tutorial02_warfare.wmf/scripting/texts.lua:162
msgid "Observe your scout."
msgstr ""

#: ../../data/campaigns/tutorial02_warfare.wmf/scripting/texts.lua:168
msgid "Scout made progress"
msgstr ""

#: ../../data/campaigns/tutorial02_warfare.wmf/scripting/texts.lua:170
msgid "New horizons?"
msgstr ""

#: ../../data/campaigns/tutorial02_warfare.wmf/scripting/texts.lua:171
=======
#: ../../data/campaigns/tutorial02_warfare.wmf/scripting/texts.lua:164
msgid "Scout"
msgstr ""

#: ../../data/campaigns/tutorial02_warfare.wmf/scripting/texts.lua:166
msgid "Explore the map"
msgstr ""

#: ../../data/campaigns/tutorial02_warfare.wmf/scripting/texts.lua:167
msgid "Wait for the scout to explore unseen areas."
msgstr ""

#: ../../data/campaigns/tutorial02_warfare.wmf/scripting/texts.lua:168
msgid "Observe your scout."
msgstr ""

#: ../../data/campaigns/tutorial02_warfare.wmf/scripting/texts.lua:174
msgid "Scout made progress"
msgstr ""

#: ../../data/campaigns/tutorial02_warfare.wmf/scripting/texts.lua:176
msgid "New horizons?"
msgstr ""

#: ../../data/campaigns/tutorial02_warfare.wmf/scripting/texts.lua:177
>>>>>>> fc979bc5
msgid ""
"As you can see, scouts can go quite far. The good news is that there are no "
"enemies around."
msgstr ""

<<<<<<< HEAD
#: ../../data/campaigns/tutorial02_warfare.wmf/scripting/texts.lua:172
msgid "You can use the minimap to see the exploration’s progress."
msgstr ""

#: ../../data/campaigns/tutorial02_warfare.wmf/scripting/texts.lua:173
=======
#: ../../data/campaigns/tutorial02_warfare.wmf/scripting/texts.lua:178
msgid "You can use the minimap to see the exploration’s progress."
msgstr ""

#: ../../data/campaigns/tutorial02_warfare.wmf/scripting/texts.lua:179
>>>>>>> fc979bc5
msgid ""
"Don’t forget that scouting is hard work and as such cannot be done without "
"provision of food."
msgstr ""

<<<<<<< HEAD
#: ../../data/campaigns/tutorial02_warfare.wmf/scripting/texts.lua:179
#: ../../data/campaigns/tutorial02_warfare.wmf/scripting/texts.lua:181
msgid "Heroes and Rookies"
msgstr "Seann-ghaisgich is saighdearan ùra"

#: ../../data/campaigns/tutorial02_warfare.wmf/scripting/texts.lua:182
=======
#: ../../data/campaigns/tutorial02_warfare.wmf/scripting/texts.lua:185
#: ../../data/campaigns/tutorial02_warfare.wmf/scripting/texts.lua:187
msgid "Heroes and Rookies"
msgstr "Seann-ghaisgich is saighdearan ùra"

#: ../../data/campaigns/tutorial02_warfare.wmf/scripting/texts.lua:188
>>>>>>> fc979bc5
msgid ""
"While our soldiers are training, let me tell you what we can do with them."
msgstr "Fad ’s a tha na saighdearan againn ’gan oideachadh, innseam dhut dè nì sinn leotha."

<<<<<<< HEAD
#: ../../data/campaigns/tutorial02_warfare.wmf/scripting/texts.lua:183
=======
#: ../../data/campaigns/tutorial02_warfare.wmf/scripting/texts.lua:189
>>>>>>> fc979bc5
msgid ""
"In every military building, you can set the preference for heroes (trained "
"soldiers) or rookies. From time to time, a soldier will walk out of the "
"building and be replaced by a stronger/weaker one automatically – this is "
"what you saw earlier."
msgstr "Anns gach togalach an airm, ’s urrainn dhut suidheachadh am b’ fheàrr leis seann-ghaisgich (saighdearan air an oideachadh) no saighdearan ùra. Fàgaidh saighdear an togalach o àm gu àm agus thig fear nas treasa/nas laige a-steach ’na àite gu fèin-obrachail – seo na chunnaic thu roimhe."

<<<<<<< HEAD
#: ../../data/campaigns/tutorial02_warfare.wmf/scripting/texts.lua:184
=======
#: ../../data/campaigns/tutorial02_warfare.wmf/scripting/texts.lua:190
>>>>>>> fc979bc5
msgid ""
"The initial setting depends on the type of the building. For the Barbarians,"
" the sentry is the only building that prefers rookies by default. You should"
" change this setting to fit your current needs."
msgstr "Tha an roghainn thùsail a-rèir seòrsa gach togalaich. Airson nan Tùsanach, ’s e am freiceadan a tha san aon togalach as fheàrr leis saighdearan ùra a ghnàth. Bu chòir dhut an roghainn seo atharrachadh a-rèir an t-suidheachaidh sa bheil thu."

<<<<<<< HEAD
#: ../../data/campaigns/tutorial02_warfare.wmf/scripting/texts.lua:185
=======
#: ../../data/campaigns/tutorial02_warfare.wmf/scripting/texts.lua:191
>>>>>>> fc979bc5
msgid ""
"When you are expanding into no man’s land, you can make your buildings "
"prefer rookies. When you are planning to attack, send heroes into that "
"region. Conquered buildings always prefer heroes."
msgstr "Nuair a bhios tu a’ leudachadh an ranntair agad gu tìr nach eil aig duine, bidh e freagarrach gum b’ fheàrr leis na togalaichean agad saighdearan ùra. Nuair a bhios ionnsaigh fainear dhut, cuir seann-ghaisgich dhan sgìre sin. Is fheàrr le togalaichean a bhuinnig thu seann-ghaisgich an-còmhnaidh."

<<<<<<< HEAD
#: ../../data/campaigns/tutorial02_warfare.wmf/scripting/texts.lua:191
msgid "Soldier capacity"
msgstr "Uiread nan saighdearan"

#: ../../data/campaigns/tutorial02_warfare.wmf/scripting/texts.lua:193
msgid "Adjusting the number of soldiers"
msgstr "A’ gleusadh an uiread de shaighdearan"

#: ../../data/campaigns/tutorial02_warfare.wmf/scripting/texts.lua:194
=======
#: ../../data/campaigns/tutorial02_warfare.wmf/scripting/texts.lua:197
msgid "Soldier capacity"
msgstr "Uiread nan saighdearan"

#: ../../data/campaigns/tutorial02_warfare.wmf/scripting/texts.lua:199
msgid "Adjusting the number of soldiers"
msgstr "A’ gleusadh an uiread de shaighdearan"

#: ../../data/campaigns/tutorial02_warfare.wmf/scripting/texts.lua:200
>>>>>>> fc979bc5
msgid ""
"There is another way how you can control the strength of a military "
"building: by the number of soldiers stationed there. Just click on the arrow"
" buttons to decrease or increase the desired number of soldiers. Every "
"building has a maximum capacity. In case of the barrier, it is five, for "
"example."
msgstr "Tha dòigh eile san urrainn dhut an neart aig togalach an airm a stiùireadh agus ’s e seo an uiread de shaighdearan a dh’fhaodas còmhnaidh a ghabhail ann. Cha leig thu leas ach briogadh air na putanan saighde gus an uiread de shaighdearan a tha thu ag iarraidh ann a mheudachadh no a lùghdachadh. Tha uiread as motha de shaighdearan fa leth aig gach seòrsa de thogalach. ’S e còig a th’ ann airson an taighe-fhaire, mar eisimpleir."

<<<<<<< HEAD
#: ../../data/campaigns/tutorial02_warfare.wmf/scripting/texts.lua:195
=======
#: ../../data/campaigns/tutorial02_warfare.wmf/scripting/texts.lua:201
>>>>>>> fc979bc5
msgid ""
"If you wish to send a certain soldier away, you can simply click on it. It "
"will then be replaced by another soldier."
msgstr "Nam bu toigh leat saighdear sònraichte a chur air falbh, briog air. Thig saighdear eile ’na àite an uairsin."

<<<<<<< HEAD
#: ../../data/campaigns/tutorial02_warfare.wmf/scripting/texts.lua:196
=======
#: ../../data/campaigns/tutorial02_warfare.wmf/scripting/texts.lua:202
>>>>>>> fc979bc5
msgid ""
"Let me also describe what the numbers in the statistics string mean. This "
"string can contain up to three numbers, e.g. ‘1 (+5) soldier (+2)’."
msgstr "Mìnichidh mi dhut a-nis dè as ciall dha na h-àireamhan a chì thu san stadastaireachd. Faodaidh suas gu trì àireamhan a nochdadh ann, m.e. ‘1 (+5) shaighdearan (+2)’."

<<<<<<< HEAD
#: ../../data/campaigns/tutorial02_warfare.wmf/scripting/texts.lua:197
=======
#: ../../data/campaigns/tutorial02_warfare.wmf/scripting/texts.lua:203
>>>>>>> fc979bc5
msgid ""
"The first number describes how many soldiers are currently in this building."
" In this example, only one soldier is left inside (each military building is"
" always guarded by at least one soldier)."
msgstr "Seallaidh a’ chiad àireamh dhut co mheud saighdear a tha san togalach an-dràsta. Sa bhall-eisimpleir seo, chan eil ach aonar air fhàgail ann (thèid gach togalach an airm a dhìon le aonar shaighdearan air a char as lugha)."

<<<<<<< HEAD
#: ../../data/campaigns/tutorial02_warfare.wmf/scripting/texts.lua:198
=======
#: ../../data/campaigns/tutorial02_warfare.wmf/scripting/texts.lua:204
>>>>>>> fc979bc5
msgid ""
"The second number tells you how many additional soldiers reside in this "
"building, but are currently outside. The five soldiers may be attacking an "
"enemy. They will return when they have been successful."
msgstr "Innsidh an dàrna àireamh dhut co mheud saighdear a ghabh còmhnaidh san togalach ach a tha taobh a-muigh an-dràsta. ’S dòcha gu bheil an còignear shaighdearan a’ toirt ionnsaigh dhan nàmhaid. Tillidh iad nuair a bhios air soirbheachadh leotha."

<<<<<<< HEAD
#: ../../data/campaigns/tutorial02_warfare.wmf/scripting/texts.lua:199
=======
#: ../../data/campaigns/tutorial02_warfare.wmf/scripting/texts.lua:205
>>>>>>> fc979bc5
msgid ""
"The third number indicates the missing soldiers. From the eight soldiers (1 "
"+ 5 + 2) you wish to have here, two may have died. They will be replaced by "
"new soldiers from your warehouse, if possible."
msgstr "Seallaidh an treas àireamh dhut na saighdearan a tha a dhìth. A-mach às an t-ochdnar shaighdearan (1 + 5 + 2) am bu toigh leat fhaighinn ann, ’s dòcha gun do chaochail dithis. Thèid saighdearan ùra a chur ’nan àite a thig on taigh-stòrais ma ghabhas seo dèanamh."

<<<<<<< HEAD
#: ../../data/campaigns/tutorial02_warfare.wmf/scripting/texts.lua:205
msgid "Dismantle your sentry"
msgstr "Thoir am freiceadan agad às a chèile"

#: ../../data/campaigns/tutorial02_warfare.wmf/scripting/texts.lua:207
msgid "Dismantling military buildings"
msgstr "A’ toirt togalaichean an airm às a chèile"

#: ../../data/campaigns/tutorial02_warfare.wmf/scripting/texts.lua:208
=======
#: ../../data/campaigns/tutorial02_warfare.wmf/scripting/texts.lua:211
msgid "Dismantle your sentry"
msgstr "Thoir am freiceadan agad às a chèile"

#: ../../data/campaigns/tutorial02_warfare.wmf/scripting/texts.lua:213
msgid "Dismantling military buildings"
msgstr "A’ toirt togalaichean an airm às a chèile"

#: ../../data/campaigns/tutorial02_warfare.wmf/scripting/texts.lua:214
>>>>>>> fc979bc5
msgid ""
"You can only reduce the number of soldiers to one. The last soldier of a "
"building will never come out (unless this building is attacked). If you want"
" to have your soldier elsewhere, you will have to dismantle or burn down the"
" building."
msgstr "Nuair a dh’ìslicheas tu uiread nan saighdearan, bidh aonan air fhàgail ann an-còmhnaidh. Cha dig an saighdear mu dheireadh a-mach às an togalach gu bràth (ach ma thèid ionnsaigh a thoirt air). Ma tha thu ag iarraidh an saighdear agad àiteigin eile, feumaidh tu an togalach a thoirt às a chèile no a mhilleadh."

<<<<<<< HEAD
#: ../../data/campaigns/tutorial02_warfare.wmf/scripting/texts.lua:209
=======
#: ../../data/campaigns/tutorial02_warfare.wmf/scripting/texts.lua:215
>>>>>>> fc979bc5
msgid ""
"However, destroying a military building is always linked with a risk: the "
"land is still yours, but it is no longer protected. Any enemy that builds "
"his own military sites can take over that land without a fight, causing your"
" buildings to burst into flames. Furthermore, some parts of the land can now"
" be hidden under the fog of war. You should therefore only dismantle "
"military buildings deep inside your territory where you are safe from "
"enemies."
msgstr "Co-dhiù, tha cunnart an lùib milleadh togalach an airm an-còmhnaidh: ’s ann agadsa a bhios an tìr fhathast ach cha bhi i fo dhìon tuilleadh. ’S urrainn do nàmhaid sam bith a thogas togalaichean an airm aige fhèin an tìr agad a ghabhail os làimh gun strì agus thèid na togalaichean agad ’nan teine an uairsin. A bharrachd air sin, dh’fhaoidte gun dèid cuid dhen tìr agad am falach fo cheò a’ chogaidh. Air adhbhar air sin, cha bu chòir dhut togalach an airm a thoirt às a chèile ach ma tha e domhain san ranntair agad far a bheil e sàbhailte o na nàimhdean."

<<<<<<< HEAD
#: ../../data/campaigns/tutorial02_warfare.wmf/scripting/texts.lua:210
=======
#: ../../data/campaigns/tutorial02_warfare.wmf/scripting/texts.lua:216
>>>>>>> fc979bc5
msgid ""
"Have you seen your sentry? Since it cannot contain many soldiers and is next"
" to a stronger barrier, it is rather useless."
msgstr "Am faca tu am freiceadan agad? O nach eil rùm airson mòran shaighdearan ann ’s on a tha e faisg air taigh-faire a tha nas treasa, chan eil e gu mòran feum dhut idir."

#. TRANSLATORS: 'it' refers to the Barbarian sentry
<<<<<<< HEAD
#: ../../data/campaigns/tutorial02_warfare.wmf/scripting/texts.lua:212
msgid "Dismantle it."
msgstr "Thoir às a chèile e."

#: ../../data/campaigns/tutorial02_warfare.wmf/scripting/texts.lua:213
=======
#: ../../data/campaigns/tutorial02_warfare.wmf/scripting/texts.lua:218
msgid "Dismantle it."
msgstr "Thoir às a chèile e."

#: ../../data/campaigns/tutorial02_warfare.wmf/scripting/texts.lua:219
>>>>>>> fc979bc5
msgid ""
"You can also use this opportunity to become familiar with the other options:"
" the heroes/rookies preference and the capacity."
msgstr "Nach gabh thu an cothrom gus eòlas fhaighinn air na roghainnean eile? Is iad roghainn nan seann-ghaisgeach no saighdearan ùra agus an rùm."

<<<<<<< HEAD
#: ../../data/campaigns/tutorial02_warfare.wmf/scripting/texts.lua:215
msgid "Dismantle your north-western sentry"
msgstr "Thoir am freiceadan iar-thuath agad às a chèile"

#: ../../data/campaigns/tutorial02_warfare.wmf/scripting/texts.lua:217
=======
#: ../../data/campaigns/tutorial02_warfare.wmf/scripting/texts.lua:225
msgid "Soldiers, dismissed!"
msgstr ""

#: ../../data/campaigns/tutorial02_warfare.wmf/scripting/texts.lua:227
msgid "Dismantle your north-western sentry"
msgstr "Thoir am freiceadan iar-thuath agad às a chèile"

#: ../../data/campaigns/tutorial02_warfare.wmf/scripting/texts.lua:228
>>>>>>> fc979bc5
msgid ""
"You can control the number of soldiers stationed at a military site with the"
" arrow buttons. If you want to get even your last soldier out, you will have"
" to destroy it. However, it then will no longer protect your territory, "
"which will make it vulnerable to hostile attacks."
msgstr "’S urrainn dhut stiùireadh leis na putanan saighde co mheud saighdear a ghabhas còmhnaidh ann an togalach an airm. Ma tha thu airson cuidhteas fhaighinn dhen t-saighdear mu dheireadh, feumaidh tu an togalach a mhilleadh. Co-dhiù, cha dìon e an ranntair agad tuilleadh agus bi thu so-leònta a thaobh ionnsaighean nan nàimhdean."

<<<<<<< HEAD
#: ../../data/campaigns/tutorial02_warfare.wmf/scripting/texts.lua:218
msgid "Dismantle your sentry in the north-west, next to the barrier."
msgstr "Thoir am freiceadan agad às a chèile a tha gu iar-thuath ri taobh an taigh-fhaire."

#: ../../data/campaigns/tutorial02_warfare.wmf/scripting/texts.lua:224
#: ../../data/campaigns/tutorial02_warfare.wmf/scripting/texts.lua:236
msgid "Enhance Your Fortress"
msgstr "Leasaich an dùn agad"

#: ../../data/campaigns/tutorial02_warfare.wmf/scripting/texts.lua:226
msgid "Enhancing Buildings"
msgstr "A’ leasachadh togalach"

#: ../../data/campaigns/tutorial02_warfare.wmf/scripting/texts.lua:227
=======
#: ../../data/campaigns/tutorial02_warfare.wmf/scripting/texts.lua:229
msgid "Dismantle your sentry in the north-west, next to the barrier."
msgstr "Thoir am freiceadan agad às a chèile a tha gu iar-thuath ri taobh an taigh-fhaire."

#: ../../data/campaigns/tutorial02_warfare.wmf/scripting/texts.lua:235
#: ../../data/campaigns/tutorial02_warfare.wmf/scripting/texts.lua:248
msgid "Enhance Your Fortress"
msgstr "Leasaich an dùn agad"

#: ../../data/campaigns/tutorial02_warfare.wmf/scripting/texts.lua:237
msgid "Enhancing Buildings"
msgstr "A’ leasachadh togalach"

#: ../../data/campaigns/tutorial02_warfare.wmf/scripting/texts.lua:238
>>>>>>> fc979bc5
msgid ""
"Well done. Now you know how to draw back your soldiers from the places where"
" you don’t need them. It is time to tell you how to reinforce your front "
"line."
msgstr "Sin thu. Tha fios agad a-nis mar a bheir thu na saighdearan agad air falbh o na h-àiteachan far nach eil feum agad orra. Innsidh mi dhut a-nis mar a chuireas tu foirlionadh gu far a bheil an t-sabaid."

<<<<<<< HEAD
#: ../../data/campaigns/tutorial02_warfare.wmf/scripting/texts.lua:228
=======
#: ../../data/campaigns/tutorial02_warfare.wmf/scripting/texts.lua:239
>>>>>>> fc979bc5
msgid ""
"Your fortress is already quite strong and conquers a lot of space. But there"
" is an even bigger building: the citadel."
msgstr "Tha an dùn agad gu math treun mar-thà agus ceannsaichidh e cnap math de thìr. Ach tha togalach eile ann a tha fiù ’s nas motha: a’ chathair."

<<<<<<< HEAD
#: ../../data/campaigns/tutorial02_warfare.wmf/scripting/texts.lua:229
=======
#: ../../data/campaigns/tutorial02_warfare.wmf/scripting/texts.lua:240
>>>>>>> fc979bc5
msgid ""
"Citadels can’t be built directly. Instead, you’ll have to construct a "
"fortress first and then enhance it to a citadel. To do so, click on the "
"fortress, then choose the ‘Enhance to Citadel’ button."
msgstr "Chan urrainn dhut cathair a thogail gu dìreach. Feumaidh tu dùn a thogail ’na àite an toiseach agus a leasachadh gu cathair an uairsin. Gus seo a dhèanamh, briog air an dùn agus tagh “Leasaich gu cathair” an uairsin."

<<<<<<< HEAD
#: ../../data/campaigns/tutorial02_warfare.wmf/scripting/texts.lua:230
=======
#: ../../data/campaigns/tutorial02_warfare.wmf/scripting/texts.lua:241
>>>>>>> fc979bc5
msgid ""
"Your soldiers will leave the fortress while the construction is going on. "
"This means that your fortress will lose its military influence, as I "
"described above."
msgstr "Fàgaidh na saighdearan agad an dùn fad ’s a tha an togail a’ dol air adhart. Is ciall dha seo gun caill an dùn a bhuaidh air an ranntair mar a mhìnich mi gu h-àrd."

<<<<<<< HEAD
#: ../../data/campaigns/tutorial02_warfare.wmf/scripting/texts.lua:231
msgid "Enhance your fortress to a citadel now."
msgstr "Leasaich an dùn agad gu cathair a-nis."

#: ../../data/campaigns/tutorial02_warfare.wmf/scripting/texts.lua:234
msgid "Enhance your fortress to a citadel"
msgstr "Leasaich an dùn agad gu cathair"

#: ../../data/campaigns/tutorial02_warfare.wmf/scripting/texts.lua:237
msgid "Enhance your fortress to a mighty citadel."
msgstr "Leasaich an dùn agad gu cathair neartmhor."

#: ../../data/campaigns/tutorial02_warfare.wmf/scripting/texts.lua:238
=======
#: ../../data/campaigns/tutorial02_warfare.wmf/scripting/texts.lua:242
msgid "Enhance your fortress to a citadel now."
msgstr "Leasaich an dùn agad gu cathair a-nis."

#: ../../data/campaigns/tutorial02_warfare.wmf/scripting/texts.lua:250
msgid "Enhance your fortress to a citadel"
msgstr "Leasaich an dùn agad gu cathair"

#: ../../data/campaigns/tutorial02_warfare.wmf/scripting/texts.lua:251
msgid "Enhance your fortress to a mighty citadel."
msgstr "Leasaich an dùn agad gu cathair neartmhor."

#: ../../data/campaigns/tutorial02_warfare.wmf/scripting/texts.lua:252
>>>>>>> fc979bc5
msgid ""
"The citadel can house 12 soldiers, and it is the biggest military building "
"the Barbarians can build. It also costs a lot of resources and takes a long "
"time to build. It is most suited to guard strategically important points "
"like constricted points or mountains."
msgstr "’S urrainn do 12 shaighdear còmhnaidh ann an cathair is ’s ise togalach an airm as motha as urrainn dha na Tùsanaich a thogail. Tha i glè chosgail cuideachd is bheir e ùine mhòr gus tè a thogail. Tha i nas fheàrr gus ionadan cudromach a dhìon a leithid àiteachan caola no beanntan."

<<<<<<< HEAD
#: ../../data/campaigns/tutorial02_warfare.wmf/scripting/texts.lua:245
msgid "Defeat your Enemy"
msgstr "Cuir ruaig air an nàmhaid agad"

#: ../../data/campaigns/tutorial02_warfare.wmf/scripting/texts.lua:247
msgid "Defeat the Enemy"
msgstr "Cuir ruaig air an nàmhaid"

#: ../../data/campaigns/tutorial02_warfare.wmf/scripting/texts.lua:248
=======
#: ../../data/campaigns/tutorial02_warfare.wmf/scripting/texts.lua:259
msgid "Defeat your Enemy"
msgstr "Cuir ruaig air an nàmhaid agad"

#: ../../data/campaigns/tutorial02_warfare.wmf/scripting/texts.lua:261
msgid "Defeat the Enemy"
msgstr "Cuir ruaig air an nàmhaid"

#: ../../data/campaigns/tutorial02_warfare.wmf/scripting/texts.lua:262
>>>>>>> fc979bc5
msgid ""
"Great work, the citadel is finished. But what’s that? A hostile tribe has "
"settled next to us while the citadel was under construction! Do you see how "
"they took away a part of our land? And our lumberjack has now lost his place"
" of work. This is what I was talking about. Let’s take our land back and "
"defeat the enemy!"
msgstr "Abair deagh obair, tha a’ chathair deiseil a-nis. Ach dè tha siud? Thuinich treubh nàimhdeil ri ar taobh fad ’s a bha a’ chathair ’ga togail! Am faic thu mar a thug iad tìr air falbh uainn? Agus tha an coilltear againn air an àite obrach aige a chall. Seo na bha mi a-mach air. Gabhamaid an tìr againn air ais agus cuireamaid ruaig air an nàmhaid!"

<<<<<<< HEAD
#: ../../data/campaigns/tutorial02_warfare.wmf/scripting/texts.lua:249
#: ../../data/campaigns/tutorial02_warfare.wmf/scripting/texts.lua:258
=======
#: ../../data/campaigns/tutorial02_warfare.wmf/scripting/texts.lua:263
#: ../../data/campaigns/tutorial02_warfare.wmf/scripting/texts.lua:274
>>>>>>> fc979bc5
msgid ""
"To attack a building, click on its doors, choose the number of soldiers that"
" you wish to send and click on the ‘Attack’ button."
msgstr "Gus ionnsaigh a thoirt air togalach, briog air an doras aige, tagh an àireamh de shaighdearan a bu toigh leat cur a-null agus briog air a’ phutan “Thoir ionnsaigh”."

<<<<<<< HEAD
#: ../../data/campaigns/tutorial02_warfare.wmf/scripting/texts.lua:249
=======
#: ../../data/campaigns/tutorial02_warfare.wmf/scripting/texts.lua:263
>>>>>>> fc979bc5
msgid ""
"Your soldiers will come from all nearby military buildings. Likewise, the "
"defenders will come from all nearby military buildings of the enemy and "
"intercept your forces."
msgstr "Thig na saighdearan agad o gach togalach an airm a tha am fagas. Mar an ceudna, thig luchd-dìona an nàmhad o gach togalach an airm am fagas feuch an cuir iad stad air an fheachd agad."

<<<<<<< HEAD
#: ../../data/campaigns/tutorial02_warfare.wmf/scripting/texts.lua:250
=======
#: ../../data/campaigns/tutorial02_warfare.wmf/scripting/texts.lua:264
>>>>>>> fc979bc5
msgid ""
"Attack and conquer all military buildings of the enemy and destroy their "
"headquarters."
msgstr "Thoir ionnsaigh air is buinnig gach togalach an airm aig an nàmhaid is mill am prìomh-àras aige."

<<<<<<< HEAD
#: ../../data/campaigns/tutorial02_warfare.wmf/scripting/texts.lua:254
msgid "Defeat the enemy tribe"
msgstr "Cuir ruaig air an treubh nàimhdeil"

#: ../../data/campaigns/tutorial02_warfare.wmf/scripting/texts.lua:256
msgid "Defeat Your Enemy"
msgstr "Cuir ruaig air an nàmhaid agad"

#: ../../data/campaigns/tutorial02_warfare.wmf/scripting/texts.lua:257
msgid "Defeat the nearby enemy."
msgstr "Cuir ruaig air an nàmhaid am fagas."

#: ../../data/campaigns/tutorial02_warfare.wmf/scripting/texts.lua:263
#: ../../data/campaigns/tutorial02_warfare.wmf/scripting/texts.lua:265
msgid "Conclusion"
msgstr "Co-dhùnadh"

#: ../../data/campaigns/tutorial02_warfare.wmf/scripting/texts.lua:266
=======
#: ../../data/campaigns/tutorial02_warfare.wmf/scripting/texts.lua:270
msgid "Defeat Your Enemy"
msgstr "Cuir ruaig air an nàmhaid agad"

#: ../../data/campaigns/tutorial02_warfare.wmf/scripting/texts.lua:272
msgid "Defeat the enemy tribe"
msgstr "Cuir ruaig air an treubh nàimhdeil"

#: ../../data/campaigns/tutorial02_warfare.wmf/scripting/texts.lua:273
msgid "Defeat the nearby enemy."
msgstr "Cuir ruaig air an nàmhaid am fagas."

#: ../../data/campaigns/tutorial02_warfare.wmf/scripting/texts.lua:279
#: ../../data/campaigns/tutorial02_warfare.wmf/scripting/texts.lua:281
msgid "Conclusion"
msgstr "Co-dhùnadh"

#: ../../data/campaigns/tutorial02_warfare.wmf/scripting/texts.lua:282
>>>>>>> fc979bc5
msgid ""
"Thank you for playing this tutorial. I hope you enjoyed it and you learned "
"how to create and train soldiers, how to control where they go and how to "
"defeat an enemy. Did you see how easily you could overwhelm your enemy? "
"Having trained soldiers is a huge advantage."
msgstr "Tapadh leat airson an t-oideachadh seo a chluiche. Tha mi ’n dòchas gun do chòrd e riut agus gun do dh’ionnsaich thu mar a chruthaicheas tu saighdearan agus mar a bheir thu oideachadh dhaibh, mar a stiùiricheas tu far an dèid iad agus mar a chuireas tu ruaig air nàmhaid. Am faca tu dè cho furasta ’s a rinn thu a’ chùis air an nàmhaid? Is mòr a’ bhuannachd a gheibh thu o oideachadh nan saighdearan."

<<<<<<< HEAD
#: ../../data/campaigns/tutorial02_warfare.wmf/scripting/texts.lua:267
=======
#: ../../data/campaigns/tutorial02_warfare.wmf/scripting/texts.lua:283
>>>>>>> fc979bc5
msgid ""
"But a war is expensive, and not always the path leading to the goal. When "
"setting up a new game, you can also choose peaceful win conditions. You "
"should definitely try them out, they’re worth it."
msgstr "Ach tha an cogadh cosgail agus chan eil e an rathad as fheàrr dhan t-soirbheachas an-còmhnaidh. Nuair a shuidhicheas tu geama ùr, ’s urrainn dhut cumha buaidhe sìtheil a thaghadh cuideachd. Bu chòir dhut am feuchainn on fhiach iad."

<<<<<<< HEAD
#: ../../data/campaigns/tutorial02_warfare.wmf/scripting/texts.lua:268
=======
#: ../../data/campaigns/tutorial02_warfare.wmf/scripting/texts.lua:284
>>>>>>> fc979bc5
msgid ""
"You are now ready to play the campaigns. They will teach you about the "
"different economies of the tribes. You can also play the remaining "
"tutorials, but they are not crucial for succeeding in the campaigns."
msgstr "Tha thu ullamh a-nis gus na h-iomairtean a chluiche. Ionnsaichidh iad dhut mun eaconamaidh eadar-dhealaichte a tha aig gach treubh. ’S urrainn dhut na h-oideachaidhean eile a chluiche cuideachd ach cha leig thu leas ach an dèid na h-iomairtean leat."

#: ../../data/scripting/richtext_scenarios.lua:36
#, lua-format
msgid "“%s”"
msgstr ""<|MERGE_RESOLUTION|>--- conflicted
+++ resolved
@@ -9,15 +9,9 @@
 msgstr ""
 "Project-Id-Version: Widelands\n"
 "Report-Msgid-Bugs-To: https://www.widelands.org/wiki/ReportingBugs/\n"
-<<<<<<< HEAD
-"POT-Creation-Date: 2020-03-28 05:00+0000\n"
-"PO-Revision-Date: 2020-03-28 05:02+0000\n"
-"Last-Translator: GunChleoc\n"
-=======
 "POT-Creation-Date: 2020-04-15 14:44+0000\n"
 "PO-Revision-Date: 2020-04-12 17:33+0000\n"
 "Last-Translator: Benedikt Straub <benedikt-straub@web.de>\n"
->>>>>>> fc979bc5
 "Language-Team: Gaelic, Scottish (http://www.transifex.com/widelands/widelands/language/gd/)\n"
 "MIME-Version: 1.0\n"
 "Content-Type: text/plain; charset=UTF-8\n"
@@ -291,10 +285,7 @@
 msgstr "Thoir an aire cuideachd gu bheil dòighean oideachaidh fa leth aig gach treubh ann an Widelands, mar sin tha na togalaichean agus am bathar eadar-dhealaichte. Cuideachd, cha ghabh na leibheilean a choimeas: tha ionnsaigh bhunasach dhe %1% aig saighdear na h-Impireachd air leibheil 0 fad ’s nach eil ach ionnsaigh bhunasach dhe %2% aig saighdear Tùsanach air an aon leibheil."
 
 #: ../../data/campaigns/tutorial02_warfare.wmf/scripting/texts.lua:131
-<<<<<<< HEAD
-=======
 #: ../../data/campaigns/tutorial02_warfare.wmf/scripting/texts.lua:143
->>>>>>> fc979bc5
 msgid "Scout’s Hut"
 msgstr ""
 
@@ -323,39 +314,16 @@
 msgid "Build a scout’s hut."
 msgstr ""
 
-<<<<<<< HEAD
-#: ../../data/campaigns/tutorial02_warfare.wmf/scripting/texts.lua:141
-msgid "Build a scout’s hut"
-msgstr ""
-
-#: ../../data/campaigns/tutorial02_warfare.wmf/scripting/texts.lua:143
-=======
 #: ../../data/campaigns/tutorial02_warfare.wmf/scripting/texts.lua:145
 msgid "Build a scout’s hut"
 msgstr ""
 
 #: ../../data/campaigns/tutorial02_warfare.wmf/scripting/texts.lua:146
->>>>>>> fc979bc5
 msgid ""
 "It’s good to know your surroundings. A scout will explore unseen parts of "
 "the map for you."
 msgstr ""
 
-<<<<<<< HEAD
-#: ../../data/campaigns/tutorial02_warfare.wmf/scripting/texts.lua:144
-msgid "Build a Scout’s Hut."
-msgstr ""
-
-#: ../../data/campaigns/tutorial02_warfare.wmf/scripting/texts.lua:150
-msgid "Scout is ready"
-msgstr ""
-
-#: ../../data/campaigns/tutorial02_warfare.wmf/scripting/texts.lua:152
-msgid "Ready to go!"
-msgstr ""
-
-#: ../../data/campaigns/tutorial02_warfare.wmf/scripting/texts.lua:153
-=======
 #: ../../data/campaigns/tutorial02_warfare.wmf/scripting/texts.lua:147
 msgid "Build a Scout’s Hut."
 msgstr ""
@@ -369,55 +337,23 @@
 msgstr ""
 
 #: ../../data/campaigns/tutorial02_warfare.wmf/scripting/texts.lua:156
->>>>>>> fc979bc5
 msgid ""
 "Well done, your scout’s hut has been built. While our scout is moving in, "
 "let’s learn a little bit more about him."
 msgstr ""
 
-<<<<<<< HEAD
-#: ../../data/campaigns/tutorial02_warfare.wmf/scripting/texts.lua:154
-=======
 #: ../../data/campaigns/tutorial02_warfare.wmf/scripting/texts.lua:157
->>>>>>> fc979bc5
 msgid ""
 "First of all, he will need to take some food with him on his scouting trips."
 " Fortunately, we have some rations in our warehouse."
 msgstr ""
 
-<<<<<<< HEAD
-#: ../../data/campaigns/tutorial02_warfare.wmf/scripting/texts.lua:155
-=======
 #: ../../data/campaigns/tutorial02_warfare.wmf/scripting/texts.lua:158
->>>>>>> fc979bc5
 msgid ""
 "When provided with food, he will walk randomly around the area. You should "
 "follow his movement before fog of war hides what he saw."
 msgstr ""
 
-<<<<<<< HEAD
-#: ../../data/campaigns/tutorial02_warfare.wmf/scripting/texts.lua:159
-msgid "Explore the map"
-msgstr ""
-
-#: ../../data/campaigns/tutorial02_warfare.wmf/scripting/texts.lua:161
-msgid "Wait for the scout to explore unseen areas."
-msgstr ""
-
-#: ../../data/campaigns/tutorial02_warfare.wmf/scripting/texts.lua:162
-msgid "Observe your scout."
-msgstr ""
-
-#: ../../data/campaigns/tutorial02_warfare.wmf/scripting/texts.lua:168
-msgid "Scout made progress"
-msgstr ""
-
-#: ../../data/campaigns/tutorial02_warfare.wmf/scripting/texts.lua:170
-msgid "New horizons?"
-msgstr ""
-
-#: ../../data/campaigns/tutorial02_warfare.wmf/scripting/texts.lua:171
-=======
 #: ../../data/campaigns/tutorial02_warfare.wmf/scripting/texts.lua:164
 msgid "Scout"
 msgstr ""
@@ -443,54 +379,32 @@
 msgstr ""
 
 #: ../../data/campaigns/tutorial02_warfare.wmf/scripting/texts.lua:177
->>>>>>> fc979bc5
 msgid ""
 "As you can see, scouts can go quite far. The good news is that there are no "
 "enemies around."
 msgstr ""
 
-<<<<<<< HEAD
-#: ../../data/campaigns/tutorial02_warfare.wmf/scripting/texts.lua:172
-msgid "You can use the minimap to see the exploration’s progress."
-msgstr ""
-
-#: ../../data/campaigns/tutorial02_warfare.wmf/scripting/texts.lua:173
-=======
 #: ../../data/campaigns/tutorial02_warfare.wmf/scripting/texts.lua:178
 msgid "You can use the minimap to see the exploration’s progress."
 msgstr ""
 
 #: ../../data/campaigns/tutorial02_warfare.wmf/scripting/texts.lua:179
->>>>>>> fc979bc5
 msgid ""
 "Don’t forget that scouting is hard work and as such cannot be done without "
 "provision of food."
 msgstr ""
 
-<<<<<<< HEAD
-#: ../../data/campaigns/tutorial02_warfare.wmf/scripting/texts.lua:179
-#: ../../data/campaigns/tutorial02_warfare.wmf/scripting/texts.lua:181
-msgid "Heroes and Rookies"
-msgstr "Seann-ghaisgich is saighdearan ùra"
-
-#: ../../data/campaigns/tutorial02_warfare.wmf/scripting/texts.lua:182
-=======
 #: ../../data/campaigns/tutorial02_warfare.wmf/scripting/texts.lua:185
 #: ../../data/campaigns/tutorial02_warfare.wmf/scripting/texts.lua:187
 msgid "Heroes and Rookies"
 msgstr "Seann-ghaisgich is saighdearan ùra"
 
 #: ../../data/campaigns/tutorial02_warfare.wmf/scripting/texts.lua:188
->>>>>>> fc979bc5
 msgid ""
 "While our soldiers are training, let me tell you what we can do with them."
 msgstr "Fad ’s a tha na saighdearan againn ’gan oideachadh, innseam dhut dè nì sinn leotha."
 
-<<<<<<< HEAD
-#: ../../data/campaigns/tutorial02_warfare.wmf/scripting/texts.lua:183
-=======
 #: ../../data/campaigns/tutorial02_warfare.wmf/scripting/texts.lua:189
->>>>>>> fc979bc5
 msgid ""
 "In every military building, you can set the preference for heroes (trained "
 "soldiers) or rookies. From time to time, a soldier will walk out of the "
@@ -498,39 +412,20 @@
 "what you saw earlier."
 msgstr "Anns gach togalach an airm, ’s urrainn dhut suidheachadh am b’ fheàrr leis seann-ghaisgich (saighdearan air an oideachadh) no saighdearan ùra. Fàgaidh saighdear an togalach o àm gu àm agus thig fear nas treasa/nas laige a-steach ’na àite gu fèin-obrachail – seo na chunnaic thu roimhe."
 
-<<<<<<< HEAD
-#: ../../data/campaigns/tutorial02_warfare.wmf/scripting/texts.lua:184
-=======
 #: ../../data/campaigns/tutorial02_warfare.wmf/scripting/texts.lua:190
->>>>>>> fc979bc5
 msgid ""
 "The initial setting depends on the type of the building. For the Barbarians,"
 " the sentry is the only building that prefers rookies by default. You should"
 " change this setting to fit your current needs."
 msgstr "Tha an roghainn thùsail a-rèir seòrsa gach togalaich. Airson nan Tùsanach, ’s e am freiceadan a tha san aon togalach as fheàrr leis saighdearan ùra a ghnàth. Bu chòir dhut an roghainn seo atharrachadh a-rèir an t-suidheachaidh sa bheil thu."
 
-<<<<<<< HEAD
-#: ../../data/campaigns/tutorial02_warfare.wmf/scripting/texts.lua:185
-=======
 #: ../../data/campaigns/tutorial02_warfare.wmf/scripting/texts.lua:191
->>>>>>> fc979bc5
 msgid ""
 "When you are expanding into no man’s land, you can make your buildings "
 "prefer rookies. When you are planning to attack, send heroes into that "
 "region. Conquered buildings always prefer heroes."
 msgstr "Nuair a bhios tu a’ leudachadh an ranntair agad gu tìr nach eil aig duine, bidh e freagarrach gum b’ fheàrr leis na togalaichean agad saighdearan ùra. Nuair a bhios ionnsaigh fainear dhut, cuir seann-ghaisgich dhan sgìre sin. Is fheàrr le togalaichean a bhuinnig thu seann-ghaisgich an-còmhnaidh."
 
-<<<<<<< HEAD
-#: ../../data/campaigns/tutorial02_warfare.wmf/scripting/texts.lua:191
-msgid "Soldier capacity"
-msgstr "Uiread nan saighdearan"
-
-#: ../../data/campaigns/tutorial02_warfare.wmf/scripting/texts.lua:193
-msgid "Adjusting the number of soldiers"
-msgstr "A’ gleusadh an uiread de shaighdearan"
-
-#: ../../data/campaigns/tutorial02_warfare.wmf/scripting/texts.lua:194
-=======
 #: ../../data/campaigns/tutorial02_warfare.wmf/scripting/texts.lua:197
 msgid "Soldier capacity"
 msgstr "Uiread nan saighdearan"
@@ -540,7 +435,6 @@
 msgstr "A’ gleusadh an uiread de shaighdearan"
 
 #: ../../data/campaigns/tutorial02_warfare.wmf/scripting/texts.lua:200
->>>>>>> fc979bc5
 msgid ""
 "There is another way how you can control the strength of a military "
 "building: by the number of soldiers stationed there. Just click on the arrow"
@@ -549,70 +443,39 @@
 "example."
 msgstr "Tha dòigh eile san urrainn dhut an neart aig togalach an airm a stiùireadh agus ’s e seo an uiread de shaighdearan a dh’fhaodas còmhnaidh a ghabhail ann. Cha leig thu leas ach briogadh air na putanan saighde gus an uiread de shaighdearan a tha thu ag iarraidh ann a mheudachadh no a lùghdachadh. Tha uiread as motha de shaighdearan fa leth aig gach seòrsa de thogalach. ’S e còig a th’ ann airson an taighe-fhaire, mar eisimpleir."
 
-<<<<<<< HEAD
-#: ../../data/campaigns/tutorial02_warfare.wmf/scripting/texts.lua:195
-=======
 #: ../../data/campaigns/tutorial02_warfare.wmf/scripting/texts.lua:201
->>>>>>> fc979bc5
 msgid ""
 "If you wish to send a certain soldier away, you can simply click on it. It "
 "will then be replaced by another soldier."
 msgstr "Nam bu toigh leat saighdear sònraichte a chur air falbh, briog air. Thig saighdear eile ’na àite an uairsin."
 
-<<<<<<< HEAD
-#: ../../data/campaigns/tutorial02_warfare.wmf/scripting/texts.lua:196
-=======
 #: ../../data/campaigns/tutorial02_warfare.wmf/scripting/texts.lua:202
->>>>>>> fc979bc5
 msgid ""
 "Let me also describe what the numbers in the statistics string mean. This "
 "string can contain up to three numbers, e.g. ‘1 (+5) soldier (+2)’."
 msgstr "Mìnichidh mi dhut a-nis dè as ciall dha na h-àireamhan a chì thu san stadastaireachd. Faodaidh suas gu trì àireamhan a nochdadh ann, m.e. ‘1 (+5) shaighdearan (+2)’."
 
-<<<<<<< HEAD
-#: ../../data/campaigns/tutorial02_warfare.wmf/scripting/texts.lua:197
-=======
 #: ../../data/campaigns/tutorial02_warfare.wmf/scripting/texts.lua:203
->>>>>>> fc979bc5
 msgid ""
 "The first number describes how many soldiers are currently in this building."
 " In this example, only one soldier is left inside (each military building is"
 " always guarded by at least one soldier)."
 msgstr "Seallaidh a’ chiad àireamh dhut co mheud saighdear a tha san togalach an-dràsta. Sa bhall-eisimpleir seo, chan eil ach aonar air fhàgail ann (thèid gach togalach an airm a dhìon le aonar shaighdearan air a char as lugha)."
 
-<<<<<<< HEAD
-#: ../../data/campaigns/tutorial02_warfare.wmf/scripting/texts.lua:198
-=======
 #: ../../data/campaigns/tutorial02_warfare.wmf/scripting/texts.lua:204
->>>>>>> fc979bc5
 msgid ""
 "The second number tells you how many additional soldiers reside in this "
 "building, but are currently outside. The five soldiers may be attacking an "
 "enemy. They will return when they have been successful."
 msgstr "Innsidh an dàrna àireamh dhut co mheud saighdear a ghabh còmhnaidh san togalach ach a tha taobh a-muigh an-dràsta. ’S dòcha gu bheil an còignear shaighdearan a’ toirt ionnsaigh dhan nàmhaid. Tillidh iad nuair a bhios air soirbheachadh leotha."
 
-<<<<<<< HEAD
-#: ../../data/campaigns/tutorial02_warfare.wmf/scripting/texts.lua:199
-=======
 #: ../../data/campaigns/tutorial02_warfare.wmf/scripting/texts.lua:205
->>>>>>> fc979bc5
 msgid ""
 "The third number indicates the missing soldiers. From the eight soldiers (1 "
 "+ 5 + 2) you wish to have here, two may have died. They will be replaced by "
 "new soldiers from your warehouse, if possible."
 msgstr "Seallaidh an treas àireamh dhut na saighdearan a tha a dhìth. A-mach às an t-ochdnar shaighdearan (1 + 5 + 2) am bu toigh leat fhaighinn ann, ’s dòcha gun do chaochail dithis. Thèid saighdearan ùra a chur ’nan àite a thig on taigh-stòrais ma ghabhas seo dèanamh."
 
-<<<<<<< HEAD
-#: ../../data/campaigns/tutorial02_warfare.wmf/scripting/texts.lua:205
-msgid "Dismantle your sentry"
-msgstr "Thoir am freiceadan agad às a chèile"
-
-#: ../../data/campaigns/tutorial02_warfare.wmf/scripting/texts.lua:207
-msgid "Dismantling military buildings"
-msgstr "A’ toirt togalaichean an airm às a chèile"
-
-#: ../../data/campaigns/tutorial02_warfare.wmf/scripting/texts.lua:208
-=======
 #: ../../data/campaigns/tutorial02_warfare.wmf/scripting/texts.lua:211
 msgid "Dismantle your sentry"
 msgstr "Thoir am freiceadan agad às a chèile"
@@ -622,7 +485,6 @@
 msgstr "A’ toirt togalaichean an airm às a chèile"
 
 #: ../../data/campaigns/tutorial02_warfare.wmf/scripting/texts.lua:214
->>>>>>> fc979bc5
 msgid ""
 "You can only reduce the number of soldiers to one. The last soldier of a "
 "building will never come out (unless this building is attacked). If you want"
@@ -630,11 +492,7 @@
 " building."
 msgstr "Nuair a dh’ìslicheas tu uiread nan saighdearan, bidh aonan air fhàgail ann an-còmhnaidh. Cha dig an saighdear mu dheireadh a-mach às an togalach gu bràth (ach ma thèid ionnsaigh a thoirt air). Ma tha thu ag iarraidh an saighdear agad àiteigin eile, feumaidh tu an togalach a thoirt às a chèile no a mhilleadh."
 
-<<<<<<< HEAD
-#: ../../data/campaigns/tutorial02_warfare.wmf/scripting/texts.lua:209
-=======
 #: ../../data/campaigns/tutorial02_warfare.wmf/scripting/texts.lua:215
->>>>>>> fc979bc5
 msgid ""
 "However, destroying a military building is always linked with a risk: the "
 "land is still yours, but it is no longer protected. Any enemy that builds "
@@ -645,42 +503,23 @@
 "enemies."
 msgstr "Co-dhiù, tha cunnart an lùib milleadh togalach an airm an-còmhnaidh: ’s ann agadsa a bhios an tìr fhathast ach cha bhi i fo dhìon tuilleadh. ’S urrainn do nàmhaid sam bith a thogas togalaichean an airm aige fhèin an tìr agad a ghabhail os làimh gun strì agus thèid na togalaichean agad ’nan teine an uairsin. A bharrachd air sin, dh’fhaoidte gun dèid cuid dhen tìr agad am falach fo cheò a’ chogaidh. Air adhbhar air sin, cha bu chòir dhut togalach an airm a thoirt às a chèile ach ma tha e domhain san ranntair agad far a bheil e sàbhailte o na nàimhdean."
 
-<<<<<<< HEAD
-#: ../../data/campaigns/tutorial02_warfare.wmf/scripting/texts.lua:210
-=======
 #: ../../data/campaigns/tutorial02_warfare.wmf/scripting/texts.lua:216
->>>>>>> fc979bc5
 msgid ""
 "Have you seen your sentry? Since it cannot contain many soldiers and is next"
 " to a stronger barrier, it is rather useless."
 msgstr "Am faca tu am freiceadan agad? O nach eil rùm airson mòran shaighdearan ann ’s on a tha e faisg air taigh-faire a tha nas treasa, chan eil e gu mòran feum dhut idir."
 
 #. TRANSLATORS: 'it' refers to the Barbarian sentry
-<<<<<<< HEAD
-#: ../../data/campaigns/tutorial02_warfare.wmf/scripting/texts.lua:212
-msgid "Dismantle it."
-msgstr "Thoir às a chèile e."
-
-#: ../../data/campaigns/tutorial02_warfare.wmf/scripting/texts.lua:213
-=======
 #: ../../data/campaigns/tutorial02_warfare.wmf/scripting/texts.lua:218
 msgid "Dismantle it."
 msgstr "Thoir às a chèile e."
 
 #: ../../data/campaigns/tutorial02_warfare.wmf/scripting/texts.lua:219
->>>>>>> fc979bc5
 msgid ""
 "You can also use this opportunity to become familiar with the other options:"
 " the heroes/rookies preference and the capacity."
 msgstr "Nach gabh thu an cothrom gus eòlas fhaighinn air na roghainnean eile? Is iad roghainn nan seann-ghaisgeach no saighdearan ùra agus an rùm."
 
-<<<<<<< HEAD
-#: ../../data/campaigns/tutorial02_warfare.wmf/scripting/texts.lua:215
-msgid "Dismantle your north-western sentry"
-msgstr "Thoir am freiceadan iar-thuath agad às a chèile"
-
-#: ../../data/campaigns/tutorial02_warfare.wmf/scripting/texts.lua:217
-=======
 #: ../../data/campaigns/tutorial02_warfare.wmf/scripting/texts.lua:225
 msgid "Soldiers, dismissed!"
 msgstr ""
@@ -690,7 +529,6 @@
 msgstr "Thoir am freiceadan iar-thuath agad às a chèile"
 
 #: ../../data/campaigns/tutorial02_warfare.wmf/scripting/texts.lua:228
->>>>>>> fc979bc5
 msgid ""
 "You can control the number of soldiers stationed at a military site with the"
 " arrow buttons. If you want to get even your last soldier out, you will have"
@@ -698,22 +536,6 @@
 "which will make it vulnerable to hostile attacks."
 msgstr "’S urrainn dhut stiùireadh leis na putanan saighde co mheud saighdear a ghabhas còmhnaidh ann an togalach an airm. Ma tha thu airson cuidhteas fhaighinn dhen t-saighdear mu dheireadh, feumaidh tu an togalach a mhilleadh. Co-dhiù, cha dìon e an ranntair agad tuilleadh agus bi thu so-leònta a thaobh ionnsaighean nan nàimhdean."
 
-<<<<<<< HEAD
-#: ../../data/campaigns/tutorial02_warfare.wmf/scripting/texts.lua:218
-msgid "Dismantle your sentry in the north-west, next to the barrier."
-msgstr "Thoir am freiceadan agad às a chèile a tha gu iar-thuath ri taobh an taigh-fhaire."
-
-#: ../../data/campaigns/tutorial02_warfare.wmf/scripting/texts.lua:224
-#: ../../data/campaigns/tutorial02_warfare.wmf/scripting/texts.lua:236
-msgid "Enhance Your Fortress"
-msgstr "Leasaich an dùn agad"
-
-#: ../../data/campaigns/tutorial02_warfare.wmf/scripting/texts.lua:226
-msgid "Enhancing Buildings"
-msgstr "A’ leasachadh togalach"
-
-#: ../../data/campaigns/tutorial02_warfare.wmf/scripting/texts.lua:227
-=======
 #: ../../data/campaigns/tutorial02_warfare.wmf/scripting/texts.lua:229
 msgid "Dismantle your sentry in the north-west, next to the barrier."
 msgstr "Thoir am freiceadan agad às a chèile a tha gu iar-thuath ri taobh an taigh-fhaire."
@@ -728,60 +550,32 @@
 msgstr "A’ leasachadh togalach"
 
 #: ../../data/campaigns/tutorial02_warfare.wmf/scripting/texts.lua:238
->>>>>>> fc979bc5
 msgid ""
 "Well done. Now you know how to draw back your soldiers from the places where"
 " you don’t need them. It is time to tell you how to reinforce your front "
 "line."
 msgstr "Sin thu. Tha fios agad a-nis mar a bheir thu na saighdearan agad air falbh o na h-àiteachan far nach eil feum agad orra. Innsidh mi dhut a-nis mar a chuireas tu foirlionadh gu far a bheil an t-sabaid."
 
-<<<<<<< HEAD
-#: ../../data/campaigns/tutorial02_warfare.wmf/scripting/texts.lua:228
-=======
 #: ../../data/campaigns/tutorial02_warfare.wmf/scripting/texts.lua:239
->>>>>>> fc979bc5
 msgid ""
 "Your fortress is already quite strong and conquers a lot of space. But there"
 " is an even bigger building: the citadel."
 msgstr "Tha an dùn agad gu math treun mar-thà agus ceannsaichidh e cnap math de thìr. Ach tha togalach eile ann a tha fiù ’s nas motha: a’ chathair."
 
-<<<<<<< HEAD
-#: ../../data/campaigns/tutorial02_warfare.wmf/scripting/texts.lua:229
-=======
 #: ../../data/campaigns/tutorial02_warfare.wmf/scripting/texts.lua:240
->>>>>>> fc979bc5
 msgid ""
 "Citadels can’t be built directly. Instead, you’ll have to construct a "
 "fortress first and then enhance it to a citadel. To do so, click on the "
 "fortress, then choose the ‘Enhance to Citadel’ button."
 msgstr "Chan urrainn dhut cathair a thogail gu dìreach. Feumaidh tu dùn a thogail ’na àite an toiseach agus a leasachadh gu cathair an uairsin. Gus seo a dhèanamh, briog air an dùn agus tagh “Leasaich gu cathair” an uairsin."
 
-<<<<<<< HEAD
-#: ../../data/campaigns/tutorial02_warfare.wmf/scripting/texts.lua:230
-=======
 #: ../../data/campaigns/tutorial02_warfare.wmf/scripting/texts.lua:241
->>>>>>> fc979bc5
 msgid ""
 "Your soldiers will leave the fortress while the construction is going on. "
 "This means that your fortress will lose its military influence, as I "
 "described above."
 msgstr "Fàgaidh na saighdearan agad an dùn fad ’s a tha an togail a’ dol air adhart. Is ciall dha seo gun caill an dùn a bhuaidh air an ranntair mar a mhìnich mi gu h-àrd."
 
-<<<<<<< HEAD
-#: ../../data/campaigns/tutorial02_warfare.wmf/scripting/texts.lua:231
-msgid "Enhance your fortress to a citadel now."
-msgstr "Leasaich an dùn agad gu cathair a-nis."
-
-#: ../../data/campaigns/tutorial02_warfare.wmf/scripting/texts.lua:234
-msgid "Enhance your fortress to a citadel"
-msgstr "Leasaich an dùn agad gu cathair"
-
-#: ../../data/campaigns/tutorial02_warfare.wmf/scripting/texts.lua:237
-msgid "Enhance your fortress to a mighty citadel."
-msgstr "Leasaich an dùn agad gu cathair neartmhor."
-
-#: ../../data/campaigns/tutorial02_warfare.wmf/scripting/texts.lua:238
-=======
 #: ../../data/campaigns/tutorial02_warfare.wmf/scripting/texts.lua:242
 msgid "Enhance your fortress to a citadel now."
 msgstr "Leasaich an dùn agad gu cathair a-nis."
@@ -795,7 +589,6 @@
 msgstr "Leasaich an dùn agad gu cathair neartmhor."
 
 #: ../../data/campaigns/tutorial02_warfare.wmf/scripting/texts.lua:252
->>>>>>> fc979bc5
 msgid ""
 "The citadel can house 12 soldiers, and it is the biggest military building "
 "the Barbarians can build. It also costs a lot of resources and takes a long "
@@ -803,17 +596,6 @@
 "like constricted points or mountains."
 msgstr "’S urrainn do 12 shaighdear còmhnaidh ann an cathair is ’s ise togalach an airm as motha as urrainn dha na Tùsanaich a thogail. Tha i glè chosgail cuideachd is bheir e ùine mhòr gus tè a thogail. Tha i nas fheàrr gus ionadan cudromach a dhìon a leithid àiteachan caola no beanntan."
 
-<<<<<<< HEAD
-#: ../../data/campaigns/tutorial02_warfare.wmf/scripting/texts.lua:245
-msgid "Defeat your Enemy"
-msgstr "Cuir ruaig air an nàmhaid agad"
-
-#: ../../data/campaigns/tutorial02_warfare.wmf/scripting/texts.lua:247
-msgid "Defeat the Enemy"
-msgstr "Cuir ruaig air an nàmhaid"
-
-#: ../../data/campaigns/tutorial02_warfare.wmf/scripting/texts.lua:248
-=======
 #: ../../data/campaigns/tutorial02_warfare.wmf/scripting/texts.lua:259
 msgid "Defeat your Enemy"
 msgstr "Cuir ruaig air an nàmhaid agad"
@@ -823,7 +605,6 @@
 msgstr "Cuir ruaig air an nàmhaid"
 
 #: ../../data/campaigns/tutorial02_warfare.wmf/scripting/texts.lua:262
->>>>>>> fc979bc5
 msgid ""
 "Great work, the citadel is finished. But what’s that? A hostile tribe has "
 "settled next to us while the citadel was under construction! Do you see how "
@@ -832,59 +613,26 @@
 "defeat the enemy!"
 msgstr "Abair deagh obair, tha a’ chathair deiseil a-nis. Ach dè tha siud? Thuinich treubh nàimhdeil ri ar taobh fad ’s a bha a’ chathair ’ga togail! Am faic thu mar a thug iad tìr air falbh uainn? Agus tha an coilltear againn air an àite obrach aige a chall. Seo na bha mi a-mach air. Gabhamaid an tìr againn air ais agus cuireamaid ruaig air an nàmhaid!"
 
-<<<<<<< HEAD
-#: ../../data/campaigns/tutorial02_warfare.wmf/scripting/texts.lua:249
-#: ../../data/campaigns/tutorial02_warfare.wmf/scripting/texts.lua:258
-=======
 #: ../../data/campaigns/tutorial02_warfare.wmf/scripting/texts.lua:263
 #: ../../data/campaigns/tutorial02_warfare.wmf/scripting/texts.lua:274
->>>>>>> fc979bc5
 msgid ""
 "To attack a building, click on its doors, choose the number of soldiers that"
 " you wish to send and click on the ‘Attack’ button."
 msgstr "Gus ionnsaigh a thoirt air togalach, briog air an doras aige, tagh an àireamh de shaighdearan a bu toigh leat cur a-null agus briog air a’ phutan “Thoir ionnsaigh”."
 
-<<<<<<< HEAD
-#: ../../data/campaigns/tutorial02_warfare.wmf/scripting/texts.lua:249
-=======
 #: ../../data/campaigns/tutorial02_warfare.wmf/scripting/texts.lua:263
->>>>>>> fc979bc5
 msgid ""
 "Your soldiers will come from all nearby military buildings. Likewise, the "
 "defenders will come from all nearby military buildings of the enemy and "
 "intercept your forces."
 msgstr "Thig na saighdearan agad o gach togalach an airm a tha am fagas. Mar an ceudna, thig luchd-dìona an nàmhad o gach togalach an airm am fagas feuch an cuir iad stad air an fheachd agad."
 
-<<<<<<< HEAD
-#: ../../data/campaigns/tutorial02_warfare.wmf/scripting/texts.lua:250
-=======
 #: ../../data/campaigns/tutorial02_warfare.wmf/scripting/texts.lua:264
->>>>>>> fc979bc5
 msgid ""
 "Attack and conquer all military buildings of the enemy and destroy their "
 "headquarters."
 msgstr "Thoir ionnsaigh air is buinnig gach togalach an airm aig an nàmhaid is mill am prìomh-àras aige."
 
-<<<<<<< HEAD
-#: ../../data/campaigns/tutorial02_warfare.wmf/scripting/texts.lua:254
-msgid "Defeat the enemy tribe"
-msgstr "Cuir ruaig air an treubh nàimhdeil"
-
-#: ../../data/campaigns/tutorial02_warfare.wmf/scripting/texts.lua:256
-msgid "Defeat Your Enemy"
-msgstr "Cuir ruaig air an nàmhaid agad"
-
-#: ../../data/campaigns/tutorial02_warfare.wmf/scripting/texts.lua:257
-msgid "Defeat the nearby enemy."
-msgstr "Cuir ruaig air an nàmhaid am fagas."
-
-#: ../../data/campaigns/tutorial02_warfare.wmf/scripting/texts.lua:263
-#: ../../data/campaigns/tutorial02_warfare.wmf/scripting/texts.lua:265
-msgid "Conclusion"
-msgstr "Co-dhùnadh"
-
-#: ../../data/campaigns/tutorial02_warfare.wmf/scripting/texts.lua:266
-=======
 #: ../../data/campaigns/tutorial02_warfare.wmf/scripting/texts.lua:270
 msgid "Defeat Your Enemy"
 msgstr "Cuir ruaig air an nàmhaid agad"
@@ -903,7 +651,6 @@
 msgstr "Co-dhùnadh"
 
 #: ../../data/campaigns/tutorial02_warfare.wmf/scripting/texts.lua:282
->>>>>>> fc979bc5
 msgid ""
 "Thank you for playing this tutorial. I hope you enjoyed it and you learned "
 "how to create and train soldiers, how to control where they go and how to "
@@ -911,22 +658,14 @@
 "Having trained soldiers is a huge advantage."
 msgstr "Tapadh leat airson an t-oideachadh seo a chluiche. Tha mi ’n dòchas gun do chòrd e riut agus gun do dh’ionnsaich thu mar a chruthaicheas tu saighdearan agus mar a bheir thu oideachadh dhaibh, mar a stiùiricheas tu far an dèid iad agus mar a chuireas tu ruaig air nàmhaid. Am faca tu dè cho furasta ’s a rinn thu a’ chùis air an nàmhaid? Is mòr a’ bhuannachd a gheibh thu o oideachadh nan saighdearan."
 
-<<<<<<< HEAD
-#: ../../data/campaigns/tutorial02_warfare.wmf/scripting/texts.lua:267
-=======
 #: ../../data/campaigns/tutorial02_warfare.wmf/scripting/texts.lua:283
->>>>>>> fc979bc5
 msgid ""
 "But a war is expensive, and not always the path leading to the goal. When "
 "setting up a new game, you can also choose peaceful win conditions. You "
 "should definitely try them out, they’re worth it."
 msgstr "Ach tha an cogadh cosgail agus chan eil e an rathad as fheàrr dhan t-soirbheachas an-còmhnaidh. Nuair a shuidhicheas tu geama ùr, ’s urrainn dhut cumha buaidhe sìtheil a thaghadh cuideachd. Bu chòir dhut am feuchainn on fhiach iad."
 
-<<<<<<< HEAD
-#: ../../data/campaigns/tutorial02_warfare.wmf/scripting/texts.lua:268
-=======
 #: ../../data/campaigns/tutorial02_warfare.wmf/scripting/texts.lua:284
->>>>>>> fc979bc5
 msgid ""
 "You are now ready to play the campaigns. They will teach you about the "
 "different economies of the tribes. You can also play the remaining "
