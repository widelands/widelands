# Widelands PATH/TO/FILE.PO
# Copyright (C) 2005-2020 Widelands Development Team
# 
# Translators:
msgid ""
msgstr ""
"Project-Id-Version: Widelands\n"
"Report-Msgid-Bugs-To: https://www.widelands.org/wiki/ReportingBugs/\n"
<<<<<<< HEAD
"POT-Creation-Date: 2020-03-28 05:00+0000\n"
"PO-Revision-Date: 2020-03-28 05:02+0000\n"
"Last-Translator: GunChleoc\n"
=======
"POT-Creation-Date: 2020-04-15 14:44+0000\n"
"PO-Revision-Date: 2020-04-12 17:33+0000\n"
"Last-Translator: Benedikt Straub <benedikt-straub@web.de>\n"
>>>>>>> fc979bc5
"Language-Team: Croatian (http://www.transifex.com/widelands/widelands/language/hr/)\n"
"MIME-Version: 1.0\n"
"Content-Type: text/plain; charset=UTF-8\n"
"Content-Transfer-Encoding: 8bit\n"
"Language: hr\n"
"Plural-Forms: nplurals=3; plural=n%10==1 && n%100!=11 ? 0 : n%10>=2 && n%10<=4 && (n%100<10 || n%100>=20) ? 1 : 2;\n"

#: ../../data/campaigns/tutorial02_warfare.wmf/scripting/texts.lua:26
msgid "Introduction"
msgstr ""

#: ../../data/campaigns/tutorial02_warfare.wmf/scripting/texts.lua:28
msgid "Soldiers, Training and Warfare"
msgstr ""

#: ../../data/campaigns/tutorial02_warfare.wmf/scripting/texts.lua:29
msgid ""
"In this scenario, I’m going to tell you about soldiers, their training and "
"their profession: warfare. Although Widelands is about building up, not "
"burning down, there is an enemy you sometimes have to defeat. Yet warfare is"
" mainly focused on economics, not on military strategies, and its mechanics "
"deserve explanation."
msgstr ""

#: ../../data/campaigns/tutorial02_warfare.wmf/scripting/texts.lua:30
msgid ""
"I’ve set up a small village that contains the most important buildings. You "
"also have enough wares, so you do not have to take care of your weapons "
"production. In a real game, you will not have this luxury."
msgstr ""

#: ../../data/campaigns/tutorial02_warfare.wmf/scripting/texts.lua:37
msgid "Soldiers’ abilities"
msgstr ""

#: ../../data/campaigns/tutorial02_warfare.wmf/scripting/texts.lua:39
msgid ""
"New soldiers are created differently from normal workers: recruits will walk"
" from a warehouse (or your headquarters) to the barracks where they will "
"receive some basic training and become soldiers. Basic Barbarian soldiers do"
" not use armor, they only need an ax."
msgstr ""

#: ../../data/campaigns/tutorial02_warfare.wmf/scripting/texts.lua:40
msgid ""
"Take a look at the soldiers that are on their way to our military buildings."
" They look different from normal workers: they have a health bar over their "
"head that displays their remaining health, and they have four symbols, which"
" symbolize the individual soldier’s current levels in the four different "
"categories: health, attack, defense and evade."
msgstr ""

#. TRANSLATORS: the current stats are: 3 health, 5 attack, 0 defense, 2 evade.
#: ../../data/campaigns/tutorial02_warfare.wmf/scripting/texts.lua:42
msgid ""
"If a Barbarian soldier is fully trained, he has level %1% health, level %2% "
"attack, level %3% defense and level %4% evade. This is one fearsome warrior "
"then! The individual abilities have the following meaning:"
msgstr ""

#: ../../data/campaigns/tutorial02_warfare.wmf/scripting/texts.lua:43
msgid "Health:"
msgstr ""

#. TRANSLATORS: the current stats are: 13000 health, 2800 health gain.
#: ../../data/campaigns/tutorial02_warfare.wmf/scripting/texts.lua:45
msgid ""
"The total life of a soldier. A Barbarian soldier starts with %1% health, and"
" he will gain %2% health with each health level."
msgstr ""

#: ../../data/campaigns/tutorial02_warfare.wmf/scripting/texts.lua:46
msgid "Attack:"
msgstr ""

#. TRANSLATORS: the current stats are: 1400 damage, gains 850 damage points.
#: ../../data/campaigns/tutorial02_warfare.wmf/scripting/texts.lua:48
msgid ""
"The amount of damage a soldier will inflict on the enemy when an attack is "
"successful. A Barbarian soldier with attack level 0 inflicts ~%1% points of "
"health damage when he succeeds in hitting an enemy. For each attack level, "
"he gains %2% damage points."
msgstr ""

#: ../../data/campaigns/tutorial02_warfare.wmf/scripting/texts.lua:50
msgid "Defense:"
msgstr ""

#. TRANSLATORS: the current stats are: 3%. The calculated health value is 3395
#. TRANSLATORS: The last two %% after the placeholder are the percent symbol.
#: ../../data/campaigns/tutorial02_warfare.wmf/scripting/texts.lua:53
msgid ""
"The defense is the percentage that is subtracted from the attack value. The "
"Barbarians cannot train in this skill and therefore have always defense "
"level 0, which means that the damage is always reduced by %1%%%. If an "
"attacker with an attack value of 3500 points hits a Barbarian soldier, the "
"Barbarian will lose 3500·%2%%% = %3% health."
msgstr ""

#: ../../data/campaigns/tutorial02_warfare.wmf/scripting/texts.lua:54
msgid "Evade:"
msgstr ""

#. TRANSLATORS: the current stats are: 25% evade, increases in steps of 15%.
#. TRANSLATORS: The last two %% after the placeholder are the percent symbol.
#: ../../data/campaigns/tutorial02_warfare.wmf/scripting/texts.lua:57
msgid ""
"Evade is the chance that the soldier is able to dodge an attack. A level 0 "
"Barbarian has a %1%%% chance to evade an attack, and this increases in steps"
" of %2%%% for each level."
msgstr ""

#: ../../data/campaigns/tutorial02_warfare.wmf/scripting/texts.lua:62
#: ../../data/campaigns/tutorial02_warfare.wmf/scripting/texts.lua:84
msgid "The Battle Arena"
msgstr ""

#: ../../data/campaigns/tutorial02_warfare.wmf/scripting/texts.lua:64
msgid "Now I have talked about training and levels. Let me elaborate on that."
msgstr ""

#: ../../data/campaigns/tutorial02_warfare.wmf/scripting/texts.lua:65
msgid ""
"A newly created soldier has no experience and is not very good at fighting. "
"To make him stronger, you can build training sites."
msgstr ""

#: ../../data/campaigns/tutorial02_warfare.wmf/scripting/texts.lua:66
msgid ""
"One of these training sites is the battle arena. It is a big and expensive "
"building, and it trains soldiers in evade. Since soldiers get very hungry "
"during their workout, this building needs a lot of food and strong beer. In "
"a real game, you should have a good infrastructure before you build it."
msgstr ""

#: ../../data/campaigns/tutorial02_warfare.wmf/scripting/texts.lua:67
msgid "To see evade training in action, build a battle arena."
msgstr ""

#: ../../data/campaigns/tutorial02_warfare.wmf/scripting/texts.lua:68
msgid ""
"While we’re waiting for the battle arena, you’ll probably notice some "
"soldiers walking around. They are automatically exchanged from time to time."
" I’ll teach you about that later."
msgstr ""

#: ../../data/campaigns/tutorial02_warfare.wmf/scripting/texts.lua:74
msgid "Battle Arena"
msgstr ""

#: ../../data/campaigns/tutorial02_warfare.wmf/scripting/texts.lua:76
msgid "Build a battle arena"
msgstr ""

#: ../../data/campaigns/tutorial02_warfare.wmf/scripting/texts.lua:77
msgid "Build a battle arena. It is a big building."
msgstr ""

#: ../../data/campaigns/tutorial02_warfare.wmf/scripting/texts.lua:78
msgid ""
"Since the construction will take some time, you can change the game speed "
"using Page Up and Page Down."
msgstr ""

#: ../../data/campaigns/tutorial02_warfare.wmf/scripting/texts.lua:86
msgid "The Battle Arena Has Been Constructed"
msgstr ""

#: ../../data/campaigns/tutorial02_warfare.wmf/scripting/texts.lua:87
msgid ""
"Very good. Our battle arena has been finished, and the soldiers are already "
"walking towards it."
msgstr ""

#: ../../data/campaigns/tutorial02_warfare.wmf/scripting/texts.lua:89
msgid ""
"The needed wares are also delivered there. For successful training, you need"
" pitta bread and strong beer, as well as either fish or meat."
msgstr ""

#: ../../data/campaigns/tutorial02_warfare.wmf/scripting/texts.lua:90
msgid ""
"For more information, you can have a look at the building’s help window, "
"accessible via the question mark in every building’s window."
msgstr ""

#: ../../data/campaigns/tutorial02_warfare.wmf/scripting/texts.lua:91
msgid ""
"To learn how far your soldiers have progressed in their training, you can "
"have a look at their icons. They are modified by red dots:"
msgstr ""

#: ../../data/campaigns/tutorial02_warfare.wmf/scripting/texts.lua:92
msgid ""
"No red dots means that the soldier is not trained, so he has level 0. All "
"your new recruits have this."
msgstr ""

#: ../../data/campaigns/tutorial02_warfare.wmf/scripting/texts.lua:93
msgid ""
"With every successful training step, your soldier becomes stronger. This is "
"indicated by a red dot. This soldier is on level 1 in evade training."
msgstr ""

#: ../../data/campaigns/tutorial02_warfare.wmf/scripting/texts.lua:94
msgid ""
"When your soldier has reached the highest possible level (in this case level"
" 2), this is indicated by a white background color."
msgstr ""

#: ../../data/campaigns/tutorial02_warfare.wmf/scripting/texts.lua:100
#: ../../data/campaigns/tutorial02_warfare.wmf/scripting/texts.lua:102
#: ../../data/campaigns/tutorial02_warfare.wmf/scripting/texts.lua:120
msgid "The Training Camp"
msgstr ""

#: ../../data/campaigns/tutorial02_warfare.wmf/scripting/texts.lua:103
msgid ""
"There is a second training site: the training camp. It is a big building "
"too, and to complement the battle arena, it trains attack and health "
"(remember, the Barbarian soldiers cannot be trained in defense)."
msgstr ""

#: ../../data/campaigns/tutorial02_warfare.wmf/scripting/texts.lua:104
#: ../../data/campaigns/tutorial02_warfare.wmf/scripting/texts.lua:114
msgid "Build a training camp."
msgstr ""

#: ../../data/campaigns/tutorial02_warfare.wmf/scripting/texts.lua:110
msgid "Training Camp"
msgstr ""

#: ../../data/campaigns/tutorial02_warfare.wmf/scripting/texts.lua:112
msgid "Build a training camp"
msgstr ""

#: ../../data/campaigns/tutorial02_warfare.wmf/scripting/texts.lua:113
msgid ""
"The battle arena only trains the soldiers in evade. To get the strongest "
"possible soldier, you also need to build a training camp, which trains them "
"in attack and health."
msgstr ""

#: ../../data/campaigns/tutorial02_warfare.wmf/scripting/texts.lua:122
msgid ""
"Great, our training camp has now been finished, too. Now nothing will hinder"
" us from getting the strongest warriors the world has ever seen."
msgstr ""

#: ../../data/campaigns/tutorial02_warfare.wmf/scripting/texts.lua:123
msgid ""
"To train in the training camp, our soldiers need food like in the battle "
"arena, but no strong beer. Instead, they need different axes for attack "
"training and helmets for health training."
msgstr ""

#: ../../data/campaigns/tutorial02_warfare.wmf/scripting/texts.lua:124
msgid ""
"This equipment is produced in smithies out of coal, iron, and sometimes "
"gold. You will learn more about this in the second scenario of the Barbarian"
" campaign."
msgstr ""

#: ../../data/campaigns/tutorial02_warfare.wmf/scripting/texts.lua:125
msgid ""
"You should also keep in mind that each of the three tribes in Widelands has "
"its own way of training, so the buildings and wares are different. Also, the"
" ability levels cannot be compared: an Imperial soldier has a base attack of"
" %1% at level 0, while a Barbarian soldier at the same level only has a base"
" attack of %2%."
msgstr ""

#: ../../data/campaigns/tutorial02_warfare.wmf/scripting/texts.lua:131
<<<<<<< HEAD
=======
#: ../../data/campaigns/tutorial02_warfare.wmf/scripting/texts.lua:143
>>>>>>> fc979bc5
msgid "Scout’s Hut"
msgstr ""

#: ../../data/campaigns/tutorial02_warfare.wmf/scripting/texts.lua:133
msgid "Explore Your Surroundings"
msgstr ""

#: ../../data/campaigns/tutorial02_warfare.wmf/scripting/texts.lua:134
msgid ""
"Large parts of the map haven’t been explored yet. It might be a good idea to"
" know which direction is best for expanding our empire."
msgstr ""

#: ../../data/campaigns/tutorial02_warfare.wmf/scripting/texts.lua:135
msgid ""
"You can try your luck and expand randomly, but this is risky. A safer way is"
" to use a scout to explore unseen parts of the map. What if he finds "
"mountains overflowing with gold?"
msgstr ""

#: ../../data/campaigns/tutorial02_warfare.wmf/scripting/texts.lua:136
msgid "We will need a scout’s hut to start exploring. It is a small building."
msgstr ""

#: ../../data/campaigns/tutorial02_warfare.wmf/scripting/texts.lua:137
msgid "Build a scout’s hut."
msgstr ""

<<<<<<< HEAD
#: ../../data/campaigns/tutorial02_warfare.wmf/scripting/texts.lua:141
msgid "Build a scout’s hut"
msgstr ""

#: ../../data/campaigns/tutorial02_warfare.wmf/scripting/texts.lua:143
=======
#: ../../data/campaigns/tutorial02_warfare.wmf/scripting/texts.lua:145
msgid "Build a scout’s hut"
msgstr ""

#: ../../data/campaigns/tutorial02_warfare.wmf/scripting/texts.lua:146
>>>>>>> fc979bc5
msgid ""
"It’s good to know your surroundings. A scout will explore unseen parts of "
"the map for you."
msgstr ""

<<<<<<< HEAD
#: ../../data/campaigns/tutorial02_warfare.wmf/scripting/texts.lua:144
msgid "Build a Scout’s Hut."
msgstr ""

#: ../../data/campaigns/tutorial02_warfare.wmf/scripting/texts.lua:150
msgid "Scout is ready"
msgstr ""

#: ../../data/campaigns/tutorial02_warfare.wmf/scripting/texts.lua:152
msgid "Ready to go!"
msgstr ""

#: ../../data/campaigns/tutorial02_warfare.wmf/scripting/texts.lua:153
=======
#: ../../data/campaigns/tutorial02_warfare.wmf/scripting/texts.lua:147
msgid "Build a Scout’s Hut."
msgstr ""

#: ../../data/campaigns/tutorial02_warfare.wmf/scripting/texts.lua:153
msgid "Scout is ready"
msgstr ""

#: ../../data/campaigns/tutorial02_warfare.wmf/scripting/texts.lua:155
msgid "Ready to go!"
msgstr ""

#: ../../data/campaigns/tutorial02_warfare.wmf/scripting/texts.lua:156
>>>>>>> fc979bc5
msgid ""
"Well done, your scout’s hut has been built. While our scout is moving in, "
"let’s learn a little bit more about him."
msgstr ""

<<<<<<< HEAD
#: ../../data/campaigns/tutorial02_warfare.wmf/scripting/texts.lua:154
=======
#: ../../data/campaigns/tutorial02_warfare.wmf/scripting/texts.lua:157
>>>>>>> fc979bc5
msgid ""
"First of all, he will need to take some food with him on his scouting trips."
" Fortunately, we have some rations in our warehouse."
msgstr ""

<<<<<<< HEAD
#: ../../data/campaigns/tutorial02_warfare.wmf/scripting/texts.lua:155
=======
#: ../../data/campaigns/tutorial02_warfare.wmf/scripting/texts.lua:158
>>>>>>> fc979bc5
msgid ""
"When provided with food, he will walk randomly around the area. You should "
"follow his movement before fog of war hides what he saw."
msgstr ""

<<<<<<< HEAD
#: ../../data/campaigns/tutorial02_warfare.wmf/scripting/texts.lua:159
msgid "Explore the map"
msgstr ""

#: ../../data/campaigns/tutorial02_warfare.wmf/scripting/texts.lua:161
msgid "Wait for the scout to explore unseen areas."
msgstr ""

#: ../../data/campaigns/tutorial02_warfare.wmf/scripting/texts.lua:162
msgid "Observe your scout."
msgstr ""

#: ../../data/campaigns/tutorial02_warfare.wmf/scripting/texts.lua:168
msgid "Scout made progress"
msgstr ""

#: ../../data/campaigns/tutorial02_warfare.wmf/scripting/texts.lua:170
msgid "New horizons?"
msgstr ""

#: ../../data/campaigns/tutorial02_warfare.wmf/scripting/texts.lua:171
=======
#: ../../data/campaigns/tutorial02_warfare.wmf/scripting/texts.lua:164
msgid "Scout"
msgstr ""

#: ../../data/campaigns/tutorial02_warfare.wmf/scripting/texts.lua:166
msgid "Explore the map"
msgstr ""

#: ../../data/campaigns/tutorial02_warfare.wmf/scripting/texts.lua:167
msgid "Wait for the scout to explore unseen areas."
msgstr ""

#: ../../data/campaigns/tutorial02_warfare.wmf/scripting/texts.lua:168
msgid "Observe your scout."
msgstr ""

#: ../../data/campaigns/tutorial02_warfare.wmf/scripting/texts.lua:174
msgid "Scout made progress"
msgstr ""

#: ../../data/campaigns/tutorial02_warfare.wmf/scripting/texts.lua:176
msgid "New horizons?"
msgstr ""

#: ../../data/campaigns/tutorial02_warfare.wmf/scripting/texts.lua:177
>>>>>>> fc979bc5
msgid ""
"As you can see, scouts can go quite far. The good news is that there are no "
"enemies around."
msgstr ""

<<<<<<< HEAD
#: ../../data/campaigns/tutorial02_warfare.wmf/scripting/texts.lua:172
msgid "You can use the minimap to see the exploration’s progress."
msgstr ""

#: ../../data/campaigns/tutorial02_warfare.wmf/scripting/texts.lua:173
=======
#: ../../data/campaigns/tutorial02_warfare.wmf/scripting/texts.lua:178
msgid "You can use the minimap to see the exploration’s progress."
msgstr ""

#: ../../data/campaigns/tutorial02_warfare.wmf/scripting/texts.lua:179
>>>>>>> fc979bc5
msgid ""
"Don’t forget that scouting is hard work and as such cannot be done without "
"provision of food."
msgstr ""

<<<<<<< HEAD
#: ../../data/campaigns/tutorial02_warfare.wmf/scripting/texts.lua:179
#: ../../data/campaigns/tutorial02_warfare.wmf/scripting/texts.lua:181
msgid "Heroes and Rookies"
msgstr ""

#: ../../data/campaigns/tutorial02_warfare.wmf/scripting/texts.lua:182
=======
#: ../../data/campaigns/tutorial02_warfare.wmf/scripting/texts.lua:185
#: ../../data/campaigns/tutorial02_warfare.wmf/scripting/texts.lua:187
msgid "Heroes and Rookies"
msgstr ""

#: ../../data/campaigns/tutorial02_warfare.wmf/scripting/texts.lua:188
>>>>>>> fc979bc5
msgid ""
"While our soldiers are training, let me tell you what we can do with them."
msgstr ""

<<<<<<< HEAD
#: ../../data/campaigns/tutorial02_warfare.wmf/scripting/texts.lua:183
=======
#: ../../data/campaigns/tutorial02_warfare.wmf/scripting/texts.lua:189
>>>>>>> fc979bc5
msgid ""
"In every military building, you can set the preference for heroes (trained "
"soldiers) or rookies. From time to time, a soldier will walk out of the "
"building and be replaced by a stronger/weaker one automatically – this is "
"what you saw earlier."
msgstr ""

<<<<<<< HEAD
#: ../../data/campaigns/tutorial02_warfare.wmf/scripting/texts.lua:184
=======
#: ../../data/campaigns/tutorial02_warfare.wmf/scripting/texts.lua:190
>>>>>>> fc979bc5
msgid ""
"The initial setting depends on the type of the building. For the Barbarians,"
" the sentry is the only building that prefers rookies by default. You should"
" change this setting to fit your current needs."
msgstr ""

<<<<<<< HEAD
#: ../../data/campaigns/tutorial02_warfare.wmf/scripting/texts.lua:185
=======
#: ../../data/campaigns/tutorial02_warfare.wmf/scripting/texts.lua:191
>>>>>>> fc979bc5
msgid ""
"When you are expanding into no man’s land, you can make your buildings "
"prefer rookies. When you are planning to attack, send heroes into that "
"region. Conquered buildings always prefer heroes."
msgstr ""

<<<<<<< HEAD
#: ../../data/campaigns/tutorial02_warfare.wmf/scripting/texts.lua:191
msgid "Soldier capacity"
msgstr ""

#: ../../data/campaigns/tutorial02_warfare.wmf/scripting/texts.lua:193
msgid "Adjusting the number of soldiers"
msgstr ""

#: ../../data/campaigns/tutorial02_warfare.wmf/scripting/texts.lua:194
=======
#: ../../data/campaigns/tutorial02_warfare.wmf/scripting/texts.lua:197
msgid "Soldier capacity"
msgstr ""

#: ../../data/campaigns/tutorial02_warfare.wmf/scripting/texts.lua:199
msgid "Adjusting the number of soldiers"
msgstr ""

#: ../../data/campaigns/tutorial02_warfare.wmf/scripting/texts.lua:200
>>>>>>> fc979bc5
msgid ""
"There is another way how you can control the strength of a military "
"building: by the number of soldiers stationed there. Just click on the arrow"
" buttons to decrease or increase the desired number of soldiers. Every "
"building has a maximum capacity. In case of the barrier, it is five, for "
"example."
msgstr ""

<<<<<<< HEAD
#: ../../data/campaigns/tutorial02_warfare.wmf/scripting/texts.lua:195
=======
#: ../../data/campaigns/tutorial02_warfare.wmf/scripting/texts.lua:201
>>>>>>> fc979bc5
msgid ""
"If you wish to send a certain soldier away, you can simply click on it. It "
"will then be replaced by another soldier."
msgstr ""

<<<<<<< HEAD
#: ../../data/campaigns/tutorial02_warfare.wmf/scripting/texts.lua:196
=======
#: ../../data/campaigns/tutorial02_warfare.wmf/scripting/texts.lua:202
>>>>>>> fc979bc5
msgid ""
"Let me also describe what the numbers in the statistics string mean. This "
"string can contain up to three numbers, e.g. ‘1 (+5) soldier (+2)’."
msgstr ""

<<<<<<< HEAD
#: ../../data/campaigns/tutorial02_warfare.wmf/scripting/texts.lua:197
=======
#: ../../data/campaigns/tutorial02_warfare.wmf/scripting/texts.lua:203
>>>>>>> fc979bc5
msgid ""
"The first number describes how many soldiers are currently in this building."
" In this example, only one soldier is left inside (each military building is"
" always guarded by at least one soldier)."
msgstr ""

<<<<<<< HEAD
#: ../../data/campaigns/tutorial02_warfare.wmf/scripting/texts.lua:198
=======
#: ../../data/campaigns/tutorial02_warfare.wmf/scripting/texts.lua:204
>>>>>>> fc979bc5
msgid ""
"The second number tells you how many additional soldiers reside in this "
"building, but are currently outside. The five soldiers may be attacking an "
"enemy. They will return when they have been successful."
msgstr ""

<<<<<<< HEAD
#: ../../data/campaigns/tutorial02_warfare.wmf/scripting/texts.lua:199
=======
#: ../../data/campaigns/tutorial02_warfare.wmf/scripting/texts.lua:205
>>>>>>> fc979bc5
msgid ""
"The third number indicates the missing soldiers. From the eight soldiers (1 "
"+ 5 + 2) you wish to have here, two may have died. They will be replaced by "
"new soldiers from your warehouse, if possible."
msgstr ""

<<<<<<< HEAD
#: ../../data/campaigns/tutorial02_warfare.wmf/scripting/texts.lua:205
msgid "Dismantle your sentry"
msgstr ""

#: ../../data/campaigns/tutorial02_warfare.wmf/scripting/texts.lua:207
msgid "Dismantling military buildings"
msgstr ""

#: ../../data/campaigns/tutorial02_warfare.wmf/scripting/texts.lua:208
=======
#: ../../data/campaigns/tutorial02_warfare.wmf/scripting/texts.lua:211
msgid "Dismantle your sentry"
msgstr ""

#: ../../data/campaigns/tutorial02_warfare.wmf/scripting/texts.lua:213
msgid "Dismantling military buildings"
msgstr ""

#: ../../data/campaigns/tutorial02_warfare.wmf/scripting/texts.lua:214
>>>>>>> fc979bc5
msgid ""
"You can only reduce the number of soldiers to one. The last soldier of a "
"building will never come out (unless this building is attacked). If you want"
" to have your soldier elsewhere, you will have to dismantle or burn down the"
" building."
msgstr ""

<<<<<<< HEAD
#: ../../data/campaigns/tutorial02_warfare.wmf/scripting/texts.lua:209
=======
#: ../../data/campaigns/tutorial02_warfare.wmf/scripting/texts.lua:215
>>>>>>> fc979bc5
msgid ""
"However, destroying a military building is always linked with a risk: the "
"land is still yours, but it is no longer protected. Any enemy that builds "
"his own military sites can take over that land without a fight, causing your"
" buildings to burst into flames. Furthermore, some parts of the land can now"
" be hidden under the fog of war. You should therefore only dismantle "
"military buildings deep inside your territory where you are safe from "
"enemies."
msgstr ""

<<<<<<< HEAD
#: ../../data/campaigns/tutorial02_warfare.wmf/scripting/texts.lua:210
=======
#: ../../data/campaigns/tutorial02_warfare.wmf/scripting/texts.lua:216
>>>>>>> fc979bc5
msgid ""
"Have you seen your sentry? Since it cannot contain many soldiers and is next"
" to a stronger barrier, it is rather useless."
msgstr ""

#. TRANSLATORS: 'it' refers to the Barbarian sentry
<<<<<<< HEAD
#: ../../data/campaigns/tutorial02_warfare.wmf/scripting/texts.lua:212
msgid "Dismantle it."
msgstr ""

#: ../../data/campaigns/tutorial02_warfare.wmf/scripting/texts.lua:213
=======
#: ../../data/campaigns/tutorial02_warfare.wmf/scripting/texts.lua:218
msgid "Dismantle it."
msgstr ""

#: ../../data/campaigns/tutorial02_warfare.wmf/scripting/texts.lua:219
>>>>>>> fc979bc5
msgid ""
"You can also use this opportunity to become familiar with the other options:"
" the heroes/rookies preference and the capacity."
msgstr ""

<<<<<<< HEAD
#: ../../data/campaigns/tutorial02_warfare.wmf/scripting/texts.lua:215
msgid "Dismantle your north-western sentry"
msgstr ""

#: ../../data/campaigns/tutorial02_warfare.wmf/scripting/texts.lua:217
=======
#: ../../data/campaigns/tutorial02_warfare.wmf/scripting/texts.lua:225
msgid "Soldiers, dismissed!"
msgstr ""

#: ../../data/campaigns/tutorial02_warfare.wmf/scripting/texts.lua:227
msgid "Dismantle your north-western sentry"
msgstr ""

#: ../../data/campaigns/tutorial02_warfare.wmf/scripting/texts.lua:228
>>>>>>> fc979bc5
msgid ""
"You can control the number of soldiers stationed at a military site with the"
" arrow buttons. If you want to get even your last soldier out, you will have"
" to destroy it. However, it then will no longer protect your territory, "
"which will make it vulnerable to hostile attacks."
msgstr ""

<<<<<<< HEAD
#: ../../data/campaigns/tutorial02_warfare.wmf/scripting/texts.lua:218
msgid "Dismantle your sentry in the north-west, next to the barrier."
msgstr ""

#: ../../data/campaigns/tutorial02_warfare.wmf/scripting/texts.lua:224
#: ../../data/campaigns/tutorial02_warfare.wmf/scripting/texts.lua:236
msgid "Enhance Your Fortress"
msgstr ""

#: ../../data/campaigns/tutorial02_warfare.wmf/scripting/texts.lua:226
msgid "Enhancing Buildings"
msgstr ""

#: ../../data/campaigns/tutorial02_warfare.wmf/scripting/texts.lua:227
=======
#: ../../data/campaigns/tutorial02_warfare.wmf/scripting/texts.lua:229
msgid "Dismantle your sentry in the north-west, next to the barrier."
msgstr ""

#: ../../data/campaigns/tutorial02_warfare.wmf/scripting/texts.lua:235
#: ../../data/campaigns/tutorial02_warfare.wmf/scripting/texts.lua:248
msgid "Enhance Your Fortress"
msgstr ""

#: ../../data/campaigns/tutorial02_warfare.wmf/scripting/texts.lua:237
msgid "Enhancing Buildings"
msgstr ""

#: ../../data/campaigns/tutorial02_warfare.wmf/scripting/texts.lua:238
>>>>>>> fc979bc5
msgid ""
"Well done. Now you know how to draw back your soldiers from the places where"
" you don’t need them. It is time to tell you how to reinforce your front "
"line."
msgstr ""

<<<<<<< HEAD
#: ../../data/campaigns/tutorial02_warfare.wmf/scripting/texts.lua:228
=======
#: ../../data/campaigns/tutorial02_warfare.wmf/scripting/texts.lua:239
>>>>>>> fc979bc5
msgid ""
"Your fortress is already quite strong and conquers a lot of space. But there"
" is an even bigger building: the citadel."
msgstr ""

<<<<<<< HEAD
#: ../../data/campaigns/tutorial02_warfare.wmf/scripting/texts.lua:229
=======
#: ../../data/campaigns/tutorial02_warfare.wmf/scripting/texts.lua:240
>>>>>>> fc979bc5
msgid ""
"Citadels can’t be built directly. Instead, you’ll have to construct a "
"fortress first and then enhance it to a citadel. To do so, click on the "
"fortress, then choose the ‘Enhance to Citadel’ button."
msgstr ""

<<<<<<< HEAD
#: ../../data/campaigns/tutorial02_warfare.wmf/scripting/texts.lua:230
=======
#: ../../data/campaigns/tutorial02_warfare.wmf/scripting/texts.lua:241
>>>>>>> fc979bc5
msgid ""
"Your soldiers will leave the fortress while the construction is going on. "
"This means that your fortress will lose its military influence, as I "
"described above."
msgstr ""

<<<<<<< HEAD
#: ../../data/campaigns/tutorial02_warfare.wmf/scripting/texts.lua:231
msgid "Enhance your fortress to a citadel now."
msgstr ""

#: ../../data/campaigns/tutorial02_warfare.wmf/scripting/texts.lua:234
msgid "Enhance your fortress to a citadel"
msgstr ""

#: ../../data/campaigns/tutorial02_warfare.wmf/scripting/texts.lua:237
msgid "Enhance your fortress to a mighty citadel."
msgstr ""

#: ../../data/campaigns/tutorial02_warfare.wmf/scripting/texts.lua:238
=======
#: ../../data/campaigns/tutorial02_warfare.wmf/scripting/texts.lua:242
msgid "Enhance your fortress to a citadel now."
msgstr ""

#: ../../data/campaigns/tutorial02_warfare.wmf/scripting/texts.lua:250
msgid "Enhance your fortress to a citadel"
msgstr ""

#: ../../data/campaigns/tutorial02_warfare.wmf/scripting/texts.lua:251
msgid "Enhance your fortress to a mighty citadel."
msgstr ""

#: ../../data/campaigns/tutorial02_warfare.wmf/scripting/texts.lua:252
>>>>>>> fc979bc5
msgid ""
"The citadel can house 12 soldiers, and it is the biggest military building "
"the Barbarians can build. It also costs a lot of resources and takes a long "
"time to build. It is most suited to guard strategically important points "
"like constricted points or mountains."
msgstr ""

<<<<<<< HEAD
#: ../../data/campaigns/tutorial02_warfare.wmf/scripting/texts.lua:245
msgid "Defeat your Enemy"
msgstr ""

#: ../../data/campaigns/tutorial02_warfare.wmf/scripting/texts.lua:247
msgid "Defeat the Enemy"
msgstr ""

#: ../../data/campaigns/tutorial02_warfare.wmf/scripting/texts.lua:248
=======
#: ../../data/campaigns/tutorial02_warfare.wmf/scripting/texts.lua:259
msgid "Defeat your Enemy"
msgstr ""

#: ../../data/campaigns/tutorial02_warfare.wmf/scripting/texts.lua:261
msgid "Defeat the Enemy"
msgstr ""

#: ../../data/campaigns/tutorial02_warfare.wmf/scripting/texts.lua:262
>>>>>>> fc979bc5
msgid ""
"Great work, the citadel is finished. But what’s that? A hostile tribe has "
"settled next to us while the citadel was under construction! Do you see how "
"they took away a part of our land? And our lumberjack has now lost his place"
" of work. This is what I was talking about. Let’s take our land back and "
"defeat the enemy!"
msgstr ""

<<<<<<< HEAD
#: ../../data/campaigns/tutorial02_warfare.wmf/scripting/texts.lua:249
#: ../../data/campaigns/tutorial02_warfare.wmf/scripting/texts.lua:258
=======
#: ../../data/campaigns/tutorial02_warfare.wmf/scripting/texts.lua:263
#: ../../data/campaigns/tutorial02_warfare.wmf/scripting/texts.lua:274
>>>>>>> fc979bc5
msgid ""
"To attack a building, click on its doors, choose the number of soldiers that"
" you wish to send and click on the ‘Attack’ button."
msgstr ""

<<<<<<< HEAD
#: ../../data/campaigns/tutorial02_warfare.wmf/scripting/texts.lua:249
=======
#: ../../data/campaigns/tutorial02_warfare.wmf/scripting/texts.lua:263
>>>>>>> fc979bc5
msgid ""
"Your soldiers will come from all nearby military buildings. Likewise, the "
"defenders will come from all nearby military buildings of the enemy and "
"intercept your forces."
msgstr ""

<<<<<<< HEAD
#: ../../data/campaigns/tutorial02_warfare.wmf/scripting/texts.lua:250
=======
#: ../../data/campaigns/tutorial02_warfare.wmf/scripting/texts.lua:264
>>>>>>> fc979bc5
msgid ""
"Attack and conquer all military buildings of the enemy and destroy their "
"headquarters."
msgstr ""

<<<<<<< HEAD
#: ../../data/campaigns/tutorial02_warfare.wmf/scripting/texts.lua:254
msgid "Defeat the enemy tribe"
msgstr ""

#: ../../data/campaigns/tutorial02_warfare.wmf/scripting/texts.lua:256
msgid "Defeat Your Enemy"
msgstr ""

#: ../../data/campaigns/tutorial02_warfare.wmf/scripting/texts.lua:257
msgid "Defeat the nearby enemy."
msgstr ""

#: ../../data/campaigns/tutorial02_warfare.wmf/scripting/texts.lua:263
#: ../../data/campaigns/tutorial02_warfare.wmf/scripting/texts.lua:265
msgid "Conclusion"
msgstr ""

#: ../../data/campaigns/tutorial02_warfare.wmf/scripting/texts.lua:266
=======
#: ../../data/campaigns/tutorial02_warfare.wmf/scripting/texts.lua:270
msgid "Defeat Your Enemy"
msgstr ""

#: ../../data/campaigns/tutorial02_warfare.wmf/scripting/texts.lua:272
msgid "Defeat the enemy tribe"
msgstr ""

#: ../../data/campaigns/tutorial02_warfare.wmf/scripting/texts.lua:273
msgid "Defeat the nearby enemy."
msgstr ""

#: ../../data/campaigns/tutorial02_warfare.wmf/scripting/texts.lua:279
#: ../../data/campaigns/tutorial02_warfare.wmf/scripting/texts.lua:281
msgid "Conclusion"
msgstr ""

#: ../../data/campaigns/tutorial02_warfare.wmf/scripting/texts.lua:282
>>>>>>> fc979bc5
msgid ""
"Thank you for playing this tutorial. I hope you enjoyed it and you learned "
"how to create and train soldiers, how to control where they go and how to "
"defeat an enemy. Did you see how easily you could overwhelm your enemy? "
"Having trained soldiers is a huge advantage."
msgstr ""

<<<<<<< HEAD
#: ../../data/campaigns/tutorial02_warfare.wmf/scripting/texts.lua:267
=======
#: ../../data/campaigns/tutorial02_warfare.wmf/scripting/texts.lua:283
>>>>>>> fc979bc5
msgid ""
"But a war is expensive, and not always the path leading to the goal. When "
"setting up a new game, you can also choose peaceful win conditions. You "
"should definitely try them out, they’re worth it."
msgstr ""

<<<<<<< HEAD
#: ../../data/campaigns/tutorial02_warfare.wmf/scripting/texts.lua:268
=======
#: ../../data/campaigns/tutorial02_warfare.wmf/scripting/texts.lua:284
>>>>>>> fc979bc5
msgid ""
"You are now ready to play the campaigns. They will teach you about the "
"different economies of the tribes. You can also play the remaining "
"tutorials, but they are not crucial for succeeding in the campaigns."
msgstr ""

#: ../../data/scripting/richtext_scenarios.lua:36
#, lua-format
msgid "“%s”"
msgstr ""<|MERGE_RESOLUTION|>--- conflicted
+++ resolved
@@ -6,15 +6,9 @@
 msgstr ""
 "Project-Id-Version: Widelands\n"
 "Report-Msgid-Bugs-To: https://www.widelands.org/wiki/ReportingBugs/\n"
-<<<<<<< HEAD
-"POT-Creation-Date: 2020-03-28 05:00+0000\n"
-"PO-Revision-Date: 2020-03-28 05:02+0000\n"
-"Last-Translator: GunChleoc\n"
-=======
 "POT-Creation-Date: 2020-04-15 14:44+0000\n"
 "PO-Revision-Date: 2020-04-12 17:33+0000\n"
 "Last-Translator: Benedikt Straub <benedikt-straub@web.de>\n"
->>>>>>> fc979bc5
 "Language-Team: Croatian (http://www.transifex.com/widelands/widelands/language/hr/)\n"
 "MIME-Version: 1.0\n"
 "Content-Type: text/plain; charset=UTF-8\n"
@@ -288,10 +282,7 @@
 msgstr ""
 
 #: ../../data/campaigns/tutorial02_warfare.wmf/scripting/texts.lua:131
-<<<<<<< HEAD
-=======
 #: ../../data/campaigns/tutorial02_warfare.wmf/scripting/texts.lua:143
->>>>>>> fc979bc5
 msgid "Scout’s Hut"
 msgstr ""
 
@@ -320,39 +311,16 @@
 msgid "Build a scout’s hut."
 msgstr ""
 
-<<<<<<< HEAD
-#: ../../data/campaigns/tutorial02_warfare.wmf/scripting/texts.lua:141
-msgid "Build a scout’s hut"
-msgstr ""
-
-#: ../../data/campaigns/tutorial02_warfare.wmf/scripting/texts.lua:143
-=======
 #: ../../data/campaigns/tutorial02_warfare.wmf/scripting/texts.lua:145
 msgid "Build a scout’s hut"
 msgstr ""
 
 #: ../../data/campaigns/tutorial02_warfare.wmf/scripting/texts.lua:146
->>>>>>> fc979bc5
 msgid ""
 "It’s good to know your surroundings. A scout will explore unseen parts of "
 "the map for you."
 msgstr ""
 
-<<<<<<< HEAD
-#: ../../data/campaigns/tutorial02_warfare.wmf/scripting/texts.lua:144
-msgid "Build a Scout’s Hut."
-msgstr ""
-
-#: ../../data/campaigns/tutorial02_warfare.wmf/scripting/texts.lua:150
-msgid "Scout is ready"
-msgstr ""
-
-#: ../../data/campaigns/tutorial02_warfare.wmf/scripting/texts.lua:152
-msgid "Ready to go!"
-msgstr ""
-
-#: ../../data/campaigns/tutorial02_warfare.wmf/scripting/texts.lua:153
-=======
 #: ../../data/campaigns/tutorial02_warfare.wmf/scripting/texts.lua:147
 msgid "Build a Scout’s Hut."
 msgstr ""
@@ -366,55 +334,23 @@
 msgstr ""
 
 #: ../../data/campaigns/tutorial02_warfare.wmf/scripting/texts.lua:156
->>>>>>> fc979bc5
 msgid ""
 "Well done, your scout’s hut has been built. While our scout is moving in, "
 "let’s learn a little bit more about him."
 msgstr ""
 
-<<<<<<< HEAD
-#: ../../data/campaigns/tutorial02_warfare.wmf/scripting/texts.lua:154
-=======
 #: ../../data/campaigns/tutorial02_warfare.wmf/scripting/texts.lua:157
->>>>>>> fc979bc5
 msgid ""
 "First of all, he will need to take some food with him on his scouting trips."
 " Fortunately, we have some rations in our warehouse."
 msgstr ""
 
-<<<<<<< HEAD
-#: ../../data/campaigns/tutorial02_warfare.wmf/scripting/texts.lua:155
-=======
 #: ../../data/campaigns/tutorial02_warfare.wmf/scripting/texts.lua:158
->>>>>>> fc979bc5
 msgid ""
 "When provided with food, he will walk randomly around the area. You should "
 "follow his movement before fog of war hides what he saw."
 msgstr ""
 
-<<<<<<< HEAD
-#: ../../data/campaigns/tutorial02_warfare.wmf/scripting/texts.lua:159
-msgid "Explore the map"
-msgstr ""
-
-#: ../../data/campaigns/tutorial02_warfare.wmf/scripting/texts.lua:161
-msgid "Wait for the scout to explore unseen areas."
-msgstr ""
-
-#: ../../data/campaigns/tutorial02_warfare.wmf/scripting/texts.lua:162
-msgid "Observe your scout."
-msgstr ""
-
-#: ../../data/campaigns/tutorial02_warfare.wmf/scripting/texts.lua:168
-msgid "Scout made progress"
-msgstr ""
-
-#: ../../data/campaigns/tutorial02_warfare.wmf/scripting/texts.lua:170
-msgid "New horizons?"
-msgstr ""
-
-#: ../../data/campaigns/tutorial02_warfare.wmf/scripting/texts.lua:171
-=======
 #: ../../data/campaigns/tutorial02_warfare.wmf/scripting/texts.lua:164
 msgid "Scout"
 msgstr ""
@@ -440,54 +376,32 @@
 msgstr ""
 
 #: ../../data/campaigns/tutorial02_warfare.wmf/scripting/texts.lua:177
->>>>>>> fc979bc5
 msgid ""
 "As you can see, scouts can go quite far. The good news is that there are no "
 "enemies around."
 msgstr ""
 
-<<<<<<< HEAD
-#: ../../data/campaigns/tutorial02_warfare.wmf/scripting/texts.lua:172
-msgid "You can use the minimap to see the exploration’s progress."
-msgstr ""
-
-#: ../../data/campaigns/tutorial02_warfare.wmf/scripting/texts.lua:173
-=======
 #: ../../data/campaigns/tutorial02_warfare.wmf/scripting/texts.lua:178
 msgid "You can use the minimap to see the exploration’s progress."
 msgstr ""
 
 #: ../../data/campaigns/tutorial02_warfare.wmf/scripting/texts.lua:179
->>>>>>> fc979bc5
 msgid ""
 "Don’t forget that scouting is hard work and as such cannot be done without "
 "provision of food."
 msgstr ""
 
-<<<<<<< HEAD
-#: ../../data/campaigns/tutorial02_warfare.wmf/scripting/texts.lua:179
-#: ../../data/campaigns/tutorial02_warfare.wmf/scripting/texts.lua:181
-msgid "Heroes and Rookies"
-msgstr ""
-
-#: ../../data/campaigns/tutorial02_warfare.wmf/scripting/texts.lua:182
-=======
 #: ../../data/campaigns/tutorial02_warfare.wmf/scripting/texts.lua:185
 #: ../../data/campaigns/tutorial02_warfare.wmf/scripting/texts.lua:187
 msgid "Heroes and Rookies"
 msgstr ""
 
 #: ../../data/campaigns/tutorial02_warfare.wmf/scripting/texts.lua:188
->>>>>>> fc979bc5
 msgid ""
 "While our soldiers are training, let me tell you what we can do with them."
 msgstr ""
 
-<<<<<<< HEAD
-#: ../../data/campaigns/tutorial02_warfare.wmf/scripting/texts.lua:183
-=======
 #: ../../data/campaigns/tutorial02_warfare.wmf/scripting/texts.lua:189
->>>>>>> fc979bc5
 msgid ""
 "In every military building, you can set the preference for heroes (trained "
 "soldiers) or rookies. From time to time, a soldier will walk out of the "
@@ -495,39 +409,20 @@
 "what you saw earlier."
 msgstr ""
 
-<<<<<<< HEAD
-#: ../../data/campaigns/tutorial02_warfare.wmf/scripting/texts.lua:184
-=======
 #: ../../data/campaigns/tutorial02_warfare.wmf/scripting/texts.lua:190
->>>>>>> fc979bc5
 msgid ""
 "The initial setting depends on the type of the building. For the Barbarians,"
 " the sentry is the only building that prefers rookies by default. You should"
 " change this setting to fit your current needs."
 msgstr ""
 
-<<<<<<< HEAD
-#: ../../data/campaigns/tutorial02_warfare.wmf/scripting/texts.lua:185
-=======
 #: ../../data/campaigns/tutorial02_warfare.wmf/scripting/texts.lua:191
->>>>>>> fc979bc5
 msgid ""
 "When you are expanding into no man’s land, you can make your buildings "
 "prefer rookies. When you are planning to attack, send heroes into that "
 "region. Conquered buildings always prefer heroes."
 msgstr ""
 
-<<<<<<< HEAD
-#: ../../data/campaigns/tutorial02_warfare.wmf/scripting/texts.lua:191
-msgid "Soldier capacity"
-msgstr ""
-
-#: ../../data/campaigns/tutorial02_warfare.wmf/scripting/texts.lua:193
-msgid "Adjusting the number of soldiers"
-msgstr ""
-
-#: ../../data/campaigns/tutorial02_warfare.wmf/scripting/texts.lua:194
-=======
 #: ../../data/campaigns/tutorial02_warfare.wmf/scripting/texts.lua:197
 msgid "Soldier capacity"
 msgstr ""
@@ -537,7 +432,6 @@
 msgstr ""
 
 #: ../../data/campaigns/tutorial02_warfare.wmf/scripting/texts.lua:200
->>>>>>> fc979bc5
 msgid ""
 "There is another way how you can control the strength of a military "
 "building: by the number of soldiers stationed there. Just click on the arrow"
@@ -546,70 +440,39 @@
 "example."
 msgstr ""
 
-<<<<<<< HEAD
-#: ../../data/campaigns/tutorial02_warfare.wmf/scripting/texts.lua:195
-=======
 #: ../../data/campaigns/tutorial02_warfare.wmf/scripting/texts.lua:201
->>>>>>> fc979bc5
 msgid ""
 "If you wish to send a certain soldier away, you can simply click on it. It "
 "will then be replaced by another soldier."
 msgstr ""
 
-<<<<<<< HEAD
-#: ../../data/campaigns/tutorial02_warfare.wmf/scripting/texts.lua:196
-=======
 #: ../../data/campaigns/tutorial02_warfare.wmf/scripting/texts.lua:202
->>>>>>> fc979bc5
 msgid ""
 "Let me also describe what the numbers in the statistics string mean. This "
 "string can contain up to three numbers, e.g. ‘1 (+5) soldier (+2)’."
 msgstr ""
 
-<<<<<<< HEAD
-#: ../../data/campaigns/tutorial02_warfare.wmf/scripting/texts.lua:197
-=======
 #: ../../data/campaigns/tutorial02_warfare.wmf/scripting/texts.lua:203
->>>>>>> fc979bc5
 msgid ""
 "The first number describes how many soldiers are currently in this building."
 " In this example, only one soldier is left inside (each military building is"
 " always guarded by at least one soldier)."
 msgstr ""
 
-<<<<<<< HEAD
-#: ../../data/campaigns/tutorial02_warfare.wmf/scripting/texts.lua:198
-=======
 #: ../../data/campaigns/tutorial02_warfare.wmf/scripting/texts.lua:204
->>>>>>> fc979bc5
 msgid ""
 "The second number tells you how many additional soldiers reside in this "
 "building, but are currently outside. The five soldiers may be attacking an "
 "enemy. They will return when they have been successful."
 msgstr ""
 
-<<<<<<< HEAD
-#: ../../data/campaigns/tutorial02_warfare.wmf/scripting/texts.lua:199
-=======
 #: ../../data/campaigns/tutorial02_warfare.wmf/scripting/texts.lua:205
->>>>>>> fc979bc5
 msgid ""
 "The third number indicates the missing soldiers. From the eight soldiers (1 "
 "+ 5 + 2) you wish to have here, two may have died. They will be replaced by "
 "new soldiers from your warehouse, if possible."
 msgstr ""
 
-<<<<<<< HEAD
-#: ../../data/campaigns/tutorial02_warfare.wmf/scripting/texts.lua:205
-msgid "Dismantle your sentry"
-msgstr ""
-
-#: ../../data/campaigns/tutorial02_warfare.wmf/scripting/texts.lua:207
-msgid "Dismantling military buildings"
-msgstr ""
-
-#: ../../data/campaigns/tutorial02_warfare.wmf/scripting/texts.lua:208
-=======
 #: ../../data/campaigns/tutorial02_warfare.wmf/scripting/texts.lua:211
 msgid "Dismantle your sentry"
 msgstr ""
@@ -619,7 +482,6 @@
 msgstr ""
 
 #: ../../data/campaigns/tutorial02_warfare.wmf/scripting/texts.lua:214
->>>>>>> fc979bc5
 msgid ""
 "You can only reduce the number of soldiers to one. The last soldier of a "
 "building will never come out (unless this building is attacked). If you want"
@@ -627,11 +489,7 @@
 " building."
 msgstr ""
 
-<<<<<<< HEAD
-#: ../../data/campaigns/tutorial02_warfare.wmf/scripting/texts.lua:209
-=======
 #: ../../data/campaigns/tutorial02_warfare.wmf/scripting/texts.lua:215
->>>>>>> fc979bc5
 msgid ""
 "However, destroying a military building is always linked with a risk: the "
 "land is still yours, but it is no longer protected. Any enemy that builds "
@@ -642,42 +500,23 @@
 "enemies."
 msgstr ""
 
-<<<<<<< HEAD
-#: ../../data/campaigns/tutorial02_warfare.wmf/scripting/texts.lua:210
-=======
 #: ../../data/campaigns/tutorial02_warfare.wmf/scripting/texts.lua:216
->>>>>>> fc979bc5
 msgid ""
 "Have you seen your sentry? Since it cannot contain many soldiers and is next"
 " to a stronger barrier, it is rather useless."
 msgstr ""
 
 #. TRANSLATORS: 'it' refers to the Barbarian sentry
-<<<<<<< HEAD
-#: ../../data/campaigns/tutorial02_warfare.wmf/scripting/texts.lua:212
-msgid "Dismantle it."
-msgstr ""
-
-#: ../../data/campaigns/tutorial02_warfare.wmf/scripting/texts.lua:213
-=======
 #: ../../data/campaigns/tutorial02_warfare.wmf/scripting/texts.lua:218
 msgid "Dismantle it."
 msgstr ""
 
 #: ../../data/campaigns/tutorial02_warfare.wmf/scripting/texts.lua:219
->>>>>>> fc979bc5
 msgid ""
 "You can also use this opportunity to become familiar with the other options:"
 " the heroes/rookies preference and the capacity."
 msgstr ""
 
-<<<<<<< HEAD
-#: ../../data/campaigns/tutorial02_warfare.wmf/scripting/texts.lua:215
-msgid "Dismantle your north-western sentry"
-msgstr ""
-
-#: ../../data/campaigns/tutorial02_warfare.wmf/scripting/texts.lua:217
-=======
 #: ../../data/campaigns/tutorial02_warfare.wmf/scripting/texts.lua:225
 msgid "Soldiers, dismissed!"
 msgstr ""
@@ -687,7 +526,6 @@
 msgstr ""
 
 #: ../../data/campaigns/tutorial02_warfare.wmf/scripting/texts.lua:228
->>>>>>> fc979bc5
 msgid ""
 "You can control the number of soldiers stationed at a military site with the"
 " arrow buttons. If you want to get even your last soldier out, you will have"
@@ -695,22 +533,6 @@
 "which will make it vulnerable to hostile attacks."
 msgstr ""
 
-<<<<<<< HEAD
-#: ../../data/campaigns/tutorial02_warfare.wmf/scripting/texts.lua:218
-msgid "Dismantle your sentry in the north-west, next to the barrier."
-msgstr ""
-
-#: ../../data/campaigns/tutorial02_warfare.wmf/scripting/texts.lua:224
-#: ../../data/campaigns/tutorial02_warfare.wmf/scripting/texts.lua:236
-msgid "Enhance Your Fortress"
-msgstr ""
-
-#: ../../data/campaigns/tutorial02_warfare.wmf/scripting/texts.lua:226
-msgid "Enhancing Buildings"
-msgstr ""
-
-#: ../../data/campaigns/tutorial02_warfare.wmf/scripting/texts.lua:227
-=======
 #: ../../data/campaigns/tutorial02_warfare.wmf/scripting/texts.lua:229
 msgid "Dismantle your sentry in the north-west, next to the barrier."
 msgstr ""
@@ -725,60 +547,32 @@
 msgstr ""
 
 #: ../../data/campaigns/tutorial02_warfare.wmf/scripting/texts.lua:238
->>>>>>> fc979bc5
 msgid ""
 "Well done. Now you know how to draw back your soldiers from the places where"
 " you don’t need them. It is time to tell you how to reinforce your front "
 "line."
 msgstr ""
 
-<<<<<<< HEAD
-#: ../../data/campaigns/tutorial02_warfare.wmf/scripting/texts.lua:228
-=======
 #: ../../data/campaigns/tutorial02_warfare.wmf/scripting/texts.lua:239
->>>>>>> fc979bc5
 msgid ""
 "Your fortress is already quite strong and conquers a lot of space. But there"
 " is an even bigger building: the citadel."
 msgstr ""
 
-<<<<<<< HEAD
-#: ../../data/campaigns/tutorial02_warfare.wmf/scripting/texts.lua:229
-=======
 #: ../../data/campaigns/tutorial02_warfare.wmf/scripting/texts.lua:240
->>>>>>> fc979bc5
 msgid ""
 "Citadels can’t be built directly. Instead, you’ll have to construct a "
 "fortress first and then enhance it to a citadel. To do so, click on the "
 "fortress, then choose the ‘Enhance to Citadel’ button."
 msgstr ""
 
-<<<<<<< HEAD
-#: ../../data/campaigns/tutorial02_warfare.wmf/scripting/texts.lua:230
-=======
 #: ../../data/campaigns/tutorial02_warfare.wmf/scripting/texts.lua:241
->>>>>>> fc979bc5
 msgid ""
 "Your soldiers will leave the fortress while the construction is going on. "
 "This means that your fortress will lose its military influence, as I "
 "described above."
 msgstr ""
 
-<<<<<<< HEAD
-#: ../../data/campaigns/tutorial02_warfare.wmf/scripting/texts.lua:231
-msgid "Enhance your fortress to a citadel now."
-msgstr ""
-
-#: ../../data/campaigns/tutorial02_warfare.wmf/scripting/texts.lua:234
-msgid "Enhance your fortress to a citadel"
-msgstr ""
-
-#: ../../data/campaigns/tutorial02_warfare.wmf/scripting/texts.lua:237
-msgid "Enhance your fortress to a mighty citadel."
-msgstr ""
-
-#: ../../data/campaigns/tutorial02_warfare.wmf/scripting/texts.lua:238
-=======
 #: ../../data/campaigns/tutorial02_warfare.wmf/scripting/texts.lua:242
 msgid "Enhance your fortress to a citadel now."
 msgstr ""
@@ -792,7 +586,6 @@
 msgstr ""
 
 #: ../../data/campaigns/tutorial02_warfare.wmf/scripting/texts.lua:252
->>>>>>> fc979bc5
 msgid ""
 "The citadel can house 12 soldiers, and it is the biggest military building "
 "the Barbarians can build. It also costs a lot of resources and takes a long "
@@ -800,17 +593,6 @@
 "like constricted points or mountains."
 msgstr ""
 
-<<<<<<< HEAD
-#: ../../data/campaigns/tutorial02_warfare.wmf/scripting/texts.lua:245
-msgid "Defeat your Enemy"
-msgstr ""
-
-#: ../../data/campaigns/tutorial02_warfare.wmf/scripting/texts.lua:247
-msgid "Defeat the Enemy"
-msgstr ""
-
-#: ../../data/campaigns/tutorial02_warfare.wmf/scripting/texts.lua:248
-=======
 #: ../../data/campaigns/tutorial02_warfare.wmf/scripting/texts.lua:259
 msgid "Defeat your Enemy"
 msgstr ""
@@ -820,7 +602,6 @@
 msgstr ""
 
 #: ../../data/campaigns/tutorial02_warfare.wmf/scripting/texts.lua:262
->>>>>>> fc979bc5
 msgid ""
 "Great work, the citadel is finished. But what’s that? A hostile tribe has "
 "settled next to us while the citadel was under construction! Do you see how "
@@ -829,59 +610,26 @@
 "defeat the enemy!"
 msgstr ""
 
-<<<<<<< HEAD
-#: ../../data/campaigns/tutorial02_warfare.wmf/scripting/texts.lua:249
-#: ../../data/campaigns/tutorial02_warfare.wmf/scripting/texts.lua:258
-=======
 #: ../../data/campaigns/tutorial02_warfare.wmf/scripting/texts.lua:263
 #: ../../data/campaigns/tutorial02_warfare.wmf/scripting/texts.lua:274
->>>>>>> fc979bc5
 msgid ""
 "To attack a building, click on its doors, choose the number of soldiers that"
 " you wish to send and click on the ‘Attack’ button."
 msgstr ""
 
-<<<<<<< HEAD
-#: ../../data/campaigns/tutorial02_warfare.wmf/scripting/texts.lua:249
-=======
 #: ../../data/campaigns/tutorial02_warfare.wmf/scripting/texts.lua:263
->>>>>>> fc979bc5
 msgid ""
 "Your soldiers will come from all nearby military buildings. Likewise, the "
 "defenders will come from all nearby military buildings of the enemy and "
 "intercept your forces."
 msgstr ""
 
-<<<<<<< HEAD
-#: ../../data/campaigns/tutorial02_warfare.wmf/scripting/texts.lua:250
-=======
 #: ../../data/campaigns/tutorial02_warfare.wmf/scripting/texts.lua:264
->>>>>>> fc979bc5
 msgid ""
 "Attack and conquer all military buildings of the enemy and destroy their "
 "headquarters."
 msgstr ""
 
-<<<<<<< HEAD
-#: ../../data/campaigns/tutorial02_warfare.wmf/scripting/texts.lua:254
-msgid "Defeat the enemy tribe"
-msgstr ""
-
-#: ../../data/campaigns/tutorial02_warfare.wmf/scripting/texts.lua:256
-msgid "Defeat Your Enemy"
-msgstr ""
-
-#: ../../data/campaigns/tutorial02_warfare.wmf/scripting/texts.lua:257
-msgid "Defeat the nearby enemy."
-msgstr ""
-
-#: ../../data/campaigns/tutorial02_warfare.wmf/scripting/texts.lua:263
-#: ../../data/campaigns/tutorial02_warfare.wmf/scripting/texts.lua:265
-msgid "Conclusion"
-msgstr ""
-
-#: ../../data/campaigns/tutorial02_warfare.wmf/scripting/texts.lua:266
-=======
 #: ../../data/campaigns/tutorial02_warfare.wmf/scripting/texts.lua:270
 msgid "Defeat Your Enemy"
 msgstr ""
@@ -900,7 +648,6 @@
 msgstr ""
 
 #: ../../data/campaigns/tutorial02_warfare.wmf/scripting/texts.lua:282
->>>>>>> fc979bc5
 msgid ""
 "Thank you for playing this tutorial. I hope you enjoyed it and you learned "
 "how to create and train soldiers, how to control where they go and how to "
@@ -908,22 +655,14 @@
 "Having trained soldiers is a huge advantage."
 msgstr ""
 
-<<<<<<< HEAD
-#: ../../data/campaigns/tutorial02_warfare.wmf/scripting/texts.lua:267
-=======
 #: ../../data/campaigns/tutorial02_warfare.wmf/scripting/texts.lua:283
->>>>>>> fc979bc5
 msgid ""
 "But a war is expensive, and not always the path leading to the goal. When "
 "setting up a new game, you can also choose peaceful win conditions. You "
 "should definitely try them out, they’re worth it."
 msgstr ""
 
-<<<<<<< HEAD
-#: ../../data/campaigns/tutorial02_warfare.wmf/scripting/texts.lua:268
-=======
 #: ../../data/campaigns/tutorial02_warfare.wmf/scripting/texts.lua:284
->>>>>>> fc979bc5
 msgid ""
 "You are now ready to play the campaigns. They will teach you about the "
 "different economies of the tribes. You can also play the remaining "
