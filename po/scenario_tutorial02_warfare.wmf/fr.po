--- conflicted
+++ resolved
@@ -14,15 +14,9 @@
 msgstr ""
 "Project-Id-Version: Widelands\n"
 "Report-Msgid-Bugs-To: https://www.widelands.org/wiki/ReportingBugs/\n"
-<<<<<<< HEAD
-"POT-Creation-Date: 2020-03-28 05:00+0000\n"
-"PO-Revision-Date: 2020-03-28 05:02+0000\n"
-"Last-Translator: GunChleoc\n"
-=======
 "POT-Creation-Date: 2020-04-15 14:44+0000\n"
 "PO-Revision-Date: 2020-04-12 17:33+0000\n"
 "Last-Translator: Benedikt Straub <benedikt-straub@web.de>\n"
->>>>>>> fc979bc5
 "Language-Team: French (http://www.transifex.com/widelands/widelands/language/fr/)\n"
 "MIME-Version: 1.0\n"
 "Content-Type: text/plain; charset=UTF-8\n"
@@ -296,14 +290,6 @@
 msgstr "Vous devriez aussi garder à l'esprit que chacune des trois tribus de Widelans on leurs manières de s'entrainer, de sorte que les bâtiments et marchandises sont différents. Aussi, les niveaux d'habiletés ne peuvent êtres comparés: un soldat impérial possède une attaque de base de %1% au niveau 0, alors qu'un soldat barbare du même niveau aura une attaque de base de seulement %2%."
 
 #: ../../data/campaigns/tutorial02_warfare.wmf/scripting/texts.lua:131
-<<<<<<< HEAD
-msgid "Scout’s Hut"
-msgstr ""
-
-#: ../../data/campaigns/tutorial02_warfare.wmf/scripting/texts.lua:133
-msgid "Explore Your Surroundings"
-msgstr ""
-=======
 #: ../../data/campaigns/tutorial02_warfare.wmf/scripting/texts.lua:143
 msgid "Scout’s Hut"
 msgstr "Cabane d'éclaireur"
@@ -311,58 +297,18 @@
 #: ../../data/campaigns/tutorial02_warfare.wmf/scripting/texts.lua:133
 msgid "Explore Your Surroundings"
 msgstr "Explorez les environs"
->>>>>>> fc979bc5
 
 #: ../../data/campaigns/tutorial02_warfare.wmf/scripting/texts.lua:134
 msgid ""
 "Large parts of the map haven’t been explored yet. It might be a good idea to"
 " know which direction is best for expanding our empire."
-<<<<<<< HEAD
-msgstr ""
-=======
 msgstr "De larges parties de la carte n'ont pas encore été exploré. Il serait une bonne idée de savoir quelle direction est la meilleure pour étendre notre empire."
->>>>>>> fc979bc5
 
 #: ../../data/campaigns/tutorial02_warfare.wmf/scripting/texts.lua:135
 msgid ""
 "You can try your luck and expand randomly, but this is risky. A safer way is"
 " to use a scout to explore unseen parts of the map. What if he finds "
 "mountains overflowing with gold?"
-<<<<<<< HEAD
-msgstr ""
-
-#: ../../data/campaigns/tutorial02_warfare.wmf/scripting/texts.lua:136
-msgid "We will need a scout’s hut to start exploring. It is a small building."
-msgstr ""
-
-#: ../../data/campaigns/tutorial02_warfare.wmf/scripting/texts.lua:137
-msgid "Build a scout’s hut."
-msgstr ""
-
-#: ../../data/campaigns/tutorial02_warfare.wmf/scripting/texts.lua:141
-msgid "Build a scout’s hut"
-msgstr ""
-
-#: ../../data/campaigns/tutorial02_warfare.wmf/scripting/texts.lua:143
-msgid ""
-"It’s good to know your surroundings. A scout will explore unseen parts of "
-"the map for you."
-msgstr ""
-
-#: ../../data/campaigns/tutorial02_warfare.wmf/scripting/texts.lua:144
-msgid "Build a Scout’s Hut."
-msgstr ""
-
-#: ../../data/campaigns/tutorial02_warfare.wmf/scripting/texts.lua:150
-msgid "Scout is ready"
-msgstr ""
-
-#: ../../data/campaigns/tutorial02_warfare.wmf/scripting/texts.lua:152
-msgid "Ready to go!"
-msgstr ""
-
-#: ../../data/campaigns/tutorial02_warfare.wmf/scripting/texts.lua:153
-=======
 msgstr "Vous pouvez tenter votre chance en vous étendant au hasard, mais c'est risqué. Une manière plus sûre consiste à envoyer un éclaireur  explorer les parties non découvertes de la carte. Que se passerait il s'il découvrait des montagnes débordantes d'or ?"
 
 #: ../../data/campaigns/tutorial02_warfare.wmf/scripting/texts.lua:136
@@ -396,55 +342,23 @@
 msgstr "Prêt à y aller !"
 
 #: ../../data/campaigns/tutorial02_warfare.wmf/scripting/texts.lua:156
->>>>>>> fc979bc5
 msgid ""
 "Well done, your scout’s hut has been built. While our scout is moving in, "
 "let’s learn a little bit more about him."
 msgstr ""
 
-<<<<<<< HEAD
-#: ../../data/campaigns/tutorial02_warfare.wmf/scripting/texts.lua:154
-=======
 #: ../../data/campaigns/tutorial02_warfare.wmf/scripting/texts.lua:157
->>>>>>> fc979bc5
 msgid ""
 "First of all, he will need to take some food with him on his scouting trips."
 " Fortunately, we have some rations in our warehouse."
 msgstr ""
 
-<<<<<<< HEAD
-#: ../../data/campaigns/tutorial02_warfare.wmf/scripting/texts.lua:155
-=======
 #: ../../data/campaigns/tutorial02_warfare.wmf/scripting/texts.lua:158
->>>>>>> fc979bc5
 msgid ""
 "When provided with food, he will walk randomly around the area. You should "
 "follow his movement before fog of war hides what he saw."
 msgstr ""
 
-<<<<<<< HEAD
-#: ../../data/campaigns/tutorial02_warfare.wmf/scripting/texts.lua:159
-msgid "Explore the map"
-msgstr ""
-
-#: ../../data/campaigns/tutorial02_warfare.wmf/scripting/texts.lua:161
-msgid "Wait for the scout to explore unseen areas."
-msgstr ""
-
-#: ../../data/campaigns/tutorial02_warfare.wmf/scripting/texts.lua:162
-msgid "Observe your scout."
-msgstr ""
-
-#: ../../data/campaigns/tutorial02_warfare.wmf/scripting/texts.lua:168
-msgid "Scout made progress"
-msgstr ""
-
-#: ../../data/campaigns/tutorial02_warfare.wmf/scripting/texts.lua:170
-msgid "New horizons?"
-msgstr ""
-
-#: ../../data/campaigns/tutorial02_warfare.wmf/scripting/texts.lua:171
-=======
 #: ../../data/campaigns/tutorial02_warfare.wmf/scripting/texts.lua:164
 msgid "Scout"
 msgstr ""
@@ -470,54 +384,32 @@
 msgstr ""
 
 #: ../../data/campaigns/tutorial02_warfare.wmf/scripting/texts.lua:177
->>>>>>> fc979bc5
 msgid ""
 "As you can see, scouts can go quite far. The good news is that there are no "
 "enemies around."
 msgstr ""
 
-<<<<<<< HEAD
-#: ../../data/campaigns/tutorial02_warfare.wmf/scripting/texts.lua:172
-msgid "You can use the minimap to see the exploration’s progress."
-msgstr ""
-
-#: ../../data/campaigns/tutorial02_warfare.wmf/scripting/texts.lua:173
-=======
 #: ../../data/campaigns/tutorial02_warfare.wmf/scripting/texts.lua:178
 msgid "You can use the minimap to see the exploration’s progress."
 msgstr ""
 
 #: ../../data/campaigns/tutorial02_warfare.wmf/scripting/texts.lua:179
->>>>>>> fc979bc5
 msgid ""
 "Don’t forget that scouting is hard work and as such cannot be done without "
 "provision of food."
 msgstr ""
 
-<<<<<<< HEAD
-#: ../../data/campaigns/tutorial02_warfare.wmf/scripting/texts.lua:179
-#: ../../data/campaigns/tutorial02_warfare.wmf/scripting/texts.lua:181
-msgid "Heroes and Rookies"
-msgstr "Héros et Débutants"
-
-#: ../../data/campaigns/tutorial02_warfare.wmf/scripting/texts.lua:182
-=======
 #: ../../data/campaigns/tutorial02_warfare.wmf/scripting/texts.lua:185
 #: ../../data/campaigns/tutorial02_warfare.wmf/scripting/texts.lua:187
 msgid "Heroes and Rookies"
 msgstr "Héros et Débutants"
 
 #: ../../data/campaigns/tutorial02_warfare.wmf/scripting/texts.lua:188
->>>>>>> fc979bc5
 msgid ""
 "While our soldiers are training, let me tell you what we can do with them."
 msgstr "Pendant que nos soldats s'entraînent, laissez-moi vous dire ce que l'on peut faire d'eux."
 
-<<<<<<< HEAD
-#: ../../data/campaigns/tutorial02_warfare.wmf/scripting/texts.lua:183
-=======
 #: ../../data/campaigns/tutorial02_warfare.wmf/scripting/texts.lua:189
->>>>>>> fc979bc5
 msgid ""
 "In every military building, you can set the preference for heroes (trained "
 "soldiers) or rookies. From time to time, a soldier will walk out of the "
@@ -525,39 +417,20 @@
 "what you saw earlier."
 msgstr "Dans chaque bâtiment militaire, vous pouvez choisir entre héros (soldats entraînés) ou débutants. De temps en temps, un soldat va sortir du bâtiment pour être remplacé par un plus fort ou plus faible automatiquement, ce que nous avons vu plus tôt."
 
-<<<<<<< HEAD
-#: ../../data/campaigns/tutorial02_warfare.wmf/scripting/texts.lua:184
-=======
 #: ../../data/campaigns/tutorial02_warfare.wmf/scripting/texts.lua:190
->>>>>>> fc979bc5
 msgid ""
 "The initial setting depends on the type of the building. For the Barbarians,"
 " the sentry is the only building that prefers rookies by default. You should"
 " change this setting to fit your current needs."
 msgstr "Le réglage initial dépend du type de bâtiment. Pour les Barbares, la guérite est le seul bâtiment qui préfère les débutants par défaut. Vous pouvez changer ce réglage en fonction de vos besoins."
 
-<<<<<<< HEAD
-#: ../../data/campaigns/tutorial02_warfare.wmf/scripting/texts.lua:185
-=======
 #: ../../data/campaigns/tutorial02_warfare.wmf/scripting/texts.lua:191
->>>>>>> fc979bc5
 msgid ""
 "When you are expanding into no man’s land, you can make your buildings "
 "prefer rookies. When you are planning to attack, send heroes into that "
 "region. Conquered buildings always prefer heroes."
 msgstr "Lorsque vous vous étendez dans une zone inhabitée, vous pouvez faire en sorte que vos bâtiments préfèrent les débutants. Lorsque vous préparez une attaque, envoyez des héros dans cette région. Les bâtiments conquis préfèrent toujours les héros."
 
-<<<<<<< HEAD
-#: ../../data/campaigns/tutorial02_warfare.wmf/scripting/texts.lua:191
-msgid "Soldier capacity"
-msgstr "Capacité en soldats"
-
-#: ../../data/campaigns/tutorial02_warfare.wmf/scripting/texts.lua:193
-msgid "Adjusting the number of soldiers"
-msgstr "Ajuster le nombre de soldats"
-
-#: ../../data/campaigns/tutorial02_warfare.wmf/scripting/texts.lua:194
-=======
 #: ../../data/campaigns/tutorial02_warfare.wmf/scripting/texts.lua:197
 msgid "Soldier capacity"
 msgstr "Capacité en soldats"
@@ -567,7 +440,6 @@
 msgstr "Ajuster le nombre de soldats"
 
 #: ../../data/campaigns/tutorial02_warfare.wmf/scripting/texts.lua:200
->>>>>>> fc979bc5
 msgid ""
 "There is another way how you can control the strength of a military "
 "building: by the number of soldiers stationed there. Just click on the arrow"
@@ -576,70 +448,39 @@
 "example."
 msgstr "Il y a une autre manière de contrôler la puissance d'un bâtiment militaire : par le nombre de soldats stationnés dedans. Cliquez juste sur les flèches pour augmenter ou diminuer le nombre de soldats désirés. Chaque bâtiment a une capacité maximale. Celle de la barricade, par exemple, est de cinq."
 
-<<<<<<< HEAD
-#: ../../data/campaigns/tutorial02_warfare.wmf/scripting/texts.lua:195
-=======
 #: ../../data/campaigns/tutorial02_warfare.wmf/scripting/texts.lua:201
->>>>>>> fc979bc5
 msgid ""
 "If you wish to send a certain soldier away, you can simply click on it. It "
 "will then be replaced by another soldier."
 msgstr "Si vous voulez envoyer un soldat particulier ailleurs, vous pouvez simplement cliquer sur son icône. Il sera remplacé par un autre soldat."
 
-<<<<<<< HEAD
-#: ../../data/campaigns/tutorial02_warfare.wmf/scripting/texts.lua:196
-=======
 #: ../../data/campaigns/tutorial02_warfare.wmf/scripting/texts.lua:202
->>>>>>> fc979bc5
 msgid ""
 "Let me also describe what the numbers in the statistics string mean. This "
 "string can contain up to three numbers, e.g. ‘1 (+5) soldier (+2)’."
 msgstr "Laissez-moi également vous décrire la signification des nombres dans la série statistique. Vous pouvez y trouver jusqu'à trois nombres, par exemple \"1 (+5) soldat (+2)\"."
 
-<<<<<<< HEAD
-#: ../../data/campaigns/tutorial02_warfare.wmf/scripting/texts.lua:197
-=======
 #: ../../data/campaigns/tutorial02_warfare.wmf/scripting/texts.lua:203
->>>>>>> fc979bc5
 msgid ""
 "The first number describes how many soldiers are currently in this building."
 " In this example, only one soldier is left inside (each military building is"
 " always guarded by at least one soldier)."
 msgstr "Le premier nombre indique combien de soldats se trouvent actuellement à l'intérieur du bâtiment. Dans cet exemple, un unique soldat s'y trouve (chaque bâtiment militaire est toujours gardé par au minimum un soldat)."
 
-<<<<<<< HEAD
-#: ../../data/campaigns/tutorial02_warfare.wmf/scripting/texts.lua:198
-=======
 #: ../../data/campaigns/tutorial02_warfare.wmf/scripting/texts.lua:204
->>>>>>> fc979bc5
 msgid ""
 "The second number tells you how many additional soldiers reside in this "
 "building, but are currently outside. The five soldiers may be attacking an "
 "enemy. They will return when they have been successful."
 msgstr "Le deuxième nombre montre combien d'autres soldats sont affectés à ce bâtiment, mais se trouvent actuellement à l'extérieur. Les cinq soldats attaquent probablement un ennemi. Ils reviendront lorsqu'il auront gagné."
 
-<<<<<<< HEAD
-#: ../../data/campaigns/tutorial02_warfare.wmf/scripting/texts.lua:199
-=======
 #: ../../data/campaigns/tutorial02_warfare.wmf/scripting/texts.lua:205
->>>>>>> fc979bc5
 msgid ""
 "The third number indicates the missing soldiers. From the eight soldiers (1 "
 "+ 5 + 2) you wish to have here, two may have died. They will be replaced by "
 "new soldiers from your warehouse, if possible."
 msgstr "Le troisième nombre indique les soldats qui manquent à l'appel. Des huit soldats (1 + 5 + 2) qui devraient se trouver là, deux peut être péri. Ils seront remplacés par de nouvelles recrues venant de l'entrepôt, si possible."
 
-<<<<<<< HEAD
-#: ../../data/campaigns/tutorial02_warfare.wmf/scripting/texts.lua:205
-msgid "Dismantle your sentry"
-msgstr "Démantelez votre guérite"
-
-#: ../../data/campaigns/tutorial02_warfare.wmf/scripting/texts.lua:207
-msgid "Dismantling military buildings"
-msgstr "Démanteler les bâtiments militaires"
-
-#: ../../data/campaigns/tutorial02_warfare.wmf/scripting/texts.lua:208
-=======
 #: ../../data/campaigns/tutorial02_warfare.wmf/scripting/texts.lua:211
 msgid "Dismantle your sentry"
 msgstr "Démantelez votre guérite"
@@ -649,7 +490,6 @@
 msgstr "Démanteler les bâtiments militaires"
 
 #: ../../data/campaigns/tutorial02_warfare.wmf/scripting/texts.lua:214
->>>>>>> fc979bc5
 msgid ""
 "You can only reduce the number of soldiers to one. The last soldier of a "
 "building will never come out (unless this building is attacked). If you want"
@@ -657,11 +497,7 @@
 " building."
 msgstr "Vous pouvez seulement réduire le nombre de soldats à un. Le dernier soldat d'un bâtiment ne sortira jamais (à moins que ce bâtiment ne soit attaqué). Si vous voulez avoir votre soldat autre-part, vous devrez démanteler ou bruler le bâtiment."
 
-<<<<<<< HEAD
-#: ../../data/campaigns/tutorial02_warfare.wmf/scripting/texts.lua:209
-=======
 #: ../../data/campaigns/tutorial02_warfare.wmf/scripting/texts.lua:215
->>>>>>> fc979bc5
 msgid ""
 "However, destroying a military building is always linked with a risk: the "
 "land is still yours, but it is no longer protected. Any enemy that builds "
@@ -672,42 +508,23 @@
 "enemies."
 msgstr "Cependant, détruire un bâtiment militaire est toujours risqué : le territoire vous appartient toujours, mais il n'est plus protégé. Tout ennemi qui construirait son propre bâtiment militaire prendrait le contrôle de ce territoire sans combattre, et vos bâtiments seraient détruits par les flammes. De plus, certaines parties du territoire peuvent désormais être masquées par le brouillard de guerre. Vous ne devriez démanteler que les bâtiments qui se trouvent au cœur de votre territoire, où vous êtes à l'abri des ennemis."
 
-<<<<<<< HEAD
-#: ../../data/campaigns/tutorial02_warfare.wmf/scripting/texts.lua:210
-=======
 #: ../../data/campaigns/tutorial02_warfare.wmf/scripting/texts.lua:216
->>>>>>> fc979bc5
 msgid ""
 "Have you seen your sentry? Since it cannot contain many soldiers and is next"
 " to a stronger barrier, it is rather useless."
 msgstr "Avez-vous vu votre guérite ? Puisqu'elle ne peut pas contenir beaucoup de soldats et est proche d'une barricade puis puissante, elle est plutôt inutile."
 
 #. TRANSLATORS: 'it' refers to the Barbarian sentry
-<<<<<<< HEAD
-#: ../../data/campaigns/tutorial02_warfare.wmf/scripting/texts.lua:212
-msgid "Dismantle it."
-msgstr "Démantelez-la."
-
-#: ../../data/campaigns/tutorial02_warfare.wmf/scripting/texts.lua:213
-=======
 #: ../../data/campaigns/tutorial02_warfare.wmf/scripting/texts.lua:218
 msgid "Dismantle it."
 msgstr "Démantelez-la."
 
 #: ../../data/campaigns/tutorial02_warfare.wmf/scripting/texts.lua:219
->>>>>>> fc979bc5
 msgid ""
 "You can also use this opportunity to become familiar with the other options:"
 " the heroes/rookies preference and the capacity."
 msgstr "Vous pouvez également profiter de l'occasion pour vous familiariser avec les autres options : la préférence héros / débutants et la capacité."
 
-<<<<<<< HEAD
-#: ../../data/campaigns/tutorial02_warfare.wmf/scripting/texts.lua:215
-msgid "Dismantle your north-western sentry"
-msgstr "Démantelez votre guérite la plus au nord-ouest."
-
-#: ../../data/campaigns/tutorial02_warfare.wmf/scripting/texts.lua:217
-=======
 #: ../../data/campaigns/tutorial02_warfare.wmf/scripting/texts.lua:225
 msgid "Soldiers, dismissed!"
 msgstr ""
@@ -717,7 +534,6 @@
 msgstr "Démantelez votre guérite la plus au nord-ouest."
 
 #: ../../data/campaigns/tutorial02_warfare.wmf/scripting/texts.lua:228
->>>>>>> fc979bc5
 msgid ""
 "You can control the number of soldiers stationed at a military site with the"
 " arrow buttons. If you want to get even your last soldier out, you will have"
@@ -725,22 +541,6 @@
 "which will make it vulnerable to hostile attacks."
 msgstr "Vous pouvez contrôler le nombre de soldats stationnés dans un site militaire avec les boutons fléchés. Si vous voulez aussi faire sortir le dernier soldat, vous devrez détruire le bâtiment. Par contre, votre territoire ne sera plus protégé, ce qui le rendra vulnérable aux attaques ennemies."
 
-<<<<<<< HEAD
-#: ../../data/campaigns/tutorial02_warfare.wmf/scripting/texts.lua:218
-msgid "Dismantle your sentry in the north-west, next to the barrier."
-msgstr "Démantelez votre guérite la plus nord-ouest, près de la barricade."
-
-#: ../../data/campaigns/tutorial02_warfare.wmf/scripting/texts.lua:224
-#: ../../data/campaigns/tutorial02_warfare.wmf/scripting/texts.lua:236
-msgid "Enhance Your Fortress"
-msgstr "Améliorez votre forteresse"
-
-#: ../../data/campaigns/tutorial02_warfare.wmf/scripting/texts.lua:226
-msgid "Enhancing Buildings"
-msgstr "Améliorer les bâtiments"
-
-#: ../../data/campaigns/tutorial02_warfare.wmf/scripting/texts.lua:227
-=======
 #: ../../data/campaigns/tutorial02_warfare.wmf/scripting/texts.lua:229
 msgid "Dismantle your sentry in the north-west, next to the barrier."
 msgstr "Démantelez votre guérite la plus nord-ouest, près de la barricade."
@@ -755,60 +555,32 @@
 msgstr "Améliorer les bâtiments"
 
 #: ../../data/campaigns/tutorial02_warfare.wmf/scripting/texts.lua:238
->>>>>>> fc979bc5
 msgid ""
 "Well done. Now you know how to draw back your soldiers from the places where"
 " you don’t need them. It is time to tell you how to reinforce your front "
 "line."
 msgstr "Bien joué. Maintenant, vous savez comment récupérer vos soldats des endroits où vous n'avez pas besoin d'eux. C'est le moment de vous expliquer comment renforcer la ligne de front."
 
-<<<<<<< HEAD
-#: ../../data/campaigns/tutorial02_warfare.wmf/scripting/texts.lua:228
-=======
 #: ../../data/campaigns/tutorial02_warfare.wmf/scripting/texts.lua:239
->>>>>>> fc979bc5
 msgid ""
 "Your fortress is already quite strong and conquers a lot of space. But there"
 " is an even bigger building: the citadel."
 msgstr "Votre forteresse est déjà assez puissante et conquiert beaucoup d'espace. Mais il y a un bâtiment encore plus grand : la citadelle."
 
-<<<<<<< HEAD
-#: ../../data/campaigns/tutorial02_warfare.wmf/scripting/texts.lua:229
-=======
 #: ../../data/campaigns/tutorial02_warfare.wmf/scripting/texts.lua:240
->>>>>>> fc979bc5
 msgid ""
 "Citadels can’t be built directly. Instead, you’ll have to construct a "
 "fortress first and then enhance it to a citadel. To do so, click on the "
 "fortress, then choose the ‘Enhance to Citadel’ button."
 msgstr "Les citadelles ne peuvent pas être construites directement. Vous devez d'abord construire une forteresse, puis l'améliorer en citadelle. Pour ce faire, cliquez sur la forteresse, puis sur le bouton \"Améliorer en citadelle\"."
 
-<<<<<<< HEAD
-#: ../../data/campaigns/tutorial02_warfare.wmf/scripting/texts.lua:230
-=======
 #: ../../data/campaigns/tutorial02_warfare.wmf/scripting/texts.lua:241
->>>>>>> fc979bc5
 msgid ""
 "Your soldiers will leave the fortress while the construction is going on. "
 "This means that your fortress will lose its military influence, as I "
 "described above."
 msgstr "Vos soldats vont quitter la forteresse pendant la durée de la construction. Ceci signifie que votre forteresse perd son influence militaire, comme je l'ai indiqué précédemment."
 
-<<<<<<< HEAD
-#: ../../data/campaigns/tutorial02_warfare.wmf/scripting/texts.lua:231
-msgid "Enhance your fortress to a citadel now."
-msgstr "Améliorez maintenant votre forteresse en citadelle."
-
-#: ../../data/campaigns/tutorial02_warfare.wmf/scripting/texts.lua:234
-msgid "Enhance your fortress to a citadel"
-msgstr "Améliorez votre forteresse en citadelle"
-
-#: ../../data/campaigns/tutorial02_warfare.wmf/scripting/texts.lua:237
-msgid "Enhance your fortress to a mighty citadel."
-msgstr "Améliorez votre forteresse en puissante citadelle."
-
-#: ../../data/campaigns/tutorial02_warfare.wmf/scripting/texts.lua:238
-=======
 #: ../../data/campaigns/tutorial02_warfare.wmf/scripting/texts.lua:242
 msgid "Enhance your fortress to a citadel now."
 msgstr "Améliorez maintenant votre forteresse en citadelle."
@@ -822,7 +594,6 @@
 msgstr "Améliorez votre forteresse en puissante citadelle."
 
 #: ../../data/campaigns/tutorial02_warfare.wmf/scripting/texts.lua:252
->>>>>>> fc979bc5
 msgid ""
 "The citadel can house 12 soldiers, and it is the biggest military building "
 "the Barbarians can build. It also costs a lot of resources and takes a long "
@@ -830,17 +601,6 @@
 "like constricted points or mountains."
 msgstr "La citadelle peut contenir 12 soldats, et c'est le plus gros bâtiment militaire que les Barbares peuvent construire. Elle coûte également un grand nombre de ressources et prend beaucoup de temps à construire. La citadelle est plus adaptée pour garder les points stratégiques comme des passages étroits ou des montagnes."
 
-<<<<<<< HEAD
-#: ../../data/campaigns/tutorial02_warfare.wmf/scripting/texts.lua:245
-msgid "Defeat your Enemy"
-msgstr "Battez votre ennemi"
-
-#: ../../data/campaigns/tutorial02_warfare.wmf/scripting/texts.lua:247
-msgid "Defeat the Enemy"
-msgstr "Battez l'ennemi"
-
-#: ../../data/campaigns/tutorial02_warfare.wmf/scripting/texts.lua:248
-=======
 #: ../../data/campaigns/tutorial02_warfare.wmf/scripting/texts.lua:259
 msgid "Defeat your Enemy"
 msgstr "Battez votre ennemi"
@@ -850,7 +610,6 @@
 msgstr "Battez l'ennemi"
 
 #: ../../data/campaigns/tutorial02_warfare.wmf/scripting/texts.lua:262
->>>>>>> fc979bc5
 msgid ""
 "Great work, the citadel is finished. But what’s that? A hostile tribe has "
 "settled next to us while the citadel was under construction! Do you see how "
@@ -859,59 +618,26 @@
 "defeat the enemy!"
 msgstr "Beau travail, la citadelle est achevée. Mais qu'est ce que ceci ? Une tribu hostile s'est installée près de nous pendant que la citadelle était en construction ! Est-ce que vous voyez comment ils ont pris une partie de notre territoire ? Et notre bûcheron a maintenant perdu son lieu de travail. C'est de cela dont je parlais. Reprenons notre territoire et boutons l'ennemi !"
 
-<<<<<<< HEAD
-#: ../../data/campaigns/tutorial02_warfare.wmf/scripting/texts.lua:249
-#: ../../data/campaigns/tutorial02_warfare.wmf/scripting/texts.lua:258
-=======
 #: ../../data/campaigns/tutorial02_warfare.wmf/scripting/texts.lua:263
 #: ../../data/campaigns/tutorial02_warfare.wmf/scripting/texts.lua:274
->>>>>>> fc979bc5
 msgid ""
 "To attack a building, click on its doors, choose the number of soldiers that"
 " you wish to send and click on the ‘Attack’ button."
 msgstr "Pour attaquer un bâtiment, cliquez sur ses portes, choisissez le nombre de soldats que vous voulez envoyer et cliquez sur le bouton \"Attaquer\"."
 
-<<<<<<< HEAD
-#: ../../data/campaigns/tutorial02_warfare.wmf/scripting/texts.lua:249
-=======
 #: ../../data/campaigns/tutorial02_warfare.wmf/scripting/texts.lua:263
->>>>>>> fc979bc5
 msgid ""
 "Your soldiers will come from all nearby military buildings. Likewise, the "
 "defenders will come from all nearby military buildings of the enemy and "
 "intercept your forces."
 msgstr "Vos soldats vont venir de tous les bâtiments militaires environnants. De la même façon, les défenseurs viendront de tous les bâtiments militaires ennemis environnants pour intercepter vos forces."
 
-<<<<<<< HEAD
-#: ../../data/campaigns/tutorial02_warfare.wmf/scripting/texts.lua:250
-=======
 #: ../../data/campaigns/tutorial02_warfare.wmf/scripting/texts.lua:264
->>>>>>> fc979bc5
 msgid ""
 "Attack and conquer all military buildings of the enemy and destroy their "
 "headquarters."
 msgstr "Attaquer et conquérir tous les bâtiments militaires de l'ennemi et détruire son quartier général."
 
-<<<<<<< HEAD
-#: ../../data/campaigns/tutorial02_warfare.wmf/scripting/texts.lua:254
-msgid "Defeat the enemy tribe"
-msgstr "Battez la tribu ennemie"
-
-#: ../../data/campaigns/tutorial02_warfare.wmf/scripting/texts.lua:256
-msgid "Defeat Your Enemy"
-msgstr "Battez votre ennemi"
-
-#: ../../data/campaigns/tutorial02_warfare.wmf/scripting/texts.lua:257
-msgid "Defeat the nearby enemy."
-msgstr "Battez l'ennemi proche."
-
-#: ../../data/campaigns/tutorial02_warfare.wmf/scripting/texts.lua:263
-#: ../../data/campaigns/tutorial02_warfare.wmf/scripting/texts.lua:265
-msgid "Conclusion"
-msgstr "Conclusion"
-
-#: ../../data/campaigns/tutorial02_warfare.wmf/scripting/texts.lua:266
-=======
 #: ../../data/campaigns/tutorial02_warfare.wmf/scripting/texts.lua:270
 msgid "Defeat Your Enemy"
 msgstr "Battez votre ennemi"
@@ -930,7 +656,6 @@
 msgstr "Conclusion"
 
 #: ../../data/campaigns/tutorial02_warfare.wmf/scripting/texts.lua:282
->>>>>>> fc979bc5
 msgid ""
 "Thank you for playing this tutorial. I hope you enjoyed it and you learned "
 "how to create and train soldiers, how to control where they go and how to "
@@ -938,22 +663,14 @@
 "Having trained soldiers is a huge advantage."
 msgstr "Merci d'avoir joué ce tutoriel. J'espère que vous l'avez apprécié et que vous avez appris comment créer et entraîner des soldats, comment contrôler où ils vont et comment battre un ennemi. Avez-vous vu avec quelle facilité vous pouvez submerger votre ennemi ? Avoir des soldats entraînés est un gros avantage."
 
-<<<<<<< HEAD
-#: ../../data/campaigns/tutorial02_warfare.wmf/scripting/texts.lua:267
-=======
 #: ../../data/campaigns/tutorial02_warfare.wmf/scripting/texts.lua:283
->>>>>>> fc979bc5
 msgid ""
 "But a war is expensive, and not always the path leading to the goal. When "
 "setting up a new game, you can also choose peaceful win conditions. You "
 "should definitely try them out, they’re worth it."
 msgstr "Mais une guerre est coûteuse, et n'est pas toujours le chemin qui mène vers l'objectif. Lorsque vous créez une nouvelle partie, vous pouvez choisir des conditions de victoire pacifiques. Vous devriez vraiment essayer, ça en vaut la peine."
 
-<<<<<<< HEAD
-#: ../../data/campaigns/tutorial02_warfare.wmf/scripting/texts.lua:268
-=======
 #: ../../data/campaigns/tutorial02_warfare.wmf/scripting/texts.lua:284
->>>>>>> fc979bc5
 msgid ""
 "You are now ready to play the campaigns. They will teach you about the "
 "different economies of the tribes. You can also play the remaining "
