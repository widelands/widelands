# Widelands PATH/TO/FILE.PO
# Copyright (C) 2005-2020 Widelands Development Team
# 
# Translators:
# Любомир Василев, 2015
# Любомир Василев, 2016-2017
msgid ""
msgstr ""
"Project-Id-Version: Widelands\n"
"Report-Msgid-Bugs-To: https://www.widelands.org/wiki/ReportingBugs/\n"
<<<<<<< HEAD
"POT-Creation-Date: 2020-03-28 05:00+0000\n"
"PO-Revision-Date: 2020-03-28 05:02+0000\n"
"Last-Translator: GunChleoc\n"
=======
"POT-Creation-Date: 2020-04-15 14:44+0000\n"
"PO-Revision-Date: 2020-04-12 17:33+0000\n"
"Last-Translator: Benedikt Straub <benedikt-straub@web.de>\n"
>>>>>>> fc979bc5
"Language-Team: Bulgarian (http://www.transifex.com/widelands/widelands/language/bg/)\n"
"MIME-Version: 1.0\n"
"Content-Type: text/plain; charset=UTF-8\n"
"Content-Transfer-Encoding: 8bit\n"
"Language: bg\n"
"Plural-Forms: nplurals=2; plural=(n != 1);\n"

#: ../../data/campaigns/tutorial02_warfare.wmf/scripting/texts.lua:26
msgid "Introduction"
msgstr "Въведение"

#: ../../data/campaigns/tutorial02_warfare.wmf/scripting/texts.lua:28
msgid "Soldiers, Training and Warfare"
msgstr "Войници, обучение и война"

#: ../../data/campaigns/tutorial02_warfare.wmf/scripting/texts.lua:29
msgid ""
"In this scenario, I’m going to tell you about soldiers, their training and "
"their profession: warfare. Although Widelands is about building up, not "
"burning down, there is an enemy you sometimes have to defeat. Yet warfare is"
" mainly focused on economics, not on military strategies, and its mechanics "
"deserve explanation."
msgstr "В този сценарий, ще Ви обясня за войниците, обучението им и тяхната професия: войната. Въпреки, че в Widelands целта е да се строи, а не да се руши, понякога трябва да победите някой враг. И все пак, войната се води чрез икономиката, а не чрез военни стратегии, и механиките ѝ се нуждаят от обяснение."

#: ../../data/campaigns/tutorial02_warfare.wmf/scripting/texts.lua:30
msgid ""
"I’ve set up a small village that contains the most important buildings. You "
"also have enough wares, so you do not have to take care of your weapons "
"production. In a real game, you will not have this luxury."
msgstr "Създадох малко селище, в което има най-важните сгради. Също така имате достатъчно стоки, така че да не трябва да се грижите за производството на оръжия. В истинска игра, няма да имате този късмет."

#: ../../data/campaigns/tutorial02_warfare.wmf/scripting/texts.lua:37
msgid "Soldiers’ abilities"
msgstr "Умения на войниците"

#: ../../data/campaigns/tutorial02_warfare.wmf/scripting/texts.lua:39
msgid ""
"New soldiers are created differently from normal workers: recruits will walk"
" from a warehouse (or your headquarters) to the barracks where they will "
"receive some basic training and become soldiers. Basic Barbarian soldiers do"
" not use armor, they only need an ax."
msgstr "Новите войници се създават по различен начин от обикновените работници: наборниците излизат от склада (или щаба) и отиват в казармата, където получават основна боева подготовка и се превръщат във войници. Основните войници на варварите нямат брони, те се нуждаят само от брадва."

#: ../../data/campaigns/tutorial02_warfare.wmf/scripting/texts.lua:40
msgid ""
"Take a look at the soldiers that are on their way to our military buildings."
" They look different from normal workers: they have a health bar over their "
"head that displays their remaining health, and they have four symbols, which"
" symbolize the individual soldier’s current levels in the four different "
"categories: health, attack, defense and evade."
msgstr "Погледнете войниците, които са на път към нашите военни сгради. Те изглеждат различно от обикновените работници: имат лента за здравето над главата си, която показва оставащото им здраве, както и имат четири символа, които показват отделните нива на войника за четирите различни категории умения: здраве, атака, защита и ловкост."

#. TRANSLATORS: the current stats are: 3 health, 5 attack, 0 defense, 2 evade.
#: ../../data/campaigns/tutorial02_warfare.wmf/scripting/texts.lua:42
msgid ""
"If a Barbarian soldier is fully trained, he has level %1% health, level %2% "
"attack, level %3% defense and level %4% evade. This is one fearsome warrior "
"then! The individual abilities have the following meaning:"
msgstr "Ако войник на варварите бъде максимално обучен, той ще има ниво на здраве %1%, ниво на атака %2%, ниво на защита %3% и ниво на ловкост %4%. Това би бил един страховит войник! Отделните умения имат следните значения:"

#: ../../data/campaigns/tutorial02_warfare.wmf/scripting/texts.lua:43
msgid "Health:"
msgstr "Здраве:"

#. TRANSLATORS: the current stats are: 13000 health, 2800 health gain.
#: ../../data/campaigns/tutorial02_warfare.wmf/scripting/texts.lua:45
msgid ""
"The total life of a soldier. A Barbarian soldier starts with %1% health, and"
" he will gain %2% health with each health level."
msgstr "Точките живот на войника. Войниците на варварите започват с %1% точки здраве и получават по още %2% точки със всяко ниво на здравето."

#: ../../data/campaigns/tutorial02_warfare.wmf/scripting/texts.lua:46
msgid "Attack:"
msgstr "Атака:"

#. TRANSLATORS: the current stats are: 1400 damage, gains 850 damage points.
#: ../../data/campaigns/tutorial02_warfare.wmf/scripting/texts.lua:48
msgid ""
"The amount of damage a soldier will inflict on the enemy when an attack is "
"successful. A Barbarian soldier with attack level 0 inflicts ~%1% points of "
"health damage when he succeeds in hitting an enemy. For each attack level, "
"he gains %2% damage points."
msgstr "Размерът на щетите, които войникът ще нанесе на врага при успешна атака. Войниците на варварите с ниво на атака 0 отнемат приблизително %1% точки от здравето на врага при успешно нанесен удар. С всяко ниво на атаката, войникът получава допълнителни %2% точки щети."

#: ../../data/campaigns/tutorial02_warfare.wmf/scripting/texts.lua:50
msgid "Defense:"
msgstr "Защита:"

#. TRANSLATORS: the current stats are: 3%. The calculated health value is 3395
#. TRANSLATORS: The last two %% after the placeholder are the percent symbol.
#: ../../data/campaigns/tutorial02_warfare.wmf/scripting/texts.lua:53
msgid ""
"The defense is the percentage that is subtracted from the attack value. The "
"Barbarians cannot train in this skill and therefore have always defense "
"level 0, which means that the damage is always reduced by %1%%%. If an "
"attacker with an attack value of 3500 points hits a Barbarian soldier, the "
"Barbarian will lose 3500·%2%%% = %3% health."
msgstr "Защитата е процентът, с който ще бъде намалена стойността на атаката. Варварите не могат да тренират това умение и затова винаги имат ниво на защита 0, което означава, че е щетите винаги се намаляват само с %1%%%. Ако нападател със стойност на атаката 3500 удари войник на варварите, варваринът ще загуби 3500·%2%%% = %3% здраве."

#: ../../data/campaigns/tutorial02_warfare.wmf/scripting/texts.lua:54
msgid "Evade:"
msgstr "Ловкост:"

#. TRANSLATORS: the current stats are: 25% evade, increases in steps of 15%.
#. TRANSLATORS: The last two %% after the placeholder are the percent symbol.
#: ../../data/campaigns/tutorial02_warfare.wmf/scripting/texts.lua:57
msgid ""
"Evade is the chance that the soldier is able to dodge an attack. A level 0 "
"Barbarian has a %1%%% chance to evade an attack, and this increases in steps"
" of %2%%% for each level."
msgstr "Ловкостта е шансът на войника да избегне атака. Варварин с ниво на ловкостта си 0 има %1%%% шанс да избегне атака и този шанс се увеличава с %2%%% на всяко ниво."

#: ../../data/campaigns/tutorial02_warfare.wmf/scripting/texts.lua:62
#: ../../data/campaigns/tutorial02_warfare.wmf/scripting/texts.lua:84
msgid "The Battle Arena"
msgstr "Бойната арена"

#: ../../data/campaigns/tutorial02_warfare.wmf/scripting/texts.lua:64
msgid "Now I have talked about training and levels. Let me elaborate on that."
msgstr "Досега говорех за трениране и нива. Нека да ги развия повече подробности."

#: ../../data/campaigns/tutorial02_warfare.wmf/scripting/texts.lua:65
msgid ""
"A newly created soldier has no experience and is not very good at fighting. "
"To make him stronger, you can build training sites."
msgstr "Новосъздаден войник няма никакъв опит и не е много добър в боя. За да го направите по-силен, можете да построите тренировъчни сгради."

#: ../../data/campaigns/tutorial02_warfare.wmf/scripting/texts.lua:66
msgid ""
"One of these training sites is the battle arena. It is a big and expensive "
"building, and it trains soldiers in evade. Since soldiers get very hungry "
"during their workout, this building needs a lot of food and strong beer. In "
"a real game, you should have a good infrastructure before you build it."
msgstr "Една от тези тренировъчни сгради е бойната арена. Тя е голяма и скъпа сграда, която тренира ловкостта на войниците. Тъй като войниците огладняват много по време на обучението, тази сграда се нуждае от много храна и силна бира. В една истинска игра, би трябвало да имате добра инфраструктура, преди да можете да я построите."

#: ../../data/campaigns/tutorial02_warfare.wmf/scripting/texts.lua:67
msgid "To see evade training in action, build a battle arena."
msgstr "За да видите тренирането на ловкостта в действие, постройте бойна арена."

#: ../../data/campaigns/tutorial02_warfare.wmf/scripting/texts.lua:68
msgid ""
"While we’re waiting for the battle arena, you’ll probably notice some "
"soldiers walking around. They are automatically exchanged from time to time."
" I’ll teach you about that later."
msgstr "Докато чакаме бойната арена, може да забележите как няколко войници се разхождат наоколо. Те се сменят автоматично от време на време. Ще Ви обясня за това по-късно."

#: ../../data/campaigns/tutorial02_warfare.wmf/scripting/texts.lua:74
msgid "Battle Arena"
msgstr ""

#: ../../data/campaigns/tutorial02_warfare.wmf/scripting/texts.lua:76
msgid "Build a battle arena"
msgstr "Постройте бойна арена"

#: ../../data/campaigns/tutorial02_warfare.wmf/scripting/texts.lua:77
msgid "Build a battle arena. It is a big building."
msgstr "Постройте бойна арена. Тя е голяма сграда."

#: ../../data/campaigns/tutorial02_warfare.wmf/scripting/texts.lua:78
msgid ""
"Since the construction will take some time, you can change the game speed "
"using Page Up and Page Down."
msgstr "Тъй като строежа ще отнеме известно време, можете да промените скоростта на играта чрез Page Up и Page Down."

#: ../../data/campaigns/tutorial02_warfare.wmf/scripting/texts.lua:86
msgid "The Battle Arena Has Been Constructed"
msgstr "Бойната арена беше построена"

#: ../../data/campaigns/tutorial02_warfare.wmf/scripting/texts.lua:87
msgid ""
"Very good. Our battle arena has been finished, and the soldiers are already "
"walking towards it."
msgstr "Много добре. Нашата бойна арена е завършена и войниците вече отиват към нея."

#: ../../data/campaigns/tutorial02_warfare.wmf/scripting/texts.lua:89
msgid ""
"The needed wares are also delivered there. For successful training, you need"
" pitta bread and strong beer, as well as either fish or meat."
msgstr "Нужните стоки също се доставят тук. За успешно обучение, Ви трябват питки и силна бира, както и риба или месо."

#: ../../data/campaigns/tutorial02_warfare.wmf/scripting/texts.lua:90
msgid ""
"For more information, you can have a look at the building’s help window, "
"accessible via the question mark in every building’s window."
msgstr "За повече информация, можете да погледнете помощния прозорец на сградата, който е достъпен чрез въпросителния знак във всеки прозорец на сграда."

#: ../../data/campaigns/tutorial02_warfare.wmf/scripting/texts.lua:91
msgid ""
"To learn how far your soldiers have progressed in their training, you can "
"have a look at their icons. They are modified by red dots:"
msgstr "За да разберете какъв е напредъкът на войниците Ви в обучението им, можете да погледнете иконките ми. В тях могат да се видят червени точки:"

#: ../../data/campaigns/tutorial02_warfare.wmf/scripting/texts.lua:92
msgid ""
"No red dots means that the soldier is not trained, so he has level 0. All "
"your new recruits have this."
msgstr "Ако няма червени точки, това значи, че войникът не е трениран, така че има ниво 0. Всички новобранци са така."

#: ../../data/campaigns/tutorial02_warfare.wmf/scripting/texts.lua:93
msgid ""
"With every successful training step, your soldier becomes stronger. This is "
"indicated by a red dot. This soldier is on level 1 in evade training."
msgstr "С всяка успешна стъпка в обучението, войникът става по-силен. Това се показва чрез червена точка. Този войник е на ниво 1 от обучението си по ловкост."

#: ../../data/campaigns/tutorial02_warfare.wmf/scripting/texts.lua:94
msgid ""
"When your soldier has reached the highest possible level (in this case level"
" 2), this is indicated by a white background color."
msgstr "Когато войникът Ви достигне най-високото възможно ниво (в този случай 2), това се показва като цвета на фона стане бял."

#: ../../data/campaigns/tutorial02_warfare.wmf/scripting/texts.lua:100
#: ../../data/campaigns/tutorial02_warfare.wmf/scripting/texts.lua:102
#: ../../data/campaigns/tutorial02_warfare.wmf/scripting/texts.lua:120
msgid "The Training Camp"
msgstr "Тренировъчният лагер"

#: ../../data/campaigns/tutorial02_warfare.wmf/scripting/texts.lua:103
msgid ""
"There is a second training site: the training camp. It is a big building "
"too, and to complement the battle arena, it trains attack and health "
"(remember, the Barbarian soldiers cannot be trained in defense)."
msgstr "Това е втората тренировъчна сграда: тренировъчният лагер. Той също е голяма сграда и за да допълни бойната арена, той тренира атаката и здравето (както може би помните, войниците на варварите не могат да тренират защита)."

#: ../../data/campaigns/tutorial02_warfare.wmf/scripting/texts.lua:104
#: ../../data/campaigns/tutorial02_warfare.wmf/scripting/texts.lua:114
msgid "Build a training camp."
msgstr "Постройте тренировъчен лагер."

#: ../../data/campaigns/tutorial02_warfare.wmf/scripting/texts.lua:110
msgid "Training Camp"
msgstr ""

#: ../../data/campaigns/tutorial02_warfare.wmf/scripting/texts.lua:112
msgid "Build a training camp"
msgstr "Постройте тренировъчен лагер"

#: ../../data/campaigns/tutorial02_warfare.wmf/scripting/texts.lua:113
msgid ""
"The battle arena only trains the soldiers in evade. To get the strongest "
"possible soldier, you also need to build a training camp, which trains them "
"in attack and health."
msgstr "Бойната арена тренира само ловкостта на войниците. За да създадете най-силния възможен войник, трябва да построите и тренировъчен лагер, който тренира атаката и здравето им."

#: ../../data/campaigns/tutorial02_warfare.wmf/scripting/texts.lua:122
msgid ""
"Great, our training camp has now been finished, too. Now nothing will hinder"
" us from getting the strongest warriors the world has ever seen."
msgstr "Чудесно, нашият тренировъчен лагер също е готов. Сега нищо не може да ни спре да създадем най-силните войници, които светът някога е виждал."

#: ../../data/campaigns/tutorial02_warfare.wmf/scripting/texts.lua:123
msgid ""
"To train in the training camp, our soldiers need food like in the battle "
"arena, but no strong beer. Instead, they need different axes for attack "
"training and helmets for health training."
msgstr "За да тренират в тренировъчния лагер, войниците се нуждаят от храна, също както в бойната арена, но нямат нужда от силна бира. Вместо това, им трябват различни видове брадви за трениране на атаката и шлемове за трениране на здравето."

#: ../../data/campaigns/tutorial02_warfare.wmf/scripting/texts.lua:124
msgid ""
"This equipment is produced in smithies out of coal, iron, and sometimes "
"gold. You will learn more about this in the second scenario of the Barbarian"
" campaign."
msgstr "Тази екипировка се изработва в ковачниците от въглища, желязо и понякога – злато. Ще научите повече за това във втория сценарий от кампанията на варварите."

#: ../../data/campaigns/tutorial02_warfare.wmf/scripting/texts.lua:125
msgid ""
"You should also keep in mind that each of the three tribes in Widelands has "
"its own way of training, so the buildings and wares are different. Also, the"
" ability levels cannot be compared: an Imperial soldier has a base attack of"
" %1% at level 0, while a Barbarian soldier at the same level only has a base"
" attack of %2%."
msgstr "Трябва да знаете, че всяко от трите племена в играта има свой собствен начин на обучение, така че сградите и стоките са различни. Нивата на уменията също не са еднакви: имперски войник на ниво 0 има базова атака %1%, а варварски войник на същото ниво има базова атака само %2%."

#: ../../data/campaigns/tutorial02_warfare.wmf/scripting/texts.lua:131
<<<<<<< HEAD
=======
#: ../../data/campaigns/tutorial02_warfare.wmf/scripting/texts.lua:143
>>>>>>> fc979bc5
msgid "Scout’s Hut"
msgstr ""

#: ../../data/campaigns/tutorial02_warfare.wmf/scripting/texts.lua:133
msgid "Explore Your Surroundings"
msgstr ""

#: ../../data/campaigns/tutorial02_warfare.wmf/scripting/texts.lua:134
msgid ""
"Large parts of the map haven’t been explored yet. It might be a good idea to"
" know which direction is best for expanding our empire."
msgstr ""

#: ../../data/campaigns/tutorial02_warfare.wmf/scripting/texts.lua:135
msgid ""
"You can try your luck and expand randomly, but this is risky. A safer way is"
" to use a scout to explore unseen parts of the map. What if he finds "
"mountains overflowing with gold?"
msgstr ""

#: ../../data/campaigns/tutorial02_warfare.wmf/scripting/texts.lua:136
msgid "We will need a scout’s hut to start exploring. It is a small building."
msgstr ""

#: ../../data/campaigns/tutorial02_warfare.wmf/scripting/texts.lua:137
msgid "Build a scout’s hut."
msgstr ""

<<<<<<< HEAD
#: ../../data/campaigns/tutorial02_warfare.wmf/scripting/texts.lua:141
msgid "Build a scout’s hut"
msgstr ""

#: ../../data/campaigns/tutorial02_warfare.wmf/scripting/texts.lua:143
=======
#: ../../data/campaigns/tutorial02_warfare.wmf/scripting/texts.lua:145
msgid "Build a scout’s hut"
msgstr ""

#: ../../data/campaigns/tutorial02_warfare.wmf/scripting/texts.lua:146
>>>>>>> fc979bc5
msgid ""
"It’s good to know your surroundings. A scout will explore unseen parts of "
"the map for you."
msgstr ""

<<<<<<< HEAD
#: ../../data/campaigns/tutorial02_warfare.wmf/scripting/texts.lua:144
msgid "Build a Scout’s Hut."
msgstr ""

#: ../../data/campaigns/tutorial02_warfare.wmf/scripting/texts.lua:150
msgid "Scout is ready"
msgstr ""

#: ../../data/campaigns/tutorial02_warfare.wmf/scripting/texts.lua:152
msgid "Ready to go!"
msgstr ""

#: ../../data/campaigns/tutorial02_warfare.wmf/scripting/texts.lua:153
=======
#: ../../data/campaigns/tutorial02_warfare.wmf/scripting/texts.lua:147
msgid "Build a Scout’s Hut."
msgstr ""

#: ../../data/campaigns/tutorial02_warfare.wmf/scripting/texts.lua:153
msgid "Scout is ready"
msgstr ""

#: ../../data/campaigns/tutorial02_warfare.wmf/scripting/texts.lua:155
msgid "Ready to go!"
msgstr ""

#: ../../data/campaigns/tutorial02_warfare.wmf/scripting/texts.lua:156
>>>>>>> fc979bc5
msgid ""
"Well done, your scout’s hut has been built. While our scout is moving in, "
"let’s learn a little bit more about him."
msgstr ""

<<<<<<< HEAD
#: ../../data/campaigns/tutorial02_warfare.wmf/scripting/texts.lua:154
=======
#: ../../data/campaigns/tutorial02_warfare.wmf/scripting/texts.lua:157
>>>>>>> fc979bc5
msgid ""
"First of all, he will need to take some food with him on his scouting trips."
" Fortunately, we have some rations in our warehouse."
msgstr ""

<<<<<<< HEAD
#: ../../data/campaigns/tutorial02_warfare.wmf/scripting/texts.lua:155
=======
#: ../../data/campaigns/tutorial02_warfare.wmf/scripting/texts.lua:158
>>>>>>> fc979bc5
msgid ""
"When provided with food, he will walk randomly around the area. You should "
"follow his movement before fog of war hides what he saw."
msgstr ""

<<<<<<< HEAD
#: ../../data/campaigns/tutorial02_warfare.wmf/scripting/texts.lua:159
msgid "Explore the map"
msgstr ""

#: ../../data/campaigns/tutorial02_warfare.wmf/scripting/texts.lua:161
msgid "Wait for the scout to explore unseen areas."
msgstr ""

#: ../../data/campaigns/tutorial02_warfare.wmf/scripting/texts.lua:162
msgid "Observe your scout."
msgstr ""

#: ../../data/campaigns/tutorial02_warfare.wmf/scripting/texts.lua:168
msgid "Scout made progress"
msgstr ""

#: ../../data/campaigns/tutorial02_warfare.wmf/scripting/texts.lua:170
msgid "New horizons?"
msgstr ""

#: ../../data/campaigns/tutorial02_warfare.wmf/scripting/texts.lua:171
=======
#: ../../data/campaigns/tutorial02_warfare.wmf/scripting/texts.lua:164
msgid "Scout"
msgstr ""

#: ../../data/campaigns/tutorial02_warfare.wmf/scripting/texts.lua:166
msgid "Explore the map"
msgstr ""

#: ../../data/campaigns/tutorial02_warfare.wmf/scripting/texts.lua:167
msgid "Wait for the scout to explore unseen areas."
msgstr ""

#: ../../data/campaigns/tutorial02_warfare.wmf/scripting/texts.lua:168
msgid "Observe your scout."
msgstr ""

#: ../../data/campaigns/tutorial02_warfare.wmf/scripting/texts.lua:174
msgid "Scout made progress"
msgstr ""

#: ../../data/campaigns/tutorial02_warfare.wmf/scripting/texts.lua:176
msgid "New horizons?"
msgstr ""

#: ../../data/campaigns/tutorial02_warfare.wmf/scripting/texts.lua:177
>>>>>>> fc979bc5
msgid ""
"As you can see, scouts can go quite far. The good news is that there are no "
"enemies around."
msgstr ""

<<<<<<< HEAD
#: ../../data/campaigns/tutorial02_warfare.wmf/scripting/texts.lua:172
msgid "You can use the minimap to see the exploration’s progress."
msgstr ""

#: ../../data/campaigns/tutorial02_warfare.wmf/scripting/texts.lua:173
=======
#: ../../data/campaigns/tutorial02_warfare.wmf/scripting/texts.lua:178
msgid "You can use the minimap to see the exploration’s progress."
msgstr ""

#: ../../data/campaigns/tutorial02_warfare.wmf/scripting/texts.lua:179
>>>>>>> fc979bc5
msgid ""
"Don’t forget that scouting is hard work and as such cannot be done without "
"provision of food."
msgstr ""

<<<<<<< HEAD
#: ../../data/campaigns/tutorial02_warfare.wmf/scripting/texts.lua:179
#: ../../data/campaigns/tutorial02_warfare.wmf/scripting/texts.lua:181
msgid "Heroes and Rookies"
msgstr "Герои и новобранци"

#: ../../data/campaigns/tutorial02_warfare.wmf/scripting/texts.lua:182
=======
#: ../../data/campaigns/tutorial02_warfare.wmf/scripting/texts.lua:185
#: ../../data/campaigns/tutorial02_warfare.wmf/scripting/texts.lua:187
msgid "Heroes and Rookies"
msgstr "Герои и новобранци"

#: ../../data/campaigns/tutorial02_warfare.wmf/scripting/texts.lua:188
>>>>>>> fc979bc5
msgid ""
"While our soldiers are training, let me tell you what we can do with them."
msgstr "Докато войниците ни се обучават, нека Ви кажа какво можем да правим с тях."

<<<<<<< HEAD
#: ../../data/campaigns/tutorial02_warfare.wmf/scripting/texts.lua:183
=======
#: ../../data/campaigns/tutorial02_warfare.wmf/scripting/texts.lua:189
>>>>>>> fc979bc5
msgid ""
"In every military building, you can set the preference for heroes (trained "
"soldiers) or rookies. From time to time, a soldier will walk out of the "
"building and be replaced by a stronger/weaker one automatically – this is "
"what you saw earlier."
msgstr "Във всяка военна сграда може да настроите предпочитание за герои (обучени войници) или новобранци. От време на време, някой войник ще излезе от сградата и автоматично ще бъде заменен от по-силен/по-слаб такъв – това е, което видяхме по-рано."

<<<<<<< HEAD
#: ../../data/campaigns/tutorial02_warfare.wmf/scripting/texts.lua:184
=======
#: ../../data/campaigns/tutorial02_warfare.wmf/scripting/texts.lua:190
>>>>>>> fc979bc5
msgid ""
"The initial setting depends on the type of the building. For the Barbarians,"
" the sentry is the only building that prefers rookies by default. You should"
" change this setting to fit your current needs."
msgstr "Първоначалната настройка зависи от вида на сградата. При варварите, караулната е единствената сграда, която по подразбиране предпочита новобранци. Можете да промените тази настройка според текущите си нужди."

<<<<<<< HEAD
#: ../../data/campaigns/tutorial02_warfare.wmf/scripting/texts.lua:185
=======
#: ../../data/campaigns/tutorial02_warfare.wmf/scripting/texts.lua:191
>>>>>>> fc979bc5
msgid ""
"When you are expanding into no man’s land, you can make your buildings "
"prefer rookies. When you are planning to attack, send heroes into that "
"region. Conquered buildings always prefer heroes."
msgstr "Когато разширявате територията си към необитаеми земи, може да накарате сградите си да предпочитат новобранци. Когато планирате да нападате, изпратете герои в района. Завладените сгради винаги предпочитат герои."

<<<<<<< HEAD
#: ../../data/campaigns/tutorial02_warfare.wmf/scripting/texts.lua:191
msgid "Soldier capacity"
msgstr "Капацитет за войници"

#: ../../data/campaigns/tutorial02_warfare.wmf/scripting/texts.lua:193
msgid "Adjusting the number of soldiers"
msgstr "Настройка на броя на войниците"

#: ../../data/campaigns/tutorial02_warfare.wmf/scripting/texts.lua:194
=======
#: ../../data/campaigns/tutorial02_warfare.wmf/scripting/texts.lua:197
msgid "Soldier capacity"
msgstr "Капацитет за войници"

#: ../../data/campaigns/tutorial02_warfare.wmf/scripting/texts.lua:199
msgid "Adjusting the number of soldiers"
msgstr "Настройка на броя на войниците"

#: ../../data/campaigns/tutorial02_warfare.wmf/scripting/texts.lua:200
>>>>>>> fc979bc5
msgid ""
"There is another way how you can control the strength of a military "
"building: by the number of soldiers stationed there. Just click on the arrow"
" buttons to decrease or increase the desired number of soldiers. Every "
"building has a maximum capacity. In case of the barrier, it is five, for "
"example."
msgstr "Има още един начин, по който можете да управлявате силата на една военна сграда: чрез броя на войниците, които са разположени в нея. Просто натиснете бутоните със стрелки, за да намалите или увеличите желания брой войници. Всяка сграда има максимален капацитет. За преградата, например, той е пет."

<<<<<<< HEAD
#: ../../data/campaigns/tutorial02_warfare.wmf/scripting/texts.lua:195
=======
#: ../../data/campaigns/tutorial02_warfare.wmf/scripting/texts.lua:201
>>>>>>> fc979bc5
msgid ""
"If you wish to send a certain soldier away, you can simply click on it. It "
"will then be replaced by another soldier."
msgstr "Ако искате да отпратите конкретен войник, можете просто да щракнете върху него. Така той ще бъде заменен от друг."

<<<<<<< HEAD
#: ../../data/campaigns/tutorial02_warfare.wmf/scripting/texts.lua:196
=======
#: ../../data/campaigns/tutorial02_warfare.wmf/scripting/texts.lua:202
>>>>>>> fc979bc5
msgid ""
"Let me also describe what the numbers in the statistics string mean. This "
"string can contain up to three numbers, e.g. ‘1 (+5) soldier (+2)’."
msgstr "Нека също да Ви обясня какво означават числата в текста на статистиките. Този текст може да съдържа до три числа, например: „1 (+5) войник (+2)“."

<<<<<<< HEAD
#: ../../data/campaigns/tutorial02_warfare.wmf/scripting/texts.lua:197
=======
#: ../../data/campaigns/tutorial02_warfare.wmf/scripting/texts.lua:203
>>>>>>> fc979bc5
msgid ""
"The first number describes how many soldiers are currently in this building."
" In this example, only one soldier is left inside (each military building is"
" always guarded by at least one soldier)."
msgstr "Първото число показва колко войници има в сградата в момента. В този пример, в сградата има само един останал войник (всяка военна сграда трябва да бъде пазена от поне един войник)."

<<<<<<< HEAD
#: ../../data/campaigns/tutorial02_warfare.wmf/scripting/texts.lua:198
=======
#: ../../data/campaigns/tutorial02_warfare.wmf/scripting/texts.lua:204
>>>>>>> fc979bc5
msgid ""
"The second number tells you how many additional soldiers reside in this "
"building, but are currently outside. The five soldiers may be attacking an "
"enemy. They will return when they have been successful."
msgstr "Второто число показва колко още войници са разпределени тази сграда, но в момента са навън. Петте войници може да нападат някой враг в момента. Те ще се върнат когато победят."

<<<<<<< HEAD
#: ../../data/campaigns/tutorial02_warfare.wmf/scripting/texts.lua:199
=======
#: ../../data/campaigns/tutorial02_warfare.wmf/scripting/texts.lua:205
>>>>>>> fc979bc5
msgid ""
"The third number indicates the missing soldiers. From the eight soldiers (1 "
"+ 5 + 2) you wish to have here, two may have died. They will be replaced by "
"new soldiers from your warehouse, if possible."
msgstr "Третото число показва липсващите войници. От осемте войници (1 + 5 + 2), които искате да имате тук, двама може би са умрели. Те ще бъдат заменени от нови войници от склада Ви, ако това е възможно."

<<<<<<< HEAD
#: ../../data/campaigns/tutorial02_warfare.wmf/scripting/texts.lua:205
msgid "Dismantle your sentry"
msgstr "Демонтирайте караулната си"

#: ../../data/campaigns/tutorial02_warfare.wmf/scripting/texts.lua:207
msgid "Dismantling military buildings"
msgstr "Демонтиране на военни сгради"

#: ../../data/campaigns/tutorial02_warfare.wmf/scripting/texts.lua:208
=======
#: ../../data/campaigns/tutorial02_warfare.wmf/scripting/texts.lua:211
msgid "Dismantle your sentry"
msgstr "Демонтирайте караулната си"

#: ../../data/campaigns/tutorial02_warfare.wmf/scripting/texts.lua:213
msgid "Dismantling military buildings"
msgstr "Демонтиране на военни сгради"

#: ../../data/campaigns/tutorial02_warfare.wmf/scripting/texts.lua:214
>>>>>>> fc979bc5
msgid ""
"You can only reduce the number of soldiers to one. The last soldier of a "
"building will never come out (unless this building is attacked). If you want"
" to have your soldier elsewhere, you will have to dismantle or burn down the"
" building."
msgstr "Можете да намалите броя на войниците до един. Последният войник в сградата няма никога да я напусне (освен ако тя не бъде нападната). Ако искате да преместите войника, ще трябва да демонтирате или изгорите сградата."

<<<<<<< HEAD
#: ../../data/campaigns/tutorial02_warfare.wmf/scripting/texts.lua:209
=======
#: ../../data/campaigns/tutorial02_warfare.wmf/scripting/texts.lua:215
>>>>>>> fc979bc5
msgid ""
"However, destroying a military building is always linked with a risk: the "
"land is still yours, but it is no longer protected. Any enemy that builds "
"his own military sites can take over that land without a fight, causing your"
" buildings to burst into flames. Furthermore, some parts of the land can now"
" be hidden under the fog of war. You should therefore only dismantle "
"military buildings deep inside your territory where you are safe from "
"enemies."
msgstr "Но разрушаването на военна сграда води със себе си и риск: земята си остава Ваша, но вече не е защитена. Всеки враг, който построи свои собствени военни съоръжения, може да превземе територията без бой, подпалвайки Вашите постройки. Също така, някои части от земята вече ще може да бъдат скрити от мъглата. Затова трябва да демонтирате военни сгради само дълбоко във вътрешността на територията си, където сте в безопасност от врага."

<<<<<<< HEAD
#: ../../data/campaigns/tutorial02_warfare.wmf/scripting/texts.lua:210
=======
#: ../../data/campaigns/tutorial02_warfare.wmf/scripting/texts.lua:216
>>>>>>> fc979bc5
msgid ""
"Have you seen your sentry? Since it cannot contain many soldiers and is next"
" to a stronger barrier, it is rather useless."
msgstr "Поглеждали ли сте караулната си? Тъй като тя не може да поддържа много войници и е близо до по-силната преграда, тя е на практика безполезна."

#. TRANSLATORS: 'it' refers to the Barbarian sentry
<<<<<<< HEAD
#: ../../data/campaigns/tutorial02_warfare.wmf/scripting/texts.lua:212
msgid "Dismantle it."
msgstr "Демонтирайте я."

#: ../../data/campaigns/tutorial02_warfare.wmf/scripting/texts.lua:213
=======
#: ../../data/campaigns/tutorial02_warfare.wmf/scripting/texts.lua:218
msgid "Dismantle it."
msgstr "Демонтирайте я."

#: ../../data/campaigns/tutorial02_warfare.wmf/scripting/texts.lua:219
>>>>>>> fc979bc5
msgid ""
"You can also use this opportunity to become familiar with the other options:"
" the heroes/rookies preference and the capacity."
msgstr "Може да използвате тази възможност, за да се запознаете с другите възможности: предпочитанията за герои/новобранци и капацитета."

<<<<<<< HEAD
#: ../../data/campaigns/tutorial02_warfare.wmf/scripting/texts.lua:215
msgid "Dismantle your north-western sentry"
msgstr "Демонтирайте най-северозападната си караулна"

#: ../../data/campaigns/tutorial02_warfare.wmf/scripting/texts.lua:217
=======
#: ../../data/campaigns/tutorial02_warfare.wmf/scripting/texts.lua:225
msgid "Soldiers, dismissed!"
msgstr ""

#: ../../data/campaigns/tutorial02_warfare.wmf/scripting/texts.lua:227
msgid "Dismantle your north-western sentry"
msgstr "Демонтирайте най-северозападната си караулна"

#: ../../data/campaigns/tutorial02_warfare.wmf/scripting/texts.lua:228
>>>>>>> fc979bc5
msgid ""
"You can control the number of soldiers stationed at a military site with the"
" arrow buttons. If you want to get even your last soldier out, you will have"
" to destroy it. However, it then will no longer protect your territory, "
"which will make it vulnerable to hostile attacks."
msgstr "Можете да управлявате броя на войниците, позиционирани в едно военно съоръжение, чрез бутоните със стрелки. Ако искате да изтеглите и последния си войник, ще трябва да разрушите сградата. Обаче така тя няма да защитава територията Ви, което ще я направи податлива на вражески нападения."

<<<<<<< HEAD
#: ../../data/campaigns/tutorial02_warfare.wmf/scripting/texts.lua:218
msgid "Dismantle your sentry in the north-west, next to the barrier."
msgstr "Демонтирайте караулната си на северозапад, близо до преградата."

#: ../../data/campaigns/tutorial02_warfare.wmf/scripting/texts.lua:224
#: ../../data/campaigns/tutorial02_warfare.wmf/scripting/texts.lua:236
msgid "Enhance Your Fortress"
msgstr "Надградете крепостта си"

#: ../../data/campaigns/tutorial02_warfare.wmf/scripting/texts.lua:226
msgid "Enhancing Buildings"
msgstr "Надграждане на сградите"

#: ../../data/campaigns/tutorial02_warfare.wmf/scripting/texts.lua:227
=======
#: ../../data/campaigns/tutorial02_warfare.wmf/scripting/texts.lua:229
msgid "Dismantle your sentry in the north-west, next to the barrier."
msgstr "Демонтирайте караулната си на северозапад, близо до преградата."

#: ../../data/campaigns/tutorial02_warfare.wmf/scripting/texts.lua:235
#: ../../data/campaigns/tutorial02_warfare.wmf/scripting/texts.lua:248
msgid "Enhance Your Fortress"
msgstr "Надградете крепостта си"

#: ../../data/campaigns/tutorial02_warfare.wmf/scripting/texts.lua:237
msgid "Enhancing Buildings"
msgstr "Надграждане на сградите"

#: ../../data/campaigns/tutorial02_warfare.wmf/scripting/texts.lua:238
>>>>>>> fc979bc5
msgid ""
"Well done. Now you know how to draw back your soldiers from the places where"
" you don’t need them. It is time to tell you how to reinforce your front "
"line."
msgstr "Добра работа! Сега вече знаете как да изтегляте войниците от местата, където те не са нужни. Време е да Ви покажа как да подсилите фронта си."

<<<<<<< HEAD
#: ../../data/campaigns/tutorial02_warfare.wmf/scripting/texts.lua:228
=======
#: ../../data/campaigns/tutorial02_warfare.wmf/scripting/texts.lua:239
>>>>>>> fc979bc5
msgid ""
"Your fortress is already quite strong and conquers a lot of space. But there"
" is an even bigger building: the citadel."
msgstr "Крепостта Ви вече е доста могъща и владее много място. Но има и по-голяма сграда: цитаделата."

<<<<<<< HEAD
#: ../../data/campaigns/tutorial02_warfare.wmf/scripting/texts.lua:229
=======
#: ../../data/campaigns/tutorial02_warfare.wmf/scripting/texts.lua:240
>>>>>>> fc979bc5
msgid ""
"Citadels can’t be built directly. Instead, you’ll have to construct a "
"fortress first and then enhance it to a citadel. To do so, click on the "
"fortress, then choose the ‘Enhance to Citadel’ button."
msgstr "Цитаделите не могат да бъдат построени направо. Трябва първо да построите крепост и след това да я надградите до цитадела. За да направите това, щракнете върху крепостта и натиснете бутона „Надграждане до цитадела“."

<<<<<<< HEAD
#: ../../data/campaigns/tutorial02_warfare.wmf/scripting/texts.lua:230
=======
#: ../../data/campaigns/tutorial02_warfare.wmf/scripting/texts.lua:241
>>>>>>> fc979bc5
msgid ""
"Your soldiers will leave the fortress while the construction is going on. "
"This means that your fortress will lose its military influence, as I "
"described above."
msgstr "Войниците Ви ще напуснат крепостта, докато трае строежа. Това означава, че крепостта Ви ще загуби военното си влияние, както обясних по-рано."

<<<<<<< HEAD
#: ../../data/campaigns/tutorial02_warfare.wmf/scripting/texts.lua:231
msgid "Enhance your fortress to a citadel now."
msgstr "Надградете крепостта си до цитадела сега."

#: ../../data/campaigns/tutorial02_warfare.wmf/scripting/texts.lua:234
msgid "Enhance your fortress to a citadel"
msgstr "Надградете крепостта си до цитадела"

#: ../../data/campaigns/tutorial02_warfare.wmf/scripting/texts.lua:237
msgid "Enhance your fortress to a mighty citadel."
msgstr "Надградете крепостта си до могъща цитадела."

#: ../../data/campaigns/tutorial02_warfare.wmf/scripting/texts.lua:238
=======
#: ../../data/campaigns/tutorial02_warfare.wmf/scripting/texts.lua:242
msgid "Enhance your fortress to a citadel now."
msgstr "Надградете крепостта си до цитадела сега."

#: ../../data/campaigns/tutorial02_warfare.wmf/scripting/texts.lua:250
msgid "Enhance your fortress to a citadel"
msgstr "Надградете крепостта си до цитадела"

#: ../../data/campaigns/tutorial02_warfare.wmf/scripting/texts.lua:251
msgid "Enhance your fortress to a mighty citadel."
msgstr "Надградете крепостта си до могъща цитадела."

#: ../../data/campaigns/tutorial02_warfare.wmf/scripting/texts.lua:252
>>>>>>> fc979bc5
msgid ""
"The citadel can house 12 soldiers, and it is the biggest military building "
"the Barbarians can build. It also costs a lot of resources and takes a long "
"time to build. It is most suited to guard strategically important points "
"like constricted points or mountains."
msgstr "В цитаделата могат да се съберат 12 войници. Тя е най-голямата военна сграда, която варварите могат да построят. Също така струва много ресурси и строежът ѝ отнема много време. Тя е най-подходяща за подсигуряване на важни позиции, като тесни места или планини."

<<<<<<< HEAD
#: ../../data/campaigns/tutorial02_warfare.wmf/scripting/texts.lua:245
msgid "Defeat your Enemy"
msgstr "Победете врага си"

#: ../../data/campaigns/tutorial02_warfare.wmf/scripting/texts.lua:247
msgid "Defeat the Enemy"
msgstr "Победете врага"

#: ../../data/campaigns/tutorial02_warfare.wmf/scripting/texts.lua:248
=======
#: ../../data/campaigns/tutorial02_warfare.wmf/scripting/texts.lua:259
msgid "Defeat your Enemy"
msgstr "Победете врага си"

#: ../../data/campaigns/tutorial02_warfare.wmf/scripting/texts.lua:261
msgid "Defeat the Enemy"
msgstr "Победете врага"

#: ../../data/campaigns/tutorial02_warfare.wmf/scripting/texts.lua:262
>>>>>>> fc979bc5
msgid ""
"Great work, the citadel is finished. But what’s that? A hostile tribe has "
"settled next to us while the citadel was under construction! Do you see how "
"they took away a part of our land? And our lumberjack has now lost his place"
" of work. This is what I was talking about. Let’s take our land back and "
"defeat the enemy!"
msgstr "Добра работа. Цитаделата е завършена. Но какво е това? Вражеско племе се е установило до нас, докато цитаделата беше в строеж! Виждате ли как са отнели част от земята ни? А дърварят ни е загубил работното си място. Ето за това говорех. Да си върнем земята и да победим врага!"

<<<<<<< HEAD
#: ../../data/campaigns/tutorial02_warfare.wmf/scripting/texts.lua:249
#: ../../data/campaigns/tutorial02_warfare.wmf/scripting/texts.lua:258
=======
#: ../../data/campaigns/tutorial02_warfare.wmf/scripting/texts.lua:263
#: ../../data/campaigns/tutorial02_warfare.wmf/scripting/texts.lua:274
>>>>>>> fc979bc5
msgid ""
"To attack a building, click on its doors, choose the number of soldiers that"
" you wish to send and click on the ‘Attack’ button."
msgstr "За да нападнете дадена сграда, щракнете върху вратите ѝ, изберете броя на войниците, които искате да изпратите и натиснете бутона „Атака“."

<<<<<<< HEAD
#: ../../data/campaigns/tutorial02_warfare.wmf/scripting/texts.lua:249
=======
#: ../../data/campaigns/tutorial02_warfare.wmf/scripting/texts.lua:263
>>>>>>> fc979bc5
msgid ""
"Your soldiers will come from all nearby military buildings. Likewise, the "
"defenders will come from all nearby military buildings of the enemy and "
"intercept your forces."
msgstr "Войниците Ви ще излязат от всички близки военни сгради. Защитаващите се също ще излязат от всички близки военни сгради на врага и ще посрещнат войската Ви."

<<<<<<< HEAD
#: ../../data/campaigns/tutorial02_warfare.wmf/scripting/texts.lua:250
=======
#: ../../data/campaigns/tutorial02_warfare.wmf/scripting/texts.lua:264
>>>>>>> fc979bc5
msgid ""
"Attack and conquer all military buildings of the enemy and destroy their "
"headquarters."
msgstr "Атакувайте и превземете всички вражески военни сгради и разрушете щаба им."

<<<<<<< HEAD
#: ../../data/campaigns/tutorial02_warfare.wmf/scripting/texts.lua:254
msgid "Defeat the enemy tribe"
msgstr "Победете вражеското племе"

#: ../../data/campaigns/tutorial02_warfare.wmf/scripting/texts.lua:256
msgid "Defeat Your Enemy"
msgstr "Победете врага си"

#: ../../data/campaigns/tutorial02_warfare.wmf/scripting/texts.lua:257
msgid "Defeat the nearby enemy."
msgstr "Победете близкия враг."

#: ../../data/campaigns/tutorial02_warfare.wmf/scripting/texts.lua:263
#: ../../data/campaigns/tutorial02_warfare.wmf/scripting/texts.lua:265
msgid "Conclusion"
msgstr "Заключение"

#: ../../data/campaigns/tutorial02_warfare.wmf/scripting/texts.lua:266
=======
#: ../../data/campaigns/tutorial02_warfare.wmf/scripting/texts.lua:270
msgid "Defeat Your Enemy"
msgstr "Победете врага си"

#: ../../data/campaigns/tutorial02_warfare.wmf/scripting/texts.lua:272
msgid "Defeat the enemy tribe"
msgstr "Победете вражеското племе"

#: ../../data/campaigns/tutorial02_warfare.wmf/scripting/texts.lua:273
msgid "Defeat the nearby enemy."
msgstr "Победете близкия враг."

#: ../../data/campaigns/tutorial02_warfare.wmf/scripting/texts.lua:279
#: ../../data/campaigns/tutorial02_warfare.wmf/scripting/texts.lua:281
msgid "Conclusion"
msgstr "Заключение"

#: ../../data/campaigns/tutorial02_warfare.wmf/scripting/texts.lua:282
>>>>>>> fc979bc5
msgid ""
"Thank you for playing this tutorial. I hope you enjoyed it and you learned "
"how to create and train soldiers, how to control where they go and how to "
"defeat an enemy. Did you see how easily you could overwhelm your enemy? "
"Having trained soldiers is a huge advantage."
msgstr "Благодаря Ви, че изиграхте това обучение. Надявам се, че сте се забавлявали, и че сте разбрали как да създавате и обучавате войници, как да ги управлявате и как да побеждавате враговете си. Видяхте ли колко лесно се справихте с врага? Голямо предимство е да имате добре обучени войници."

<<<<<<< HEAD
#: ../../data/campaigns/tutorial02_warfare.wmf/scripting/texts.lua:267
=======
#: ../../data/campaigns/tutorial02_warfare.wmf/scripting/texts.lua:283
>>>>>>> fc979bc5
msgid ""
"But a war is expensive, and not always the path leading to the goal. When "
"setting up a new game, you can also choose peaceful win conditions. You "
"should definitely try them out, they’re worth it."
msgstr "Но войната е скъпа и не винаги е правилният път към целта. Когато започвате нова игра, можете да изберете условия за мирна победа. Изпробвайте ги, струва си."

<<<<<<< HEAD
#: ../../data/campaigns/tutorial02_warfare.wmf/scripting/texts.lua:268
=======
#: ../../data/campaigns/tutorial02_warfare.wmf/scripting/texts.lua:284
>>>>>>> fc979bc5
msgid ""
"You are now ready to play the campaigns. They will teach you about the "
"different economies of the tribes. You can also play the remaining "
"tutorials, but they are not crucial for succeeding in the campaigns."
msgstr "Вече сте готови да играете кампаниите. Те ще Ви покажат разликите в икономиките на различните племена. Можете да изиграете и останалите обучения, но те се са задължителни и без тях също ще можете да се справите с кампаниите."

#: ../../data/scripting/richtext_scenarios.lua:36
#, lua-format
msgid "“%s”"
msgstr ""<|MERGE_RESOLUTION|>--- conflicted
+++ resolved
@@ -8,15 +8,9 @@
 msgstr ""
 "Project-Id-Version: Widelands\n"
 "Report-Msgid-Bugs-To: https://www.widelands.org/wiki/ReportingBugs/\n"
-<<<<<<< HEAD
-"POT-Creation-Date: 2020-03-28 05:00+0000\n"
-"PO-Revision-Date: 2020-03-28 05:02+0000\n"
-"Last-Translator: GunChleoc\n"
-=======
 "POT-Creation-Date: 2020-04-15 14:44+0000\n"
 "PO-Revision-Date: 2020-04-12 17:33+0000\n"
 "Last-Translator: Benedikt Straub <benedikt-straub@web.de>\n"
->>>>>>> fc979bc5
 "Language-Team: Bulgarian (http://www.transifex.com/widelands/widelands/language/bg/)\n"
 "MIME-Version: 1.0\n"
 "Content-Type: text/plain; charset=UTF-8\n"
@@ -290,10 +284,7 @@
 msgstr "Трябва да знаете, че всяко от трите племена в играта има свой собствен начин на обучение, така че сградите и стоките са различни. Нивата на уменията също не са еднакви: имперски войник на ниво 0 има базова атака %1%, а варварски войник на същото ниво има базова атака само %2%."
 
 #: ../../data/campaigns/tutorial02_warfare.wmf/scripting/texts.lua:131
-<<<<<<< HEAD
-=======
 #: ../../data/campaigns/tutorial02_warfare.wmf/scripting/texts.lua:143
->>>>>>> fc979bc5
 msgid "Scout’s Hut"
 msgstr ""
 
@@ -322,39 +313,16 @@
 msgid "Build a scout’s hut."
 msgstr ""
 
-<<<<<<< HEAD
-#: ../../data/campaigns/tutorial02_warfare.wmf/scripting/texts.lua:141
-msgid "Build a scout’s hut"
-msgstr ""
-
-#: ../../data/campaigns/tutorial02_warfare.wmf/scripting/texts.lua:143
-=======
 #: ../../data/campaigns/tutorial02_warfare.wmf/scripting/texts.lua:145
 msgid "Build a scout’s hut"
 msgstr ""
 
 #: ../../data/campaigns/tutorial02_warfare.wmf/scripting/texts.lua:146
->>>>>>> fc979bc5
 msgid ""
 "It’s good to know your surroundings. A scout will explore unseen parts of "
 "the map for you."
 msgstr ""
 
-<<<<<<< HEAD
-#: ../../data/campaigns/tutorial02_warfare.wmf/scripting/texts.lua:144
-msgid "Build a Scout’s Hut."
-msgstr ""
-
-#: ../../data/campaigns/tutorial02_warfare.wmf/scripting/texts.lua:150
-msgid "Scout is ready"
-msgstr ""
-
-#: ../../data/campaigns/tutorial02_warfare.wmf/scripting/texts.lua:152
-msgid "Ready to go!"
-msgstr ""
-
-#: ../../data/campaigns/tutorial02_warfare.wmf/scripting/texts.lua:153
-=======
 #: ../../data/campaigns/tutorial02_warfare.wmf/scripting/texts.lua:147
 msgid "Build a Scout’s Hut."
 msgstr ""
@@ -368,55 +336,23 @@
 msgstr ""
 
 #: ../../data/campaigns/tutorial02_warfare.wmf/scripting/texts.lua:156
->>>>>>> fc979bc5
 msgid ""
 "Well done, your scout’s hut has been built. While our scout is moving in, "
 "let’s learn a little bit more about him."
 msgstr ""
 
-<<<<<<< HEAD
-#: ../../data/campaigns/tutorial02_warfare.wmf/scripting/texts.lua:154
-=======
 #: ../../data/campaigns/tutorial02_warfare.wmf/scripting/texts.lua:157
->>>>>>> fc979bc5
 msgid ""
 "First of all, he will need to take some food with him on his scouting trips."
 " Fortunately, we have some rations in our warehouse."
 msgstr ""
 
-<<<<<<< HEAD
-#: ../../data/campaigns/tutorial02_warfare.wmf/scripting/texts.lua:155
-=======
 #: ../../data/campaigns/tutorial02_warfare.wmf/scripting/texts.lua:158
->>>>>>> fc979bc5
 msgid ""
 "When provided with food, he will walk randomly around the area. You should "
 "follow his movement before fog of war hides what he saw."
 msgstr ""
 
-<<<<<<< HEAD
-#: ../../data/campaigns/tutorial02_warfare.wmf/scripting/texts.lua:159
-msgid "Explore the map"
-msgstr ""
-
-#: ../../data/campaigns/tutorial02_warfare.wmf/scripting/texts.lua:161
-msgid "Wait for the scout to explore unseen areas."
-msgstr ""
-
-#: ../../data/campaigns/tutorial02_warfare.wmf/scripting/texts.lua:162
-msgid "Observe your scout."
-msgstr ""
-
-#: ../../data/campaigns/tutorial02_warfare.wmf/scripting/texts.lua:168
-msgid "Scout made progress"
-msgstr ""
-
-#: ../../data/campaigns/tutorial02_warfare.wmf/scripting/texts.lua:170
-msgid "New horizons?"
-msgstr ""
-
-#: ../../data/campaigns/tutorial02_warfare.wmf/scripting/texts.lua:171
-=======
 #: ../../data/campaigns/tutorial02_warfare.wmf/scripting/texts.lua:164
 msgid "Scout"
 msgstr ""
@@ -442,54 +378,32 @@
 msgstr ""
 
 #: ../../data/campaigns/tutorial02_warfare.wmf/scripting/texts.lua:177
->>>>>>> fc979bc5
 msgid ""
 "As you can see, scouts can go quite far. The good news is that there are no "
 "enemies around."
 msgstr ""
 
-<<<<<<< HEAD
-#: ../../data/campaigns/tutorial02_warfare.wmf/scripting/texts.lua:172
-msgid "You can use the minimap to see the exploration’s progress."
-msgstr ""
-
-#: ../../data/campaigns/tutorial02_warfare.wmf/scripting/texts.lua:173
-=======
 #: ../../data/campaigns/tutorial02_warfare.wmf/scripting/texts.lua:178
 msgid "You can use the minimap to see the exploration’s progress."
 msgstr ""
 
 #: ../../data/campaigns/tutorial02_warfare.wmf/scripting/texts.lua:179
->>>>>>> fc979bc5
 msgid ""
 "Don’t forget that scouting is hard work and as such cannot be done without "
 "provision of food."
 msgstr ""
 
-<<<<<<< HEAD
-#: ../../data/campaigns/tutorial02_warfare.wmf/scripting/texts.lua:179
-#: ../../data/campaigns/tutorial02_warfare.wmf/scripting/texts.lua:181
-msgid "Heroes and Rookies"
-msgstr "Герои и новобранци"
-
-#: ../../data/campaigns/tutorial02_warfare.wmf/scripting/texts.lua:182
-=======
 #: ../../data/campaigns/tutorial02_warfare.wmf/scripting/texts.lua:185
 #: ../../data/campaigns/tutorial02_warfare.wmf/scripting/texts.lua:187
 msgid "Heroes and Rookies"
 msgstr "Герои и новобранци"
 
 #: ../../data/campaigns/tutorial02_warfare.wmf/scripting/texts.lua:188
->>>>>>> fc979bc5
 msgid ""
 "While our soldiers are training, let me tell you what we can do with them."
 msgstr "Докато войниците ни се обучават, нека Ви кажа какво можем да правим с тях."
 
-<<<<<<< HEAD
-#: ../../data/campaigns/tutorial02_warfare.wmf/scripting/texts.lua:183
-=======
 #: ../../data/campaigns/tutorial02_warfare.wmf/scripting/texts.lua:189
->>>>>>> fc979bc5
 msgid ""
 "In every military building, you can set the preference for heroes (trained "
 "soldiers) or rookies. From time to time, a soldier will walk out of the "
@@ -497,39 +411,20 @@
 "what you saw earlier."
 msgstr "Във всяка военна сграда може да настроите предпочитание за герои (обучени войници) или новобранци. От време на време, някой войник ще излезе от сградата и автоматично ще бъде заменен от по-силен/по-слаб такъв – това е, което видяхме по-рано."
 
-<<<<<<< HEAD
-#: ../../data/campaigns/tutorial02_warfare.wmf/scripting/texts.lua:184
-=======
 #: ../../data/campaigns/tutorial02_warfare.wmf/scripting/texts.lua:190
->>>>>>> fc979bc5
 msgid ""
 "The initial setting depends on the type of the building. For the Barbarians,"
 " the sentry is the only building that prefers rookies by default. You should"
 " change this setting to fit your current needs."
 msgstr "Първоначалната настройка зависи от вида на сградата. При варварите, караулната е единствената сграда, която по подразбиране предпочита новобранци. Можете да промените тази настройка според текущите си нужди."
 
-<<<<<<< HEAD
-#: ../../data/campaigns/tutorial02_warfare.wmf/scripting/texts.lua:185
-=======
 #: ../../data/campaigns/tutorial02_warfare.wmf/scripting/texts.lua:191
->>>>>>> fc979bc5
 msgid ""
 "When you are expanding into no man’s land, you can make your buildings "
 "prefer rookies. When you are planning to attack, send heroes into that "
 "region. Conquered buildings always prefer heroes."
 msgstr "Когато разширявате територията си към необитаеми земи, може да накарате сградите си да предпочитат новобранци. Когато планирате да нападате, изпратете герои в района. Завладените сгради винаги предпочитат герои."
 
-<<<<<<< HEAD
-#: ../../data/campaigns/tutorial02_warfare.wmf/scripting/texts.lua:191
-msgid "Soldier capacity"
-msgstr "Капацитет за войници"
-
-#: ../../data/campaigns/tutorial02_warfare.wmf/scripting/texts.lua:193
-msgid "Adjusting the number of soldiers"
-msgstr "Настройка на броя на войниците"
-
-#: ../../data/campaigns/tutorial02_warfare.wmf/scripting/texts.lua:194
-=======
 #: ../../data/campaigns/tutorial02_warfare.wmf/scripting/texts.lua:197
 msgid "Soldier capacity"
 msgstr "Капацитет за войници"
@@ -539,7 +434,6 @@
 msgstr "Настройка на броя на войниците"
 
 #: ../../data/campaigns/tutorial02_warfare.wmf/scripting/texts.lua:200
->>>>>>> fc979bc5
 msgid ""
 "There is another way how you can control the strength of a military "
 "building: by the number of soldiers stationed there. Just click on the arrow"
@@ -548,70 +442,39 @@
 "example."
 msgstr "Има още един начин, по който можете да управлявате силата на една военна сграда: чрез броя на войниците, които са разположени в нея. Просто натиснете бутоните със стрелки, за да намалите или увеличите желания брой войници. Всяка сграда има максимален капацитет. За преградата, например, той е пет."
 
-<<<<<<< HEAD
-#: ../../data/campaigns/tutorial02_warfare.wmf/scripting/texts.lua:195
-=======
 #: ../../data/campaigns/tutorial02_warfare.wmf/scripting/texts.lua:201
->>>>>>> fc979bc5
 msgid ""
 "If you wish to send a certain soldier away, you can simply click on it. It "
 "will then be replaced by another soldier."
 msgstr "Ако искате да отпратите конкретен войник, можете просто да щракнете върху него. Така той ще бъде заменен от друг."
 
-<<<<<<< HEAD
-#: ../../data/campaigns/tutorial02_warfare.wmf/scripting/texts.lua:196
-=======
 #: ../../data/campaigns/tutorial02_warfare.wmf/scripting/texts.lua:202
->>>>>>> fc979bc5
 msgid ""
 "Let me also describe what the numbers in the statistics string mean. This "
 "string can contain up to three numbers, e.g. ‘1 (+5) soldier (+2)’."
 msgstr "Нека също да Ви обясня какво означават числата в текста на статистиките. Този текст може да съдържа до три числа, например: „1 (+5) войник (+2)“."
 
-<<<<<<< HEAD
-#: ../../data/campaigns/tutorial02_warfare.wmf/scripting/texts.lua:197
-=======
 #: ../../data/campaigns/tutorial02_warfare.wmf/scripting/texts.lua:203
->>>>>>> fc979bc5
 msgid ""
 "The first number describes how many soldiers are currently in this building."
 " In this example, only one soldier is left inside (each military building is"
 " always guarded by at least one soldier)."
 msgstr "Първото число показва колко войници има в сградата в момента. В този пример, в сградата има само един останал войник (всяка военна сграда трябва да бъде пазена от поне един войник)."
 
-<<<<<<< HEAD
-#: ../../data/campaigns/tutorial02_warfare.wmf/scripting/texts.lua:198
-=======
 #: ../../data/campaigns/tutorial02_warfare.wmf/scripting/texts.lua:204
->>>>>>> fc979bc5
 msgid ""
 "The second number tells you how many additional soldiers reside in this "
 "building, but are currently outside. The five soldiers may be attacking an "
 "enemy. They will return when they have been successful."
 msgstr "Второто число показва колко още войници са разпределени тази сграда, но в момента са навън. Петте войници може да нападат някой враг в момента. Те ще се върнат когато победят."
 
-<<<<<<< HEAD
-#: ../../data/campaigns/tutorial02_warfare.wmf/scripting/texts.lua:199
-=======
 #: ../../data/campaigns/tutorial02_warfare.wmf/scripting/texts.lua:205
->>>>>>> fc979bc5
 msgid ""
 "The third number indicates the missing soldiers. From the eight soldiers (1 "
 "+ 5 + 2) you wish to have here, two may have died. They will be replaced by "
 "new soldiers from your warehouse, if possible."
 msgstr "Третото число показва липсващите войници. От осемте войници (1 + 5 + 2), които искате да имате тук, двама може би са умрели. Те ще бъдат заменени от нови войници от склада Ви, ако това е възможно."
 
-<<<<<<< HEAD
-#: ../../data/campaigns/tutorial02_warfare.wmf/scripting/texts.lua:205
-msgid "Dismantle your sentry"
-msgstr "Демонтирайте караулната си"
-
-#: ../../data/campaigns/tutorial02_warfare.wmf/scripting/texts.lua:207
-msgid "Dismantling military buildings"
-msgstr "Демонтиране на военни сгради"
-
-#: ../../data/campaigns/tutorial02_warfare.wmf/scripting/texts.lua:208
-=======
 #: ../../data/campaigns/tutorial02_warfare.wmf/scripting/texts.lua:211
 msgid "Dismantle your sentry"
 msgstr "Демонтирайте караулната си"
@@ -621,7 +484,6 @@
 msgstr "Демонтиране на военни сгради"
 
 #: ../../data/campaigns/tutorial02_warfare.wmf/scripting/texts.lua:214
->>>>>>> fc979bc5
 msgid ""
 "You can only reduce the number of soldiers to one. The last soldier of a "
 "building will never come out (unless this building is attacked). If you want"
@@ -629,11 +491,7 @@
 " building."
 msgstr "Можете да намалите броя на войниците до един. Последният войник в сградата няма никога да я напусне (освен ако тя не бъде нападната). Ако искате да преместите войника, ще трябва да демонтирате или изгорите сградата."
 
-<<<<<<< HEAD
-#: ../../data/campaigns/tutorial02_warfare.wmf/scripting/texts.lua:209
-=======
 #: ../../data/campaigns/tutorial02_warfare.wmf/scripting/texts.lua:215
->>>>>>> fc979bc5
 msgid ""
 "However, destroying a military building is always linked with a risk: the "
 "land is still yours, but it is no longer protected. Any enemy that builds "
@@ -644,42 +502,23 @@
 "enemies."
 msgstr "Но разрушаването на военна сграда води със себе си и риск: земята си остава Ваша, но вече не е защитена. Всеки враг, който построи свои собствени военни съоръжения, може да превземе територията без бой, подпалвайки Вашите постройки. Също така, някои части от земята вече ще може да бъдат скрити от мъглата. Затова трябва да демонтирате военни сгради само дълбоко във вътрешността на територията си, където сте в безопасност от врага."
 
-<<<<<<< HEAD
-#: ../../data/campaigns/tutorial02_warfare.wmf/scripting/texts.lua:210
-=======
 #: ../../data/campaigns/tutorial02_warfare.wmf/scripting/texts.lua:216
->>>>>>> fc979bc5
 msgid ""
 "Have you seen your sentry? Since it cannot contain many soldiers and is next"
 " to a stronger barrier, it is rather useless."
 msgstr "Поглеждали ли сте караулната си? Тъй като тя не може да поддържа много войници и е близо до по-силната преграда, тя е на практика безполезна."
 
 #. TRANSLATORS: 'it' refers to the Barbarian sentry
-<<<<<<< HEAD
-#: ../../data/campaigns/tutorial02_warfare.wmf/scripting/texts.lua:212
-msgid "Dismantle it."
-msgstr "Демонтирайте я."
-
-#: ../../data/campaigns/tutorial02_warfare.wmf/scripting/texts.lua:213
-=======
 #: ../../data/campaigns/tutorial02_warfare.wmf/scripting/texts.lua:218
 msgid "Dismantle it."
 msgstr "Демонтирайте я."
 
 #: ../../data/campaigns/tutorial02_warfare.wmf/scripting/texts.lua:219
->>>>>>> fc979bc5
 msgid ""
 "You can also use this opportunity to become familiar with the other options:"
 " the heroes/rookies preference and the capacity."
 msgstr "Може да използвате тази възможност, за да се запознаете с другите възможности: предпочитанията за герои/новобранци и капацитета."
 
-<<<<<<< HEAD
-#: ../../data/campaigns/tutorial02_warfare.wmf/scripting/texts.lua:215
-msgid "Dismantle your north-western sentry"
-msgstr "Демонтирайте най-северозападната си караулна"
-
-#: ../../data/campaigns/tutorial02_warfare.wmf/scripting/texts.lua:217
-=======
 #: ../../data/campaigns/tutorial02_warfare.wmf/scripting/texts.lua:225
 msgid "Soldiers, dismissed!"
 msgstr ""
@@ -689,7 +528,6 @@
 msgstr "Демонтирайте най-северозападната си караулна"
 
 #: ../../data/campaigns/tutorial02_warfare.wmf/scripting/texts.lua:228
->>>>>>> fc979bc5
 msgid ""
 "You can control the number of soldiers stationed at a military site with the"
 " arrow buttons. If you want to get even your last soldier out, you will have"
@@ -697,22 +535,6 @@
 "which will make it vulnerable to hostile attacks."
 msgstr "Можете да управлявате броя на войниците, позиционирани в едно военно съоръжение, чрез бутоните със стрелки. Ако искате да изтеглите и последния си войник, ще трябва да разрушите сградата. Обаче така тя няма да защитава територията Ви, което ще я направи податлива на вражески нападения."
 
-<<<<<<< HEAD
-#: ../../data/campaigns/tutorial02_warfare.wmf/scripting/texts.lua:218
-msgid "Dismantle your sentry in the north-west, next to the barrier."
-msgstr "Демонтирайте караулната си на северозапад, близо до преградата."
-
-#: ../../data/campaigns/tutorial02_warfare.wmf/scripting/texts.lua:224
-#: ../../data/campaigns/tutorial02_warfare.wmf/scripting/texts.lua:236
-msgid "Enhance Your Fortress"
-msgstr "Надградете крепостта си"
-
-#: ../../data/campaigns/tutorial02_warfare.wmf/scripting/texts.lua:226
-msgid "Enhancing Buildings"
-msgstr "Надграждане на сградите"
-
-#: ../../data/campaigns/tutorial02_warfare.wmf/scripting/texts.lua:227
-=======
 #: ../../data/campaigns/tutorial02_warfare.wmf/scripting/texts.lua:229
 msgid "Dismantle your sentry in the north-west, next to the barrier."
 msgstr "Демонтирайте караулната си на северозапад, близо до преградата."
@@ -727,60 +549,32 @@
 msgstr "Надграждане на сградите"
 
 #: ../../data/campaigns/tutorial02_warfare.wmf/scripting/texts.lua:238
->>>>>>> fc979bc5
 msgid ""
 "Well done. Now you know how to draw back your soldiers from the places where"
 " you don’t need them. It is time to tell you how to reinforce your front "
 "line."
 msgstr "Добра работа! Сега вече знаете как да изтегляте войниците от местата, където те не са нужни. Време е да Ви покажа как да подсилите фронта си."
 
-<<<<<<< HEAD
-#: ../../data/campaigns/tutorial02_warfare.wmf/scripting/texts.lua:228
-=======
 #: ../../data/campaigns/tutorial02_warfare.wmf/scripting/texts.lua:239
->>>>>>> fc979bc5
 msgid ""
 "Your fortress is already quite strong and conquers a lot of space. But there"
 " is an even bigger building: the citadel."
 msgstr "Крепостта Ви вече е доста могъща и владее много място. Но има и по-голяма сграда: цитаделата."
 
-<<<<<<< HEAD
-#: ../../data/campaigns/tutorial02_warfare.wmf/scripting/texts.lua:229
-=======
 #: ../../data/campaigns/tutorial02_warfare.wmf/scripting/texts.lua:240
->>>>>>> fc979bc5
 msgid ""
 "Citadels can’t be built directly. Instead, you’ll have to construct a "
 "fortress first and then enhance it to a citadel. To do so, click on the "
 "fortress, then choose the ‘Enhance to Citadel’ button."
 msgstr "Цитаделите не могат да бъдат построени направо. Трябва първо да построите крепост и след това да я надградите до цитадела. За да направите това, щракнете върху крепостта и натиснете бутона „Надграждане до цитадела“."
 
-<<<<<<< HEAD
-#: ../../data/campaigns/tutorial02_warfare.wmf/scripting/texts.lua:230
-=======
 #: ../../data/campaigns/tutorial02_warfare.wmf/scripting/texts.lua:241
->>>>>>> fc979bc5
 msgid ""
 "Your soldiers will leave the fortress while the construction is going on. "
 "This means that your fortress will lose its military influence, as I "
 "described above."
 msgstr "Войниците Ви ще напуснат крепостта, докато трае строежа. Това означава, че крепостта Ви ще загуби военното си влияние, както обясних по-рано."
 
-<<<<<<< HEAD
-#: ../../data/campaigns/tutorial02_warfare.wmf/scripting/texts.lua:231
-msgid "Enhance your fortress to a citadel now."
-msgstr "Надградете крепостта си до цитадела сега."
-
-#: ../../data/campaigns/tutorial02_warfare.wmf/scripting/texts.lua:234
-msgid "Enhance your fortress to a citadel"
-msgstr "Надградете крепостта си до цитадела"
-
-#: ../../data/campaigns/tutorial02_warfare.wmf/scripting/texts.lua:237
-msgid "Enhance your fortress to a mighty citadel."
-msgstr "Надградете крепостта си до могъща цитадела."
-
-#: ../../data/campaigns/tutorial02_warfare.wmf/scripting/texts.lua:238
-=======
 #: ../../data/campaigns/tutorial02_warfare.wmf/scripting/texts.lua:242
 msgid "Enhance your fortress to a citadel now."
 msgstr "Надградете крепостта си до цитадела сега."
@@ -794,7 +588,6 @@
 msgstr "Надградете крепостта си до могъща цитадела."
 
 #: ../../data/campaigns/tutorial02_warfare.wmf/scripting/texts.lua:252
->>>>>>> fc979bc5
 msgid ""
 "The citadel can house 12 soldiers, and it is the biggest military building "
 "the Barbarians can build. It also costs a lot of resources and takes a long "
@@ -802,17 +595,6 @@
 "like constricted points or mountains."
 msgstr "В цитаделата могат да се съберат 12 войници. Тя е най-голямата военна сграда, която варварите могат да построят. Също така струва много ресурси и строежът ѝ отнема много време. Тя е най-подходяща за подсигуряване на важни позиции, като тесни места или планини."
 
-<<<<<<< HEAD
-#: ../../data/campaigns/tutorial02_warfare.wmf/scripting/texts.lua:245
-msgid "Defeat your Enemy"
-msgstr "Победете врага си"
-
-#: ../../data/campaigns/tutorial02_warfare.wmf/scripting/texts.lua:247
-msgid "Defeat the Enemy"
-msgstr "Победете врага"
-
-#: ../../data/campaigns/tutorial02_warfare.wmf/scripting/texts.lua:248
-=======
 #: ../../data/campaigns/tutorial02_warfare.wmf/scripting/texts.lua:259
 msgid "Defeat your Enemy"
 msgstr "Победете врага си"
@@ -822,7 +604,6 @@
 msgstr "Победете врага"
 
 #: ../../data/campaigns/tutorial02_warfare.wmf/scripting/texts.lua:262
->>>>>>> fc979bc5
 msgid ""
 "Great work, the citadel is finished. But what’s that? A hostile tribe has "
 "settled next to us while the citadel was under construction! Do you see how "
@@ -831,59 +612,26 @@
 "defeat the enemy!"
 msgstr "Добра работа. Цитаделата е завършена. Но какво е това? Вражеско племе се е установило до нас, докато цитаделата беше в строеж! Виждате ли как са отнели част от земята ни? А дърварят ни е загубил работното си място. Ето за това говорех. Да си върнем земята и да победим врага!"
 
-<<<<<<< HEAD
-#: ../../data/campaigns/tutorial02_warfare.wmf/scripting/texts.lua:249
-#: ../../data/campaigns/tutorial02_warfare.wmf/scripting/texts.lua:258
-=======
 #: ../../data/campaigns/tutorial02_warfare.wmf/scripting/texts.lua:263
 #: ../../data/campaigns/tutorial02_warfare.wmf/scripting/texts.lua:274
->>>>>>> fc979bc5
 msgid ""
 "To attack a building, click on its doors, choose the number of soldiers that"
 " you wish to send and click on the ‘Attack’ button."
 msgstr "За да нападнете дадена сграда, щракнете върху вратите ѝ, изберете броя на войниците, които искате да изпратите и натиснете бутона „Атака“."
 
-<<<<<<< HEAD
-#: ../../data/campaigns/tutorial02_warfare.wmf/scripting/texts.lua:249
-=======
 #: ../../data/campaigns/tutorial02_warfare.wmf/scripting/texts.lua:263
->>>>>>> fc979bc5
 msgid ""
 "Your soldiers will come from all nearby military buildings. Likewise, the "
 "defenders will come from all nearby military buildings of the enemy and "
 "intercept your forces."
 msgstr "Войниците Ви ще излязат от всички близки военни сгради. Защитаващите се също ще излязат от всички близки военни сгради на врага и ще посрещнат войската Ви."
 
-<<<<<<< HEAD
-#: ../../data/campaigns/tutorial02_warfare.wmf/scripting/texts.lua:250
-=======
 #: ../../data/campaigns/tutorial02_warfare.wmf/scripting/texts.lua:264
->>>>>>> fc979bc5
 msgid ""
 "Attack and conquer all military buildings of the enemy and destroy their "
 "headquarters."
 msgstr "Атакувайте и превземете всички вражески военни сгради и разрушете щаба им."
 
-<<<<<<< HEAD
-#: ../../data/campaigns/tutorial02_warfare.wmf/scripting/texts.lua:254
-msgid "Defeat the enemy tribe"
-msgstr "Победете вражеското племе"
-
-#: ../../data/campaigns/tutorial02_warfare.wmf/scripting/texts.lua:256
-msgid "Defeat Your Enemy"
-msgstr "Победете врага си"
-
-#: ../../data/campaigns/tutorial02_warfare.wmf/scripting/texts.lua:257
-msgid "Defeat the nearby enemy."
-msgstr "Победете близкия враг."
-
-#: ../../data/campaigns/tutorial02_warfare.wmf/scripting/texts.lua:263
-#: ../../data/campaigns/tutorial02_warfare.wmf/scripting/texts.lua:265
-msgid "Conclusion"
-msgstr "Заключение"
-
-#: ../../data/campaigns/tutorial02_warfare.wmf/scripting/texts.lua:266
-=======
 #: ../../data/campaigns/tutorial02_warfare.wmf/scripting/texts.lua:270
 msgid "Defeat Your Enemy"
 msgstr "Победете врага си"
@@ -902,7 +650,6 @@
 msgstr "Заключение"
 
 #: ../../data/campaigns/tutorial02_warfare.wmf/scripting/texts.lua:282
->>>>>>> fc979bc5
 msgid ""
 "Thank you for playing this tutorial. I hope you enjoyed it and you learned "
 "how to create and train soldiers, how to control where they go and how to "
@@ -910,22 +657,14 @@
 "Having trained soldiers is a huge advantage."
 msgstr "Благодаря Ви, че изиграхте това обучение. Надявам се, че сте се забавлявали, и че сте разбрали как да създавате и обучавате войници, как да ги управлявате и как да побеждавате враговете си. Видяхте ли колко лесно се справихте с врага? Голямо предимство е да имате добре обучени войници."
 
-<<<<<<< HEAD
-#: ../../data/campaigns/tutorial02_warfare.wmf/scripting/texts.lua:267
-=======
 #: ../../data/campaigns/tutorial02_warfare.wmf/scripting/texts.lua:283
->>>>>>> fc979bc5
 msgid ""
 "But a war is expensive, and not always the path leading to the goal. When "
 "setting up a new game, you can also choose peaceful win conditions. You "
 "should definitely try them out, they’re worth it."
 msgstr "Но войната е скъпа и не винаги е правилният път към целта. Когато започвате нова игра, можете да изберете условия за мирна победа. Изпробвайте ги, струва си."
 
-<<<<<<< HEAD
-#: ../../data/campaigns/tutorial02_warfare.wmf/scripting/texts.lua:268
-=======
 #: ../../data/campaigns/tutorial02_warfare.wmf/scripting/texts.lua:284
->>>>>>> fc979bc5
 msgid ""
 "You are now ready to play the campaigns. They will teach you about the "
 "different economies of the tribes. You can also play the remaining "
