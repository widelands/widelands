# Widelands PATH/TO/FILE.PO
# Copyright (C) 2005-2020 Widelands Development Team
# 
# Translators:
# xno, 2015
# xno, 2016
# xno, 2016
# FIRST AUTHOR <EMAIL@ADDRESS>, 2010
# GunChleoc, 2014
# Guybrush88 <erpizzo@alice.it>, 2015-2016
# Luigi Lain <lainluigi86@tiscali.it>, 2016
# Riccardo Di Maio <riccardodimaio11@gmail.com>, 2015
msgid ""
msgstr ""
"Project-Id-Version: Widelands\n"
"Report-Msgid-Bugs-To: https://www.widelands.org/wiki/ReportingBugs/\n"
<<<<<<< HEAD
"POT-Creation-Date: 2020-03-28 05:00+0000\n"
"PO-Revision-Date: 2020-03-28 05:02+0000\n"
"Last-Translator: GunChleoc\n"
=======
"POT-Creation-Date: 2020-04-15 14:44+0000\n"
"PO-Revision-Date: 2020-04-12 17:33+0000\n"
"Last-Translator: Benedikt Straub <benedikt-straub@web.de>\n"
>>>>>>> fc979bc5
"Language-Team: Italian (http://www.transifex.com/widelands/widelands/language/it/)\n"
"MIME-Version: 1.0\n"
"Content-Type: text/plain; charset=UTF-8\n"
"Content-Transfer-Encoding: 8bit\n"
"Language: it\n"
"Plural-Forms: nplurals=2; plural=(n != 1);\n"

#: ../../data/campaigns/tutorial02_warfare.wmf/scripting/texts.lua:26
msgid "Introduction"
msgstr "Introduzione"

#: ../../data/campaigns/tutorial02_warfare.wmf/scripting/texts.lua:28
msgid "Soldiers, Training and Warfare"
msgstr "Soldati, addestramento e guerra"

#: ../../data/campaigns/tutorial02_warfare.wmf/scripting/texts.lua:29
msgid ""
"In this scenario, I’m going to tell you about soldiers, their training and "
"their profession: warfare. Although Widelands is about building up, not "
"burning down, there is an enemy you sometimes have to defeat. Yet warfare is"
" mainly focused on economics, not on military strategies, and its mechanics "
"deserve explanation."
msgstr "In questo scenario ho intenzione di parlarti dei soldati, del loro addestramento e della loro professione: la guerra. Sebbene Widelands riguardi la costruzione, non la distruzione, c'è un nemico che a volte devi sconfiggere. Ma la guerra è focalizzata principalmente sull'economia, non sulle strategie militari, e la sua meccanica merita una spiegazione."

#: ../../data/campaigns/tutorial02_warfare.wmf/scripting/texts.lua:30
msgid ""
"I’ve set up a small village that contains the most important buildings. You "
"also have enough wares, so you do not have to take care of your weapons "
"production. In a real game, you will not have this luxury."
msgstr "Ho creato un piccolo villaggio che contiene gli edifici più importanti. Hai anche abbastanza merci, in modo da non avere da prenderti cura della tua produzione di armi. In una partita vera e propria, non avrai questo lusso."

#: ../../data/campaigns/tutorial02_warfare.wmf/scripting/texts.lua:37
msgid "Soldiers’ abilities"
msgstr "Abilità dei soldati"

#: ../../data/campaigns/tutorial02_warfare.wmf/scripting/texts.lua:39
msgid ""
"New soldiers are created differently from normal workers: recruits will walk"
" from a warehouse (or your headquarters) to the barracks where they will "
"receive some basic training and become soldiers. Basic Barbarian soldiers do"
" not use armor, they only need an ax."
msgstr ""

#: ../../data/campaigns/tutorial02_warfare.wmf/scripting/texts.lua:40
msgid ""
"Take a look at the soldiers that are on their way to our military buildings."
" They look different from normal workers: they have a health bar over their "
"head that displays their remaining health, and they have four symbols, which"
" symbolize the individual soldier’s current levels in the four different "
"categories: health, attack, defense and evade."
msgstr "Dà un'occhiata ai soldati che si stanno incamminando verso i nostri edifici militari. Sono diversi dai lavoratori normali: hanno una barra della vita sopra la loro testa che mostra la loro salute rimanente, e hanno quattro simboli, che mostrano i livelli del soldato in quattro diverse categorie: salute, attacco, difesa e evasione."

#. TRANSLATORS: the current stats are: 3 health, 5 attack, 0 defense, 2 evade.
#: ../../data/campaigns/tutorial02_warfare.wmf/scripting/texts.lua:42
msgid ""
"If a Barbarian soldier is fully trained, he has level %1% health, level %2% "
"attack, level %3% defense and level %4% evade. This is one fearsome warrior "
"then! The individual abilities have the following meaning:"
msgstr "Quando un soldato barbaro è allenato al massimo, ha salute livello %1%, attacco livello %2%, difesa livello %3% e elusione livello %4%. Un guerriero spaventoso, dunque! Le abilità individuali hanno il significato seguente:"

#: ../../data/campaigns/tutorial02_warfare.wmf/scripting/texts.lua:43
msgid "Health:"
msgstr "Salute:"

#. TRANSLATORS: the current stats are: 13000 health, 2800 health gain.
#: ../../data/campaigns/tutorial02_warfare.wmf/scripting/texts.lua:45
msgid ""
"The total life of a soldier. A Barbarian soldier starts with %1% health, and"
" he will gain %2% health with each health level."
msgstr "La vita totale di un soldato. Un soldato barbaro inizia con %1% punti salute, e guadagnerà %2% punti salute ad ogni livello di salute."

#: ../../data/campaigns/tutorial02_warfare.wmf/scripting/texts.lua:46
msgid "Attack:"
msgstr "Attacca:"

#. TRANSLATORS: the current stats are: 1400 damage, gains 850 damage points.
#: ../../data/campaigns/tutorial02_warfare.wmf/scripting/texts.lua:48
msgid ""
"The amount of damage a soldier will inflict on the enemy when an attack is "
"successful. A Barbarian soldier with attack level 0 inflicts ~%1% points of "
"health damage when he succeeds in hitting an enemy. For each attack level, "
"he gains %2% damage points."
msgstr "L'ammontare di danni che un soldato infligge al nemico se l'attacco ha successo. Un soldato barbaro con attacco a livello 0 infligge ~%1% punti di danno alla salute quando colpisce un nemico. Per ogni livello di attacco, infligge %2% danni addizionali."

#: ../../data/campaigns/tutorial02_warfare.wmf/scripting/texts.lua:50
msgid "Defense:"
msgstr "Difesa:"

#. TRANSLATORS: the current stats are: 3%. The calculated health value is 3395
#. TRANSLATORS: The last two %% after the placeholder are the percent symbol.
#: ../../data/campaigns/tutorial02_warfare.wmf/scripting/texts.lua:53
msgid ""
"The defense is the percentage that is subtracted from the attack value. The "
"Barbarians cannot train in this skill and therefore have always defense "
"level 0, which means that the damage is always reduced by %1%%%. If an "
"attacker with an attack value of 3500 points hits a Barbarian soldier, the "
"Barbarian will lose 3500·%2%%% = %3% health."
msgstr "La difesa è la percentuale che viene sottratta all'attacco quando si calcola il danno subito. I barbari non possono addestrarsi in questa abilità e hanno sempre la difesa a livello 0, che significa una riduzione del danno del %1%%%. Se un attaccante con un valore di attacco di 3500 colpisce un soldato barbaro, il barbaro perderà 3500·%2%%% = %3%%% punti salute."

#: ../../data/campaigns/tutorial02_warfare.wmf/scripting/texts.lua:54
msgid "Evade:"
msgstr "Evasione:"

#. TRANSLATORS: the current stats are: 25% evade, increases in steps of 15%.
#. TRANSLATORS: The last two %% after the placeholder are the percent symbol.
#: ../../data/campaigns/tutorial02_warfare.wmf/scripting/texts.lua:57
msgid ""
"Evade is the chance that the soldier is able to dodge an attack. A level 0 "
"Barbarian has a %1%%% chance to evade an attack, and this increases in steps"
" of %2%%% for each level."
msgstr "L'evasione è la possibilità che il soldato ha di schivare un attacco. Un soldato barbaro di livello 0 ha una possibilità del %1%%% di evadere un attacco, il valore dellla percentuale aumenta di %2%%% per ogni livello."

#: ../../data/campaigns/tutorial02_warfare.wmf/scripting/texts.lua:62
#: ../../data/campaigns/tutorial02_warfare.wmf/scripting/texts.lua:84
msgid "The Battle Arena"
msgstr "L'arena di battaglia"

#: ../../data/campaigns/tutorial02_warfare.wmf/scripting/texts.lua:64
msgid "Now I have talked about training and levels. Let me elaborate on that."
msgstr "Adesso ho parlato di addestramento e livelli. Lascia che ti spieghi queste cose."

#: ../../data/campaigns/tutorial02_warfare.wmf/scripting/texts.lua:65
msgid ""
"A newly created soldier has no experience and is not very good at fighting. "
"To make him stronger, you can build training sites."
msgstr "Un soldato appena creato non ha alcuna esperienza e non è molto bravo a combattere. Per renderlo più forte, puoi costruire dei centri di addestramento."

#: ../../data/campaigns/tutorial02_warfare.wmf/scripting/texts.lua:66
msgid ""
"One of these training sites is the battle arena. It is a big and expensive "
"building, and it trains soldiers in evade. Since soldiers get very hungry "
"during their workout, this building needs a lot of food and strong beer. In "
"a real game, you should have a good infrastructure before you build it."
msgstr "Uno di questi centri di addestramento è l'arena di battaglia. È un edificio grande e costoso, e addestra i soldati in evasione. Siccome i soldati diventano molto affamati durante i loro esercizi, questo edificio richiede grandi quantità di cibo e birra forte. In una partita vera, dovresti avere una buona infrastruttura prima di costruirlo."

#: ../../data/campaigns/tutorial02_warfare.wmf/scripting/texts.lua:67
msgid "To see evade training in action, build a battle arena."
msgstr "Per vedere l'addestramento dell'evasione in azione, costruisci un'arena di battaglia."

#: ../../data/campaigns/tutorial02_warfare.wmf/scripting/texts.lua:68
msgid ""
"While we’re waiting for the battle arena, you’ll probably notice some "
"soldiers walking around. They are automatically exchanged from time to time."
" I’ll teach you about that later."
msgstr "Mentre aspettiamo che l'arena venga completata, avrai probabilmente notato dei soldati che si muovono in giro. Sono scambiati automaticamente di tanto in tanto. Più tardi ti spiegherò come."

#: ../../data/campaigns/tutorial02_warfare.wmf/scripting/texts.lua:74
msgid "Battle Arena"
msgstr ""

#: ../../data/campaigns/tutorial02_warfare.wmf/scripting/texts.lua:76
msgid "Build a battle arena"
msgstr "Costruisci un'arena di battaglia"

#: ../../data/campaigns/tutorial02_warfare.wmf/scripting/texts.lua:77
msgid "Build a battle arena. It is a big building."
msgstr "Costruisci un'arena di battaglia. È un edificio grande."

#: ../../data/campaigns/tutorial02_warfare.wmf/scripting/texts.lua:78
msgid ""
"Since the construction will take some time, you can change the game speed "
"using Page Up and Page Down."
msgstr "Dal momento che la costruzione impiegherà un po' di tempo, puoi cambiare la velocità di gioco utilizzando PAGE UP e PAGE DOWN."

#: ../../data/campaigns/tutorial02_warfare.wmf/scripting/texts.lua:86
msgid "The Battle Arena Has Been Constructed"
msgstr "L'arena di battaglia è stata costruita"

#: ../../data/campaigns/tutorial02_warfare.wmf/scripting/texts.lua:87
msgid ""
"Very good. Our battle arena has been finished, and the soldiers are already "
"walking towards it."
msgstr "Molto bene. La nostra arena di battaglia è stata completata, e i soldati stanno già camminando verso di essa."

#: ../../data/campaigns/tutorial02_warfare.wmf/scripting/texts.lua:89
msgid ""
"The needed wares are also delivered there. For successful training, you need"
" pitta bread and strong beer, as well as either fish or meat."
msgstr "Anche le merci necessarie stanno venendo consegnate qui. Per addestrare i soldati, ti serviranno pane pitta e birra forte, oltre a carne o pesce."

#: ../../data/campaigns/tutorial02_warfare.wmf/scripting/texts.lua:90
msgid ""
"For more information, you can have a look at the building’s help window, "
"accessible via the question mark in every building’s window."
msgstr "Per ulteriori informazioni, puoi guardare la guida delll'edificio, accessibile cliccando sul punto di domanda nella finestra dell'edificio."

#: ../../data/campaigns/tutorial02_warfare.wmf/scripting/texts.lua:91
msgid ""
"To learn how far your soldiers have progressed in their training, you can "
"have a look at their icons. They are modified by red dots:"
msgstr "Per scoprire quanto sono avanzati i tuoi soldati nell'addestramento, puoi guardare le loro icone. Sono modificate da punti rossi:"

#: ../../data/campaigns/tutorial02_warfare.wmf/scripting/texts.lua:92
msgid ""
"No red dots means that the soldier is not trained, so he has level 0. All "
"your new recruits have this."
msgstr "Nessun punto rosso significa che il soldato non è allenato, ed è quindi livello 0. Tutte le tue nuove reclute sono così."

#: ../../data/campaigns/tutorial02_warfare.wmf/scripting/texts.lua:93
msgid ""
"With every successful training step, your soldier becomes stronger. This is "
"indicated by a red dot. This soldier is on level 1 in evade training."
msgstr "Con ogni successivo livello di addestramento, il tuo soldato diventa più forte. Questo è indicato da un punto rosso. Questo soldato è addestrato in evasione a livello 1."

#: ../../data/campaigns/tutorial02_warfare.wmf/scripting/texts.lua:94
msgid ""
"When your soldier has reached the highest possible level (in this case level"
" 2), this is indicated by a white background color."
msgstr "Queando il tuo soldato ha raggiunto il massimo livello possibile (in questo caso 2), questo viene indicato dal cambio di colore dello sfondo dell'icona, che diventa bianco."

#: ../../data/campaigns/tutorial02_warfare.wmf/scripting/texts.lua:100
#: ../../data/campaigns/tutorial02_warfare.wmf/scripting/texts.lua:102
#: ../../data/campaigns/tutorial02_warfare.wmf/scripting/texts.lua:120
msgid "The Training Camp"
msgstr "Il campo di addestramento"

#: ../../data/campaigns/tutorial02_warfare.wmf/scripting/texts.lua:103
msgid ""
"There is a second training site: the training camp. It is a big building "
"too, and to complement the battle arena, it trains attack and health "
"(remember, the Barbarian soldiers cannot be trained in defense)."
msgstr "C'è un secondo centro di addestramento: il campo di addestramento. Anche questo è un edificio grande, e per fare da complemento all'arena di battaglia, addestra i soldati in attacco e salute (ricorda, i soldati barbari non possono addestrarsi nella difesa)."

#: ../../data/campaigns/tutorial02_warfare.wmf/scripting/texts.lua:104
#: ../../data/campaigns/tutorial02_warfare.wmf/scripting/texts.lua:114
msgid "Build a training camp."
msgstr "Costruisci un campo di addestramento."

#: ../../data/campaigns/tutorial02_warfare.wmf/scripting/texts.lua:110
msgid "Training Camp"
msgstr ""

#: ../../data/campaigns/tutorial02_warfare.wmf/scripting/texts.lua:112
msgid "Build a training camp"
msgstr "Costruisci un campo di addestramento"

#: ../../data/campaigns/tutorial02_warfare.wmf/scripting/texts.lua:113
msgid ""
"The battle arena only trains the soldiers in evade. To get the strongest "
"possible soldier, you also need to build a training camp, which trains them "
"in attack and health."
msgstr "L'arena di battaglia addestra i soldati solo in evasione. Per ottenere i soldati più forti possibili, devi costruire anche un campo di addestramento, che li addestra in attacco e salute."

#: ../../data/campaigns/tutorial02_warfare.wmf/scripting/texts.lua:122
msgid ""
"Great, our training camp has now been finished, too. Now nothing will hinder"
" us from getting the strongest warriors the world has ever seen."
msgstr "Grandioso, il nostro campo di addestramento è stato completato. Ora nulla ci impedirà di avere i soldati più forti che il mondo abbia mai visto."

#: ../../data/campaigns/tutorial02_warfare.wmf/scripting/texts.lua:123
msgid ""
"To train in the training camp, our soldiers need food like in the battle "
"arena, but no strong beer. Instead, they need different axes for attack "
"training and helmets for health training."
msgstr "Per addestrarsi nel campo di addestramento, i nostri soldati necessitano di cibo come nell'arena di battaglia, ma non di birra. Invece, gli servono diversi tipi di asce per addestrarsi in attacco, e di elmi per la salute."

#: ../../data/campaigns/tutorial02_warfare.wmf/scripting/texts.lua:124
msgid ""
"This equipment is produced in smithies out of coal, iron, and sometimes "
"gold. You will learn more about this in the second scenario of the Barbarian"
" campaign."
msgstr "Questo equipaggiamento è prodotto nellle fucine con carbone, ferro, e talvolta oro. Imparerai di più su questo nel secondo scenario della campagna barbarica."

#: ../../data/campaigns/tutorial02_warfare.wmf/scripting/texts.lua:125
msgid ""
"You should also keep in mind that each of the three tribes in Widelands has "
"its own way of training, so the buildings and wares are different. Also, the"
" ability levels cannot be compared: an Imperial soldier has a base attack of"
" %1% at level 0, while a Barbarian soldier at the same level only has a base"
" attack of %2%."
msgstr ""

#: ../../data/campaigns/tutorial02_warfare.wmf/scripting/texts.lua:131
<<<<<<< HEAD
=======
#: ../../data/campaigns/tutorial02_warfare.wmf/scripting/texts.lua:143
>>>>>>> fc979bc5
msgid "Scout’s Hut"
msgstr ""

#: ../../data/campaigns/tutorial02_warfare.wmf/scripting/texts.lua:133
msgid "Explore Your Surroundings"
msgstr ""

#: ../../data/campaigns/tutorial02_warfare.wmf/scripting/texts.lua:134
msgid ""
"Large parts of the map haven’t been explored yet. It might be a good idea to"
" know which direction is best for expanding our empire."
msgstr ""

#: ../../data/campaigns/tutorial02_warfare.wmf/scripting/texts.lua:135
msgid ""
"You can try your luck and expand randomly, but this is risky. A safer way is"
" to use a scout to explore unseen parts of the map. What if he finds "
"mountains overflowing with gold?"
msgstr ""

#: ../../data/campaigns/tutorial02_warfare.wmf/scripting/texts.lua:136
msgid "We will need a scout’s hut to start exploring. It is a small building."
msgstr ""

#: ../../data/campaigns/tutorial02_warfare.wmf/scripting/texts.lua:137
msgid "Build a scout’s hut."
msgstr ""

<<<<<<< HEAD
#: ../../data/campaigns/tutorial02_warfare.wmf/scripting/texts.lua:141
msgid "Build a scout’s hut"
msgstr ""

#: ../../data/campaigns/tutorial02_warfare.wmf/scripting/texts.lua:143
=======
#: ../../data/campaigns/tutorial02_warfare.wmf/scripting/texts.lua:145
msgid "Build a scout’s hut"
msgstr ""

#: ../../data/campaigns/tutorial02_warfare.wmf/scripting/texts.lua:146
>>>>>>> fc979bc5
msgid ""
"It’s good to know your surroundings. A scout will explore unseen parts of "
"the map for you."
msgstr ""

<<<<<<< HEAD
#: ../../data/campaigns/tutorial02_warfare.wmf/scripting/texts.lua:144
msgid "Build a Scout’s Hut."
msgstr ""

#: ../../data/campaigns/tutorial02_warfare.wmf/scripting/texts.lua:150
msgid "Scout is ready"
msgstr ""

#: ../../data/campaigns/tutorial02_warfare.wmf/scripting/texts.lua:152
msgid "Ready to go!"
msgstr ""

#: ../../data/campaigns/tutorial02_warfare.wmf/scripting/texts.lua:153
=======
#: ../../data/campaigns/tutorial02_warfare.wmf/scripting/texts.lua:147
msgid "Build a Scout’s Hut."
msgstr ""

#: ../../data/campaigns/tutorial02_warfare.wmf/scripting/texts.lua:153
msgid "Scout is ready"
msgstr ""

#: ../../data/campaigns/tutorial02_warfare.wmf/scripting/texts.lua:155
msgid "Ready to go!"
msgstr ""

#: ../../data/campaigns/tutorial02_warfare.wmf/scripting/texts.lua:156
>>>>>>> fc979bc5
msgid ""
"Well done, your scout’s hut has been built. While our scout is moving in, "
"let’s learn a little bit more about him."
msgstr ""

<<<<<<< HEAD
#: ../../data/campaigns/tutorial02_warfare.wmf/scripting/texts.lua:154
=======
#: ../../data/campaigns/tutorial02_warfare.wmf/scripting/texts.lua:157
>>>>>>> fc979bc5
msgid ""
"First of all, he will need to take some food with him on his scouting trips."
" Fortunately, we have some rations in our warehouse."
msgstr ""

<<<<<<< HEAD
#: ../../data/campaigns/tutorial02_warfare.wmf/scripting/texts.lua:155
=======
#: ../../data/campaigns/tutorial02_warfare.wmf/scripting/texts.lua:158
>>>>>>> fc979bc5
msgid ""
"When provided with food, he will walk randomly around the area. You should "
"follow his movement before fog of war hides what he saw."
msgstr ""

<<<<<<< HEAD
#: ../../data/campaigns/tutorial02_warfare.wmf/scripting/texts.lua:159
msgid "Explore the map"
msgstr ""

#: ../../data/campaigns/tutorial02_warfare.wmf/scripting/texts.lua:161
msgid "Wait for the scout to explore unseen areas."
msgstr ""

#: ../../data/campaigns/tutorial02_warfare.wmf/scripting/texts.lua:162
msgid "Observe your scout."
msgstr ""

#: ../../data/campaigns/tutorial02_warfare.wmf/scripting/texts.lua:168
msgid "Scout made progress"
msgstr ""

#: ../../data/campaigns/tutorial02_warfare.wmf/scripting/texts.lua:170
msgid "New horizons?"
msgstr ""

#: ../../data/campaigns/tutorial02_warfare.wmf/scripting/texts.lua:171
=======
#: ../../data/campaigns/tutorial02_warfare.wmf/scripting/texts.lua:164
msgid "Scout"
msgstr ""

#: ../../data/campaigns/tutorial02_warfare.wmf/scripting/texts.lua:166
msgid "Explore the map"
msgstr ""

#: ../../data/campaigns/tutorial02_warfare.wmf/scripting/texts.lua:167
msgid "Wait for the scout to explore unseen areas."
msgstr ""

#: ../../data/campaigns/tutorial02_warfare.wmf/scripting/texts.lua:168
msgid "Observe your scout."
msgstr ""

#: ../../data/campaigns/tutorial02_warfare.wmf/scripting/texts.lua:174
msgid "Scout made progress"
msgstr ""

#: ../../data/campaigns/tutorial02_warfare.wmf/scripting/texts.lua:176
msgid "New horizons?"
msgstr ""

#: ../../data/campaigns/tutorial02_warfare.wmf/scripting/texts.lua:177
>>>>>>> fc979bc5
msgid ""
"As you can see, scouts can go quite far. The good news is that there are no "
"enemies around."
msgstr ""

<<<<<<< HEAD
#: ../../data/campaigns/tutorial02_warfare.wmf/scripting/texts.lua:172
msgid "You can use the minimap to see the exploration’s progress."
msgstr ""

#: ../../data/campaigns/tutorial02_warfare.wmf/scripting/texts.lua:173
=======
#: ../../data/campaigns/tutorial02_warfare.wmf/scripting/texts.lua:178
msgid "You can use the minimap to see the exploration’s progress."
msgstr ""

#: ../../data/campaigns/tutorial02_warfare.wmf/scripting/texts.lua:179
>>>>>>> fc979bc5
msgid ""
"Don’t forget that scouting is hard work and as such cannot be done without "
"provision of food."
msgstr ""

<<<<<<< HEAD
#: ../../data/campaigns/tutorial02_warfare.wmf/scripting/texts.lua:179
#: ../../data/campaigns/tutorial02_warfare.wmf/scripting/texts.lua:181
msgid "Heroes and Rookies"
msgstr "Eroi e reclute"

#: ../../data/campaigns/tutorial02_warfare.wmf/scripting/texts.lua:182
=======
#: ../../data/campaigns/tutorial02_warfare.wmf/scripting/texts.lua:185
#: ../../data/campaigns/tutorial02_warfare.wmf/scripting/texts.lua:187
msgid "Heroes and Rookies"
msgstr "Eroi e reclute"

#: ../../data/campaigns/tutorial02_warfare.wmf/scripting/texts.lua:188
>>>>>>> fc979bc5
msgid ""
"While our soldiers are training, let me tell you what we can do with them."
msgstr "Mentre i nostri soldati si stanno allenando, ti dirò cosa possiamo fare con essi."

<<<<<<< HEAD
#: ../../data/campaigns/tutorial02_warfare.wmf/scripting/texts.lua:183
=======
#: ../../data/campaigns/tutorial02_warfare.wmf/scripting/texts.lua:189
>>>>>>> fc979bc5
msgid ""
"In every military building, you can set the preference for heroes (trained "
"soldiers) or rookies. From time to time, a soldier will walk out of the "
"building and be replaced by a stronger/weaker one automatically – this is "
"what you saw earlier."
msgstr "In ogni edificio militare, puoi impostare la preferenza per eroi (soldati addestrati) o reclute. Occasionalmente, un soldato uscirà dall'edificio per essere rimpiazzato da uno più forte/più debole automaticamente - questo è ciò che hai visto prima."

<<<<<<< HEAD
#: ../../data/campaigns/tutorial02_warfare.wmf/scripting/texts.lua:184
=======
#: ../../data/campaigns/tutorial02_warfare.wmf/scripting/texts.lua:190
>>>>>>> fc979bc5
msgid ""
"The initial setting depends on the type of the building. For the Barbarians,"
" the sentry is the only building that prefers rookies by default. You should"
" change this setting to fit your current needs."
msgstr "L'impostazione iniziale dipende dal tipo di edificio. Per i Barbari, la guardiola è l'unico edificio che preferisce in maniera predefinita le reclute. Dovresti cambiare questa impostazione per adattarla ai tuoi bisogni correnti."

<<<<<<< HEAD
#: ../../data/campaigns/tutorial02_warfare.wmf/scripting/texts.lua:185
=======
#: ../../data/campaigns/tutorial02_warfare.wmf/scripting/texts.lua:191
>>>>>>> fc979bc5
msgid ""
"When you are expanding into no man’s land, you can make your buildings "
"prefer rookies. When you are planning to attack, send heroes into that "
"region. Conquered buildings always prefer heroes."
msgstr "Quando ti espandi in territori non contesi, puoi dire ai tuoi edifici di preferire le reclute. Quando pianifichi di attaccare, manda veterani in quella regione. Gli edifici conquistati preferiscono sempre gli eroi."

<<<<<<< HEAD
#: ../../data/campaigns/tutorial02_warfare.wmf/scripting/texts.lua:191
msgid "Soldier capacity"
msgstr "Capacità di soldati"

#: ../../data/campaigns/tutorial02_warfare.wmf/scripting/texts.lua:193
msgid "Adjusting the number of soldiers"
msgstr "Regolare il numero di soldati"

#: ../../data/campaigns/tutorial02_warfare.wmf/scripting/texts.lua:194
=======
#: ../../data/campaigns/tutorial02_warfare.wmf/scripting/texts.lua:197
msgid "Soldier capacity"
msgstr "Capacità di soldati"

#: ../../data/campaigns/tutorial02_warfare.wmf/scripting/texts.lua:199
msgid "Adjusting the number of soldiers"
msgstr "Regolare il numero di soldati"

#: ../../data/campaigns/tutorial02_warfare.wmf/scripting/texts.lua:200
>>>>>>> fc979bc5
msgid ""
"There is another way how you can control the strength of a military "
"building: by the number of soldiers stationed there. Just click on the arrow"
" buttons to decrease or increase the desired number of soldiers. Every "
"building has a maximum capacity. In case of the barrier, it is five, for "
"example."
msgstr "C'è un altro modo in cui puoi controllare la forza di un edificio militare: il numero dei soldati in esso stazionati. Clicca sui pulsanti con le freccie per aumentare o diminuire il numero di soldati desiderato. Ogni edificio ha una capacità massima. Nel caso del fortino, per esempio, è cinque."

<<<<<<< HEAD
#: ../../data/campaigns/tutorial02_warfare.wmf/scripting/texts.lua:195
=======
#: ../../data/campaigns/tutorial02_warfare.wmf/scripting/texts.lua:201
>>>>>>> fc979bc5
msgid ""
"If you wish to send a certain soldier away, you can simply click on it. It "
"will then be replaced by another soldier."
msgstr "Se vuoi mandare via un certo soldato, puoi semplicemente cliccarci sopra. Un altro soldato verrà mandato a rimpiazzarlo."

<<<<<<< HEAD
#: ../../data/campaigns/tutorial02_warfare.wmf/scripting/texts.lua:196
=======
#: ../../data/campaigns/tutorial02_warfare.wmf/scripting/texts.lua:202
>>>>>>> fc979bc5
msgid ""
"Let me also describe what the numbers in the statistics string mean. This "
"string can contain up to three numbers, e.g. ‘1 (+5) soldier (+2)’."
msgstr "Lascia che ti spieghi anche il significato dei numeri nella stringa delle statistiche. Questa stringa può contenere fino a 3 numeri, per esempio '1 (+5) soldati (+2)’."

<<<<<<< HEAD
#: ../../data/campaigns/tutorial02_warfare.wmf/scripting/texts.lua:197
=======
#: ../../data/campaigns/tutorial02_warfare.wmf/scripting/texts.lua:203
>>>>>>> fc979bc5
msgid ""
"The first number describes how many soldiers are currently in this building."
" In this example, only one soldier is left inside (each military building is"
" always guarded by at least one soldier)."
msgstr "Il primo numero descrive quanti soldati sono al momento nell'edificio. In questo esempio c'è solo un soldato all'interno (ogni edificio militare è sempre sorvegliato da almeno un soldato)."

<<<<<<< HEAD
#: ../../data/campaigns/tutorial02_warfare.wmf/scripting/texts.lua:198
=======
#: ../../data/campaigns/tutorial02_warfare.wmf/scripting/texts.lua:204
>>>>>>> fc979bc5
msgid ""
"The second number tells you how many additional soldiers reside in this "
"building, but are currently outside. The five soldiers may be attacking an "
"enemy. They will return when they have been successful."
msgstr "Il secondo numero ti indica quanti soldati sono stanziati nell'edificio, ma sono attualmente fuori. I cinque soldati potrebbero stare attaccando un nemico. Torneranno se sopravviveranno alla battaglia."

<<<<<<< HEAD
#: ../../data/campaigns/tutorial02_warfare.wmf/scripting/texts.lua:199
=======
#: ../../data/campaigns/tutorial02_warfare.wmf/scripting/texts.lua:205
>>>>>>> fc979bc5
msgid ""
"The third number indicates the missing soldiers. From the eight soldiers (1 "
"+ 5 + 2) you wish to have here, two may have died. They will be replaced by "
"new soldiers from your warehouse, if possible."
msgstr "Il terzo numero indica i soldati mancanti. Degli 8 soldati (1+5+2) che vorresti avere qui, due potrebbero essere morti. Saranno rimpiazzati da nuovi soldati provenienti dai tuoi magazzini, se possibile."

<<<<<<< HEAD
#: ../../data/campaigns/tutorial02_warfare.wmf/scripting/texts.lua:205
msgid "Dismantle your sentry"
msgstr "Smantella la tua guardiola"

#: ../../data/campaigns/tutorial02_warfare.wmf/scripting/texts.lua:207
msgid "Dismantling military buildings"
msgstr "Smantellare gli edifici militari"

#: ../../data/campaigns/tutorial02_warfare.wmf/scripting/texts.lua:208
=======
#: ../../data/campaigns/tutorial02_warfare.wmf/scripting/texts.lua:211
msgid "Dismantle your sentry"
msgstr "Smantella la tua guardiola"

#: ../../data/campaigns/tutorial02_warfare.wmf/scripting/texts.lua:213
msgid "Dismantling military buildings"
msgstr "Smantellare gli edifici militari"

#: ../../data/campaigns/tutorial02_warfare.wmf/scripting/texts.lua:214
>>>>>>> fc979bc5
msgid ""
"You can only reduce the number of soldiers to one. The last soldier of a "
"building will never come out (unless this building is attacked). If you want"
" to have your soldier elsewhere, you will have to dismantle or burn down the"
" building."
msgstr "Puoi solo ridurre il numero dei soldati fino a uno. L'ultimo soldato in un edificio non uscirà mai (a meno che l'edificio non sia sotto attacco). Se vuoi usare quel soldato altrove, devi smantellare o distruggere l'edificio."

<<<<<<< HEAD
#: ../../data/campaigns/tutorial02_warfare.wmf/scripting/texts.lua:209
=======
#: ../../data/campaigns/tutorial02_warfare.wmf/scripting/texts.lua:215
>>>>>>> fc979bc5
msgid ""
"However, destroying a military building is always linked with a risk: the "
"land is still yours, but it is no longer protected. Any enemy that builds "
"his own military sites can take over that land without a fight, causing your"
" buildings to burst into flames. Furthermore, some parts of the land can now"
" be hidden under the fog of war. You should therefore only dismantle "
"military buildings deep inside your territory where you are safe from "
"enemies."
msgstr "Tuttavia, distruggere un edificio militare comporta sempre un rischio: la terra è ancora tua, ma non è più protetta. Qualunque nemico che costruisca un edificio militare può prendere la terra indifesa senza combattere, distruggendo i tuoi edifici. Inoltre, alcune parti del tuo territorio potrebbero trovarsi nascoste dalla nebbia di guerra. Dovresti quindi smantellare gli edifici militari solo lontano dai confini, dove sei al sicuro dagli attacchi."

<<<<<<< HEAD
#: ../../data/campaigns/tutorial02_warfare.wmf/scripting/texts.lua:210
=======
#: ../../data/campaigns/tutorial02_warfare.wmf/scripting/texts.lua:216
>>>>>>> fc979bc5
msgid ""
"Have you seen your sentry? Since it cannot contain many soldiers and is next"
" to a stronger barrier, it is rather useless."
msgstr "Hai visto la tua guardiola? Dato che non può contenere molti soldati ed è accanto a un fortino più forte, è piuttosto inutile."

#. TRANSLATORS: 'it' refers to the Barbarian sentry
<<<<<<< HEAD
#: ../../data/campaigns/tutorial02_warfare.wmf/scripting/texts.lua:212
msgid "Dismantle it."
msgstr "Smantellalo."

#: ../../data/campaigns/tutorial02_warfare.wmf/scripting/texts.lua:213
=======
#: ../../data/campaigns/tutorial02_warfare.wmf/scripting/texts.lua:218
msgid "Dismantle it."
msgstr "Smantellalo."

#: ../../data/campaigns/tutorial02_warfare.wmf/scripting/texts.lua:219
>>>>>>> fc979bc5
msgid ""
"You can also use this opportunity to become familiar with the other options:"
" the heroes/rookies preference and the capacity."
msgstr "Puoi anche usare questa opportunità per diventare familiare con la altre opzioni: la preferenza reclute/veterani e la capacità."

<<<<<<< HEAD
#: ../../data/campaigns/tutorial02_warfare.wmf/scripting/texts.lua:215
msgid "Dismantle your north-western sentry"
msgstr "Smantella la tua guardiola a nord-ovest"

#: ../../data/campaigns/tutorial02_warfare.wmf/scripting/texts.lua:217
=======
#: ../../data/campaigns/tutorial02_warfare.wmf/scripting/texts.lua:225
msgid "Soldiers, dismissed!"
msgstr ""

#: ../../data/campaigns/tutorial02_warfare.wmf/scripting/texts.lua:227
msgid "Dismantle your north-western sentry"
msgstr "Smantella la tua guardiola a nord-ovest"

#: ../../data/campaigns/tutorial02_warfare.wmf/scripting/texts.lua:228
>>>>>>> fc979bc5
msgid ""
"You can control the number of soldiers stationed at a military site with the"
" arrow buttons. If you want to get even your last soldier out, you will have"
" to destroy it. However, it then will no longer protect your territory, "
"which will make it vulnerable to hostile attacks."
msgstr "Puoi controllare il numero di soldati stazionati in un edificio militare con le frecce. Se vuoi mandare fuori anche l'ultimo soldato, tuttavia, dovrai distruggere l'edificio. Se lo fai, il tuo territorio non sarà più protetto, e risulterà vulnerabile agli attacchi nemici."

<<<<<<< HEAD
#: ../../data/campaigns/tutorial02_warfare.wmf/scripting/texts.lua:218
msgid "Dismantle your sentry in the north-west, next to the barrier."
msgstr "Smantella la tua guardiola a nord-ovest, accanto al fortino."

#: ../../data/campaigns/tutorial02_warfare.wmf/scripting/texts.lua:224
#: ../../data/campaigns/tutorial02_warfare.wmf/scripting/texts.lua:236
msgid "Enhance Your Fortress"
msgstr "Potenzia la tua fortezza"

#: ../../data/campaigns/tutorial02_warfare.wmf/scripting/texts.lua:226
msgid "Enhancing Buildings"
msgstr "Migliorare gli edifici"

#: ../../data/campaigns/tutorial02_warfare.wmf/scripting/texts.lua:227
=======
#: ../../data/campaigns/tutorial02_warfare.wmf/scripting/texts.lua:229
msgid "Dismantle your sentry in the north-west, next to the barrier."
msgstr "Smantella la tua guardiola a nord-ovest, accanto al fortino."

#: ../../data/campaigns/tutorial02_warfare.wmf/scripting/texts.lua:235
#: ../../data/campaigns/tutorial02_warfare.wmf/scripting/texts.lua:248
msgid "Enhance Your Fortress"
msgstr "Potenzia la tua fortezza"

#: ../../data/campaigns/tutorial02_warfare.wmf/scripting/texts.lua:237
msgid "Enhancing Buildings"
msgstr "Migliorare gli edifici"

#: ../../data/campaigns/tutorial02_warfare.wmf/scripting/texts.lua:238
>>>>>>> fc979bc5
msgid ""
"Well done. Now you know how to draw back your soldiers from the places where"
" you don’t need them. It is time to tell you how to reinforce your front "
"line."
msgstr "Ben fatto. Ora sai come ritirare I soldati dai posti in cui non ti servono. È tempo di mostrarti come rinforzare la tua linea del fronte."

<<<<<<< HEAD
#: ../../data/campaigns/tutorial02_warfare.wmf/scripting/texts.lua:228
=======
#: ../../data/campaigns/tutorial02_warfare.wmf/scripting/texts.lua:239
>>>>>>> fc979bc5
msgid ""
"Your fortress is already quite strong and conquers a lot of space. But there"
" is an even bigger building: the citadel."
msgstr "La tua fortezza è potente e conquista molto spazio. Ma c'è un edificio ancora più grande: la cittadella."

<<<<<<< HEAD
#: ../../data/campaigns/tutorial02_warfare.wmf/scripting/texts.lua:229
=======
#: ../../data/campaigns/tutorial02_warfare.wmf/scripting/texts.lua:240
>>>>>>> fc979bc5
msgid ""
"Citadels can’t be built directly. Instead, you’ll have to construct a "
"fortress first and then enhance it to a citadel. To do so, click on the "
"fortress, then choose the ‘Enhance to Citadel’ button."
msgstr "Le cittadelle non possono essere costruite direttamente. Dovrai invece costruire prima una fortezza, e poi potenziarla come cittadella. Per farlo, clicca sulla fortezza, poi scegli il pulsante 'migliora a cittadella'."

<<<<<<< HEAD
#: ../../data/campaigns/tutorial02_warfare.wmf/scripting/texts.lua:230
=======
#: ../../data/campaigns/tutorial02_warfare.wmf/scripting/texts.lua:241
>>>>>>> fc979bc5
msgid ""
"Your soldiers will leave the fortress while the construction is going on. "
"This means that your fortress will lose its military influence, as I "
"described above."
msgstr "I tuoi soldati lasceranno la fortezza mentre la costruzione progredisce. Questo significa che la tua fortezza perderà la sua influenza militare, come già spiegato."

<<<<<<< HEAD
#: ../../data/campaigns/tutorial02_warfare.wmf/scripting/texts.lua:231
msgid "Enhance your fortress to a citadel now."
msgstr "Potenzia ora la tua fortezza in una cittadella."

#: ../../data/campaigns/tutorial02_warfare.wmf/scripting/texts.lua:234
msgid "Enhance your fortress to a citadel"
msgstr "Potenzia la tua fortezza in una cittadella"

#: ../../data/campaigns/tutorial02_warfare.wmf/scripting/texts.lua:237
msgid "Enhance your fortress to a mighty citadel."
msgstr "Potenzia la tua fortezza in una poderosa cittadella."

#: ../../data/campaigns/tutorial02_warfare.wmf/scripting/texts.lua:238
=======
#: ../../data/campaigns/tutorial02_warfare.wmf/scripting/texts.lua:242
msgid "Enhance your fortress to a citadel now."
msgstr "Potenzia ora la tua fortezza in una cittadella."

#: ../../data/campaigns/tutorial02_warfare.wmf/scripting/texts.lua:250
msgid "Enhance your fortress to a citadel"
msgstr "Potenzia la tua fortezza in una cittadella"

#: ../../data/campaigns/tutorial02_warfare.wmf/scripting/texts.lua:251
msgid "Enhance your fortress to a mighty citadel."
msgstr "Potenzia la tua fortezza in una poderosa cittadella."

#: ../../data/campaigns/tutorial02_warfare.wmf/scripting/texts.lua:252
>>>>>>> fc979bc5
msgid ""
"The citadel can house 12 soldiers, and it is the biggest military building "
"the Barbarians can build. It also costs a lot of resources and takes a long "
"time to build. It is most suited to guard strategically important points "
"like constricted points or mountains."
msgstr "La cittadella può ospitare fino a 12 soldati, ed è il più grande edificio militare che i barbari possano costruire. È anche molto costosa e richiede molto tempo per essere costruita. È indicata per sorvegliare punti strategicamente importanti come strettoie o montagne."

<<<<<<< HEAD
#: ../../data/campaigns/tutorial02_warfare.wmf/scripting/texts.lua:245
msgid "Defeat your Enemy"
msgstr "Sconfiggi il tuo nemico"

#: ../../data/campaigns/tutorial02_warfare.wmf/scripting/texts.lua:247
msgid "Defeat the Enemy"
msgstr "Sconfiggi il nemico"

#: ../../data/campaigns/tutorial02_warfare.wmf/scripting/texts.lua:248
=======
#: ../../data/campaigns/tutorial02_warfare.wmf/scripting/texts.lua:259
msgid "Defeat your Enemy"
msgstr "Sconfiggi il tuo nemico"

#: ../../data/campaigns/tutorial02_warfare.wmf/scripting/texts.lua:261
msgid "Defeat the Enemy"
msgstr "Sconfiggi il nemico"

#: ../../data/campaigns/tutorial02_warfare.wmf/scripting/texts.lua:262
>>>>>>> fc979bc5
msgid ""
"Great work, the citadel is finished. But what’s that? A hostile tribe has "
"settled next to us while the citadel was under construction! Do you see how "
"they took away a part of our land? And our lumberjack has now lost his place"
" of work. This is what I was talking about. Let’s take our land back and "
"defeat the enemy!"
msgstr "Bel lavoro, la cittadella è stata completata. Ma ora che succede? una tribù ostile si è stabilita vicino a noi mentre la cittadella era in costruzione! Vedi come hanno catturato parte della nostra terra? E il nostro tagialegna ha perso la sua sede di lavoro. È di questo che parlavo. Riprendiamoci la nostra terra e sconfiggiamo il nemico!"

<<<<<<< HEAD
#: ../../data/campaigns/tutorial02_warfare.wmf/scripting/texts.lua:249
#: ../../data/campaigns/tutorial02_warfare.wmf/scripting/texts.lua:258
=======
#: ../../data/campaigns/tutorial02_warfare.wmf/scripting/texts.lua:263
#: ../../data/campaigns/tutorial02_warfare.wmf/scripting/texts.lua:274
>>>>>>> fc979bc5
msgid ""
"To attack a building, click on its doors, choose the number of soldiers that"
" you wish to send and click on the ‘Attack’ button."
msgstr "Per attaccare un edificio, clicca sulla sua porta, scegli il numero di soldati che intendi mandare e clicca sul pulsante 'attacca'."

<<<<<<< HEAD
#: ../../data/campaigns/tutorial02_warfare.wmf/scripting/texts.lua:249
=======
#: ../../data/campaigns/tutorial02_warfare.wmf/scripting/texts.lua:263
>>>>>>> fc979bc5
msgid ""
"Your soldiers will come from all nearby military buildings. Likewise, the "
"defenders will come from all nearby military buildings of the enemy and "
"intercept your forces."
msgstr "I tuoi soldati verranno mandati da tutti gli edifici vicini. Allo stesso modo, i difensori arriveranno dagli edifici vicini per intercettare le tue forze."

<<<<<<< HEAD
#: ../../data/campaigns/tutorial02_warfare.wmf/scripting/texts.lua:250
=======
#: ../../data/campaigns/tutorial02_warfare.wmf/scripting/texts.lua:264
>>>>>>> fc979bc5
msgid ""
"Attack and conquer all military buildings of the enemy and destroy their "
"headquarters."
msgstr "Attacca e conquista tutti gli edifici militari del nemico e distruggi il suo quartiere generale."

<<<<<<< HEAD
#: ../../data/campaigns/tutorial02_warfare.wmf/scripting/texts.lua:254
msgid "Defeat the enemy tribe"
msgstr "Sconfiggi la tribù nemica"

#: ../../data/campaigns/tutorial02_warfare.wmf/scripting/texts.lua:256
msgid "Defeat Your Enemy"
msgstr "Sconfiggi il tuo nemico"

#: ../../data/campaigns/tutorial02_warfare.wmf/scripting/texts.lua:257
msgid "Defeat the nearby enemy."
msgstr "Sconfiggi il nemico nelle vicinanze."

#: ../../data/campaigns/tutorial02_warfare.wmf/scripting/texts.lua:263
#: ../../data/campaigns/tutorial02_warfare.wmf/scripting/texts.lua:265
msgid "Conclusion"
msgstr "Conclusione"

#: ../../data/campaigns/tutorial02_warfare.wmf/scripting/texts.lua:266
=======
#: ../../data/campaigns/tutorial02_warfare.wmf/scripting/texts.lua:270
msgid "Defeat Your Enemy"
msgstr "Sconfiggi il tuo nemico"

#: ../../data/campaigns/tutorial02_warfare.wmf/scripting/texts.lua:272
msgid "Defeat the enemy tribe"
msgstr "Sconfiggi la tribù nemica"

#: ../../data/campaigns/tutorial02_warfare.wmf/scripting/texts.lua:273
msgid "Defeat the nearby enemy."
msgstr "Sconfiggi il nemico nelle vicinanze."

#: ../../data/campaigns/tutorial02_warfare.wmf/scripting/texts.lua:279
#: ../../data/campaigns/tutorial02_warfare.wmf/scripting/texts.lua:281
msgid "Conclusion"
msgstr "Conclusione"

#: ../../data/campaigns/tutorial02_warfare.wmf/scripting/texts.lua:282
>>>>>>> fc979bc5
msgid ""
"Thank you for playing this tutorial. I hope you enjoyed it and you learned "
"how to create and train soldiers, how to control where they go and how to "
"defeat an enemy. Did you see how easily you could overwhelm your enemy? "
"Having trained soldiers is a huge advantage."
msgstr "Grazie per aver giocato questo tutorial. Spero tu ti sia divertito e abbia imparato come creare e addestrare soldati, come controllare dove vanno e sconfiggere i nemici. Hai visto quanto è stato facile sopraffare il tuo nemico? Avere soldati addestrati è un vantaggio immenso."

<<<<<<< HEAD
#: ../../data/campaigns/tutorial02_warfare.wmf/scripting/texts.lua:267
=======
#: ../../data/campaigns/tutorial02_warfare.wmf/scripting/texts.lua:283
>>>>>>> fc979bc5
msgid ""
"But a war is expensive, and not always the path leading to the goal. When "
"setting up a new game, you can also choose peaceful win conditions. You "
"should definitely try them out, they’re worth it."
msgstr "Ma una guerra è costosa, e non è sempre il percorso che conduce alla meta. Quando si configura una nuova partita, è anche possibile scegliere le condizioni di vittoria pacifica. Dovresti sicuramente provarle, ne valgono la pena."

<<<<<<< HEAD
#: ../../data/campaigns/tutorial02_warfare.wmf/scripting/texts.lua:268
=======
#: ../../data/campaigns/tutorial02_warfare.wmf/scripting/texts.lua:284
>>>>>>> fc979bc5
msgid ""
"You are now ready to play the campaigns. They will teach you about the "
"different economies of the tribes. You can also play the remaining "
"tutorials, but they are not crucial for succeeding in the campaigns."
msgstr "Ora sei pronto a giocare le campagne. Ti insegneranno le diverse economie delle tribù. Puoi anche giocare gli altri tutorial, ma non sono necessari per succedere nelle campagne."

#: ../../data/scripting/richtext_scenarios.lua:36
#, lua-format
msgid "“%s”"
msgstr ""<|MERGE_RESOLUTION|>--- conflicted
+++ resolved
@@ -14,15 +14,9 @@
 msgstr ""
 "Project-Id-Version: Widelands\n"
 "Report-Msgid-Bugs-To: https://www.widelands.org/wiki/ReportingBugs/\n"
-<<<<<<< HEAD
-"POT-Creation-Date: 2020-03-28 05:00+0000\n"
-"PO-Revision-Date: 2020-03-28 05:02+0000\n"
-"Last-Translator: GunChleoc\n"
-=======
 "POT-Creation-Date: 2020-04-15 14:44+0000\n"
 "PO-Revision-Date: 2020-04-12 17:33+0000\n"
 "Last-Translator: Benedikt Straub <benedikt-straub@web.de>\n"
->>>>>>> fc979bc5
 "Language-Team: Italian (http://www.transifex.com/widelands/widelands/language/it/)\n"
 "MIME-Version: 1.0\n"
 "Content-Type: text/plain; charset=UTF-8\n"
@@ -296,10 +290,7 @@
 msgstr ""
 
 #: ../../data/campaigns/tutorial02_warfare.wmf/scripting/texts.lua:131
-<<<<<<< HEAD
-=======
 #: ../../data/campaigns/tutorial02_warfare.wmf/scripting/texts.lua:143
->>>>>>> fc979bc5
 msgid "Scout’s Hut"
 msgstr ""
 
@@ -328,39 +319,16 @@
 msgid "Build a scout’s hut."
 msgstr ""
 
-<<<<<<< HEAD
-#: ../../data/campaigns/tutorial02_warfare.wmf/scripting/texts.lua:141
-msgid "Build a scout’s hut"
-msgstr ""
-
-#: ../../data/campaigns/tutorial02_warfare.wmf/scripting/texts.lua:143
-=======
 #: ../../data/campaigns/tutorial02_warfare.wmf/scripting/texts.lua:145
 msgid "Build a scout’s hut"
 msgstr ""
 
 #: ../../data/campaigns/tutorial02_warfare.wmf/scripting/texts.lua:146
->>>>>>> fc979bc5
 msgid ""
 "It’s good to know your surroundings. A scout will explore unseen parts of "
 "the map for you."
 msgstr ""
 
-<<<<<<< HEAD
-#: ../../data/campaigns/tutorial02_warfare.wmf/scripting/texts.lua:144
-msgid "Build a Scout’s Hut."
-msgstr ""
-
-#: ../../data/campaigns/tutorial02_warfare.wmf/scripting/texts.lua:150
-msgid "Scout is ready"
-msgstr ""
-
-#: ../../data/campaigns/tutorial02_warfare.wmf/scripting/texts.lua:152
-msgid "Ready to go!"
-msgstr ""
-
-#: ../../data/campaigns/tutorial02_warfare.wmf/scripting/texts.lua:153
-=======
 #: ../../data/campaigns/tutorial02_warfare.wmf/scripting/texts.lua:147
 msgid "Build a Scout’s Hut."
 msgstr ""
@@ -374,55 +342,23 @@
 msgstr ""
 
 #: ../../data/campaigns/tutorial02_warfare.wmf/scripting/texts.lua:156
->>>>>>> fc979bc5
 msgid ""
 "Well done, your scout’s hut has been built. While our scout is moving in, "
 "let’s learn a little bit more about him."
 msgstr ""
 
-<<<<<<< HEAD
-#: ../../data/campaigns/tutorial02_warfare.wmf/scripting/texts.lua:154
-=======
 #: ../../data/campaigns/tutorial02_warfare.wmf/scripting/texts.lua:157
->>>>>>> fc979bc5
 msgid ""
 "First of all, he will need to take some food with him on his scouting trips."
 " Fortunately, we have some rations in our warehouse."
 msgstr ""
 
-<<<<<<< HEAD
-#: ../../data/campaigns/tutorial02_warfare.wmf/scripting/texts.lua:155
-=======
 #: ../../data/campaigns/tutorial02_warfare.wmf/scripting/texts.lua:158
->>>>>>> fc979bc5
 msgid ""
 "When provided with food, he will walk randomly around the area. You should "
 "follow his movement before fog of war hides what he saw."
 msgstr ""
 
-<<<<<<< HEAD
-#: ../../data/campaigns/tutorial02_warfare.wmf/scripting/texts.lua:159
-msgid "Explore the map"
-msgstr ""
-
-#: ../../data/campaigns/tutorial02_warfare.wmf/scripting/texts.lua:161
-msgid "Wait for the scout to explore unseen areas."
-msgstr ""
-
-#: ../../data/campaigns/tutorial02_warfare.wmf/scripting/texts.lua:162
-msgid "Observe your scout."
-msgstr ""
-
-#: ../../data/campaigns/tutorial02_warfare.wmf/scripting/texts.lua:168
-msgid "Scout made progress"
-msgstr ""
-
-#: ../../data/campaigns/tutorial02_warfare.wmf/scripting/texts.lua:170
-msgid "New horizons?"
-msgstr ""
-
-#: ../../data/campaigns/tutorial02_warfare.wmf/scripting/texts.lua:171
-=======
 #: ../../data/campaigns/tutorial02_warfare.wmf/scripting/texts.lua:164
 msgid "Scout"
 msgstr ""
@@ -448,54 +384,32 @@
 msgstr ""
 
 #: ../../data/campaigns/tutorial02_warfare.wmf/scripting/texts.lua:177
->>>>>>> fc979bc5
 msgid ""
 "As you can see, scouts can go quite far. The good news is that there are no "
 "enemies around."
 msgstr ""
 
-<<<<<<< HEAD
-#: ../../data/campaigns/tutorial02_warfare.wmf/scripting/texts.lua:172
-msgid "You can use the minimap to see the exploration’s progress."
-msgstr ""
-
-#: ../../data/campaigns/tutorial02_warfare.wmf/scripting/texts.lua:173
-=======
 #: ../../data/campaigns/tutorial02_warfare.wmf/scripting/texts.lua:178
 msgid "You can use the minimap to see the exploration’s progress."
 msgstr ""
 
 #: ../../data/campaigns/tutorial02_warfare.wmf/scripting/texts.lua:179
->>>>>>> fc979bc5
 msgid ""
 "Don’t forget that scouting is hard work and as such cannot be done without "
 "provision of food."
 msgstr ""
 
-<<<<<<< HEAD
-#: ../../data/campaigns/tutorial02_warfare.wmf/scripting/texts.lua:179
-#: ../../data/campaigns/tutorial02_warfare.wmf/scripting/texts.lua:181
-msgid "Heroes and Rookies"
-msgstr "Eroi e reclute"
-
-#: ../../data/campaigns/tutorial02_warfare.wmf/scripting/texts.lua:182
-=======
 #: ../../data/campaigns/tutorial02_warfare.wmf/scripting/texts.lua:185
 #: ../../data/campaigns/tutorial02_warfare.wmf/scripting/texts.lua:187
 msgid "Heroes and Rookies"
 msgstr "Eroi e reclute"
 
 #: ../../data/campaigns/tutorial02_warfare.wmf/scripting/texts.lua:188
->>>>>>> fc979bc5
 msgid ""
 "While our soldiers are training, let me tell you what we can do with them."
 msgstr "Mentre i nostri soldati si stanno allenando, ti dirò cosa possiamo fare con essi."
 
-<<<<<<< HEAD
-#: ../../data/campaigns/tutorial02_warfare.wmf/scripting/texts.lua:183
-=======
 #: ../../data/campaigns/tutorial02_warfare.wmf/scripting/texts.lua:189
->>>>>>> fc979bc5
 msgid ""
 "In every military building, you can set the preference for heroes (trained "
 "soldiers) or rookies. From time to time, a soldier will walk out of the "
@@ -503,39 +417,20 @@
 "what you saw earlier."
 msgstr "In ogni edificio militare, puoi impostare la preferenza per eroi (soldati addestrati) o reclute. Occasionalmente, un soldato uscirà dall'edificio per essere rimpiazzato da uno più forte/più debole automaticamente - questo è ciò che hai visto prima."
 
-<<<<<<< HEAD
-#: ../../data/campaigns/tutorial02_warfare.wmf/scripting/texts.lua:184
-=======
 #: ../../data/campaigns/tutorial02_warfare.wmf/scripting/texts.lua:190
->>>>>>> fc979bc5
 msgid ""
 "The initial setting depends on the type of the building. For the Barbarians,"
 " the sentry is the only building that prefers rookies by default. You should"
 " change this setting to fit your current needs."
 msgstr "L'impostazione iniziale dipende dal tipo di edificio. Per i Barbari, la guardiola è l'unico edificio che preferisce in maniera predefinita le reclute. Dovresti cambiare questa impostazione per adattarla ai tuoi bisogni correnti."
 
-<<<<<<< HEAD
-#: ../../data/campaigns/tutorial02_warfare.wmf/scripting/texts.lua:185
-=======
 #: ../../data/campaigns/tutorial02_warfare.wmf/scripting/texts.lua:191
->>>>>>> fc979bc5
 msgid ""
 "When you are expanding into no man’s land, you can make your buildings "
 "prefer rookies. When you are planning to attack, send heroes into that "
 "region. Conquered buildings always prefer heroes."
 msgstr "Quando ti espandi in territori non contesi, puoi dire ai tuoi edifici di preferire le reclute. Quando pianifichi di attaccare, manda veterani in quella regione. Gli edifici conquistati preferiscono sempre gli eroi."
 
-<<<<<<< HEAD
-#: ../../data/campaigns/tutorial02_warfare.wmf/scripting/texts.lua:191
-msgid "Soldier capacity"
-msgstr "Capacità di soldati"
-
-#: ../../data/campaigns/tutorial02_warfare.wmf/scripting/texts.lua:193
-msgid "Adjusting the number of soldiers"
-msgstr "Regolare il numero di soldati"
-
-#: ../../data/campaigns/tutorial02_warfare.wmf/scripting/texts.lua:194
-=======
 #: ../../data/campaigns/tutorial02_warfare.wmf/scripting/texts.lua:197
 msgid "Soldier capacity"
 msgstr "Capacità di soldati"
@@ -545,7 +440,6 @@
 msgstr "Regolare il numero di soldati"
 
 #: ../../data/campaigns/tutorial02_warfare.wmf/scripting/texts.lua:200
->>>>>>> fc979bc5
 msgid ""
 "There is another way how you can control the strength of a military "
 "building: by the number of soldiers stationed there. Just click on the arrow"
@@ -554,70 +448,39 @@
 "example."
 msgstr "C'è un altro modo in cui puoi controllare la forza di un edificio militare: il numero dei soldati in esso stazionati. Clicca sui pulsanti con le freccie per aumentare o diminuire il numero di soldati desiderato. Ogni edificio ha una capacità massima. Nel caso del fortino, per esempio, è cinque."
 
-<<<<<<< HEAD
-#: ../../data/campaigns/tutorial02_warfare.wmf/scripting/texts.lua:195
-=======
 #: ../../data/campaigns/tutorial02_warfare.wmf/scripting/texts.lua:201
->>>>>>> fc979bc5
 msgid ""
 "If you wish to send a certain soldier away, you can simply click on it. It "
 "will then be replaced by another soldier."
 msgstr "Se vuoi mandare via un certo soldato, puoi semplicemente cliccarci sopra. Un altro soldato verrà mandato a rimpiazzarlo."
 
-<<<<<<< HEAD
-#: ../../data/campaigns/tutorial02_warfare.wmf/scripting/texts.lua:196
-=======
 #: ../../data/campaigns/tutorial02_warfare.wmf/scripting/texts.lua:202
->>>>>>> fc979bc5
 msgid ""
 "Let me also describe what the numbers in the statistics string mean. This "
 "string can contain up to three numbers, e.g. ‘1 (+5) soldier (+2)’."
 msgstr "Lascia che ti spieghi anche il significato dei numeri nella stringa delle statistiche. Questa stringa può contenere fino a 3 numeri, per esempio '1 (+5) soldati (+2)’."
 
-<<<<<<< HEAD
-#: ../../data/campaigns/tutorial02_warfare.wmf/scripting/texts.lua:197
-=======
 #: ../../data/campaigns/tutorial02_warfare.wmf/scripting/texts.lua:203
->>>>>>> fc979bc5
 msgid ""
 "The first number describes how many soldiers are currently in this building."
 " In this example, only one soldier is left inside (each military building is"
 " always guarded by at least one soldier)."
 msgstr "Il primo numero descrive quanti soldati sono al momento nell'edificio. In questo esempio c'è solo un soldato all'interno (ogni edificio militare è sempre sorvegliato da almeno un soldato)."
 
-<<<<<<< HEAD
-#: ../../data/campaigns/tutorial02_warfare.wmf/scripting/texts.lua:198
-=======
 #: ../../data/campaigns/tutorial02_warfare.wmf/scripting/texts.lua:204
->>>>>>> fc979bc5
 msgid ""
 "The second number tells you how many additional soldiers reside in this "
 "building, but are currently outside. The five soldiers may be attacking an "
 "enemy. They will return when they have been successful."
 msgstr "Il secondo numero ti indica quanti soldati sono stanziati nell'edificio, ma sono attualmente fuori. I cinque soldati potrebbero stare attaccando un nemico. Torneranno se sopravviveranno alla battaglia."
 
-<<<<<<< HEAD
-#: ../../data/campaigns/tutorial02_warfare.wmf/scripting/texts.lua:199
-=======
 #: ../../data/campaigns/tutorial02_warfare.wmf/scripting/texts.lua:205
->>>>>>> fc979bc5
 msgid ""
 "The third number indicates the missing soldiers. From the eight soldiers (1 "
 "+ 5 + 2) you wish to have here, two may have died. They will be replaced by "
 "new soldiers from your warehouse, if possible."
 msgstr "Il terzo numero indica i soldati mancanti. Degli 8 soldati (1+5+2) che vorresti avere qui, due potrebbero essere morti. Saranno rimpiazzati da nuovi soldati provenienti dai tuoi magazzini, se possibile."
 
-<<<<<<< HEAD
-#: ../../data/campaigns/tutorial02_warfare.wmf/scripting/texts.lua:205
-msgid "Dismantle your sentry"
-msgstr "Smantella la tua guardiola"
-
-#: ../../data/campaigns/tutorial02_warfare.wmf/scripting/texts.lua:207
-msgid "Dismantling military buildings"
-msgstr "Smantellare gli edifici militari"
-
-#: ../../data/campaigns/tutorial02_warfare.wmf/scripting/texts.lua:208
-=======
 #: ../../data/campaigns/tutorial02_warfare.wmf/scripting/texts.lua:211
 msgid "Dismantle your sentry"
 msgstr "Smantella la tua guardiola"
@@ -627,7 +490,6 @@
 msgstr "Smantellare gli edifici militari"
 
 #: ../../data/campaigns/tutorial02_warfare.wmf/scripting/texts.lua:214
->>>>>>> fc979bc5
 msgid ""
 "You can only reduce the number of soldiers to one. The last soldier of a "
 "building will never come out (unless this building is attacked). If you want"
@@ -635,11 +497,7 @@
 " building."
 msgstr "Puoi solo ridurre il numero dei soldati fino a uno. L'ultimo soldato in un edificio non uscirà mai (a meno che l'edificio non sia sotto attacco). Se vuoi usare quel soldato altrove, devi smantellare o distruggere l'edificio."
 
-<<<<<<< HEAD
-#: ../../data/campaigns/tutorial02_warfare.wmf/scripting/texts.lua:209
-=======
 #: ../../data/campaigns/tutorial02_warfare.wmf/scripting/texts.lua:215
->>>>>>> fc979bc5
 msgid ""
 "However, destroying a military building is always linked with a risk: the "
 "land is still yours, but it is no longer protected. Any enemy that builds "
@@ -650,42 +508,23 @@
 "enemies."
 msgstr "Tuttavia, distruggere un edificio militare comporta sempre un rischio: la terra è ancora tua, ma non è più protetta. Qualunque nemico che costruisca un edificio militare può prendere la terra indifesa senza combattere, distruggendo i tuoi edifici. Inoltre, alcune parti del tuo territorio potrebbero trovarsi nascoste dalla nebbia di guerra. Dovresti quindi smantellare gli edifici militari solo lontano dai confini, dove sei al sicuro dagli attacchi."
 
-<<<<<<< HEAD
-#: ../../data/campaigns/tutorial02_warfare.wmf/scripting/texts.lua:210
-=======
 #: ../../data/campaigns/tutorial02_warfare.wmf/scripting/texts.lua:216
->>>>>>> fc979bc5
 msgid ""
 "Have you seen your sentry? Since it cannot contain many soldiers and is next"
 " to a stronger barrier, it is rather useless."
 msgstr "Hai visto la tua guardiola? Dato che non può contenere molti soldati ed è accanto a un fortino più forte, è piuttosto inutile."
 
 #. TRANSLATORS: 'it' refers to the Barbarian sentry
-<<<<<<< HEAD
-#: ../../data/campaigns/tutorial02_warfare.wmf/scripting/texts.lua:212
-msgid "Dismantle it."
-msgstr "Smantellalo."
-
-#: ../../data/campaigns/tutorial02_warfare.wmf/scripting/texts.lua:213
-=======
 #: ../../data/campaigns/tutorial02_warfare.wmf/scripting/texts.lua:218
 msgid "Dismantle it."
 msgstr "Smantellalo."
 
 #: ../../data/campaigns/tutorial02_warfare.wmf/scripting/texts.lua:219
->>>>>>> fc979bc5
 msgid ""
 "You can also use this opportunity to become familiar with the other options:"
 " the heroes/rookies preference and the capacity."
 msgstr "Puoi anche usare questa opportunità per diventare familiare con la altre opzioni: la preferenza reclute/veterani e la capacità."
 
-<<<<<<< HEAD
-#: ../../data/campaigns/tutorial02_warfare.wmf/scripting/texts.lua:215
-msgid "Dismantle your north-western sentry"
-msgstr "Smantella la tua guardiola a nord-ovest"
-
-#: ../../data/campaigns/tutorial02_warfare.wmf/scripting/texts.lua:217
-=======
 #: ../../data/campaigns/tutorial02_warfare.wmf/scripting/texts.lua:225
 msgid "Soldiers, dismissed!"
 msgstr ""
@@ -695,7 +534,6 @@
 msgstr "Smantella la tua guardiola a nord-ovest"
 
 #: ../../data/campaigns/tutorial02_warfare.wmf/scripting/texts.lua:228
->>>>>>> fc979bc5
 msgid ""
 "You can control the number of soldiers stationed at a military site with the"
 " arrow buttons. If you want to get even your last soldier out, you will have"
@@ -703,22 +541,6 @@
 "which will make it vulnerable to hostile attacks."
 msgstr "Puoi controllare il numero di soldati stazionati in un edificio militare con le frecce. Se vuoi mandare fuori anche l'ultimo soldato, tuttavia, dovrai distruggere l'edificio. Se lo fai, il tuo territorio non sarà più protetto, e risulterà vulnerabile agli attacchi nemici."
 
-<<<<<<< HEAD
-#: ../../data/campaigns/tutorial02_warfare.wmf/scripting/texts.lua:218
-msgid "Dismantle your sentry in the north-west, next to the barrier."
-msgstr "Smantella la tua guardiola a nord-ovest, accanto al fortino."
-
-#: ../../data/campaigns/tutorial02_warfare.wmf/scripting/texts.lua:224
-#: ../../data/campaigns/tutorial02_warfare.wmf/scripting/texts.lua:236
-msgid "Enhance Your Fortress"
-msgstr "Potenzia la tua fortezza"
-
-#: ../../data/campaigns/tutorial02_warfare.wmf/scripting/texts.lua:226
-msgid "Enhancing Buildings"
-msgstr "Migliorare gli edifici"
-
-#: ../../data/campaigns/tutorial02_warfare.wmf/scripting/texts.lua:227
-=======
 #: ../../data/campaigns/tutorial02_warfare.wmf/scripting/texts.lua:229
 msgid "Dismantle your sentry in the north-west, next to the barrier."
 msgstr "Smantella la tua guardiola a nord-ovest, accanto al fortino."
@@ -733,60 +555,32 @@
 msgstr "Migliorare gli edifici"
 
 #: ../../data/campaigns/tutorial02_warfare.wmf/scripting/texts.lua:238
->>>>>>> fc979bc5
 msgid ""
 "Well done. Now you know how to draw back your soldiers from the places where"
 " you don’t need them. It is time to tell you how to reinforce your front "
 "line."
 msgstr "Ben fatto. Ora sai come ritirare I soldati dai posti in cui non ti servono. È tempo di mostrarti come rinforzare la tua linea del fronte."
 
-<<<<<<< HEAD
-#: ../../data/campaigns/tutorial02_warfare.wmf/scripting/texts.lua:228
-=======
 #: ../../data/campaigns/tutorial02_warfare.wmf/scripting/texts.lua:239
->>>>>>> fc979bc5
 msgid ""
 "Your fortress is already quite strong and conquers a lot of space. But there"
 " is an even bigger building: the citadel."
 msgstr "La tua fortezza è potente e conquista molto spazio. Ma c'è un edificio ancora più grande: la cittadella."
 
-<<<<<<< HEAD
-#: ../../data/campaigns/tutorial02_warfare.wmf/scripting/texts.lua:229
-=======
 #: ../../data/campaigns/tutorial02_warfare.wmf/scripting/texts.lua:240
->>>>>>> fc979bc5
 msgid ""
 "Citadels can’t be built directly. Instead, you’ll have to construct a "
 "fortress first and then enhance it to a citadel. To do so, click on the "
 "fortress, then choose the ‘Enhance to Citadel’ button."
 msgstr "Le cittadelle non possono essere costruite direttamente. Dovrai invece costruire prima una fortezza, e poi potenziarla come cittadella. Per farlo, clicca sulla fortezza, poi scegli il pulsante 'migliora a cittadella'."
 
-<<<<<<< HEAD
-#: ../../data/campaigns/tutorial02_warfare.wmf/scripting/texts.lua:230
-=======
 #: ../../data/campaigns/tutorial02_warfare.wmf/scripting/texts.lua:241
->>>>>>> fc979bc5
 msgid ""
 "Your soldiers will leave the fortress while the construction is going on. "
 "This means that your fortress will lose its military influence, as I "
 "described above."
 msgstr "I tuoi soldati lasceranno la fortezza mentre la costruzione progredisce. Questo significa che la tua fortezza perderà la sua influenza militare, come già spiegato."
 
-<<<<<<< HEAD
-#: ../../data/campaigns/tutorial02_warfare.wmf/scripting/texts.lua:231
-msgid "Enhance your fortress to a citadel now."
-msgstr "Potenzia ora la tua fortezza in una cittadella."
-
-#: ../../data/campaigns/tutorial02_warfare.wmf/scripting/texts.lua:234
-msgid "Enhance your fortress to a citadel"
-msgstr "Potenzia la tua fortezza in una cittadella"
-
-#: ../../data/campaigns/tutorial02_warfare.wmf/scripting/texts.lua:237
-msgid "Enhance your fortress to a mighty citadel."
-msgstr "Potenzia la tua fortezza in una poderosa cittadella."
-
-#: ../../data/campaigns/tutorial02_warfare.wmf/scripting/texts.lua:238
-=======
 #: ../../data/campaigns/tutorial02_warfare.wmf/scripting/texts.lua:242
 msgid "Enhance your fortress to a citadel now."
 msgstr "Potenzia ora la tua fortezza in una cittadella."
@@ -800,7 +594,6 @@
 msgstr "Potenzia la tua fortezza in una poderosa cittadella."
 
 #: ../../data/campaigns/tutorial02_warfare.wmf/scripting/texts.lua:252
->>>>>>> fc979bc5
 msgid ""
 "The citadel can house 12 soldiers, and it is the biggest military building "
 "the Barbarians can build. It also costs a lot of resources and takes a long "
@@ -808,17 +601,6 @@
 "like constricted points or mountains."
 msgstr "La cittadella può ospitare fino a 12 soldati, ed è il più grande edificio militare che i barbari possano costruire. È anche molto costosa e richiede molto tempo per essere costruita. È indicata per sorvegliare punti strategicamente importanti come strettoie o montagne."
 
-<<<<<<< HEAD
-#: ../../data/campaigns/tutorial02_warfare.wmf/scripting/texts.lua:245
-msgid "Defeat your Enemy"
-msgstr "Sconfiggi il tuo nemico"
-
-#: ../../data/campaigns/tutorial02_warfare.wmf/scripting/texts.lua:247
-msgid "Defeat the Enemy"
-msgstr "Sconfiggi il nemico"
-
-#: ../../data/campaigns/tutorial02_warfare.wmf/scripting/texts.lua:248
-=======
 #: ../../data/campaigns/tutorial02_warfare.wmf/scripting/texts.lua:259
 msgid "Defeat your Enemy"
 msgstr "Sconfiggi il tuo nemico"
@@ -828,7 +610,6 @@
 msgstr "Sconfiggi il nemico"
 
 #: ../../data/campaigns/tutorial02_warfare.wmf/scripting/texts.lua:262
->>>>>>> fc979bc5
 msgid ""
 "Great work, the citadel is finished. But what’s that? A hostile tribe has "
 "settled next to us while the citadel was under construction! Do you see how "
@@ -837,59 +618,26 @@
 "defeat the enemy!"
 msgstr "Bel lavoro, la cittadella è stata completata. Ma ora che succede? una tribù ostile si è stabilita vicino a noi mentre la cittadella era in costruzione! Vedi come hanno catturato parte della nostra terra? E il nostro tagialegna ha perso la sua sede di lavoro. È di questo che parlavo. Riprendiamoci la nostra terra e sconfiggiamo il nemico!"
 
-<<<<<<< HEAD
-#: ../../data/campaigns/tutorial02_warfare.wmf/scripting/texts.lua:249
-#: ../../data/campaigns/tutorial02_warfare.wmf/scripting/texts.lua:258
-=======
 #: ../../data/campaigns/tutorial02_warfare.wmf/scripting/texts.lua:263
 #: ../../data/campaigns/tutorial02_warfare.wmf/scripting/texts.lua:274
->>>>>>> fc979bc5
 msgid ""
 "To attack a building, click on its doors, choose the number of soldiers that"
 " you wish to send and click on the ‘Attack’ button."
 msgstr "Per attaccare un edificio, clicca sulla sua porta, scegli il numero di soldati che intendi mandare e clicca sul pulsante 'attacca'."
 
-<<<<<<< HEAD
-#: ../../data/campaigns/tutorial02_warfare.wmf/scripting/texts.lua:249
-=======
 #: ../../data/campaigns/tutorial02_warfare.wmf/scripting/texts.lua:263
->>>>>>> fc979bc5
 msgid ""
 "Your soldiers will come from all nearby military buildings. Likewise, the "
 "defenders will come from all nearby military buildings of the enemy and "
 "intercept your forces."
 msgstr "I tuoi soldati verranno mandati da tutti gli edifici vicini. Allo stesso modo, i difensori arriveranno dagli edifici vicini per intercettare le tue forze."
 
-<<<<<<< HEAD
-#: ../../data/campaigns/tutorial02_warfare.wmf/scripting/texts.lua:250
-=======
 #: ../../data/campaigns/tutorial02_warfare.wmf/scripting/texts.lua:264
->>>>>>> fc979bc5
 msgid ""
 "Attack and conquer all military buildings of the enemy and destroy their "
 "headquarters."
 msgstr "Attacca e conquista tutti gli edifici militari del nemico e distruggi il suo quartiere generale."
 
-<<<<<<< HEAD
-#: ../../data/campaigns/tutorial02_warfare.wmf/scripting/texts.lua:254
-msgid "Defeat the enemy tribe"
-msgstr "Sconfiggi la tribù nemica"
-
-#: ../../data/campaigns/tutorial02_warfare.wmf/scripting/texts.lua:256
-msgid "Defeat Your Enemy"
-msgstr "Sconfiggi il tuo nemico"
-
-#: ../../data/campaigns/tutorial02_warfare.wmf/scripting/texts.lua:257
-msgid "Defeat the nearby enemy."
-msgstr "Sconfiggi il nemico nelle vicinanze."
-
-#: ../../data/campaigns/tutorial02_warfare.wmf/scripting/texts.lua:263
-#: ../../data/campaigns/tutorial02_warfare.wmf/scripting/texts.lua:265
-msgid "Conclusion"
-msgstr "Conclusione"
-
-#: ../../data/campaigns/tutorial02_warfare.wmf/scripting/texts.lua:266
-=======
 #: ../../data/campaigns/tutorial02_warfare.wmf/scripting/texts.lua:270
 msgid "Defeat Your Enemy"
 msgstr "Sconfiggi il tuo nemico"
@@ -908,7 +656,6 @@
 msgstr "Conclusione"
 
 #: ../../data/campaigns/tutorial02_warfare.wmf/scripting/texts.lua:282
->>>>>>> fc979bc5
 msgid ""
 "Thank you for playing this tutorial. I hope you enjoyed it and you learned "
 "how to create and train soldiers, how to control where they go and how to "
@@ -916,22 +663,14 @@
 "Having trained soldiers is a huge advantage."
 msgstr "Grazie per aver giocato questo tutorial. Spero tu ti sia divertito e abbia imparato come creare e addestrare soldati, come controllare dove vanno e sconfiggere i nemici. Hai visto quanto è stato facile sopraffare il tuo nemico? Avere soldati addestrati è un vantaggio immenso."
 
-<<<<<<< HEAD
-#: ../../data/campaigns/tutorial02_warfare.wmf/scripting/texts.lua:267
-=======
 #: ../../data/campaigns/tutorial02_warfare.wmf/scripting/texts.lua:283
->>>>>>> fc979bc5
 msgid ""
 "But a war is expensive, and not always the path leading to the goal. When "
 "setting up a new game, you can also choose peaceful win conditions. You "
 "should definitely try them out, they’re worth it."
 msgstr "Ma una guerra è costosa, e non è sempre il percorso che conduce alla meta. Quando si configura una nuova partita, è anche possibile scegliere le condizioni di vittoria pacifica. Dovresti sicuramente provarle, ne valgono la pena."
 
-<<<<<<< HEAD
-#: ../../data/campaigns/tutorial02_warfare.wmf/scripting/texts.lua:268
-=======
 #: ../../data/campaigns/tutorial02_warfare.wmf/scripting/texts.lua:284
->>>>>>> fc979bc5
 msgid ""
 "You are now ready to play the campaigns. They will teach you about the "
 "different economies of the tribes. You can also play the remaining "
