--- conflicted
+++ resolved
@@ -16,15 +16,9 @@
 msgstr ""
 "Project-Id-Version: Widelands\n"
 "Report-Msgid-Bugs-To: https://www.widelands.org/wiki/ReportingBugs/\n"
-<<<<<<< HEAD
-"POT-Creation-Date: 2020-03-28 05:00+0000\n"
-"PO-Revision-Date: 2020-03-28 05:02+0000\n"
-"Last-Translator: GunChleoc\n"
-=======
 "POT-Creation-Date: 2020-04-15 14:44+0000\n"
 "PO-Revision-Date: 2020-04-02 09:26+0000\n"
 "Last-Translator: Stephan Lutz <stephan-lutz@gmx.de>\n"
->>>>>>> fc979bc5
 "Language-Team: German (http://www.transifex.com/widelands/widelands/language/de/)\n"
 "MIME-Version: 1.0\n"
 "Content-Type: text/plain; charset=UTF-8\n"
@@ -293,11 +287,7 @@
 "In this tutorial, you will be taught the secrets of warfare: how to create "
 "soldiers, how to train them and how to lead them in battle. Scouting will be"
 " also covered."
-<<<<<<< HEAD
-msgstr ""
-=======
 msgstr "In diesem Einführungsspiel werden dir die Geheimnisse der Kriegsführung erklärt: Wie Soldaten rekrutiert, ausgebildet und in den Kampf geführt werden. Auch das Kundschaften wird dadurch abgedeckt."
->>>>>>> fc979bc5
 
 #: ../../data/campaigns/tutorial03_seafaring.wmf/elemental:8
 msgid "Seafaring"
