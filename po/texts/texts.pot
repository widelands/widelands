--- conflicted
+++ resolved
@@ -14,106 +14,106 @@
 "Content-Type: text/plain; charset=UTF-8\n"
 "Content-Transfer-Encoding: 8bit\n"
 
-#: ..\..\data\txts\ABOUT.lua:7
+#: ../../data/txts/ABOUT.lua:7
 msgid "Readme"
 msgstr ""
 
-#: ..\..\data\txts\ABOUT.lua:11
+#: ../../data/txts/ABOUT.lua:11
 msgid "License"
 msgstr ""
 
-#: ..\..\data\txts\ABOUT.lua:15
+#: ../../data/txts/ABOUT.lua:15
 msgid "Developers"
 msgstr ""
 
-#: ..\..\data\txts\ABOUT.lua:19
+#: ../../data/txts/ABOUT.lua:19
 msgid "Translators"
 msgstr ""
 
-#: ..\..\data\txts\AUTHORS.lua:28
+#: ../../data/txts/AUTHORS.lua:28
 msgid "Widelands Development Team"
 msgstr ""
 
-#: ..\..\data\txts\LICENSE.lua:7
+#: ../../data/txts/LICENSE.lua:7
 msgid "Licensing information for Widelands"
 msgstr ""
 
 #. TRANSLATORS: Placeholder is copyright end year
-#: ..\..\data\txts\LICENSE.lua:9
+#: ../../data/txts/LICENSE.lua:9
 msgid "Copyright 2002 - %1% by the Widelands Development Team."
 msgstr ""
 
-#: ..\..\data\txts\LICENSE.lua:11
+#: ../../data/txts/LICENSE.lua:11
 msgid ""
 "This game is Free and Open Source (FOSS), licensed under the GNU General "
 "Public License (GPL) V2.0."
 msgstr ""
 
-#: ..\..\data\txts\LICENSE.lua:13
+#: ../../data/txts/LICENSE.lua:13
 #, lua-format
 msgid ""
 "You can find more information on FOSS and the GPL by visiting the following "
 "webpage: %s"
 msgstr ""
 
-#: ..\..\data\txts\LICENSE.lua:15
+#: ../../data/txts/LICENSE.lua:15
 msgid ""
 "You can find the full text of the license there as well as further "
 "information about its philosophy and the legal implications."
 msgstr ""
 
-#: ..\..\data\txts\LICENSE.lua:17
+#: ../../data/txts/LICENSE.lua:17
 msgid "We are also shipping the GPL as a text document with Widelands itself."
 msgstr ""
 
-#: ..\..\data\txts\LICENSE.lua:18
+#: ../../data/txts/LICENSE.lua:18
 msgid ""
 "On Linux, you can find the file called COPYING in the root of the source or "
 "standalone binary package, or in the installation directory (like ‘%1%’)."
 msgstr ""
 
-#: ..\..\data\txts\LICENSE.lua:19
+#: ../../data/txts/LICENSE.lua:19
 msgid ""
 "On Windows, you can find the file called COPYING.txt in the installation "
 "folder, and the Widelands Start menu entry provides a link to this file."
 msgstr ""
 
-#: ..\..\data\txts\LICENSE.lua:20
+#: ../../data/txts/LICENSE.lua:20
 msgid ""
 "On MacOS, you can find the file called COPYING in the archive you downloaded "
 "from the website."
 msgstr ""
 
-#: ..\..\data\txts\LICENSE.lua:22
+#: ../../data/txts/LICENSE.lua:22
 msgid "This game comes as-is and without any warranty."
 msgstr ""
 
-#: ..\..\data\txts\LICENSE.lua:23
+#: ../../data/txts/LICENSE.lua:23
 msgid ""
 "For more information and support you can find us at %1% (Website, Wiki, "
 "Forum for questions or general support), %2% (Bugtracker), and %3% "
 "(Translations)."
 msgstr ""
 
-#: ..\..\data\txts\README.lua:8
+#: ../../data/txts/README.lua:8
 msgid "an open source strategy game"
 msgstr ""
 
-#: ..\..\data\txts\README.lua:10
+#: ../../data/txts/README.lua:10
 msgid "Check out the Widelands project homepage:"
 msgstr ""
 
-#: ..\..\data\txts\README.lua:11
+#: ../../data/txts/README.lua:11
 msgid ""
 "Widelands is licensed under the GNU General Public License (GPL). For more "
 "information, see the file ‘COPYING’."
 msgstr ""
 
-#: ..\..\data\txts\README.lua:12
+#: ../../data/txts/README.lua:12
 msgid "Status"
 msgstr ""
 
-#: ..\..\data\txts\README.lua:13
+#: ../../data/txts/README.lua:13
 msgid ""
 "Widelands is nearly feature complete and is much fun to play alone and even "
 "more in multiplayer with others. Still, there is always more work to be done "
@@ -122,211 +122,211 @@
 "language or creating new maps – get in touch on our homepage."
 msgstr ""
 
-#: ..\..\data\txts\README.lua:15
+#: ../../data/txts/README.lua:15
 msgid "Widelands Help"
 msgstr ""
 
 #. TRANSLATORS: %1% is a key on the keyboard
-#: ..\..\data\txts\README.lua:17
+#: ../../data/txts/README.lua:17
 msgid ""
 "You can find help about gameplay or the editor by using the help button on "
 "the bottom menu, or by pressing %1%."
 msgstr ""
 
 #. TRANSLATORS: This is a key on the keyboard
-#: ..\..\data\txts\README.lua:19
+#: ../../data/txts/README.lua:19
 msgid "F1"
 msgstr ""
 
-#: ..\..\data\txts\README.lua:22
+#: ../../data/txts/README.lua:22
 msgid "Reporting Bugs"
 msgstr ""
 
-#: ..\..\data\txts\README.lua:23
+#: ../../data/txts/README.lua:23
 msgid "If you encounter a bug, please report it to our bugtracker:"
 msgstr ""
 
-#: ..\..\data\txts\README.lua:25
+#: ../../data/txts/README.lua:25
 msgid "Please provide enough background information. Tell us:"
 msgstr ""
 
-#: ..\..\data\txts\README.lua:27
+#: ../../data/txts/README.lua:27
 msgid "Detailed steps on how to trigger the bug, if possible."
 msgstr ""
 
-#: ..\..\data\txts\README.lua:28
+#: ../../data/txts/README.lua:28
 msgid ""
 "What you expected to happen when performing the steps and what actually "
 "happened."
 msgstr ""
 
-#: ..\..\data\txts\README.lua:29
+#: ../../data/txts/README.lua:29
 msgid ""
 "Which version of Widelands you are running (i.e. either the build number or "
 "the revision number if you are running a development version or a daily "
 "build.)"
 msgstr ""
 
-#: ..\..\data\txts\README.lua:30
+#: ../../data/txts/README.lua:30
 msgid ""
 "Please also include which operating system you are running Widelands on as "
 "some bugs can be platform specific."
 msgstr ""
 
-#: ..\..\data\txts\README.lua:31
+#: ../../data/txts/README.lua:31
 msgid "Which map you were playing when the bug occurred."
 msgstr ""
 
-#: ..\..\data\txts\README.lua:32
+#: ../../data/txts/README.lua:32
 msgid ""
 "If the bug concerns something not being displayed correctly or if it helps "
 "demonstrate the issue, please include one or more screenshots."
 msgstr ""
 
-#: ..\..\data\txts\README.lua:33
+#: ../../data/txts/README.lua:33
 msgid ""
 "If you have a save game or replay demonstrating the issue (for instance "
 "crashes where it can be hard to tell exactly what is triggering it), please "
 "include that too. For more information, see the section on Replays below."
 msgstr ""
 
-#: ..\..\data\txts\TRANSLATORS.lua:25
+#: ../../data/txts/TRANSLATORS.lua:25
 msgid "Widelands Translators"
 msgstr ""
 
-#: ..\..\data\txts\developers.lua:3
+#: ../../data/txts/developers.lua:3
 msgid "Atlanteans"
 msgstr ""
 
-#: ..\..\data\txts\developers.lua:3
+#: ../../data/txts/developers.lua:3
 msgid "Barbarians"
 msgstr ""
 
-#: ..\..\data\txts\developers.lua:3
+#: ../../data/txts/developers.lua:3
 msgid "Campaign Story"
 msgstr ""
 
-#: ..\..\data\txts\developers.lua:3
+#: ../../data/txts/developers.lua:3
 msgid "Chieftains"
 msgstr ""
 
-#: ..\..\data\txts\developers.lua:3
+#: ../../data/txts/developers.lua:3
 msgid "Coders"
 msgstr ""
 
-#: ..\..\data\txts\developers.lua:3
+#: ../../data/txts/developers.lua:3
 msgid "Debian Linux"
 msgstr ""
 
-#: ..\..\data\txts\developers.lua:3
+#: ../../data/txts/developers.lua:3
 msgid "Documentation, Help and Wiki"
 msgstr ""
 
-#: ..\..\data\txts\developers.lua:3
+#: ../../data/txts/developers.lua:3
 msgid "Elders"
 msgstr ""
 
-#: ..\..\data\txts\developers.lua:3
+#: ../../data/txts/developers.lua:3
 msgid "Empire"
 msgstr ""
 
-#: ..\..\data\txts\developers.lua:3
+#: ../../data/txts/developers.lua:3
 msgid "Fedora Linux"
 msgstr ""
 
-#: ..\..\data\txts\developers.lua:3
+#: ../../data/txts/developers.lua:3
 msgid "Flatpak"
 msgstr ""
 
-#: ..\..\data\txts\developers.lua:3
+#: ../../data/txts/developers.lua:3
 msgid "Former Elders"
 msgstr ""
 
-#: ..\..\data\txts\developers.lua:3
+#: ../../data/txts/developers.lua:3
 msgid "FreeBSD"
 msgstr ""
 
-#: ..\..\data\txts\developers.lua:3
+#: ../../data/txts/developers.lua:3
 msgid "Frisians"
 msgstr ""
 
-#: ..\..\data\txts\developers.lua:3
+#: ../../data/txts/developers.lua:3
 msgid "Graphicians"
 msgstr ""
 
-#: ..\..\data\txts\developers.lua:3
+#: ../../data/txts/developers.lua:3
 msgid "Graphics"
 msgstr ""
 
-#: ..\..\data\txts\developers.lua:3
+#: ../../data/txts/developers.lua:3
 msgid "Homepage"
 msgstr ""
 
-#: ..\..\data\txts\developers.lua:3
+#: ../../data/txts/developers.lua:3
 msgid "Homepage Coders"
 msgstr ""
 
-#: ..\..\data\txts\developers.lua:3
+#: ../../data/txts/developers.lua:3
 msgid "Mac OS X"
 msgstr ""
 
-#: ..\..\data\txts\developers.lua:3
+#: ../../data/txts/developers.lua:3
 msgid "Mandriva Linux"
 msgstr ""
 
-#: ..\..\data\txts\developers.lua:3
+#: ../../data/txts/developers.lua:3
 msgid "Maps and Missions"
 msgstr ""
 
-#: ..\..\data\txts\developers.lua:3
+#: ../../data/txts/developers.lua:3
 msgid "Musicians"
 msgstr ""
 
-#: ..\..\data\txts\developers.lua:3
+#: ../../data/txts/developers.lua:3
 msgid "Other"
 msgstr ""
 
-#: ..\..\data\txts\developers.lua:3
+#: ../../data/txts/developers.lua:3
 msgid "Packagers"
 msgstr ""
 
-#: ..\..\data\txts\developers.lua:3
+#: ../../data/txts/developers.lua:3
 msgid "Sound"
 msgstr ""
 
-#: ..\..\data\txts\developers.lua:3
+#: ../../data/txts/developers.lua:3
 msgid "Sound Effects"
 msgstr ""
 
-#: ..\..\data\txts\developers.lua:3
+#: ../../data/txts/developers.lua:3
 msgid "Tongues"
 msgstr ""
 
-#: ..\..\data\txts\developers.lua:3
+#: ../../data/txts/developers.lua:3
 msgid "Translation"
 msgstr ""
 
-#: ..\..\data\txts\developers.lua:3
+#: ../../data/txts/developers.lua:3
 msgid "Windows"
 msgstr ""
 
-#: ..\..\data\txts\developers.lua:3
+#: ../../data/txts/developers.lua:3
 msgid "ZetaOS"
 msgstr ""
 
-#: ..\..\data\txts\developers.lua:3
+#: ../../data/txts/developers.lua:3
 msgid "and many, many more (thank you for everything you've done)"
 msgstr ""
 
-#: ..\..\data\txts\developers.lua:3
+#: ../../data/txts/developers.lua:3
 msgid "vacant"
 msgstr ""
 
-#: ..\..\data\txts\help\common_helptexts.lua:10
+#: ../../data/txts/help/common_helptexts.lua:10
 msgid "Online Help"
 msgstr ""
 
-#: ..\..\data\txts\help\common_helptexts.lua:11
+#: ../../data/txts/help/common_helptexts.lua:11
 #, lua-format
 msgid ""
 "If you need more documentation or help for Widelands or the Widelands "
@@ -334,11 +334,11 @@
 "wiki there."
 msgstr ""
 
-#: ..\..\data\txts\help\common_helptexts.lua:19
+#: ../../data/txts/help/common_helptexts.lua:19
 msgid "Introduction"
 msgstr ""
 
-#: ..\..\data\txts\help\common_helptexts.lua:20
+#: ../../data/txts/help/common_helptexts.lua:20
 msgid ""
 "Widelands is a free, open source real-time strategy game with singleplayer "
 "campaigns and a multiplayer mode. The game was inspired by Settlers II but "
@@ -346,7 +346,7 @@
 "started through playable tutorials."
 msgstr ""
 
-#: ..\..\data\txts\help\common_helptexts.lua:21
+#: ../../data/txts/help/common_helptexts.lua:21
 msgid ""
 "In this game, you start out on a small piece of land with just a few "
 "resources. Using these, you’ll create an empire with many thousands of "
@@ -355,11 +355,11 @@
 "tribes."
 msgstr ""
 
-#: ..\..\data\txts\help\common_helptexts.lua:29
+#: ../../data/txts/help/common_helptexts.lua:29
 msgid "Replays"
 msgstr ""
 
-#: ..\..\data\txts\help\common_helptexts.lua:30
+#: ../../data/txts/help/common_helptexts.lua:30
 msgid ""
 "Widelands records every game you play in two files. One of these files has "
 "a .wrpl.wgf extension and contains an initial savegame. The other file has "
@@ -368,7 +368,7 @@
 "will tell you the time you started the game."
 msgstr ""
 
-#: ..\..\data\txts\help\common_helptexts.lua:31
+#: ../../data/txts/help/common_helptexts.lua:31
 msgid ""
 "Using the Watch Replay option in the main menu, a previously played game "
 "will be precisely reconstructed for you to watch. Note, however, that even "
@@ -378,7 +378,7 @@
 "players has a different version of the game."
 msgstr ""
 
-#: ..\..\data\txts\help\common_helptexts.lua:32
+#: ../../data/txts/help/common_helptexts.lua:32
 #, lua-format
 msgid ""
 "Replays are a very useful tool to find bugs in the game logic, so they can "
@@ -388,112 +388,90 @@
 msgstr ""
 
 #. TRANSLATORS: The generic hotkey format
-#: ..\..\data\txts\help\common_helptexts.lua:41
+#: ../../data/txts/help/common_helptexts.lua:41
 #, lua-format
 msgctxt "hotkey"
 msgid "%s:"
 msgstr ""
 
 #. TRANSLATORS: This is an access key combination. Localize, but do not change the key.
-<<<<<<< HEAD
-#: ..\..\data\txts\help\common_helptexts.lua:48
-msgctxt "hotkey"
-msgid "Space"
-msgstr ""
-
-#: ..\..\data\txts\help\common_helptexts.lua:48
-=======
 #: ../../data/txts/help/common_helptexts.lua:48
->>>>>>> 9d775944
 msgid "Toggle building spaces"
 msgstr ""
 
 #. TRANSLATORS: This is an access key combination. The hotkey is 'Ctrl + f'
-<<<<<<< HEAD
-#: ..\..\data\txts\help\common_helptexts.lua:57
-msgctxt "hotkey"
-msgid "Ctrl + F"
-msgstr ""
-
-#: ..\..\data\txts\help\common_helptexts.lua:57
-=======
 #: ../../data/txts/help/common_helptexts.lua:57
->>>>>>> 9d775944
 msgid "Toggle fullscreen (if supported by the OS)"
 msgstr ""
 
 #. TRANSLATORS: This is an access key combination. The hotkey is 'm'
-#: ..\..\data\txts\help\common_helptexts.lua:66
+#: ../../data/txts/help/common_helptexts.lua:66
 msgid "Toggle minimap"
 msgstr ""
 
-<<<<<<< HEAD
-#: ..\..\data\txts\help\multiplayer_help.lua:7
-=======
 #: ../../data/txts/help/common_helptexts.lua:75
 #: ../../data/txts/help/common_helptexts.lua:84
 msgid "%1% / %2%"
 msgstr ""
 
 #: ../../data/txts/help/multiplayer_help.lua:7
->>>>>>> 9d775944
 msgid "Multiplayer Game Setup"
 msgstr ""
 
-#: ..\..\data\txts\help\multiplayer_help.lua:8
+#: ../../data/txts/help/multiplayer_help.lua:8
 msgid "You are in the multiplayer launch game menu."
 msgstr ""
 
-#: ..\..\data\txts\help\multiplayer_help.lua:10
+#: ../../data/txts/help/multiplayer_help.lua:10
 msgid "Client settings"
 msgstr ""
 
-#: ..\..\data\txts\help\multiplayer_help.lua:11
+#: ../../data/txts/help/multiplayer_help.lua:11
 msgid ""
 "On the left side is a list of all clients including you. You can set your "
 "role with the button following your nickname. Available roles are:"
 msgstr ""
 
-#: ..\..\data\txts\help\multiplayer_help.lua:12
+#: ../../data/txts/help/multiplayer_help.lua:12
 msgid ""
 "The player with the color of the flag. If more than one client selected the "
 "same color, these share control over the player (‘shared kingdom mode’)."
 msgstr ""
 
-#: ..\..\data\txts\help\multiplayer_help.lua:13
+#: ../../data/txts/help/multiplayer_help.lua:13
 msgid ""
 "Spectator mode, meaning you can see everything, but cannot control any player"
 msgstr ""
 
-#: ..\..\data\txts\help\multiplayer_help.lua:15
+#: ../../data/txts/help/multiplayer_help.lua:15
 msgid "Player settings"
 msgstr ""
 
-#: ..\..\data\txts\help\multiplayer_help.lua:16
+#: ../../data/txts/help/multiplayer_help.lua:16
 msgid ""
 "In the middle are the settings for the players. To start a game, each player "
 "must be one of the following:"
 msgstr ""
 
-#: ..\..\data\txts\help\multiplayer_help.lua:17
+#: ../../data/txts/help/multiplayer_help.lua:17
 msgid "Connected to one or more clients (see ‘Client settings’)."
 msgstr ""
 
-#: ..\..\data\txts\help\multiplayer_help.lua:18
+#: ../../data/txts/help/multiplayer_help.lua:18
 msgid ""
 "Connected to a computer player (the face in the picture as well as the mouse "
 "hover texts indicate the strength of the currently selected computer player)."
 msgstr ""
 
-#: ..\..\data\txts\help\multiplayer_help.lua:19
+#: ../../data/txts/help/multiplayer_help.lua:19
 msgid "Set as shared in starting position for another player."
 msgstr ""
 
-#: ..\..\data\txts\help\multiplayer_help.lua:20
+#: ../../data/txts/help/multiplayer_help.lua:20
 msgid "Closed."
 msgstr ""
 
-#: ..\..\data\txts\help\multiplayer_help.lua:21
+#: ../../data/txts/help/multiplayer_help.lua:21
 msgid ""
 "The latter three can only be set by the hosting client by left-clicking the "
 "‘type’ button of a player. Hosting players can also set the initialization "
@@ -501,17 +479,17 @@
 "with) and the tribe and team for computer players."
 msgstr ""
 
-#: ..\..\data\txts\help\multiplayer_help.lua:22
+#: ../../data/txts/help/multiplayer_help.lua:22
 msgid ""
 "Every client connected to a player (who isn’t a spectator) can set the tribe "
 "and the team for that player."
 msgstr ""
 
-#: ..\..\data\txts\help\multiplayer_help.lua:24
+#: ../../data/txts/help/multiplayer_help.lua:24
 msgid "Map details"
 msgstr ""
 
-#: ..\..\data\txts\help\multiplayer_help.lua:25
+#: ../../data/txts/help/multiplayer_help.lua:25
 msgid ""
 "You can see information about the selected map or savegame on the right-hand "
 "side. A button next to the map name allows the host to change to a different "
@@ -549,334 +527,224 @@
 "regenerated."
 msgstr ""
 
-#: ..\..\data\txts\tips\atlanteans.lua:8
+#: ../../data/txts/tips/atlanteans.lua:8
 msgid ""
 "Always build a forester’s and a woodcutter’s house, so you will not run out "
 "of logs."
 msgstr ""
 
-#: ..\..\data\txts\tips\atlanteans.lua:12
+#: ../../data/txts/tips/atlanteans.lua:12
 msgid ""
 "Atlanteans need spidercloth for many buildings. Build the needed "
 "infrastructure early before you run out."
 msgstr ""
 
-#: ..\..\data\txts\tips\barbarians.lua:4 ..\..\data\txts\tips\empire.lua:4
+#: ../../data/txts/tips/barbarians.lua:4 ../../data/txts/tips/empire.lua:4
 msgid ""
 "Keep an eye on your fishers. After fish resources are exhausted in their "
 "work area, they will stop fishing."
 msgstr ""
 
-#: ..\..\data\txts\tips\barbarians.lua:8
+#: ../../data/txts/tips/barbarians.lua:8
 msgid ""
 "Always build a ranger’s and a gamekeeper’s hut, so you will not run out of "
 "logs or game."
 msgstr ""
 
-#: ..\..\data\txts\tips\barbarians.lua:12 ..\..\data\txts\tips\empire.lua:12
-#: ..\..\data\txts\tips\frisians.lua:12
+#: ../../data/txts/tips/barbarians.lua:12 ../../data/txts/tips/empire.lua:12
+#: ../../data/txts/tips/frisians.lua:12
 msgid ""
 "Most enhanced buildings need experienced workers. Do not enhance a building "
 "unless you have the necessary workers available."
 msgstr ""
 
 #. TRANSLATORS: %s = URL to the Widelands website
-#: ..\..\data\txts\tips\editor.lua:7
+#: ../../data/txts/tips/editor.lua:7
 #, lua-format
 msgid ""
 "You can find general help for the editor as well as a short tutorial on our "
 "wiki at %s."
 msgstr ""
 
-#: ..\..\data\txts\tips\editor.lua:11
+#: ../../data/txts/tips/editor.lua:11
 msgid ""
 "You can select multiple animal types if you hold down Ctrl during selection. "
 "If you then click on the map, an instance of one of the selected animal "
 "types will be placed."
 msgstr ""
 
-#: ..\..\data\txts\tips\editor.lua:15
+#: ../../data/txts/tips/editor.lua:15
 msgid ""
 "Just like with animals, you can also select multiple immovables or ground "
 "textures with Ctrl + mouse click."
 msgstr ""
 
-#: ..\..\data\txts\tips\editor.lua:19
+#: ../../data/txts/tips/editor.lua:19
 msgid ""
 "Holding down Shift switches the first alternative tool on. This tool is in "
 "most cases the complete opposite of the normal tool (for example deletion of "
 "an object instead of placing one)."
 msgstr ""
 
-#: ..\..\data\txts\tips\editor.lua:23
+#: ../../data/txts/tips/editor.lua:23
 msgid ""
 "Holding down Alt switches the second alternative tool on (if it exists)."
 msgstr ""
 
-#: ..\..\data\txts\tips\editor.lua:27
+#: ../../data/txts/tips/editor.lua:27
 msgid ""
 "The number keys (0 - 9) allow you to directly set the size of the selected "
 "area around your mouse cursor."
 msgstr ""
 
-#: ..\..\data\txts\tips\editor.lua:31
+#: ../../data/txts/tips/editor.lua:31
 msgid ""
 "Space key behaves like in normal game. It switches if building spaces are "
 "shown on or off."
 msgstr ""
 
-#: ..\..\data\txts\tips\editor.lua:35
+#: ../../data/txts/tips/editor.lua:35
 msgid ""
 "When placing trees, use the help button to see which trees are more likely "
 "to survive on which terrain."
 msgstr ""
 
-#: ..\..\data\txts\tips\editor.lua:39
+#: ../../data/txts/tips/editor.lua:39
 msgid ""
 "If you do not set water and fish resources, a default amount will be used."
 msgstr ""
 
-#: ..\..\data\txts\tips\editor.lua:43
+#: ../../data/txts/tips/editor.lua:43
 msgid ""
 "You can place a medium building on any node where there is a slope no "
 "greater than 1 in the south-east direction and its height difference to all "
 "nodes in a radius of 2 is no greater than 2."
 msgstr ""
 
-#: ..\..\data\txts\tips\editor.lua:47
+#: ../../data/txts/tips/editor.lua:47
 msgid ""
 "You can place a big building on any node where you could place a medium "
 "building if there is no obstacle or non-arable terrain towards the west, "
 "northwest and northeast."
 msgstr ""
 
-#: ..\..\data\txts\tips\empire.lua:8
+#: ../../data/txts/tips/empire.lua:8
 msgid "Always build a forester’s house so you will not run out of logs."
 msgstr ""
 
-#: ..\..\data\txts\tips\empire.lua:16
+#: ../../data/txts/tips/empire.lua:16
 msgid "Empire needs a lot of marble. Keep looking for marble resources."
 msgstr ""
 
-#: ..\..\data\txts\tips\frisians.lua:4
+#: ../../data/txts/tips/frisians.lua:4
 msgid ""
 "To produce bricks, you need granite; to produce granite, you need a quarry "
 "or rock mine; to build those, you need bricks. Take care not to get "
 "deadlocked!"
 msgstr ""
 
-#: ..\..\data\txts\tips\frisians.lua:8
+#: ../../data/txts/tips/frisians.lua:8
 msgid "Always build a forester’s house, so you will not run out of logs."
 msgstr ""
 
-<<<<<<< HEAD
-#: ..\..\data\txts\tips\general_game.lua:6
-=======
 #: ../../data/txts/tips/general_game.lua:7
->>>>>>> 9d775944
 msgid ""
 "The building process will only start after a road is built to the "
 "construction site."
 msgstr ""
 
-<<<<<<< HEAD
-#: ..\..\data\txts\tips\general_game.lua:10
-=======
 #: ../../data/txts/tips/general_game.lua:11
->>>>>>> 9d775944
 msgid ""
 "Be sure to send a geologist to survey sites before building a well or a mine."
 msgstr ""
 
-<<<<<<< HEAD
-#: ..\..\data\txts\tips\general_game.lua:14
-=======
 #: ../../data/txts/tips/general_game.lua:15
->>>>>>> 9d775944
 msgid ""
 "Your territory can be expanded by building various military buildings – "
 "Sentry, Fortress, Blockhouse, etc."
 msgstr ""
 
-<<<<<<< HEAD
-#: ..\..\data\txts\tips\general_game.lua:18
-msgid "Miners will work only if supplied with food."
-msgstr ""
-
-#: ..\..\data\txts\tips\general_game.lua:22
-=======
 #: ../../data/txts/tips/general_game.lua:19
 msgid "Miners will work only if supplied with food."
 msgstr ""
 
 #: ../../data/txts/tips/general_game.lua:23
->>>>>>> 9d775944
 msgid ""
 "Split your roads into shorter sections by planting some flags. This will "
 "speed up transportation of your wares."
 msgstr ""
 
 #. TRANSLATORS: %s = URL to the Widelands website
-<<<<<<< HEAD
-#: ..\..\data\txts\tips\general_game.lua:27
-=======
 #: ../../data/txts/tips/general_game.lua:28
->>>>>>> 9d775944
 #, lua-format
 msgid ""
 "Any further questions? Our FAQ, the wiki and of course our community forums "
 "can be found online at %s."
 msgstr ""
 
-<<<<<<< HEAD
-#: ..\..\data\txts\tips\general_game.lua:31
-=======
 #: ../../data/txts/tips/general_game.lua:32
->>>>>>> 9d775944
 msgid ""
 "Use the priority buttons in building windows to adjust delivery of a "
 "specific ware. Pressing Ctrl while clicking will adjust all wares at once."
 msgstr ""
 
-<<<<<<< HEAD
-#: ..\..\data\txts\tips\general_game.lua:35
-=======
 #: ../../data/txts/tips/general_game.lua:36
->>>>>>> 9d775944
 msgid ""
 "Use the ‘configure economy’ menu to adjust the target quantity of wares. It "
 "can be accessed via the flag menu."
 msgstr ""
 
-<<<<<<< HEAD
-#: ..\..\data\txts\tips\general_game.lua:39
-=======
 #: ../../data/txts/tips/general_game.lua:40
->>>>>>> 9d775944
 msgid ""
 "Manage your messages more efficiently: press ‘%1%’ for News to access the "
 "messages window, then use ‘%2%’ for Go To, and the ‘%3%’ key to archive "
 "messages."
 msgstr ""
 
-<<<<<<< HEAD
-#: ..\..\data\txts\tips\general_game.lua:43
-msgctxt "hotkey"
-msgid "1-9"
-msgstr ""
-
-#: ..\..\data\txts\tips\general_game.lua:43
-msgctxt "hotkey"
-msgid "Ctrl + (1-9)"
-msgstr ""
-
-#: ..\..\data\txts\tips\general_game.lua:43
-msgid "Press %1% to store important locations, then press %2% to recall them."
-msgstr ""
-
-#: ..\..\data\txts\tips\general_game.lua:47
-=======
 #: ../../data/txts/tips/general_game.lua:45
 msgid "Press %1% to store important locations, then press %2% to recall them."
 msgstr ""
 
 #: ../../data/txts/tips/general_game.lua:49
->>>>>>> 9d775944
 msgid ""
 "Removing a road while holding Ctrl lets you remove all flags up to the first "
 "junction."
 msgstr ""
 
-<<<<<<< HEAD
-#: ..\..\data\txts\tips\general_game.lua:51
-=======
 #: ../../data/txts/tips/general_game.lua:53
->>>>>>> 9d775944
 msgid ""
 "New soldiers are recruited in a barracks. Their abilities can then be "
 "improved in training sites."
 msgstr ""
 
-<<<<<<< HEAD
-#: ..\..\data\txts\tips\general_game.lua:55
-=======
 #: ../../data/txts/tips/general_game.lua:57
->>>>>>> 9d775944
 msgid ""
 "If you like to live dangerously, pressing Ctrl while clicking the enhance, "
 "dismantle or destroy building buttons will skip the confirmation."
 msgstr ""
 
-<<<<<<< HEAD
-#: ..\..\data\txts\tips\general_game.lua:59
-msgid "Press I to quickly toggle the display of your stock inventory."
-msgstr ""
-
-#: ..\..\data\txts\tips\general_game.lua:63
-=======
 #: ../../data/txts/tips/general_game.lua:61
 #, lua-format
 msgid "Press ‘%s’ to quickly toggle the display of your stock inventory."
 msgstr ""
 
 #: ../../data/txts/tips/general_game.lua:65
->>>>>>> 9d775944
 msgid ""
 "An economy consists of all buildings and flags connected by roads. The "
 "supplies and demands of buildings are handled in its economy."
 msgstr ""
 
-<<<<<<< HEAD
-#: ..\..\data\txts\tips\general_game.lua:67
-=======
 #: ../../data/txts/tips/general_game.lua:69
->>>>>>> 9d775944
 msgid ""
 "Some buildings, such as the farm, have a very small work area. If the "
 "building is surrounded with trees or roads, production will stop."
 msgstr ""
 
-<<<<<<< HEAD
-#: ..\..\data\txts\tips\general_game.lua:71
-msgctxt "hotkey"
-msgid "Ctrl + (+/-)"
-msgstr ""
-
-#: ..\..\data\txts\tips\general_game.lua:71
-msgctxt "hotkey"
-msgid "Ctrl + 0"
-msgstr ""
-
-#: ..\..\data\txts\tips\general_game.lua:71
-msgid "Zoom in/out with the mouse wheel or %1%. Press %2% to reset the zoom."
-msgstr ""
-
-#: ..\..\data\txts\tips\general_game.lua:75
-=======
 #: ../../data/txts/tips/general_game.lua:73
->>>>>>> 9d775944
 msgid ""
 "Zoom in/out with the mouse wheel or %1%/%2%. Press %3% to reset the zoom."
 msgstr ""
 
-<<<<<<< HEAD
-#: ..\..\data\txts\tips\general_game.lua:79
-msgctxt "hotkey"
-msgid "Ctrl + (Page Up/Page Down)"
-msgstr ""
-
-#: ..\..\data\txts\tips\general_game.lua:79
-msgctxt "hotkey"
-msgid "Page Up/Page Down"
-msgstr ""
-
-#: ..\..\data\txts\tips\general_game.lua:79
-msgctxt "hotkey"
-msgid "Shift + (Page Up/Page Down)"
-msgstr ""
-
-#: ..\..\data\txts\tips\general_game.lua:79
-=======
 #: ../../data/txts/tips/general_game.lua:80
 msgid ""
 "Use the ‘%1$s’ and ‘%2$s’ keys to quickly jump between recently visited "
@@ -884,53 +752,32 @@
 msgstr ""
 
 #: ../../data/txts/tips/general_game.lua:84
->>>>>>> 9d775944
 msgid ""
 "Speed up or slow down the game with %1%/%2%. Use %3%/%4% for rapid change; "
 "%5%/%6% will adjust speed smoothly."
 msgstr ""
 
-<<<<<<< HEAD
-#: ..\..\data\txts\tips\general_game.lua:83
-=======
 #: ../../data/txts/tips/general_game.lua:94
->>>>>>> 9d775944
 msgctxt "hotkey"
 msgid "Arrow keys"
 msgstr ""
 
-<<<<<<< HEAD
-#: ..\..\data\txts\tips\general_game.lua:83
-=======
 #: ../../data/txts/tips/general_game.lua:94
->>>>>>> 9d775944
 msgctxt "hotkey"
 msgid "Ctrl + Arrow keys"
 msgstr ""
 
-<<<<<<< HEAD
-#: ..\..\data\txts\tips\general_game.lua:83
-=======
 #: ../../data/txts/tips/general_game.lua:94
->>>>>>> 9d775944
 msgid ""
 "Move map view using %1%. %2% will move the view faster, %3% moves slowly."
 msgstr ""
 
-<<<<<<< HEAD
-#: ..\..\data\txts\tips\general_game.lua:83
-=======
 #: ../../data/txts/tips/general_game.lua:94
->>>>>>> 9d775944
 msgctxt "hotkey"
 msgid "Shift + Arrow keys"
 msgstr ""
 
-<<<<<<< HEAD
-#: ..\..\data\txts\tips\general_game.lua:87
-=======
 #: ../../data/txts/tips/general_game.lua:98
->>>>>>> 9d775944
 msgid ""
 "When a building is destroyed, its workers will start looking for a nearby "
 "flag from which they can move by road to a connected warehouse. If there are "
@@ -938,31 +785,31 @@
 "eventually die."
 msgstr ""
 
-#: ..\..\data\txts\tips\multiplayer.lua:4
+#: ../../data/txts/tips/multiplayer.lua:4
 msgid ""
 "You can use the ’Page up’ and ‘Page down’ keys to adjust your desired speed "
 "– the real speed is then democratically set."
 msgstr ""
 
-#: ..\..\data\txts\tips\multiplayer.lua:8
+#: ../../data/txts/tips/multiplayer.lua:8
 msgid ""
 "You can use ‘/me’ at the beginning of a chatmessage: ‘/me is tired’ will be "
 "printed as ‘-> Nickname is tired’."
 msgstr ""
 
-#: ..\..\data\txts\tips\multiplayer.lua:12
+#: ../../data/txts/tips/multiplayer.lua:12
 msgid ""
 "Use ‘@name’ at the beginning of a chat message to send it to only one player."
 msgstr ""
 
-#: ..\..\data\txts\tips\multiplayer.lua:16
+#: ../../data/txts/tips/multiplayer.lua:16
 msgid ""
 "If the game should crash, don't worry! The game will be saved automatically "
 "so that you can reload it afterwards."
 msgstr ""
 
 #. TRANSLATORS: %s = URL to the Widelands website
-#: ..\..\data\txts\tips\singleplayer.lua:7
+#: ../../data/txts/tips/singleplayer.lua:7
 #, lua-format
 msgid ""
 "Our computer players are too boring? Visit our website at %s and meet other "
