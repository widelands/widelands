--- conflicted
+++ resolved
@@ -502,9 +502,6 @@
 "finally can start the game as soon as all players are set up."
 msgstr ""
 
-<<<<<<< HEAD
-#: ..\..\data\txts\tips\atlanteans.lua:4
-=======
 #: ../../data/txts/tips/amazons.lua:4
 msgid ""
 "Amazons love trees. Build enough jungle preserver's huts to have enough of "
@@ -529,7 +526,6 @@
 msgstr ""
 
 #: ../../data/txts/tips/atlanteans.lua:4
->>>>>>> d4e921b5
 msgid ""
 "Keep an eye on your fishers and build a fish breeder’s house. After fish "
 "resources are exhausted in their work area, the fish supply cannot be "
