--- conflicted
+++ resolved
@@ -17,15 +17,9 @@
 msgstr ""
 "Project-Id-Version: Widelands\n"
 "Report-Msgid-Bugs-To: https://www.widelands.org/wiki/ReportingBugs/\n"
-<<<<<<< HEAD
-"POT-Creation-Date: 2020-03-28 05:00+0000\n"
-"PO-Revision-Date: 2020-03-28 05:02+0000\n"
-"Last-Translator: GunChleoc\n"
-=======
 "POT-Creation-Date: 2020-04-15 14:44+0000\n"
 "PO-Revision-Date: 2020-04-12 17:32+0000\n"
 "Last-Translator: Benedikt Straub <benedikt-straub@web.de>\n"
->>>>>>> fc979bc5
 "Language-Team: French (http://www.transifex.com/widelands/widelands/language/fr/)\n"
 "MIME-Version: 1.0\n"
 "Content-Type: text/plain; charset=UTF-8\n"
@@ -174,11 +168,7 @@
 "before it becomes edible. You can obtain water by building a well. For the "
 "best productivity, build it on a spot where your geologists have found a "
 "water source."
-<<<<<<< HEAD
-msgstr ""
-=======
 msgstr "Autres manières de produire de la nourriture – différentes sortes de nourriture – sont les pêcheurs et les fermes. Le blé des fermes doit être mélangé avec l'eau dans une boulangerie avant qu'il ne devienne comestible. Vous pouvez obtenir de l'eau en construisant un puits. Pour une meilleure productivité, construisez le sur un emplacement où les géologues ont signalé une source."
->>>>>>> fc979bc5
 
 #: ../../data/campaigns/bar01.wmf/scripting/texts.lua:76
 msgid "Refine your mined resources"
