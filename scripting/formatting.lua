--- conflicted
+++ resolved
@@ -22,27 +22,6 @@
 --
 -- Same algorithm as in src/base/i18n
 function localize_list(items, listtype)
-<<<<<<< HEAD
-	local result = ""
-	for i, item in pairs(items) do
-		if (i == 1) then
-			result = item
-		elseif (i == #items) then
-			if (listtype == "&") then
-				result = _"%1$s & %2$s":bformat(result, item)
-			elseif (listtype == "or") then
-				result = _"%1$s or %2$s":bformat(result, item)
-			elseif (listtype == ",") then
-				result = _"%1$s, %2$s":bformat(result, item)
-			else
-				result = _"%1$s and %2$s":bformat(result, item)
-		end
-		else
-			result = _"%1$s, %2$s":bformat(result, item)
-		end
-	end
-	return result
-=======
    local result = ""
    for i, item in pairs(items) do
       if (i == 1) then
@@ -62,7 +41,6 @@
       end
    end
    return result
->>>>>>> 326c66e9
 end
 
 
