--- conflicted
+++ resolved
@@ -110,15 +110,10 @@
          end
          local lpoints = count * value
          points = points + lpoints
-<<<<<<< HEAD
+
          local warename = wl.Game():get_ware_description(ware).descname
          -- TRANSLATORS: For example: 'gold (3 P) x 4 = 12 P', P meaning 'Points'
-         descr[#descr+1] = [[• ]] .. (_"  %1$s (%2$i P) x %3$i = %4$i P"):bformat(
-=======
-         local warename = wl.Game():get_ware_description(plr.tribe_name, ware).descname
-         -- TRANSLATORS: For example: 'gold (3 P) x 4 = 12 P", P meaning "Points'
          descr[#descr+1] = listitem_bullet(_"%1$s (%2$i P) x %3$i = %4$i P"):bformat(
->>>>>>> 75b49136
             warename, value, count, lpoints
          )
       end
