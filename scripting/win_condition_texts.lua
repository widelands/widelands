include "scripting/formatting.lua"

won_game = {
  title = _"Congratulations!",
  body = rt(p(_"You have won this game!"))
}

lost_game = {
  title = _"You are defeated!",
  body = rt(p(_"You lost your last warehouse and are therefore defeated. You may continue as spectator if you want."))
}

won_game_over = {
  title = _"You won",
  body = rt(p(_"You are the winner!"))
}

lost_game_over = {
  title = _"You lost",
  body = rt(p(_"You’ve lost this game!"))
}

game_status = {
<<<<<<< HEAD
  title = _"Status",
  body = rt(p(_"Player overview:"))
}
=======
  title = _ "Status",
  body = _ "Player overview:"
}
>>>>>>> 131f9227
<|MERGE_RESOLUTION|>--- conflicted
+++ resolved
@@ -21,12 +21,6 @@
 }
 
 game_status = {
-<<<<<<< HEAD
   title = _"Status",
   body = rt(p(_"Player overview:"))
-}
-=======
-  title = _ "Status",
-  body = _ "Player overview:"
-}
->>>>>>> 131f9227
+}